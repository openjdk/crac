--- conflicted
+++ resolved
@@ -69,42 +69,24 @@
             debian-version: bullseye
             tolerate-sysroot-errors: false
             gnu-abi: eabihf
-<<<<<<< HEAD
-          # - target-cpu: s390x
-          #   gnu-arch: s390x
-          #   debian-arch: s390x
-          #   debian-repository: https://httpredir.debian.org/debian/
-          #   debian-version: bullseye
-          # - target-cpu: ppc64le
-          #   gnu-arch: powerpc64le
-          #   debian-arch: ppc64el
-          #   debian-repository: https://httpredir.debian.org/debian/
-          #   debian-version: bullseye
-          # - target-cpu: riscv64
-          #   gnu-arch: riscv64
-          #   debian-arch: riscv64
-          #   debian-repository: https://httpredir.debian.org/debian/
-          #   debian-version: sid
-=======
-          - target-cpu: s390x
-            gnu-arch: s390x
-            debian-arch: s390x
-            debian-repository: https://httpredir.debian.org/debian/
-            debian-version: bullseye
-            tolerate-sysroot-errors: false
-          - target-cpu: ppc64le
-            gnu-arch: powerpc64le
-            debian-arch: ppc64el
-            debian-repository: https://httpredir.debian.org/debian/
-            debian-version: bullseye
-            tolerate-sysroot-errors: false
-          - target-cpu: riscv64
-            gnu-arch: riscv64
-            debian-arch: riscv64
-            debian-repository: https://httpredir.debian.org/debian/
-            debian-version: sid
-            tolerate-sysroot-errors: true
->>>>>>> 9ad2e63f
+#          - target-cpu: s390x
+#            gnu-arch: s390x
+#            debian-arch: s390x
+#            debian-repository: https://httpredir.debian.org/debian/
+#            debian-version: bullseye
+#            tolerate-sysroot-errors: false
+#          - target-cpu: ppc64le
+#            gnu-arch: powerpc64le
+#            debian-arch: ppc64el
+#            debian-repository: https://httpredir.debian.org/debian/
+#            debian-version: bullseye
+#            tolerate-sysroot-errors: false
+#          - target-cpu: riscv64
+#            gnu-arch: riscv64
+#            debian-arch: riscv64
+#            debian-repository: https://httpredir.debian.org/debian/
+#            debian-version: sid
+#            tolerate-sysroot-errors: true
 
     steps:
       - name: 'Checkout the JDK source'
