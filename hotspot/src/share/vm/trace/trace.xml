<?xml version="1.0" encoding="utf-8"?>
<!--
 Copyright (c) 2012, 2016, Oracle and/or its affiliates. All rights reserved.
 DO NOT ALTER OR REMOVE COPYRIGHT NOTICES OR THIS FILE HEADER.

 This code is free software; you can redistribute it and/or modify it
 under the terms of the GNU General Public License version 2 only, as
 published by the Free Software Foundation.

 This code is distributed in the hope that it will be useful, but WITHOUT
 ANY WARRANTY; without even the implied warranty of MERCHANTABILITY or
 FITNESS FOR A PARTICULAR PURPOSE.  See the GNU General Public License
 version 2 for more details (a copy is included in the LICENSE file that
 accompanied this code).

 You should have received a copy of the GNU General Public License version
 2 along with this work; if not, write to the Free Software Foundation,
 Inc., 51 Franklin St, Fifth Floor, Boston, MA 02110-1301 USA.

 Please contact Oracle, 500 Oracle Parkway, Redwood Shores, CA 94065 USA
 or visit www.oracle.com if you need additional information or have any
 questions.

-->


<!DOCTYPE trace SYSTEM "trace.dtd" [
<!ENTITY % xinclude SYSTEM "xinclude.mod">
%xinclude;
]>

<trace>
<<<<<<< HEAD
  <xi:include href="tracetypes.xml" xmlns:xi="http://www.w3.org/2001/XInclude"/>

  <relation_decls>
    <relation_decl id="GC_ID" uri="vm/gc/id"/>
    <relation_decl id="COMP_ID" uri="vm/compiler/id"/>
    <relation_decl id="SWEEP_ID" uri="vm/code_sweeper/id"/>
    <relation_decl id="JAVA_MONITOR_ADDRESS" uri="java/monitor/address"/>
  </relation_decls>

<!--

Events in the JVM are by default timed (it's more common)
Perhaps a little strange. Might change.

EVENTS

Declard with the 'event' tag.

<value fields> can be one or more of
   value            - a simple primitive or constant type value
   structvalue      - value is a sub-struct. This type must be previously defined
                      with 'struct'
All these require you to declare type, field and label of the field. They also accept
an optional description of the field. If the meaning of the field is not obvious
from the label you should provide a description. If an event however is not actually
meant for end-users, you should probably _not_ write descriptions at all, since you
might just add more concepts the user has no notion of/interest in.

Events should be modeled after what conceptual process you are expressing, _NOT_
from whatever data structures you might use inside the JVM for expressing a process.


STRUCT

Declared with the 'struct' tag.

Declares a structure type that can be used in other events.

-->

  <events>
    <event id="ThreadStart" path="java/thread_start" label="Java Thread Start"
           has_thread="true" is_instant="true">
      <value type="THREAD" field="thread" label="Java Thread"/>
    </event>

    <event id="ThreadEnd" path="java/thread_end" label="Java Thread End"
           has_thread="true" is_instant="true">
      <value type="THREAD" field="thread" label="Java Thread"/>
    </event>

    <event id="ThreadSleep" path="java/thread_sleep" label="Java Thread Sleep"
            has_thread="true" has_stacktrace="true" is_instant="false">
      <value type="MILLIS" field="time" label="Sleep Time"/>
    </event>

    <event id="ThreadPark" path="java/thread_park" label="Java Thread Park"
            has_thread="true" has_stacktrace="true" is_instant="false">
      <value type="CLASS" field="klass" label="Class Parked On"/>
      <value type="MILLIS" field="timeout" label="Park Timeout"/>
      <value type="ADDRESS" field="address" label="Address of Object Parked" relation="JAVA_MONITOR_ADDRESS"/>
    </event>

    <event id="JavaMonitorEnter" path="java/monitor_enter" label="Java Monitor Blocked"
            has_thread="true" has_stacktrace="true" is_instant="false">
      <value type="CLASS" field="klass" label="Monitor Class"/>
      <value type="THREAD" field="previousOwner" label="Previous Monitor Owner"/>
      <value type="ADDRESS" field="address" label="Monitor Address" relation="JAVA_MONITOR_ADDRESS"/>
    </event>

    <event id="JavaMonitorWait" path="java/monitor_wait" label="Java Monitor Wait" description="Waiting on a Java monitor"
            has_thread="true" has_stacktrace="true" is_instant="false">
      <value type="CLASS" field="klass" label="Monitor Class" description="Class of object waited on"/>
      <value type="THREAD" field="notifier" label="Notifier Thread" description="Notifying Thread"/>
      <value type="MILLIS" field="timeout" label="Timeout" description="Maximum wait time"/>
      <value type="BOOLEAN" field="timedOut" label="Timed Out" description="Wait has been timed out"/>
      <value type="ADDRESS" field="address" label="Monitor Address" description="Address of object waited on" relation="JAVA_MONITOR_ADDRESS"/>
    </event>

    <event id="JavaMonitorInflate" path="java/monitor_inflate" label="Java Monitor Inflated"
           has_thread="true" has_stacktrace="true" is_instant="false">
      <value type="CLASS" field="klass" label="Monitor Class"/>
      <value type="ADDRESS" field="address" label="Monitor Address" relation="JAVA_MONITOR_ADDRESS"/>
      <value type="INFLATECAUSE" field="cause" label="Cause" description="Cause of inflation"/>
    </event>

    <event id="ReservedStackActivation" path="java/reserved_stack_activation" label="Reserved Stack Activation" description="Activation of Reserved Stack Area caused by stack overflow with ReservedStackAccess annotated method in call stack"
            has_thread="true" has_stacktrace="true" is_instant="true">
        <value type="METHOD" field="method" label="Java Method"/>
    </event>

    <event id="ClassLoad" path="vm/class/load" label="Class Load"
            has_thread="true" has_stacktrace="true" is_instant="false">
      <value type="CLASS" field="loadedClass" label="Loaded Class"/>
      <value type="CLASS" field="definingClassLoader" label="Defining Class Loader"/>
      <value type="CLASS" field="initiatingClassLoader" label="Initiating Class Loader"/>
    </event>

    <event id="ClassUnload" path="vm/class/unload" label="Class Unload"
        has_thread="true" is_instant="true">
      <value type="CLASS" field="unloadedClass" label="Unloaded Class"/>
      <value type="CLASS" field="definingClassLoader" label="Defining Class Loader"/>
    </event>

    <event id="IntFlagChanged" path="vm/flag/int_changed" label="Int Flag Changed"
          is_instant="true">
      <value type="UTF8" field="name" label="Name" />
      <value type="INTEGER" field="old_value" label="Old Value" />
      <value type="INTEGER" field="new_value" label="New Value" />
      <value type="FLAGVALUEORIGIN" field="origin" label="Origin" />
    </event>

    <event id="UnsignedIntFlagChanged" path="vm/flag/uint_changed" label="Unsigned Int Flag Changed"
          is_instant="true">
      <value type="UTF8" field="name" label="Name" />
      <value type="UINT" field="old_value" label="Old Value" />
      <value type="UINT" field="new_value" label="New Value" />
      <value type="FLAGVALUEORIGIN" field="origin" label="Origin" />
    </event>

    <event id="LongFlagChanged" path="vm/flag/long_changed" label="Long Flag Changed"
          is_instant="true">
      <value type="UTF8" field="name" label="Name" />
      <value type="LONG" field="old_value" label="Old Value" />
      <value type="LONG" field="new_value" label="New Value" />
      <value type="FLAGVALUEORIGIN" field="origin" label="Origin" />
    </event>

    <event id="UnsignedLongFlagChanged" path="vm/flag/ulong_changed" label="Unsigned Long Flag Changed"
          is_instant="true">
      <value type="UTF8" field="name" label="Name" />
      <value type="ULONG" field="old_value" label="Old Value" />
      <value type="ULONG" field="new_value" label="New Value" />
      <value type="FLAGVALUEORIGIN" field="origin" label="Origin" />
    </event>

    <event id="DoubleFlagChanged" path="vm/flag/double_changed" label="Double Flag Changed"
         is_instant="true">
      <value type="UTF8" field="name" label="Name" />
      <value type="DOUBLE" field="old_value" label="Old Value" />
      <value type="DOUBLE" field="new_value" label="New Value" />
      <value type="FLAGVALUEORIGIN" field="origin" label="Origin" />
    </event>

    <event id="BooleanFlagChanged" path="vm/flag/boolean_changed" label="Boolean Flag Changed"
         is_instant="true">
      <value type="UTF8" field="name" label="Name" />
      <value type="BOOLEAN" field="old_value" label="Old Value" />
      <value type="BOOLEAN" field="new_value" label="New Value" />
      <value type="FLAGVALUEORIGIN" field="origin" label="Origin" />
    </event>

    <event id="StringFlagChanged" path="vm/flag/string_changed" label="String Flag Changed"
         is_instant="true">
      <value type="UTF8" field="name" label="Name" />
      <value type="UTF8" field="old_value" label="Old Value" />
      <value type="UTF8" field="new_value" label="New Value" />
      <value type="FLAGVALUEORIGIN" field="origin" label="Origin" />
    </event>

    <struct id="VirtualSpace">
      <value type="ADDRESS" field="start" label="Start Address" description="Start address of the virtual space" />
      <value type="ADDRESS" field="committedEnd" label="Committed End Address" description="End address of the committed memory for the virtual space" />
      <value type="BYTES64" field="committedSize" label="Committed Size" description="Size of the committed memory for the virtual space" />
      <value type="ADDRESS" field="reservedEnd" label="Reserved End Address" description="End address of the reserved memory for the virtual space" />
      <value type="BYTES64" field="reservedSize" label="Reserved Size" description="Size of the reserved memory for the virtual space" />
    </struct>

    <struct id="ObjectSpace">
      <value type="ADDRESS" field="start" label="Start Address" description="Start address of the space" />
      <value type="ADDRESS" field="end" label="End Address" description="End address of the space" />
      <value type="BYTES64" field="used" label="Used" description="Bytes allocated by objects in the space" />
      <value type="BYTES64" field="size" label="Size" description="Size of the space" />
    </struct>

    <event id="GCHeapSummary" path="vm/gc/heap/summary" label="Heap Summary" is_instant="true">
      <value type="UINT" field="gcId" label="GC ID" relation="GC_ID"/>
      <value type="GCWHEN" field="when" label="When" />
      <structvalue type="VirtualSpace" field="heapSpace" label="Heap Space"/>
      <value type="BYTES64" field="heapUsed" label="Heap Used" description="Bytes allocated by objects in the heap"/>
    </event>

    <struct id="MetaspaceSizes">
      <value type="BYTES64" field="committed" label="Committed" description="Committed memory for this space" />
      <value type="BYTES64" field="used" label="Used" description="Bytes allocated by objects in the space" />
      <value type="BYTES64" field="reserved" label="Reserved" description="Reserved memory for this space" />
    </struct>

    <event id="MetaspaceSummary" path="vm/gc/heap/metaspace_summary" label="Metaspace Summary" is_instant="true">
      <value type="UINT" field="gcId" label="GC ID" relation="GC_ID"/>
      <value type="GCWHEN" field="when" label="When" />
      <value type="BYTES64" field="gcThreshold" label="GC Threshold" />
      <structvalue type="MetaspaceSizes" field="metaspace" label="Total"/>
      <structvalue type="MetaspaceSizes" field="dataSpace" label="Data"/>
      <structvalue type="MetaspaceSizes" field="classSpace" label="Class"/>
    </event>

    <event id="MetaspaceGCThreshold" path="vm/gc/metaspace/gc_threshold" label="Metaspace GC Threshold" is_instant="true">
      <value type="BYTES64" field="oldValue" label="Old Value" />
      <value type="BYTES64" field="newValue" label="New Value" />
      <value type="GCTHRESHOLDUPDATER" field="updater" label="Updater" />
    </event>

    <event id="MetaspaceAllocationFailure" path="vm/gc/metaspace/allocation_failure" label="Metaspace Allocation Failure" is_instant="true" has_stacktrace="true">
      <value type="CLASS" field="classLoader" label="Class Loader" />
      <value type="BOOLEAN" field="anonymousClassLoader" label="Anonymous Class Loader" />
      <value type="BYTES64" field="size" label="Size" />
      <value type="METADATATYPE" field="metadataType" label="Metadata Type" />
      <value type="METASPACEOBJTYPE" field="metaspaceObjectType" label="Metaspace Object Type" />
    </event>

    <event id="MetaspaceOOM" path="vm/gc/metaspace/out_of_memory" label="Metaspace Out of Memory" is_instant="true" has_stacktrace="true">
      <value type="CLASS" field="classLoader" label="Class Loader" />
      <value type="BOOLEAN" field="anonymousClassLoader" label="Anonymous Class Loader" />
      <value type="BYTES64" field="size" label="Size" />
      <value type="METADATATYPE" field="metadataType" label="Metadata Type" />
      <value type="METASPACEOBJTYPE" field="metaspaceObjectType" label="Metaspace Object Type" />
    </event>

    <event id="MetaspaceChunkFreeListSummary" path="vm/gc/metaspace/chunk_free_list_summary" label="Metaspace Chunk Free List Summary" is_instant="true">
      <value type="UINT" field="gcId" label="GC ID" relation="GC_ID"/>
      <value type="GCWHEN" field="when" label="When" />
      <value type="METADATATYPE" field="metadataType" label="Metadata Type" />
      <value type="ULONG" field="specializedChunks" label="Specialized Chunks" />
      <value type="BYTES64" field="specializedChunksTotalSize" label="Specialized Chunks Total Size" />
      <value type="ULONG" field="smallChunks" label="Small Chunks" />
      <value type="BYTES64" field="smallChunksTotalSize" label="Small Chunks Total Size" />
      <value type="ULONG" field="mediumChunks" label="Medium Chunks" />
      <value type="BYTES64" field="mediumChunksTotalSize" label="Medium Chunks Total Size" />
      <value type="ULONG" field="humongousChunks" label="Humongous Chunks" />
      <value type="BYTES64" field="humongousChunksTotalSize" label="Humongous Chunks Total Size" />
    </event>

    <event id="PSHeapSummary" path="vm/gc/heap/ps_summary" label="Parallel Scavenge Heap Summary" is_instant="true">
      <value type="UINT" field="gcId" label="GC ID" relation="GC_ID"/>
      <value type="GCWHEN" field="when" label="When" />

      <structvalue type="VirtualSpace" field="oldSpace" label="Old Space"/>
      <structvalue type="ObjectSpace" field="oldObjectSpace" label="Old Object Space"/>

      <structvalue type="VirtualSpace" field="youngSpace" label="Young Space"/>
      <structvalue type="ObjectSpace" field="edenSpace" label="Eden Space"/>
      <structvalue type="ObjectSpace" field="fromSpace" label="From Space"/>
      <structvalue type="ObjectSpace" field="toSpace" label="To Space"/>
    </event>

    <event id="G1HeapSummary" path="vm/gc/heap/g1_summary" label="G1 Heap Summary" is_instant="true">
      <value type="UINT" field="gcId" label="GC ID" relation="GC_ID"/>
      <value type="GCWHEN" field="when" label="When" />

      <value type="BYTES64" field="edenUsedSize" label="Eden Used Size" />
      <value type="BYTES64" field="edenTotalSize" label="Eden Total Size" />
      <value type="BYTES64" field="survivorUsedSize" label="Survivor Used Size" />
      <value type="UINT" field="numberOfRegions" label="Number of Regions" />
    </event>

    <event id="GCGarbageCollection" path="vm/gc/collector/garbage_collection" label="Garbage Collection"
           description="Garbage collection performed by the JVM">
      <value type="UINT" field="gcId"  label="GC ID" relation="GC_ID" />
      <value type="GCNAME" field="name" label="Name" description="The name of the Garbage Collector" />
      <value type="GCCAUSE" field="cause" label="Cause" description="The reason for triggering this Garbage Collection" />
      <value type="TICKSPAN" field="sumOfPauses" label="Sum of Pauses" description="Sum of all the times in which Java execution was paused during the garbage collection" />
      <value type="TICKSPAN" field="longestPause" label="Longest Pause" description="Longest individual pause during the garbage collection" />
    </event>

    <event id="GCParallelOld" path="vm/gc/collector/parold_garbage_collection" label="Parallel Old Garbage Collection"
           description="Extra information specific to Parallel Old Garbage Collections">
      <value type="UINT" field="gcId"  label="GC ID" relation="GC_ID" />
      <value type="ADDRESS" field="densePrefix" label="Dense Prefix" description="The address of the dense prefix, used when compacting" />
    </event>

    <event id="GCYoungGarbageCollection" path="vm/gc/collector/young_garbage_collection" label="Young Garbage Collection"
           description="Extra information specific to Young Garbage Collections">
      <value type="UINT" field="gcId"  label="GC ID" relation="GC_ID" />
      <value type="UINT" field="tenuringThreshold" label="Tenuring Threshold" />
    </event>

    <event id="GCOldGarbageCollection" path="vm/gc/collector/old_garbage_collection" label="Old Garbage Collection"
           description="Extra information specific to Old Garbage Collections">
      <value type="UINT" field="gcId" label="GC ID" relation="GC_ID"/>
    </event>

    <event id="GCG1GarbageCollection" path="vm/gc/collector/g1_garbage_collection" label="G1 Garbage Collection"
           description="Extra information specific to G1 Garbage Collections">
      <value type="UINT" field="gcId" label="GC ID" relation="GC_ID"/>
      <value type="G1YCTYPE" field="type" label="Type" />
    </event>

    <event id="GCG1MMU" path="vm/gc/detailed/g1_mmu_info" label="G1 MMU Information" is_instant="true">
      <value type="UINT" field="gcId" label="GC ID" relation="GC_ID"/>
      <value type="DOUBLE" field="timeSlice" label="Time slice used to calculate MMU"/>
      <value type="DOUBLE" field="gcTime" label="Time spent on GC during last time slice"/>
      <value type="DOUBLE" field="maxGcTime" label="Max time allowed to be spent on GC during last time slice"/>
    </event>

    <event id="EvacuationInfo" path="vm/gc/detailed/evacuation_info" label="Evacuation Information" is_instant="true">
      <value type="UINT" field="gcId" label="GC ID" relation="GC_ID"/>
      <value type="UINT" field="cSetRegions" label="Collection Set Regions"/>
      <value type="BYTES64" field="cSetUsedBefore" label="Collection Set Before" description="Memory usage before GC in the collection set regions"/>
      <value type="BYTES64" field="cSetUsedAfter" label="Collection Set After" description="Memory usage after GC in the collection set regions"/>
      <value type="UINT" field="allocationRegions" label="Allocation Regions" description="Regions chosen as allocation regions during evacuation (includes survivors and old space regions)"/>
      <value type="BYTES64" field="allocRegionsUsedBefore" label="Alloc Regions Before" description="Memory usage before GC in allocation regions"/>
      <value type="BYTES64" field="allocRegionsUsedAfter" label="Alloc Regions After" description="Memory usage after GC in allocation regions"/>
      <value type="BYTES64" field="bytesCopied" label="Bytes Copied"/>
      <value type="UINT" field="regionsFreed" label="Regions Freed"/>
    </event>

    <event id="GCReferenceStatistics" path="vm/gc/reference/statistics"
           label="GC Reference Statistics" is_instant="true"
           description="Total count of processed references during GC">
      <value type="UINT" field="gcId" label="GC ID" relation="GC_ID"/>
      <value type="REFERENCETYPE" field="type" label="Type" />
      <value type="ULONG" field="count" label="Total Count" />
    </event>

    <struct id="CopyFailed">
      <value type="ULONG" field="objectCount" label="Object Count"/>
      <value type="BYTES64" field="firstSize" label="First Failed Object Size"/>
      <value type="BYTES64" field="smallestSize" label="Smallest Failed Object Size"/>
      <value type="BYTES64" field="totalSize" label="Total Object Size"/>
    </struct>

    <event id="ObjectCountAfterGC" path="vm/gc/detailed/object_count_after_gc" is_instant="true" label="Object Count after GC">
      <value type="UINT" field="gcId"  label="GC ID" relation="GC_ID" />
      <value type="CLASS" field="class" label="Class" />
      <value type="LONG" field="count" label="Count" />
      <value type="BYTES64" field="totalSize" label="Total Size" />
    </event>

    <struct id="G1EvacStats">
      <value type="UINT" field="gcId" label="GC ID" relation="GC_ID"/>
      <value type="BYTES64" field="allocated" label="Allocated" description="Total memory allocated by PLABs"/>
      <value type="BYTES64" field="wasted" label="Wasted" description="Total memory wasted within PLABs due to alignment or refill"/>
      <value type="BYTES64" field="used" label="Used" description="Total memory occupied by objects within PLABs"/>
      <value type="BYTES64" field="undoWaste" label="Undo Wasted" description="Total memory wasted due to allocation undo within PLABs"/>
      <value type="BYTES64" field="regionEndWaste" label="Region End Wasted" description="Total memory wasted at the end of regions due to refill"/>
      <value type="UINT" field="regionsRefilled" label="Region Refills" description="Total memory wasted at the end of regions due to refill"/>
      <value type="BYTES64" field="directAllocated" label="Allocated (direct)" description="Total memory allocated using direct allocation outside of PLABs"/>
      <value type="BYTES64" field="failureUsed" label="Used (failure)" description="Total memory occupied by objects in regions where evacuation failed"/>
      <value type="BYTES64" field="failureWaste" label="Wasted (failure)" description="Total memory left unused in regions where evacuation failed"/>
    </struct>

    <event id="GCG1EvacuationYoungStatistics" path="vm/gc/detailed/g1_evac_young_stats" label="G1 Evacuation Statistics for Young" is_instant="true"
           description="Memory related evacuation statistics during GC for the young generation">
      <structvalue type="G1EvacStats" field="stats" label="Evacuation statistics"/>
    </event>

    <event id="GCG1EvacuationOldStatistics" path="vm/gc/detailed/g1_evac_old_stats" label="G1 Evacuation Memory Statistics for Old" is_instant="true"
           description="Memory related evacuation statistics during GC for the old generation">
      <structvalue type="G1EvacStats" field="stats" label="Evacuation statistics"/>
    </event>

    <event id="GCG1BasicIHOP" path="vm/gc/detailed/g1_basic_ihop_status" label="G1 Basic IHOP statistics" is_instant="true"
           description="Basic statistics related to current IHOP calculation">
      <value type="UINT" field="gcId" label="GC ID" relation="GC_ID"/>
      <value type="BYTES64" field="threshold" label="Current IHOP threshold" description="Current IHOP threshold in bytes"/>
      <value type="BYTES64" field="thresholdPercentage" label="Current IHOP threshold in percent" description="Current IHOP threshold in percent of old gen"/>
      <value type="BYTES64" field="targetOccupancy" label="Target occupancy" description="Target old gen occupancy to reach at the start of mixed GC in bytes"/>
      <value type="BYTES64" field="currentOccupancy" label="Current occupancy" description="Current old gen occupancy in bytes"/>
      <value type="BYTES64" field="lastAllocationSize" label="Last mutator allocation size" description="Mutator allocation during mutator operation since last GC in bytes"/>
      <value type="DOUBLE" field="lastAllocationDuration" label="Last mutator operation duration" description="Time the mutator ran since last GC in seconds"/>
      <value type="DOUBLE" field="lastAllocationRate" label="Last mutator allocation rate" description="Allocation rate of the mutator since last GC in bytes/second"/>
      <value type="DOUBLE" field="lastMarkingLength" label="Last mutator time from initial mark to first mixed GC" description="Last time from the end of the last initial mark to the first mixed GC in seconds"/>
    </event>

    <event id="GCG1AdaptiveIHOP" path="vm/gc/detailed/g1_adaptive_ihop_status" label="G1 Adaptive IHOP statistics" is_instant="true"
           description="Statistics related to current adaptive IHOP calculation">
      <value type="UINT" field="gcId" label="GC ID" relation="GC_ID"/>
      <value type="BYTES64" field="threshold" label="Current IHOP threshold" description="Current IHOP threshold in bytes"/>
      <value type="BYTES64" field="thresholdPercentage" label="Current IHOP threshold in percent" description="Current IHOP threshold in percent of the internal target occupancy"/>
      <value type="BYTES64" field="internalTargetOccupancy" label="Target occupancy" description="Internal target old gen occupancy to reach at the start of mixed GC in bytes"/>
      <value type="BYTES64" field="currentOccupancy" label="Current occupancy" description="Current old gen occupancy in bytes"/>
      <value type="BYTES64" field="additionalBufferSize" label="Additional buffer size" description="Additional buffer size in bytes"/>
      <value type="DOUBLE" field="predictedAllocationRate" label="Predicted mutator allocation rate" description="Current predicted allocation rate for the mutator in bytes/second"/>
      <value type="DOUBLE" field="predictedMarkingLength" label="Predicted time from initial mark to first mixed GC" description="Current predicted time from the end of the last initial mark to the first mixed GC in seconds"/>
      <value type="BOOLEAN" field="predictionActive" label="Prediction active" description="Indicates whether the adaptive IHOP prediction is active"/>
    </event>

    <!-- Promotion events, Supported GCs are Parallel Scavange, G1 and CMS with Parallel New. -->
    <event id="PromoteObjectInNewPLAB" path="vm/gc/detailed/object_promotion_in_new_PLAB" label="Promotion in new PLAB"
        description="Object survived scavenge and was copied to a new Promotion Local Allocation Buffer (PLAB). Supported GCs are Parallel Scavange, G1 and CMS with Parallel New. Due to promotion being done in parallel an object might be reported multiple times as the GC threads race to copy all objects." 
           has_thread="true" has_stacktrace="false" is_instant="true">
      <value type="UINT" field="gcId" label="GC ID" relation="GC_ID" description="ID of GC during which the object was promoted"/>
      <value type="CLASS" field="class" label="Class" description="Class of promoted object"/>
      <value type="BYTES64" field="objectSize" label="Object Size" description="Size of promoted object"/>
      <value type="UINT" field="tenuringAge" label="Object Tenuring Age" description="Tenuring age of a surviving object before being copied. The tenuring age of an object is a value between 0-15 and is incremented each scavange the object survives. Newly allocated objects have tenuring age 0."/>
      <value type="BOOLEAN" field="tenured" label="Tenured" description="True if object was promoted to Old space, otherwise the object was aged and copied to a Survivor space"/>
      <value type="BYTES64" field="plabSize" label="PLAB Size" description="Size of the allocated PLAB to which the object was copied"/>
    </event>
    
    <event id="PromoteObjectOutsidePLAB" path="vm/gc/detailed/object_promotion_outside_PLAB" label="Promotion outside PLAB"
        description="Object survived scavenge and was copied directly to the heap. Supported GCs are Parallel Scavange, G1 and CMS with Parallel New. Due to promotion being done in parallel an object might be reported multiple times as the GC threads race to copy all objects." 
           has_thread="true" has_stacktrace="false" is_instant="true">
      <value type="UINT" field="gcId" label="GC ID" relation="GC_ID" description="ID of GC during which the object was promoted"/>
      <value type="CLASS" field="class" label="Class" description="Class of promoted object"/>
      <value type="BYTES64" field="objectSize" label="Object Size" description="Size of promoted object"/>
      <value type="UINT" field="tenuringAge" label="Object Tenuring Age" description="Tenuring age of a surviving object before being copied. The tenuring age of an object is a value between 0-15 and is incremented each scavange the object survives. Newly allocated objects have tenuring age 0."/>
      <value type="BOOLEAN" field="tenured" label="Tenured" description="True if object was promoted to Old space, otherwise the object was aged and copied to a Survivor space"/>
    </event>

    <event id="PromotionFailed" path="vm/gc/detailed/promotion_failed" label="Promotion Failed" is_instant="true"
           description="Promotion of an object failed">
      <value type="UINT" field="gcId" label="GC ID" relation="GC_ID"/>
      <structvalue type="CopyFailed" field="data" label="Data"/>
      <value type="THREAD" field="thread" label="Running thread"/>
    </event>

    <event id="EvacuationFailed" path="vm/gc/detailed/evacuation_failed" label="Evacuation Failed" is_instant="true"
           description="Evacuation of an object failed">
      <value type="UINT" field="gcId" label="GC ID" relation="GC_ID"/>
      <structvalue type="CopyFailed" field="data" label="Data"/>
    </event>

    <event id="ConcurrentModeFailure" path="vm/gc/detailed/concurrent_mode_failure" label="Concurrent Mode Failure"
           is_instant="true" description="Concurrent Mode failed">
      <value type="UINT" field="gcId" label="GC ID" relation="GC_ID"/>
    </event>

    <event id="GCPhasePause" path="vm/gc/phases/pause" label="GC Phase Pause">
      <value type="UINT" field="gcId" label="GC ID" relation="GC_ID"/>
      <value type="UTF8" field="name" label="Name" />
    </event>

    <event id="GCPhasePauseLevel1" path="vm/gc/phases/pause_level_1" label="GC Phase Pause Level 1">
      <value type="UINT" field="gcId" label="GC ID" relation="GC_ID"/>
      <value type="UTF8" field="name" label="Name" />
    </event>

    <event id="GCPhasePauseLevel2" path="vm/gc/phases/pause_level_2" label="GC Phase Pause Level 2">
      <value type="UINT" field="gcId" label="GC ID" relation="GC_ID"/>
      <value type="UTF8" field="name" label="Name" />
    </event>

    <event id="GCPhasePauseLevel3" path="vm/gc/phases/pause_level_3" label="GC Phase Pause Level 3">
      <value type="UINT" field="gcId" label="GC ID" relation="GC_ID"/>
      <value type="UTF8" field="name" label="Name" />
    </event>

    <event id="GCPhaseConcurrent" path="vm/gc/phases/concurrent" label="GC Phase Concurrent">
      <value type="UINT" field="gcId" label="GC ID" relation="GC_ID"/>
      <value type="UTF8" field="name" label="Name" />
    </event>

    <event id="AllocationRequiringGC" path="vm/gc/detailed/allocation_requiring_gc" label="Allocation Requiring GC"
           has_thread="true" has_stacktrace="true"  is_instant="true">
      <value type="UINT" field="gcId"  label="Pending GC ID" relation="GC_ID" />
      <value type="BYTES64" field="size" label="Allocation Size" />
    </event>

    <event id="TenuringDistribution" path="vm/gc/detailed/tenuring_distribution" label="Tenuring Distribution"
           is_instant="true">
      <value type="UINT" field="gcId" label="GC ID" relation="GC_ID"/>
      <value type="UINT" field="age" label="Age" />
      <value type="BYTES64" field="size" label="Size" />
    </event>

    <event id="G1HeapRegionTypeChange" path="vm/gc/detailed/g1_heap_region_type_change" label="G1 Heap Region Type Change"
           description="Information about a G1 heap region type change." is_instant="true">
      <value type="UINT" field="index" label="Index" />
      <value type="G1HEAPREGIONTYPE" field="from" label="From Type" />
      <value type="G1HEAPREGIONTYPE" field="to" label="To Type" />
      <value type="ADDRESS" field="start" label="Start" />
      <value type="BYTES64" field="used" label="Used" />
      <value type="UINT" field="allocContext" label="Allocation Context" />
    </event>

    <event id="VMError" path="vm/runtime/vm_error" label="VM Error"
           description="VM shutdown due to an error" has_stacktrace="true" has_thread="true">
      <value type="BOOLEAN" field="out_of_java_memory" label="Java Out Of Memory"/>
    </event>

    <!-- Compiler events -->

    <event id="Compilation" path="vm/compiler/compilation" label="Compilation"
         has_thread="true" is_requestable="false" is_constant="false">
      <value type="METHOD" field="method" label="Java Method"/>
      <value type="UINT" field="compileID" label="Compilation ID" relation="COMP_ID"/>
      <value type="USHORT" field="compileLevel" label="Compilation Level"/>
      <value type="BOOLEAN" field="succeded" label="Succeeded"/>
      <value type="BOOLEAN" field="isOsr" label="On Stack Replacement"/>
      <value type="BYTES" field="codeSize" label="Compiled Code Size"/>
      <value type="BYTES" field="inlinedBytes" label="Inlined Code Size"/>
    </event>

    <event id="CompilerPhase" path="vm/compiler/phase" label="Compiler Phase"
            has_thread="true" is_requestable="false" is_constant="false">
      <value type="COMPILERPHASETYPE" field="phase" label="Compile Phase"/>
      <value type="UINT" field="compileID" label="Compilation ID" relation="COMP_ID"/>
      <value type="USHORT" field="phaseLevel" label="Phase Level"/>
    </event>

    <event id="CompilerFailure" path="vm/compiler/failure" label="Compilation Failure"
            has_thread="true" is_requestable="false" is_constant="false" is_instant="true">
      <value type="UTF8" field="failure" label="Message"/>
      <value type="UINT" field="compileID" label="Compilation ID" relation="COMP_ID"/>
    </event>

    <struct id="CiMethod">
      <value type="UTF8" field="class" label="Class name"/>
      <value type="UTF8" field="name" label="Method name"/>
      <value type="UTF8" field="signature" label="Method signature"/>
    </struct>

    <event id="CompilerInlining" path="vm/compiler/optimization/inlining" label="Method Inlining"
         has_thread="true" is_instant="true">
      <value type="UINT" field="compileID" label="Compilation ID" relation="COMP_ID"/>
      <value type="METHOD" field="caller" label="Caller Method"/>
      <structvalue type="CiMethod" field="callee" label="Callee Method"/>
      <value type="BOOLEAN" field="succeeded" label="Succeeded"/>
      <value type="UTF8" field="message" label="Message"/>
      <value type="INTEGER" field="bci" label="Byte Code Index"/>
    </event>

    <!-- Code sweeper events -->

    <event id="SweepCodeCache" path="vm/code_sweeper/sweep" label="Sweep Code Cache"
       has_thread="true" is_requestable="false" is_constant="false">
      <value type="INTEGER" field="sweepIndex" label="Sweep Index" relation="SWEEP_ID"/>
      <value type="UINT" field="sweptCount" label="Methods Swept"/>
      <value type="UINT" field="flushedCount" label="Methods Flushed"/>
      <value type="UINT" field="zombifiedCount" label="Methods Zombified"/>
    </event>

    <!-- Code cache events -->

    <event id="CodeCacheFull" path="vm/code_cache/full" label="Code Cache Full"
         has_thread="true" is_requestable="false" is_constant="false" is_instant="true">
      <value type="CODEBLOBTYPE" field="codeBlobType" label="Code Heap"/>
      <value type="ADDRESS" field="startAddress" label="Start Address"/>
      <value type="ADDRESS" field="commitedTopAddress" label="Commited Top"/>
      <value type="ADDRESS" field="reservedTopAddress" label="Reserved Top"/>
      <value type="INTEGER" field="entryCount" label="Entries"/>
      <value type="INTEGER" field="methodCount" label="Methods"/>
      <value type="INTEGER" field="adaptorCount" label="Adaptors"/>
      <value type="BYTES64" field="unallocatedCapacity" label="Unallocated"/>
      <value type="INTEGER" field="fullCount" label="Full Count"/>
    </event>

    <event id="ExecuteVMOperation" path="vm/runtime/execute_vm_operation" label="VM Operation"
        description="Execution of a VM Operation" has_thread="true">
      <value type="VMOPERATIONTYPE" field="operation" label="Operation" />
      <value type="BOOLEAN" field="safepoint" label="At Safepoint" description="If the operation occured at a safepoint."/>
      <value type="BOOLEAN" field="blocking" label="Caller Blocked" description="If the calling thread was blocked until the operation was complete."/>
      <value type="THREAD" field="caller" label="Caller" transition="FROM" description="Thread requesting operation. If non-blocking, will be set to 0 indicating thread is unknown."/>
    </event>

    <!-- Allocation events -->
    <event id="AllocObjectInNewTLAB" path="java/object_alloc_in_new_TLAB" label="Allocation in new TLAB"
        description="Allocation in new Thread Local Allocation Buffer" has_thread="true" has_stacktrace="true" is_instant="true">
      <value type="CLASS" field="class" label="Class" description="Class of allocated object"/>
      <value type="BYTES64" field="allocationSize" label="Allocation Size"/>
      <value type="BYTES64" field="tlabSize" label="TLAB Size"/>
    </event>

    <event id="AllocObjectOutsideTLAB" path="java/object_alloc_outside_TLAB" label="Allocation outside TLAB"
        description="Allocation outside Thread Local Allocation Buffers" has_thread="true" has_stacktrace="true" is_instant="true">
      <value type="CLASS" field="class" label="Class" description="Class of allocated object"/>
      <value type="BYTES64" field="allocationSize" label="Allocation Size"/>
    </event>
  </events>

  <xi:include href="../../../closed/share/vm/trace/traceeventtypes.xml" xmlns:xi="http://www.w3.org/2001/XInclude">
    <xi:fallback/>
  </xi:include>

  <xi:include href="../../../closed/share/vm/trace/traceevents.xml" xmlns:xi="http://www.w3.org/2001/XInclude">
    <xi:fallback/>
  </xi:include>
=======
  <xi:include href="tracetypes.xml"
              xmlns:xi="http://www.w3.org/2001/XInclude"/>
  <xi:include href="tracerelationdecls.xml"
              xmlns:xi="http://www.w3.org/2001/XInclude"/>
  <xi:include href="traceevents.xml"
              xmlns:xi="http://www.w3.org/2001/XInclude"/>
>>>>>>> 3f00e1fc
</trace><|MERGE_RESOLUTION|>--- conflicted
+++ resolved
@@ -30,581 +30,10 @@
 ]>
 
 <trace>
-<<<<<<< HEAD
-  <xi:include href="tracetypes.xml" xmlns:xi="http://www.w3.org/2001/XInclude"/>
-
-  <relation_decls>
-    <relation_decl id="GC_ID" uri="vm/gc/id"/>
-    <relation_decl id="COMP_ID" uri="vm/compiler/id"/>
-    <relation_decl id="SWEEP_ID" uri="vm/code_sweeper/id"/>
-    <relation_decl id="JAVA_MONITOR_ADDRESS" uri="java/monitor/address"/>
-  </relation_decls>
-
-<!--
-
-Events in the JVM are by default timed (it's more common)
-Perhaps a little strange. Might change.
-
-EVENTS
-
-Declard with the 'event' tag.
-
-<value fields> can be one or more of
-   value            - a simple primitive or constant type value
-   structvalue      - value is a sub-struct. This type must be previously defined
-                      with 'struct'
-All these require you to declare type, field and label of the field. They also accept
-an optional description of the field. If the meaning of the field is not obvious
-from the label you should provide a description. If an event however is not actually
-meant for end-users, you should probably _not_ write descriptions at all, since you
-might just add more concepts the user has no notion of/interest in.
-
-Events should be modeled after what conceptual process you are expressing, _NOT_
-from whatever data structures you might use inside the JVM for expressing a process.
-
-
-STRUCT
-
-Declared with the 'struct' tag.
-
-Declares a structure type that can be used in other events.
-
--->
-
-  <events>
-    <event id="ThreadStart" path="java/thread_start" label="Java Thread Start"
-           has_thread="true" is_instant="true">
-      <value type="THREAD" field="thread" label="Java Thread"/>
-    </event>
-
-    <event id="ThreadEnd" path="java/thread_end" label="Java Thread End"
-           has_thread="true" is_instant="true">
-      <value type="THREAD" field="thread" label="Java Thread"/>
-    </event>
-
-    <event id="ThreadSleep" path="java/thread_sleep" label="Java Thread Sleep"
-            has_thread="true" has_stacktrace="true" is_instant="false">
-      <value type="MILLIS" field="time" label="Sleep Time"/>
-    </event>
-
-    <event id="ThreadPark" path="java/thread_park" label="Java Thread Park"
-            has_thread="true" has_stacktrace="true" is_instant="false">
-      <value type="CLASS" field="klass" label="Class Parked On"/>
-      <value type="MILLIS" field="timeout" label="Park Timeout"/>
-      <value type="ADDRESS" field="address" label="Address of Object Parked" relation="JAVA_MONITOR_ADDRESS"/>
-    </event>
-
-    <event id="JavaMonitorEnter" path="java/monitor_enter" label="Java Monitor Blocked"
-            has_thread="true" has_stacktrace="true" is_instant="false">
-      <value type="CLASS" field="klass" label="Monitor Class"/>
-      <value type="THREAD" field="previousOwner" label="Previous Monitor Owner"/>
-      <value type="ADDRESS" field="address" label="Monitor Address" relation="JAVA_MONITOR_ADDRESS"/>
-    </event>
-
-    <event id="JavaMonitorWait" path="java/monitor_wait" label="Java Monitor Wait" description="Waiting on a Java monitor"
-            has_thread="true" has_stacktrace="true" is_instant="false">
-      <value type="CLASS" field="klass" label="Monitor Class" description="Class of object waited on"/>
-      <value type="THREAD" field="notifier" label="Notifier Thread" description="Notifying Thread"/>
-      <value type="MILLIS" field="timeout" label="Timeout" description="Maximum wait time"/>
-      <value type="BOOLEAN" field="timedOut" label="Timed Out" description="Wait has been timed out"/>
-      <value type="ADDRESS" field="address" label="Monitor Address" description="Address of object waited on" relation="JAVA_MONITOR_ADDRESS"/>
-    </event>
-
-    <event id="JavaMonitorInflate" path="java/monitor_inflate" label="Java Monitor Inflated"
-           has_thread="true" has_stacktrace="true" is_instant="false">
-      <value type="CLASS" field="klass" label="Monitor Class"/>
-      <value type="ADDRESS" field="address" label="Monitor Address" relation="JAVA_MONITOR_ADDRESS"/>
-      <value type="INFLATECAUSE" field="cause" label="Cause" description="Cause of inflation"/>
-    </event>
-
-    <event id="ReservedStackActivation" path="java/reserved_stack_activation" label="Reserved Stack Activation" description="Activation of Reserved Stack Area caused by stack overflow with ReservedStackAccess annotated method in call stack"
-            has_thread="true" has_stacktrace="true" is_instant="true">
-        <value type="METHOD" field="method" label="Java Method"/>
-    </event>
-
-    <event id="ClassLoad" path="vm/class/load" label="Class Load"
-            has_thread="true" has_stacktrace="true" is_instant="false">
-      <value type="CLASS" field="loadedClass" label="Loaded Class"/>
-      <value type="CLASS" field="definingClassLoader" label="Defining Class Loader"/>
-      <value type="CLASS" field="initiatingClassLoader" label="Initiating Class Loader"/>
-    </event>
-
-    <event id="ClassUnload" path="vm/class/unload" label="Class Unload"
-        has_thread="true" is_instant="true">
-      <value type="CLASS" field="unloadedClass" label="Unloaded Class"/>
-      <value type="CLASS" field="definingClassLoader" label="Defining Class Loader"/>
-    </event>
-
-    <event id="IntFlagChanged" path="vm/flag/int_changed" label="Int Flag Changed"
-          is_instant="true">
-      <value type="UTF8" field="name" label="Name" />
-      <value type="INTEGER" field="old_value" label="Old Value" />
-      <value type="INTEGER" field="new_value" label="New Value" />
-      <value type="FLAGVALUEORIGIN" field="origin" label="Origin" />
-    </event>
-
-    <event id="UnsignedIntFlagChanged" path="vm/flag/uint_changed" label="Unsigned Int Flag Changed"
-          is_instant="true">
-      <value type="UTF8" field="name" label="Name" />
-      <value type="UINT" field="old_value" label="Old Value" />
-      <value type="UINT" field="new_value" label="New Value" />
-      <value type="FLAGVALUEORIGIN" field="origin" label="Origin" />
-    </event>
-
-    <event id="LongFlagChanged" path="vm/flag/long_changed" label="Long Flag Changed"
-          is_instant="true">
-      <value type="UTF8" field="name" label="Name" />
-      <value type="LONG" field="old_value" label="Old Value" />
-      <value type="LONG" field="new_value" label="New Value" />
-      <value type="FLAGVALUEORIGIN" field="origin" label="Origin" />
-    </event>
-
-    <event id="UnsignedLongFlagChanged" path="vm/flag/ulong_changed" label="Unsigned Long Flag Changed"
-          is_instant="true">
-      <value type="UTF8" field="name" label="Name" />
-      <value type="ULONG" field="old_value" label="Old Value" />
-      <value type="ULONG" field="new_value" label="New Value" />
-      <value type="FLAGVALUEORIGIN" field="origin" label="Origin" />
-    </event>
-
-    <event id="DoubleFlagChanged" path="vm/flag/double_changed" label="Double Flag Changed"
-         is_instant="true">
-      <value type="UTF8" field="name" label="Name" />
-      <value type="DOUBLE" field="old_value" label="Old Value" />
-      <value type="DOUBLE" field="new_value" label="New Value" />
-      <value type="FLAGVALUEORIGIN" field="origin" label="Origin" />
-    </event>
-
-    <event id="BooleanFlagChanged" path="vm/flag/boolean_changed" label="Boolean Flag Changed"
-         is_instant="true">
-      <value type="UTF8" field="name" label="Name" />
-      <value type="BOOLEAN" field="old_value" label="Old Value" />
-      <value type="BOOLEAN" field="new_value" label="New Value" />
-      <value type="FLAGVALUEORIGIN" field="origin" label="Origin" />
-    </event>
-
-    <event id="StringFlagChanged" path="vm/flag/string_changed" label="String Flag Changed"
-         is_instant="true">
-      <value type="UTF8" field="name" label="Name" />
-      <value type="UTF8" field="old_value" label="Old Value" />
-      <value type="UTF8" field="new_value" label="New Value" />
-      <value type="FLAGVALUEORIGIN" field="origin" label="Origin" />
-    </event>
-
-    <struct id="VirtualSpace">
-      <value type="ADDRESS" field="start" label="Start Address" description="Start address of the virtual space" />
-      <value type="ADDRESS" field="committedEnd" label="Committed End Address" description="End address of the committed memory for the virtual space" />
-      <value type="BYTES64" field="committedSize" label="Committed Size" description="Size of the committed memory for the virtual space" />
-      <value type="ADDRESS" field="reservedEnd" label="Reserved End Address" description="End address of the reserved memory for the virtual space" />
-      <value type="BYTES64" field="reservedSize" label="Reserved Size" description="Size of the reserved memory for the virtual space" />
-    </struct>
-
-    <struct id="ObjectSpace">
-      <value type="ADDRESS" field="start" label="Start Address" description="Start address of the space" />
-      <value type="ADDRESS" field="end" label="End Address" description="End address of the space" />
-      <value type="BYTES64" field="used" label="Used" description="Bytes allocated by objects in the space" />
-      <value type="BYTES64" field="size" label="Size" description="Size of the space" />
-    </struct>
-
-    <event id="GCHeapSummary" path="vm/gc/heap/summary" label="Heap Summary" is_instant="true">
-      <value type="UINT" field="gcId" label="GC ID" relation="GC_ID"/>
-      <value type="GCWHEN" field="when" label="When" />
-      <structvalue type="VirtualSpace" field="heapSpace" label="Heap Space"/>
-      <value type="BYTES64" field="heapUsed" label="Heap Used" description="Bytes allocated by objects in the heap"/>
-    </event>
-
-    <struct id="MetaspaceSizes">
-      <value type="BYTES64" field="committed" label="Committed" description="Committed memory for this space" />
-      <value type="BYTES64" field="used" label="Used" description="Bytes allocated by objects in the space" />
-      <value type="BYTES64" field="reserved" label="Reserved" description="Reserved memory for this space" />
-    </struct>
-
-    <event id="MetaspaceSummary" path="vm/gc/heap/metaspace_summary" label="Metaspace Summary" is_instant="true">
-      <value type="UINT" field="gcId" label="GC ID" relation="GC_ID"/>
-      <value type="GCWHEN" field="when" label="When" />
-      <value type="BYTES64" field="gcThreshold" label="GC Threshold" />
-      <structvalue type="MetaspaceSizes" field="metaspace" label="Total"/>
-      <structvalue type="MetaspaceSizes" field="dataSpace" label="Data"/>
-      <structvalue type="MetaspaceSizes" field="classSpace" label="Class"/>
-    </event>
-
-    <event id="MetaspaceGCThreshold" path="vm/gc/metaspace/gc_threshold" label="Metaspace GC Threshold" is_instant="true">
-      <value type="BYTES64" field="oldValue" label="Old Value" />
-      <value type="BYTES64" field="newValue" label="New Value" />
-      <value type="GCTHRESHOLDUPDATER" field="updater" label="Updater" />
-    </event>
-
-    <event id="MetaspaceAllocationFailure" path="vm/gc/metaspace/allocation_failure" label="Metaspace Allocation Failure" is_instant="true" has_stacktrace="true">
-      <value type="CLASS" field="classLoader" label="Class Loader" />
-      <value type="BOOLEAN" field="anonymousClassLoader" label="Anonymous Class Loader" />
-      <value type="BYTES64" field="size" label="Size" />
-      <value type="METADATATYPE" field="metadataType" label="Metadata Type" />
-      <value type="METASPACEOBJTYPE" field="metaspaceObjectType" label="Metaspace Object Type" />
-    </event>
-
-    <event id="MetaspaceOOM" path="vm/gc/metaspace/out_of_memory" label="Metaspace Out of Memory" is_instant="true" has_stacktrace="true">
-      <value type="CLASS" field="classLoader" label="Class Loader" />
-      <value type="BOOLEAN" field="anonymousClassLoader" label="Anonymous Class Loader" />
-      <value type="BYTES64" field="size" label="Size" />
-      <value type="METADATATYPE" field="metadataType" label="Metadata Type" />
-      <value type="METASPACEOBJTYPE" field="metaspaceObjectType" label="Metaspace Object Type" />
-    </event>
-
-    <event id="MetaspaceChunkFreeListSummary" path="vm/gc/metaspace/chunk_free_list_summary" label="Metaspace Chunk Free List Summary" is_instant="true">
-      <value type="UINT" field="gcId" label="GC ID" relation="GC_ID"/>
-      <value type="GCWHEN" field="when" label="When" />
-      <value type="METADATATYPE" field="metadataType" label="Metadata Type" />
-      <value type="ULONG" field="specializedChunks" label="Specialized Chunks" />
-      <value type="BYTES64" field="specializedChunksTotalSize" label="Specialized Chunks Total Size" />
-      <value type="ULONG" field="smallChunks" label="Small Chunks" />
-      <value type="BYTES64" field="smallChunksTotalSize" label="Small Chunks Total Size" />
-      <value type="ULONG" field="mediumChunks" label="Medium Chunks" />
-      <value type="BYTES64" field="mediumChunksTotalSize" label="Medium Chunks Total Size" />
-      <value type="ULONG" field="humongousChunks" label="Humongous Chunks" />
-      <value type="BYTES64" field="humongousChunksTotalSize" label="Humongous Chunks Total Size" />
-    </event>
-
-    <event id="PSHeapSummary" path="vm/gc/heap/ps_summary" label="Parallel Scavenge Heap Summary" is_instant="true">
-      <value type="UINT" field="gcId" label="GC ID" relation="GC_ID"/>
-      <value type="GCWHEN" field="when" label="When" />
-
-      <structvalue type="VirtualSpace" field="oldSpace" label="Old Space"/>
-      <structvalue type="ObjectSpace" field="oldObjectSpace" label="Old Object Space"/>
-
-      <structvalue type="VirtualSpace" field="youngSpace" label="Young Space"/>
-      <structvalue type="ObjectSpace" field="edenSpace" label="Eden Space"/>
-      <structvalue type="ObjectSpace" field="fromSpace" label="From Space"/>
-      <structvalue type="ObjectSpace" field="toSpace" label="To Space"/>
-    </event>
-
-    <event id="G1HeapSummary" path="vm/gc/heap/g1_summary" label="G1 Heap Summary" is_instant="true">
-      <value type="UINT" field="gcId" label="GC ID" relation="GC_ID"/>
-      <value type="GCWHEN" field="when" label="When" />
-
-      <value type="BYTES64" field="edenUsedSize" label="Eden Used Size" />
-      <value type="BYTES64" field="edenTotalSize" label="Eden Total Size" />
-      <value type="BYTES64" field="survivorUsedSize" label="Survivor Used Size" />
-      <value type="UINT" field="numberOfRegions" label="Number of Regions" />
-    </event>
-
-    <event id="GCGarbageCollection" path="vm/gc/collector/garbage_collection" label="Garbage Collection"
-           description="Garbage collection performed by the JVM">
-      <value type="UINT" field="gcId"  label="GC ID" relation="GC_ID" />
-      <value type="GCNAME" field="name" label="Name" description="The name of the Garbage Collector" />
-      <value type="GCCAUSE" field="cause" label="Cause" description="The reason for triggering this Garbage Collection" />
-      <value type="TICKSPAN" field="sumOfPauses" label="Sum of Pauses" description="Sum of all the times in which Java execution was paused during the garbage collection" />
-      <value type="TICKSPAN" field="longestPause" label="Longest Pause" description="Longest individual pause during the garbage collection" />
-    </event>
-
-    <event id="GCParallelOld" path="vm/gc/collector/parold_garbage_collection" label="Parallel Old Garbage Collection"
-           description="Extra information specific to Parallel Old Garbage Collections">
-      <value type="UINT" field="gcId"  label="GC ID" relation="GC_ID" />
-      <value type="ADDRESS" field="densePrefix" label="Dense Prefix" description="The address of the dense prefix, used when compacting" />
-    </event>
-
-    <event id="GCYoungGarbageCollection" path="vm/gc/collector/young_garbage_collection" label="Young Garbage Collection"
-           description="Extra information specific to Young Garbage Collections">
-      <value type="UINT" field="gcId"  label="GC ID" relation="GC_ID" />
-      <value type="UINT" field="tenuringThreshold" label="Tenuring Threshold" />
-    </event>
-
-    <event id="GCOldGarbageCollection" path="vm/gc/collector/old_garbage_collection" label="Old Garbage Collection"
-           description="Extra information specific to Old Garbage Collections">
-      <value type="UINT" field="gcId" label="GC ID" relation="GC_ID"/>
-    </event>
-
-    <event id="GCG1GarbageCollection" path="vm/gc/collector/g1_garbage_collection" label="G1 Garbage Collection"
-           description="Extra information specific to G1 Garbage Collections">
-      <value type="UINT" field="gcId" label="GC ID" relation="GC_ID"/>
-      <value type="G1YCTYPE" field="type" label="Type" />
-    </event>
-
-    <event id="GCG1MMU" path="vm/gc/detailed/g1_mmu_info" label="G1 MMU Information" is_instant="true">
-      <value type="UINT" field="gcId" label="GC ID" relation="GC_ID"/>
-      <value type="DOUBLE" field="timeSlice" label="Time slice used to calculate MMU"/>
-      <value type="DOUBLE" field="gcTime" label="Time spent on GC during last time slice"/>
-      <value type="DOUBLE" field="maxGcTime" label="Max time allowed to be spent on GC during last time slice"/>
-    </event>
-
-    <event id="EvacuationInfo" path="vm/gc/detailed/evacuation_info" label="Evacuation Information" is_instant="true">
-      <value type="UINT" field="gcId" label="GC ID" relation="GC_ID"/>
-      <value type="UINT" field="cSetRegions" label="Collection Set Regions"/>
-      <value type="BYTES64" field="cSetUsedBefore" label="Collection Set Before" description="Memory usage before GC in the collection set regions"/>
-      <value type="BYTES64" field="cSetUsedAfter" label="Collection Set After" description="Memory usage after GC in the collection set regions"/>
-      <value type="UINT" field="allocationRegions" label="Allocation Regions" description="Regions chosen as allocation regions during evacuation (includes survivors and old space regions)"/>
-      <value type="BYTES64" field="allocRegionsUsedBefore" label="Alloc Regions Before" description="Memory usage before GC in allocation regions"/>
-      <value type="BYTES64" field="allocRegionsUsedAfter" label="Alloc Regions After" description="Memory usage after GC in allocation regions"/>
-      <value type="BYTES64" field="bytesCopied" label="Bytes Copied"/>
-      <value type="UINT" field="regionsFreed" label="Regions Freed"/>
-    </event>
-
-    <event id="GCReferenceStatistics" path="vm/gc/reference/statistics"
-           label="GC Reference Statistics" is_instant="true"
-           description="Total count of processed references during GC">
-      <value type="UINT" field="gcId" label="GC ID" relation="GC_ID"/>
-      <value type="REFERENCETYPE" field="type" label="Type" />
-      <value type="ULONG" field="count" label="Total Count" />
-    </event>
-
-    <struct id="CopyFailed">
-      <value type="ULONG" field="objectCount" label="Object Count"/>
-      <value type="BYTES64" field="firstSize" label="First Failed Object Size"/>
-      <value type="BYTES64" field="smallestSize" label="Smallest Failed Object Size"/>
-      <value type="BYTES64" field="totalSize" label="Total Object Size"/>
-    </struct>
-
-    <event id="ObjectCountAfterGC" path="vm/gc/detailed/object_count_after_gc" is_instant="true" label="Object Count after GC">
-      <value type="UINT" field="gcId"  label="GC ID" relation="GC_ID" />
-      <value type="CLASS" field="class" label="Class" />
-      <value type="LONG" field="count" label="Count" />
-      <value type="BYTES64" field="totalSize" label="Total Size" />
-    </event>
-
-    <struct id="G1EvacStats">
-      <value type="UINT" field="gcId" label="GC ID" relation="GC_ID"/>
-      <value type="BYTES64" field="allocated" label="Allocated" description="Total memory allocated by PLABs"/>
-      <value type="BYTES64" field="wasted" label="Wasted" description="Total memory wasted within PLABs due to alignment or refill"/>
-      <value type="BYTES64" field="used" label="Used" description="Total memory occupied by objects within PLABs"/>
-      <value type="BYTES64" field="undoWaste" label="Undo Wasted" description="Total memory wasted due to allocation undo within PLABs"/>
-      <value type="BYTES64" field="regionEndWaste" label="Region End Wasted" description="Total memory wasted at the end of regions due to refill"/>
-      <value type="UINT" field="regionsRefilled" label="Region Refills" description="Total memory wasted at the end of regions due to refill"/>
-      <value type="BYTES64" field="directAllocated" label="Allocated (direct)" description="Total memory allocated using direct allocation outside of PLABs"/>
-      <value type="BYTES64" field="failureUsed" label="Used (failure)" description="Total memory occupied by objects in regions where evacuation failed"/>
-      <value type="BYTES64" field="failureWaste" label="Wasted (failure)" description="Total memory left unused in regions where evacuation failed"/>
-    </struct>
-
-    <event id="GCG1EvacuationYoungStatistics" path="vm/gc/detailed/g1_evac_young_stats" label="G1 Evacuation Statistics for Young" is_instant="true"
-           description="Memory related evacuation statistics during GC for the young generation">
-      <structvalue type="G1EvacStats" field="stats" label="Evacuation statistics"/>
-    </event>
-
-    <event id="GCG1EvacuationOldStatistics" path="vm/gc/detailed/g1_evac_old_stats" label="G1 Evacuation Memory Statistics for Old" is_instant="true"
-           description="Memory related evacuation statistics during GC for the old generation">
-      <structvalue type="G1EvacStats" field="stats" label="Evacuation statistics"/>
-    </event>
-
-    <event id="GCG1BasicIHOP" path="vm/gc/detailed/g1_basic_ihop_status" label="G1 Basic IHOP statistics" is_instant="true"
-           description="Basic statistics related to current IHOP calculation">
-      <value type="UINT" field="gcId" label="GC ID" relation="GC_ID"/>
-      <value type="BYTES64" field="threshold" label="Current IHOP threshold" description="Current IHOP threshold in bytes"/>
-      <value type="BYTES64" field="thresholdPercentage" label="Current IHOP threshold in percent" description="Current IHOP threshold in percent of old gen"/>
-      <value type="BYTES64" field="targetOccupancy" label="Target occupancy" description="Target old gen occupancy to reach at the start of mixed GC in bytes"/>
-      <value type="BYTES64" field="currentOccupancy" label="Current occupancy" description="Current old gen occupancy in bytes"/>
-      <value type="BYTES64" field="lastAllocationSize" label="Last mutator allocation size" description="Mutator allocation during mutator operation since last GC in bytes"/>
-      <value type="DOUBLE" field="lastAllocationDuration" label="Last mutator operation duration" description="Time the mutator ran since last GC in seconds"/>
-      <value type="DOUBLE" field="lastAllocationRate" label="Last mutator allocation rate" description="Allocation rate of the mutator since last GC in bytes/second"/>
-      <value type="DOUBLE" field="lastMarkingLength" label="Last mutator time from initial mark to first mixed GC" description="Last time from the end of the last initial mark to the first mixed GC in seconds"/>
-    </event>
-
-    <event id="GCG1AdaptiveIHOP" path="vm/gc/detailed/g1_adaptive_ihop_status" label="G1 Adaptive IHOP statistics" is_instant="true"
-           description="Statistics related to current adaptive IHOP calculation">
-      <value type="UINT" field="gcId" label="GC ID" relation="GC_ID"/>
-      <value type="BYTES64" field="threshold" label="Current IHOP threshold" description="Current IHOP threshold in bytes"/>
-      <value type="BYTES64" field="thresholdPercentage" label="Current IHOP threshold in percent" description="Current IHOP threshold in percent of the internal target occupancy"/>
-      <value type="BYTES64" field="internalTargetOccupancy" label="Target occupancy" description="Internal target old gen occupancy to reach at the start of mixed GC in bytes"/>
-      <value type="BYTES64" field="currentOccupancy" label="Current occupancy" description="Current old gen occupancy in bytes"/>
-      <value type="BYTES64" field="additionalBufferSize" label="Additional buffer size" description="Additional buffer size in bytes"/>
-      <value type="DOUBLE" field="predictedAllocationRate" label="Predicted mutator allocation rate" description="Current predicted allocation rate for the mutator in bytes/second"/>
-      <value type="DOUBLE" field="predictedMarkingLength" label="Predicted time from initial mark to first mixed GC" description="Current predicted time from the end of the last initial mark to the first mixed GC in seconds"/>
-      <value type="BOOLEAN" field="predictionActive" label="Prediction active" description="Indicates whether the adaptive IHOP prediction is active"/>
-    </event>
-
-    <!-- Promotion events, Supported GCs are Parallel Scavange, G1 and CMS with Parallel New. -->
-    <event id="PromoteObjectInNewPLAB" path="vm/gc/detailed/object_promotion_in_new_PLAB" label="Promotion in new PLAB"
-        description="Object survived scavenge and was copied to a new Promotion Local Allocation Buffer (PLAB). Supported GCs are Parallel Scavange, G1 and CMS with Parallel New. Due to promotion being done in parallel an object might be reported multiple times as the GC threads race to copy all objects." 
-           has_thread="true" has_stacktrace="false" is_instant="true">
-      <value type="UINT" field="gcId" label="GC ID" relation="GC_ID" description="ID of GC during which the object was promoted"/>
-      <value type="CLASS" field="class" label="Class" description="Class of promoted object"/>
-      <value type="BYTES64" field="objectSize" label="Object Size" description="Size of promoted object"/>
-      <value type="UINT" field="tenuringAge" label="Object Tenuring Age" description="Tenuring age of a surviving object before being copied. The tenuring age of an object is a value between 0-15 and is incremented each scavange the object survives. Newly allocated objects have tenuring age 0."/>
-      <value type="BOOLEAN" field="tenured" label="Tenured" description="True if object was promoted to Old space, otherwise the object was aged and copied to a Survivor space"/>
-      <value type="BYTES64" field="plabSize" label="PLAB Size" description="Size of the allocated PLAB to which the object was copied"/>
-    </event>
-    
-    <event id="PromoteObjectOutsidePLAB" path="vm/gc/detailed/object_promotion_outside_PLAB" label="Promotion outside PLAB"
-        description="Object survived scavenge and was copied directly to the heap. Supported GCs are Parallel Scavange, G1 and CMS with Parallel New. Due to promotion being done in parallel an object might be reported multiple times as the GC threads race to copy all objects." 
-           has_thread="true" has_stacktrace="false" is_instant="true">
-      <value type="UINT" field="gcId" label="GC ID" relation="GC_ID" description="ID of GC during which the object was promoted"/>
-      <value type="CLASS" field="class" label="Class" description="Class of promoted object"/>
-      <value type="BYTES64" field="objectSize" label="Object Size" description="Size of promoted object"/>
-      <value type="UINT" field="tenuringAge" label="Object Tenuring Age" description="Tenuring age of a surviving object before being copied. The tenuring age of an object is a value between 0-15 and is incremented each scavange the object survives. Newly allocated objects have tenuring age 0."/>
-      <value type="BOOLEAN" field="tenured" label="Tenured" description="True if object was promoted to Old space, otherwise the object was aged and copied to a Survivor space"/>
-    </event>
-
-    <event id="PromotionFailed" path="vm/gc/detailed/promotion_failed" label="Promotion Failed" is_instant="true"
-           description="Promotion of an object failed">
-      <value type="UINT" field="gcId" label="GC ID" relation="GC_ID"/>
-      <structvalue type="CopyFailed" field="data" label="Data"/>
-      <value type="THREAD" field="thread" label="Running thread"/>
-    </event>
-
-    <event id="EvacuationFailed" path="vm/gc/detailed/evacuation_failed" label="Evacuation Failed" is_instant="true"
-           description="Evacuation of an object failed">
-      <value type="UINT" field="gcId" label="GC ID" relation="GC_ID"/>
-      <structvalue type="CopyFailed" field="data" label="Data"/>
-    </event>
-
-    <event id="ConcurrentModeFailure" path="vm/gc/detailed/concurrent_mode_failure" label="Concurrent Mode Failure"
-           is_instant="true" description="Concurrent Mode failed">
-      <value type="UINT" field="gcId" label="GC ID" relation="GC_ID"/>
-    </event>
-
-    <event id="GCPhasePause" path="vm/gc/phases/pause" label="GC Phase Pause">
-      <value type="UINT" field="gcId" label="GC ID" relation="GC_ID"/>
-      <value type="UTF8" field="name" label="Name" />
-    </event>
-
-    <event id="GCPhasePauseLevel1" path="vm/gc/phases/pause_level_1" label="GC Phase Pause Level 1">
-      <value type="UINT" field="gcId" label="GC ID" relation="GC_ID"/>
-      <value type="UTF8" field="name" label="Name" />
-    </event>
-
-    <event id="GCPhasePauseLevel2" path="vm/gc/phases/pause_level_2" label="GC Phase Pause Level 2">
-      <value type="UINT" field="gcId" label="GC ID" relation="GC_ID"/>
-      <value type="UTF8" field="name" label="Name" />
-    </event>
-
-    <event id="GCPhasePauseLevel3" path="vm/gc/phases/pause_level_3" label="GC Phase Pause Level 3">
-      <value type="UINT" field="gcId" label="GC ID" relation="GC_ID"/>
-      <value type="UTF8" field="name" label="Name" />
-    </event>
-
-    <event id="GCPhaseConcurrent" path="vm/gc/phases/concurrent" label="GC Phase Concurrent">
-      <value type="UINT" field="gcId" label="GC ID" relation="GC_ID"/>
-      <value type="UTF8" field="name" label="Name" />
-    </event>
-
-    <event id="AllocationRequiringGC" path="vm/gc/detailed/allocation_requiring_gc" label="Allocation Requiring GC"
-           has_thread="true" has_stacktrace="true"  is_instant="true">
-      <value type="UINT" field="gcId"  label="Pending GC ID" relation="GC_ID" />
-      <value type="BYTES64" field="size" label="Allocation Size" />
-    </event>
-
-    <event id="TenuringDistribution" path="vm/gc/detailed/tenuring_distribution" label="Tenuring Distribution"
-           is_instant="true">
-      <value type="UINT" field="gcId" label="GC ID" relation="GC_ID"/>
-      <value type="UINT" field="age" label="Age" />
-      <value type="BYTES64" field="size" label="Size" />
-    </event>
-
-    <event id="G1HeapRegionTypeChange" path="vm/gc/detailed/g1_heap_region_type_change" label="G1 Heap Region Type Change"
-           description="Information about a G1 heap region type change." is_instant="true">
-      <value type="UINT" field="index" label="Index" />
-      <value type="G1HEAPREGIONTYPE" field="from" label="From Type" />
-      <value type="G1HEAPREGIONTYPE" field="to" label="To Type" />
-      <value type="ADDRESS" field="start" label="Start" />
-      <value type="BYTES64" field="used" label="Used" />
-      <value type="UINT" field="allocContext" label="Allocation Context" />
-    </event>
-
-    <event id="VMError" path="vm/runtime/vm_error" label="VM Error"
-           description="VM shutdown due to an error" has_stacktrace="true" has_thread="true">
-      <value type="BOOLEAN" field="out_of_java_memory" label="Java Out Of Memory"/>
-    </event>
-
-    <!-- Compiler events -->
-
-    <event id="Compilation" path="vm/compiler/compilation" label="Compilation"
-         has_thread="true" is_requestable="false" is_constant="false">
-      <value type="METHOD" field="method" label="Java Method"/>
-      <value type="UINT" field="compileID" label="Compilation ID" relation="COMP_ID"/>
-      <value type="USHORT" field="compileLevel" label="Compilation Level"/>
-      <value type="BOOLEAN" field="succeded" label="Succeeded"/>
-      <value type="BOOLEAN" field="isOsr" label="On Stack Replacement"/>
-      <value type="BYTES" field="codeSize" label="Compiled Code Size"/>
-      <value type="BYTES" field="inlinedBytes" label="Inlined Code Size"/>
-    </event>
-
-    <event id="CompilerPhase" path="vm/compiler/phase" label="Compiler Phase"
-            has_thread="true" is_requestable="false" is_constant="false">
-      <value type="COMPILERPHASETYPE" field="phase" label="Compile Phase"/>
-      <value type="UINT" field="compileID" label="Compilation ID" relation="COMP_ID"/>
-      <value type="USHORT" field="phaseLevel" label="Phase Level"/>
-    </event>
-
-    <event id="CompilerFailure" path="vm/compiler/failure" label="Compilation Failure"
-            has_thread="true" is_requestable="false" is_constant="false" is_instant="true">
-      <value type="UTF8" field="failure" label="Message"/>
-      <value type="UINT" field="compileID" label="Compilation ID" relation="COMP_ID"/>
-    </event>
-
-    <struct id="CiMethod">
-      <value type="UTF8" field="class" label="Class name"/>
-      <value type="UTF8" field="name" label="Method name"/>
-      <value type="UTF8" field="signature" label="Method signature"/>
-    </struct>
-
-    <event id="CompilerInlining" path="vm/compiler/optimization/inlining" label="Method Inlining"
-         has_thread="true" is_instant="true">
-      <value type="UINT" field="compileID" label="Compilation ID" relation="COMP_ID"/>
-      <value type="METHOD" field="caller" label="Caller Method"/>
-      <structvalue type="CiMethod" field="callee" label="Callee Method"/>
-      <value type="BOOLEAN" field="succeeded" label="Succeeded"/>
-      <value type="UTF8" field="message" label="Message"/>
-      <value type="INTEGER" field="bci" label="Byte Code Index"/>
-    </event>
-
-    <!-- Code sweeper events -->
-
-    <event id="SweepCodeCache" path="vm/code_sweeper/sweep" label="Sweep Code Cache"
-       has_thread="true" is_requestable="false" is_constant="false">
-      <value type="INTEGER" field="sweepIndex" label="Sweep Index" relation="SWEEP_ID"/>
-      <value type="UINT" field="sweptCount" label="Methods Swept"/>
-      <value type="UINT" field="flushedCount" label="Methods Flushed"/>
-      <value type="UINT" field="zombifiedCount" label="Methods Zombified"/>
-    </event>
-
-    <!-- Code cache events -->
-
-    <event id="CodeCacheFull" path="vm/code_cache/full" label="Code Cache Full"
-         has_thread="true" is_requestable="false" is_constant="false" is_instant="true">
-      <value type="CODEBLOBTYPE" field="codeBlobType" label="Code Heap"/>
-      <value type="ADDRESS" field="startAddress" label="Start Address"/>
-      <value type="ADDRESS" field="commitedTopAddress" label="Commited Top"/>
-      <value type="ADDRESS" field="reservedTopAddress" label="Reserved Top"/>
-      <value type="INTEGER" field="entryCount" label="Entries"/>
-      <value type="INTEGER" field="methodCount" label="Methods"/>
-      <value type="INTEGER" field="adaptorCount" label="Adaptors"/>
-      <value type="BYTES64" field="unallocatedCapacity" label="Unallocated"/>
-      <value type="INTEGER" field="fullCount" label="Full Count"/>
-    </event>
-
-    <event id="ExecuteVMOperation" path="vm/runtime/execute_vm_operation" label="VM Operation"
-        description="Execution of a VM Operation" has_thread="true">
-      <value type="VMOPERATIONTYPE" field="operation" label="Operation" />
-      <value type="BOOLEAN" field="safepoint" label="At Safepoint" description="If the operation occured at a safepoint."/>
-      <value type="BOOLEAN" field="blocking" label="Caller Blocked" description="If the calling thread was blocked until the operation was complete."/>
-      <value type="THREAD" field="caller" label="Caller" transition="FROM" description="Thread requesting operation. If non-blocking, will be set to 0 indicating thread is unknown."/>
-    </event>
-
-    <!-- Allocation events -->
-    <event id="AllocObjectInNewTLAB" path="java/object_alloc_in_new_TLAB" label="Allocation in new TLAB"
-        description="Allocation in new Thread Local Allocation Buffer" has_thread="true" has_stacktrace="true" is_instant="true">
-      <value type="CLASS" field="class" label="Class" description="Class of allocated object"/>
-      <value type="BYTES64" field="allocationSize" label="Allocation Size"/>
-      <value type="BYTES64" field="tlabSize" label="TLAB Size"/>
-    </event>
-
-    <event id="AllocObjectOutsideTLAB" path="java/object_alloc_outside_TLAB" label="Allocation outside TLAB"
-        description="Allocation outside Thread Local Allocation Buffers" has_thread="true" has_stacktrace="true" is_instant="true">
-      <value type="CLASS" field="class" label="Class" description="Class of allocated object"/>
-      <value type="BYTES64" field="allocationSize" label="Allocation Size"/>
-    </event>
-  </events>
-
-  <xi:include href="../../../closed/share/vm/trace/traceeventtypes.xml" xmlns:xi="http://www.w3.org/2001/XInclude">
-    <xi:fallback/>
-  </xi:include>
-
-  <xi:include href="../../../closed/share/vm/trace/traceevents.xml" xmlns:xi="http://www.w3.org/2001/XInclude">
-    <xi:fallback/>
-  </xi:include>
-=======
   <xi:include href="tracetypes.xml"
               xmlns:xi="http://www.w3.org/2001/XInclude"/>
   <xi:include href="tracerelationdecls.xml"
               xmlns:xi="http://www.w3.org/2001/XInclude"/>
   <xi:include href="traceevents.xml"
               xmlns:xi="http://www.w3.org/2001/XInclude"/>
->>>>>>> 3f00e1fc
 </trace>