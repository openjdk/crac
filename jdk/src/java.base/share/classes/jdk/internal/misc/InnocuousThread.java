--- conflicted
+++ resolved
@@ -86,13 +86,8 @@
 
     private InnocuousThread(ThreadGroup group, Runnable target, String name, ClassLoader tccl) {
         super(group, target, name, 0L, false);
-<<<<<<< HEAD
-        UNSAFE.putOrderedObject(this, INHERITEDACCESSCONTROLCONTEXT, ACC);
-        UNSAFE.putOrderedObject(this, CONTEXTCLASSLOADER, tccl);
-=======
         UNSAFE.putObjectRelease(this, INHERITEDACCESSCONTROLCONTEXT, ACC);
-        UNSAFE.putObjectRelease(this, CONTEXTCLASSLOADER, ClassLoader.getSystemClassLoader());
->>>>>>> 1f6cca8b
+        UNSAFE.putObjectRelease(this, CONTEXTCLASSLOADER, tccl);
     }
 
     @Override
