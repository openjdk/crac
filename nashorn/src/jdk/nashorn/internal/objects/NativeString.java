--- conflicted
+++ resolved
@@ -440,17 +440,9 @@
      * @return string with one charcode
      */
     @SpecializedFunction
-<<<<<<< HEAD
     public static Object fromCharCode(final Object self, final Object value) {
         if (value instanceof Integer) {
             return fromCharCode(self, (int)value);
-=======
-    public static String fromCharCode(final Object self, final Object value) {
-        try {
-            return "" + (char)JSType.toUint16(((Number)value).doubleValue());
-        } catch (final ClassCastException e) {
-            return fromCharCode(self, new Object[] { value });
->>>>>>> db62a418
         }
         return Character.toString((char)JSType.toUint16(value));
     }
@@ -462,13 +454,8 @@
      * @return string with one charcode
      */
     @SpecializedFunction
-<<<<<<< HEAD
-    public static Object fromCharCode(final Object self, final int value) {
+    public static String fromCharCode(final Object self, final int value) {
         return Character.toString((char)(value & 0xffff));
-=======
-    public static String fromCharCode(final Object self, final int value) {
-        return "" + (char)(value & 0xffff);
->>>>>>> db62a418
     }
 
     /**
@@ -492,7 +479,6 @@
      * @return string with one charcode
      */
     @SpecializedFunction
-<<<<<<< HEAD
     public static Object fromCharCode(final Object self, final int ch1, final int ch2, final int ch3) {
         return Character.toString((char)(ch1 & 0xffff)) + Character.toString((char)(ch2 & 0xffff)) + Character.toString((char)(ch3 & 0xffff));
     }
@@ -507,12 +493,8 @@
      * @return string with one charcode
      */
     @SpecializedFunction
-    public static Object fromCharCode(final Object self, final int ch1, final int ch2, final int ch3, final int ch4) {
+    public static String fromCharCode(final Object self, final int ch1, final int ch2, final int ch3, final int ch4) {
         return Character.toString((char)(ch1 & 0xffff)) + Character.toString((char)(ch2 & 0xffff)) + Character.toString((char)(ch3 & 0xffff)) + Character.toString((char)(ch4 & 0xffff));
-=======
-    public static String fromCharCode(final Object self, final long value) {
-        return "" + (char)((int)value & 0xffff);
->>>>>>> db62a418
     }
 
     /**
@@ -522,13 +504,8 @@
      * @return string with one charcode
      */
     @SpecializedFunction
-<<<<<<< HEAD
-    public static Object fromCharCode(final Object self, final double value) {
+    public static String fromCharCode(final Object self, final double value) {
         return Character.toString((char)JSType.toUint16(value));
-=======
-    public static String fromCharCode(final Object self, final double value) {
-        return "" + (char)JSType.toUint16(value);
->>>>>>> db62a418
     }
 
     /**
@@ -737,7 +714,7 @@
         collator.setStrength(Collator.IDENTICAL);
         collator.setDecomposition(Collator.CANONICAL_DECOMPOSITION);
 
-        return (double)collator.compare(str, JSType.toString(that));
+        return collator.compare(str, JSType.toString(that));
     }
 
     /**
@@ -795,11 +772,7 @@
      * @throws Throwable if replacement fails
      */
     @Function(attributes = Attribute.NOT_ENUMERABLE)
-<<<<<<< HEAD
-    public static Object replace(final Object self, final Object string, final Object replacement) throws Throwable {
-=======
-    public static String replace(final Object self, final Object string, final Object replacement) {
->>>>>>> db62a418
+    public static String replace(final Object self, final Object string, final Object replacement) throws Throwable {
 
         final String str = checkObjectToString(self);
 
@@ -1174,11 +1147,7 @@
         return str.substring(start, end + 1);
     }
 
-<<<<<<< HEAD
-    private static Object newObj(final CharSequence str) {
-=======
-    private static ScriptObject newObj(final Object self, final CharSequence str) {
->>>>>>> db62a418
+    private static ScriptObject newObj(final CharSequence str) {
         return new NativeString(str);
     }
 
