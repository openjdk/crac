/*
 * Copyright (c) 1997, 2023, Oracle and/or its affiliates. All rights reserved.
 * Copyright (c) 2014, 2020, Red Hat Inc. All rights reserved.
 * DO NOT ALTER OR REMOVE COPYRIGHT NOTICES OR THIS FILE HEADER.
 *
 * This code is free software; you can redistribute it and/or modify it
 * under the terms of the GNU General Public License version 2 only, as
 * published by the Free Software Foundation.
 *
 * This code is distributed in the hope that it will be useful, but WITHOUT
 * ANY WARRANTY; without even the implied warranty of MERCHANTABILITY or
 * FITNESS FOR A PARTICULAR PURPOSE.  See the GNU General Public License
 * version 2 for more details (a copy is included in the LICENSE file that
 * accompanied this code).
 *
 * You should have received a copy of the GNU General Public License version
 * 2 along with this work; if not, write to the Free Software Foundation,
 * Inc., 51 Franklin St, Fifth Floor, Boston, MA 02110-1301 USA.
 *
 * Please contact Oracle, 500 Oracle Parkway, Redwood Shores, CA 94065 USA
 * or visit www.oracle.com if you need additional information or have any
 * questions.
 *
 */

#ifndef CPU_AARCH64_VM_VERSION_AARCH64_HPP
#define CPU_AARCH64_VM_VERSION_AARCH64_HPP

#include "spin_wait_aarch64.hpp"
#include "runtime/abstract_vm_version.hpp"
#include "utilities/sizes.hpp"

class VM_Version : public Abstract_VM_Version {
  friend class VMStructs;
  friend class JVMCIVMStructs;

protected:
  static int _cpu;
  static int _model;
  static int _model2;
  static int _variant;
  static int _revision;
  static int _stepping;

  static int _zva_length;
  static int _dcache_line_size;
  static int _icache_line_size;
  static int _initial_sve_vector_length;
  static bool _rop_protection;
  static uintptr_t _pac_mask;

  static SpinWait _spin_wait;

  // Read additional info using OS-specific interfaces
  static void get_os_cpu_info();

  // Sets the SVE length and returns a new actual value or negative on error.
  // If the len is larger than the system largest supported SVE vector length,
  // the function sets the largest supported value.
  static int set_and_get_current_sve_vector_length(int len);
  static int get_current_sve_vector_length();

public:
  // Initialization
  static void initialize();
<<<<<<< HEAD
  static void crac_restore() {}
=======
  static void check_virtualizations();

  static void print_platform_virtualization_info(outputStream*);
>>>>>>> 7dd47998

  // Asserts
  static void assert_is_initialized() {
  }

  static bool expensive_load(int ld_size, int scale) {
    if (cpu_family() == CPU_ARM) {
      // Half-word load with index shift by 1 (aka scale is 2) has
      // extra cycle latency, e.g. ldrsh w0, [x1,w2,sxtw #1].
      if (ld_size == 2 && scale == 2) {
        return true;
      }
    }
    return false;
  }

  // The CPU implementer codes can be found in
  // ARM Architecture Reference Manual ARMv8, for ARMv8-A architecture profile
  // https://developer.arm.com/docs/ddi0487/latest
  // Arm can assign codes that are not published in the manual.
  // Apple's code is defined in
  // https://github.com/apple/darwin-xnu/blob/33eb983/osfmk/arm/cpuid.h#L62
  enum Family {
    CPU_AMPERE    = 0xC0,
    CPU_ARM       = 'A',
    CPU_BROADCOM  = 'B',
    CPU_CAVIUM    = 'C',
    CPU_DEC       = 'D',
    CPU_HISILICON = 'H',
    CPU_INFINEON  = 'I',
    CPU_MOTOROLA  = 'M',
    CPU_NVIDIA    = 'N',
    CPU_AMCC      = 'P',
    CPU_QUALCOM   = 'Q',
    CPU_MARVELL   = 'V',
    CPU_INTEL     = 'i',
    CPU_APPLE     = 'a',
  };

enum Ampere_CPU_Model {
    CPU_MODEL_EMAG      = 0x0,   /* CPU implementer is CPU_AMCC */
    CPU_MODEL_ALTRA     = 0xd0c, /* CPU implementer is CPU_ARM, Neoverse N1 */
    CPU_MODEL_ALTRAMAX  = 0xd0c, /* CPU implementer is CPU_ARM, Neoverse N1 */
    CPU_MODEL_AMPERE_1  = 0xac3, /* CPU implementer is CPU_AMPERE */
    CPU_MODEL_AMPERE_1A = 0xac4  /* CPU implementer is CPU_AMPERE */
};

#define CPU_FEATURE_FLAGS(decl)               \
    decl(FP,            fp,            0)     \
    decl(ASIMD,         asimd,         1)     \
    decl(EVTSTRM,       evtstrm,       2)     \
    decl(AES,           aes,           3)     \
    decl(PMULL,         pmull,         4)     \
    decl(SHA1,          sha1,          5)     \
    decl(SHA2,          sha256,        6)     \
    decl(CRC32,         crc32,         7)     \
    decl(LSE,           lse,           8)     \
    decl(DCPOP,         dcpop,         16)    \
    decl(SHA3,          sha3,          17)    \
    decl(SHA512,        sha512,        21)    \
    decl(SVE,           sve,           22)    \
    decl(PACA,          paca,          30)    \
    /* flags above must follow Linux HWCAP */ \
    decl(SVEBITPERM,    svebitperm,    27)    \
    decl(SVE2,          sve2,          28)    \
    decl(A53MAC,        a53mac,        31)

  enum Feature_Flag {
#define DECLARE_CPU_FEATURE_FLAG(id, name, bit) CPU_##id = (1 << bit),
    CPU_FEATURE_FLAGS(DECLARE_CPU_FEATURE_FLAG)
#undef DECLARE_CPU_FEATURE_FLAG
  };

  // Feature identification
#define CPU_FEATURE_DETECTION(id, name, bit) \
  static bool supports_##name() { return (_features & CPU_##id) != 0; };
  CPU_FEATURE_FLAGS(CPU_FEATURE_DETECTION)
#undef CPU_FEATURE_DETECTION

  static int cpu_family()                     { return _cpu; }
  static int cpu_model()                      { return _model; }
  static int cpu_model2()                     { return _model2; }
  static int cpu_variant()                    { return _variant; }
  static int cpu_revision()                   { return _revision; }

  static bool model_is(int cpu_model) {
    return _model == cpu_model || _model2 == cpu_model;
  }

  static bool is_zva_enabled() { return 0 <= _zva_length; }
  static int zva_length() {
    assert(is_zva_enabled(), "ZVA not available");
    return _zva_length;
  }

  static int icache_line_size() { return _icache_line_size; }
  static int dcache_line_size() { return _dcache_line_size; }
  static int get_initial_sve_vector_length()  { return _initial_sve_vector_length; };

  static bool supports_fast_class_init_checks() { return true; }
  constexpr static bool supports_stack_watermark_barrier() { return true; }

  static void get_compatible_board(char *buf, int buflen);

  static const SpinWait& spin_wait_desc() { return _spin_wait; }

  static bool supports_on_spin_wait() { return _spin_wait.inst() != SpinWait::NONE; }

  static bool supports_float16() { return true; }

#ifdef __APPLE__
  // Is the CPU running emulated (for example macOS Rosetta running x86_64 code on M1 ARM (aarch64)
  static bool is_cpu_emulated();
#endif

<<<<<<< HEAD
  // No _features_names[] available on this CPU.
  static void insert_features_names(char* buf, size_t buflen, uint64_t features = _features) {}
=======
  static void initialize_cpu_information(void);

  static bool use_rop_protection() { return _rop_protection; }

  // For common 64/128-bit unpredicated vector operations, we may prefer
  // emitting NEON instructions rather than the corresponding SVE instructions.
  static bool use_neon_for_vector(int vector_length_in_bytes) {
    return vector_length_in_bytes <= 16;
  }
>>>>>>> 7dd47998
};

#endif // CPU_AARCH64_VM_VERSION_AARCH64_HPP<|MERGE_RESOLUTION|>--- conflicted
+++ resolved
@@ -63,13 +63,10 @@
 public:
   // Initialization
   static void initialize();
-<<<<<<< HEAD
   static void crac_restore() {}
-=======
   static void check_virtualizations();
 
   static void print_platform_virtualization_info(outputStream*);
->>>>>>> 7dd47998
 
   // Asserts
   static void assert_is_initialized() {
@@ -185,10 +182,9 @@
   static bool is_cpu_emulated();
 #endif
 
-<<<<<<< HEAD
   // No _features_names[] available on this CPU.
   static void insert_features_names(char* buf, size_t buflen, uint64_t features = _features) {}
-=======
+
   static void initialize_cpu_information(void);
 
   static bool use_rop_protection() { return _rop_protection; }
@@ -198,7 +194,6 @@
   static bool use_neon_for_vector(int vector_length_in_bytes) {
     return vector_length_in_bytes <= 16;
   }
->>>>>>> 7dd47998
 };
 
 #endif // CPU_AARCH64_VM_VERSION_AARCH64_HPP