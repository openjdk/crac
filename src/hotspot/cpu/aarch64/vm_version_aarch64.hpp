--- conflicted
+++ resolved
@@ -64,13 +64,10 @@
   // Initialization
   static void initialize();
   static void crac_restore() {}
-<<<<<<< HEAD
   static void crac_restore_finalize() {}
-=======
   static void check_virtualizations();
 
   static void print_platform_virtualization_info(outputStream*);
->>>>>>> 6b5ea026
 
   // Asserts
   static void assert_is_initialized() {
