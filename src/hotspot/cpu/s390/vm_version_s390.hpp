--- conflicted
+++ resolved
@@ -567,12 +567,10 @@
   static unsigned long z_SIGILL();
   static unsigned long z_SIGSEGV();
 
-<<<<<<< HEAD
   // No _features_names[] available on this CPU.
   static void insert_features_names(char* buf, size_t buflen, uint64_t features = _features) {}
-=======
+
   static void initialize_cpu_information(void);
->>>>>>> 7dd47998
 };
 
 #endif // CPU_S390_VM_VERSION_S390_HPP