--- conflicted
+++ resolved
@@ -191,7 +191,6 @@
   product(bool, IntelJccErratumMitigation, true, DIAGNOSTIC,                \
              "Turn off JVM mitigations related to Intel micro code "        \
              "mitigations for the Intel JCC erratum")                       \
-<<<<<<< HEAD
                                                                             \
   product(ccstr, CPUFeatures, NULL, "CPU feature set, "                     \
       "use -XX:CPUFeatures=0xnumber with -XX:CRaCCheckpointTo when you "    \
@@ -207,8 +206,6 @@
       "Do not refuse to run after -XX:CRaCRestoreFrom finds out some "      \
       "CPU features are missing")
 
-=======
->>>>>>> e7c5bf45
 // end of ARCH_FLAGS
 
 #endif // CPU_X86_GLOBALS_X86_HPP