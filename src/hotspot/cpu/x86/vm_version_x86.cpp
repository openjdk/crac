--- conflicted
+++ resolved
@@ -105,7 +105,6 @@
   // up. Assembler::flush calls this routine to check that clflush
   // is allowed. So, we give the caller a free pass if Universe init
   // is still in progress.
-<<<<<<< HEAD
   if (!Universe::is_fully_initialized()) {
     return true;
   }
@@ -117,10 +116,6 @@
   }
   vm_exit_during_initialization(err_msg("-XX:CPUFeatures option requires FLUSH flag to be set: 0x%llx", 1ULL << CPU_FLUSH));
   return false;
-=======
-  assert ((!Universe::is_fully_initialized() || _features.supports_feature(CPU_FLUSH)), "clflush should be available");
-  return true;
->>>>>>> c59e44a7
 }
 
 #define CPUID_STANDARD_FN   0x0
@@ -1296,7 +1291,6 @@
   _cpu = 4; // 486 by default
   _model = 0;
   _stepping = 0;
-<<<<<<< HEAD
 #if 0
 FIXME:CPUFeatures1
   _features = 0;
@@ -1306,8 +1300,6 @@
 FIXME:CPUFeatures3
 #endif
 //FIXME:CPUFeatures4
-=======
->>>>>>> c59e44a7
   _logical_processors_per_package = 1;
   // i486 internal cache is both I&D and has a 16-byte line size
   _L1_data_cache_line_size = 16;
@@ -1323,7 +1315,6 @@
 
   if (cpu_family() > 4) { // it supports CPUID
     _features = _cpuid_info.feature_flags(); // These can be changed by VM settings
-<<<<<<< HEAD
 #if 0
 FIXME:CPUFeatures1
     _cpu_features = _features;   // Preserve features
@@ -1334,9 +1325,6 @@
 #endif
     _cpu_features = _features; // Preserve features
 //FIXME:CPUFeatures4
-=======
-    _cpu_features = _features; // Preserve features
->>>>>>> c59e44a7
     // Logical processors are only available on P4s and above,
     // and only if hyperthreading is available.
     _logical_processors_per_package = logical_processor_count();
@@ -1588,7 +1576,6 @@
               cpu_family(), _model, _stepping, os::cpu_microcode_revision());
 
   assert(cpu_info_size > 0, "not enough temporary space allocated");
-<<<<<<< HEAD
 #if 0
 FIXME:CPUFeatures1
   insert_features_names(buf + cpu_info_size, sizeof(buf) - cpu_info_size);
@@ -1599,10 +1586,6 @@
 
   insert_features_names(_features, buf + cpu_info_size, sizeof(buf) - cpu_info_size);
 //FIXME:CPUFeatures4
-=======
-
-  insert_features_names(_features, buf + cpu_info_size, sizeof(buf) - cpu_info_size);
->>>>>>> c59e44a7
 
   _cpu_info_string = os::strdup(buf);
 
