/*
 * Copyright (c) 1997, 2025, Oracle and/or its affiliates. All rights reserved.
 * DO NOT ALTER OR REMOVE COPYRIGHT NOTICES OR THIS FILE HEADER.
 *
 * This code is free software; you can redistribute it and/or modify it
 * under the terms of the GNU General Public License version 2 only, as
 * published by the Free Software Foundation.
 *
 * This code is distributed in the hope that it will be useful, but WITHOUT
 * ANY WARRANTY; without even the implied warranty of MERCHANTABILITY or
 * FITNESS FOR A PARTICULAR PURPOSE.  See the GNU General Public License
 * version 2 for more details (a copy is included in the LICENSE file that
 * accompanied this code).
 *
 * You should have received a copy of the GNU General Public License version
 * 2 along with this work; if not, write to the Free Software Foundation,
 * Inc., 51 Franklin St, Fifth Floor, Boston, MA 02110-1301 USA.
 *
 * Please contact Oracle, 500 Oracle Parkway, Redwood Shores, CA 94065 USA
 * or visit www.oracle.com if you need additional information or have any
 * questions.
 *
 */

#include "asm/macroAssembler.hpp"
#include "asm/macroAssembler.inline.hpp"
#include "classfile/vmIntrinsics.hpp"
#include "code/codeBlob.hpp"
#include "compiler/compilerDefinitions.inline.hpp"
#include "jvm.h"
#include "logging/log.hpp"
#include "logging/logStream.hpp"
#include "memory/resourceArea.hpp"
#include "memory/universe.hpp"
#include "runtime/globals_extension.hpp"
#include "runtime/java.hpp"
#include "runtime/os.inline.hpp"
#include "runtime/stubCodeGenerator.hpp"
#include "runtime/vm_version.hpp"
#include "utilities/checkedCast.hpp"
#include "utilities/formatBuffer.hpp"
#include "utilities/powerOfTwo.hpp"
#include "utilities/virtualizationSupport.hpp"
#if INCLUDE_CPU_FEATURE_ACTIVE
# if defined(__clang__) && defined(__STRICT_ANSI__)
// clang <stdbool.h> is missing this definition compared to gcc
#  define _Bool bool
# endif
# include <sys/platform/x86.h>
#endif

int VM_Version::_cpu;
int VM_Version::_model;
int VM_Version::_stepping;
bool VM_Version::_has_intel_jcc_erratum;
VM_Version::CpuidInfo VM_Version::_cpuid_info = { 0, };
uint64_t VM_Version::_glibc_features;
uint64_t VM_Version::_features_saved;
uint64_t VM_Version::_glibc_features_saved;

#define DECLARE_CPU_FEATURE_NAME(id, name, bit) name,
const char* VM_Version::      _features_names[] = {   CPU_FEATURE_FLAGS(DECLARE_CPU_FEATURE_NAME)};
const char* VM_Version::_glibc_features_names[] = { GLIBC_FEATURE_FLAGS(DECLARE_CPU_FEATURE_NAME)};
#undef DECLARE_CPU_FEATURE_FLAG

// Address of instruction which causes SEGV
address VM_Version::_cpuinfo_segv_addr = nullptr;
// Address of instruction after the one which causes SEGV
address VM_Version::_cpuinfo_cont_addr = nullptr;
// Address of instruction which causes APX specific SEGV
address VM_Version::_cpuinfo_segv_addr_apx = nullptr;
// Address of instruction after the one which causes APX specific SEGV
address VM_Version::_cpuinfo_cont_addr_apx = nullptr;

static BufferBlob* stub_blob;
static const int stub_size = 2000;

extern "C" {
  typedef void (*get_cpu_info_stub_t)(void*);
  typedef void (*detect_virt_stub_t)(uint32_t, uint32_t*);
  typedef void (*clear_apx_test_state_t)(void);
}
static get_cpu_info_stub_t get_cpu_info_stub = nullptr;
static detect_virt_stub_t detect_virt_stub = nullptr;
static clear_apx_test_state_t clear_apx_test_state_stub = nullptr;

bool VM_Version::supports_clflush() {
  // clflush should always be available on x86_64
  // if not we are in real trouble because we rely on it
  // to flush the code cache.
  // Unfortunately, Assembler::clflush is currently called as part
  // of generation of the code cache flush routine. This happens
  // under Universe::init before the processor features are set
  // up. Assembler::flush calls this routine to check that clflush
  // is allowed. So, we give the caller a free pass if Universe init
  // is still in progress.
  if (!Universe::is_fully_initialized()) {
    return true;
  }
  if ((_features & CPU_FLUSH) != 0) {
    return true;
  }
  if (FLAG_IS_DEFAULT(CPUFeatures)) {
    vm_exit_during_initialization("clflush should be available");
  }
  vm_exit_during_initialization(err_msg("-XX:CPUFeatures option requires FLUSH flag to be set: " UINT64_FORMAT_X, CPU_FLUSH));
  return false;
}

#define CPUID_STANDARD_FN   0x0
#define CPUID_STANDARD_FN_1 0x1
#define CPUID_STANDARD_FN_4 0x4
#define CPUID_STANDARD_FN_B 0xb

#define CPUID_EXTENDED_FN   0x80000000
#define CPUID_EXTENDED_FN_1 0x80000001
#define CPUID_EXTENDED_FN_2 0x80000002
#define CPUID_EXTENDED_FN_3 0x80000003
#define CPUID_EXTENDED_FN_4 0x80000004
#define CPUID_EXTENDED_FN_7 0x80000007
#define CPUID_EXTENDED_FN_8 0x80000008

class VM_Version_StubGenerator: public StubCodeGenerator {
 public:

  VM_Version_StubGenerator(CodeBuffer *c) : StubCodeGenerator(c) {}

  address clear_apx_test_state() {
#   define __ _masm->
    address start = __ pc();
    // EGPRs are call clobbered registers, Explicit clearing of r16 and r31 during signal
    // handling guarantees that preserved register values post signal handling were
    // re-instantiated by operating system and not because they were not modified externally.

    bool save_apx = UseAPX;
    VM_Version::set_apx_cpuFeatures();
    UseAPX = true;
    // EGPR state save/restoration.
    __ mov64(r16, 0L);
    __ mov64(r31, 0L);
    UseAPX = save_apx;
    VM_Version::clean_cpuFeatures();
    __ ret(0);
    return start;
  }

  address generate_get_cpu_info() {
    // Flags to test CPU type.
    const uint32_t HS_EFL_AC = 0x40000;
    const uint32_t HS_EFL_ID = 0x200000;
    // Values for when we don't have a CPUID instruction.
    const int      CPU_FAMILY_SHIFT = 8;
    const uint32_t CPU_FAMILY_386 = (3 << CPU_FAMILY_SHIFT);
    const uint32_t CPU_FAMILY_486 = (4 << CPU_FAMILY_SHIFT);
    bool use_evex = FLAG_IS_DEFAULT(UseAVX) || (UseAVX > 2);

    Label detect_486, cpu486, detect_586, std_cpuid1, std_cpuid4;
    Label sef_cpuid, sefsl1_cpuid, ext_cpuid, ext_cpuid1, ext_cpuid5, ext_cpuid7;
    Label ext_cpuid8, done, wrapup, vector_save_restore, apx_save_restore_warning;
    Label legacy_setup, save_restore_except, legacy_save_restore, start_simd_check;

    StubCodeMark mark(this, "VM_Version", "get_cpu_info_stub");
#   define __ _masm->

    address start = __ pc();

    //
    // void get_cpu_info(VM_Version::CpuidInfo* cpuid_info);
    //
    // rcx and rdx are first and second argument registers on windows

    __ push(rbp);
    __ mov(rbp, c_rarg0); // cpuid_info address
    __ push(rbx);
    __ push(rsi);
    __ pushf();          // preserve rbx, and flags
    __ pop(rax);
    __ push(rax);
    __ mov(rcx, rax);
    //
    // if we are unable to change the AC flag, we have a 386
    //
    __ xorl(rax, HS_EFL_AC);
    __ push(rax);
    __ popf();
    __ pushf();
    __ pop(rax);
    __ cmpptr(rax, rcx);
    __ jccb(Assembler::notEqual, detect_486);

    __ movl(rax, CPU_FAMILY_386);
    __ movl(Address(rbp, in_bytes(VM_Version::std_cpuid1_offset())), rax);
    __ jmp(done);

    //
    // If we are unable to change the ID flag, we have a 486 which does
    // not support the "cpuid" instruction.
    //
    __ bind(detect_486);
    __ mov(rax, rcx);
    __ xorl(rax, HS_EFL_ID);
    __ push(rax);
    __ popf();
    __ pushf();
    __ pop(rax);
    __ cmpptr(rcx, rax);
    __ jccb(Assembler::notEqual, detect_586);

    __ bind(cpu486);
    __ movl(rax, CPU_FAMILY_486);
    __ movl(Address(rbp, in_bytes(VM_Version::std_cpuid1_offset())), rax);
    __ jmp(done);

    //
    // At this point, we have a chip which supports the "cpuid" instruction
    //
    __ bind(detect_586);
    __ xorl(rax, rax);
    __ cpuid();
    __ orl(rax, rax);
    __ jcc(Assembler::equal, cpu486);   // if cpuid doesn't support an input
                                        // value of at least 1, we give up and
                                        // assume a 486
    __ lea(rsi, Address(rbp, in_bytes(VM_Version::std_cpuid0_offset())));
    __ movl(Address(rsi, 0), rax);
    __ movl(Address(rsi, 4), rbx);
    __ movl(Address(rsi, 8), rcx);
    __ movl(Address(rsi,12), rdx);

    __ cmpl(rax, 0xa);                  // Is cpuid(0xB) supported?
    __ jccb(Assembler::belowEqual, std_cpuid4);

    //
    // cpuid(0xB) Processor Topology
    //
    __ movl(rax, 0xb);
    __ xorl(rcx, rcx);   // Threads level
    __ cpuid();

    __ lea(rsi, Address(rbp, in_bytes(VM_Version::tpl_cpuidB0_offset())));
    __ movl(Address(rsi, 0), rax);
    __ movl(Address(rsi, 4), rbx);
    __ movl(Address(rsi, 8), rcx);
    __ movl(Address(rsi,12), rdx);

    __ movl(rax, 0xb);
    __ movl(rcx, 1);     // Cores level
    __ cpuid();
    __ push(rax);
    __ andl(rax, 0x1f);  // Determine if valid topology level
    __ orl(rax, rbx);    // eax[4:0] | ebx[0:15] == 0 indicates invalid level
    __ andl(rax, 0xffff);
    __ pop(rax);
    __ jccb(Assembler::equal, std_cpuid4);

    __ lea(rsi, Address(rbp, in_bytes(VM_Version::tpl_cpuidB1_offset())));
    __ movl(Address(rsi, 0), rax);
    __ movl(Address(rsi, 4), rbx);
    __ movl(Address(rsi, 8), rcx);
    __ movl(Address(rsi,12), rdx);

    __ movl(rax, 0xb);
    __ movl(rcx, 2);     // Packages level
    __ cpuid();
    __ push(rax);
    __ andl(rax, 0x1f);  // Determine if valid topology level
    __ orl(rax, rbx);    // eax[4:0] | ebx[0:15] == 0 indicates invalid level
    __ andl(rax, 0xffff);
    __ pop(rax);
    __ jccb(Assembler::equal, std_cpuid4);

    __ lea(rsi, Address(rbp, in_bytes(VM_Version::tpl_cpuidB2_offset())));
    __ movl(Address(rsi, 0), rax);
    __ movl(Address(rsi, 4), rbx);
    __ movl(Address(rsi, 8), rcx);
    __ movl(Address(rsi,12), rdx);

    //
    // cpuid(0x4) Deterministic cache params
    //
    __ bind(std_cpuid4);
    __ movl(rax, 4);
    __ cmpl(rax, Address(rbp, in_bytes(VM_Version::std_cpuid0_offset()))); // Is cpuid(0x4) supported?
    __ jccb(Assembler::greater, std_cpuid1);

    __ xorl(rcx, rcx);   // L1 cache
    __ cpuid();
    __ push(rax);
    __ andl(rax, 0x1f);  // Determine if valid cache parameters used
    __ orl(rax, rax);    // eax[4:0] == 0 indicates invalid cache
    __ pop(rax);
    __ jccb(Assembler::equal, std_cpuid1);

    __ lea(rsi, Address(rbp, in_bytes(VM_Version::dcp_cpuid4_offset())));
    __ movl(Address(rsi, 0), rax);
    __ movl(Address(rsi, 4), rbx);
    __ movl(Address(rsi, 8), rcx);
    __ movl(Address(rsi,12), rdx);

    //
    // Standard cpuid(0x1)
    //
    __ bind(std_cpuid1);
    __ movl(rax, 1);
    __ cpuid();
    __ lea(rsi, Address(rbp, in_bytes(VM_Version::std_cpuid1_offset())));
    __ movl(Address(rsi, 0), rax);
    __ movl(Address(rsi, 4), rbx);
    __ movl(Address(rsi, 8), rcx);
    __ movl(Address(rsi,12), rdx);

    //
    // Check if OS has enabled XGETBV instruction to access XCR0
    // (OSXSAVE feature flag) and CPU supports AVX
    //
    __ andl(rcx, 0x18000000); // cpuid1 bits osxsave | avx
    __ cmpl(rcx, 0x18000000);
    __ jccb(Assembler::notEqual, sef_cpuid); // jump if AVX is not supported

    //
    // XCR0, XFEATURE_ENABLED_MASK register
    //
    __ xorl(rcx, rcx);   // zero for XCR0 register
    __ xgetbv();
    __ lea(rsi, Address(rbp, in_bytes(VM_Version::xem_xcr0_offset())));
    __ movl(Address(rsi, 0), rax);
    __ movl(Address(rsi, 4), rdx);

    //
    // cpuid(0x7) Structured Extended Features Enumeration Leaf.
    //
    __ bind(sef_cpuid);
    __ movl(rax, 7);
    __ cmpl(rax, Address(rbp, in_bytes(VM_Version::std_cpuid0_offset()))); // Is cpuid(0x7) supported?
    __ jccb(Assembler::greater, ext_cpuid);
    // ECX = 0
    __ xorl(rcx, rcx);
    __ cpuid();
    __ lea(rsi, Address(rbp, in_bytes(VM_Version::sef_cpuid7_offset())));
    __ movl(Address(rsi, 0), rax);
    __ movl(Address(rsi, 4), rbx);
    __ movl(Address(rsi, 8), rcx);
    __ movl(Address(rsi, 12), rdx);

    //
    // cpuid(0x7) Structured Extended Features Enumeration Sub-Leaf 1.
    //
    __ bind(sefsl1_cpuid);
    __ movl(rax, 7);
    __ movl(rcx, 1);
    __ cpuid();
    __ lea(rsi, Address(rbp, in_bytes(VM_Version::sefsl1_cpuid7_offset())));
    __ movl(Address(rsi, 0), rax);
    __ movl(Address(rsi, 4), rdx);

    //
    // Extended cpuid(0x80000000)
    //
    __ bind(ext_cpuid);
    __ movl(rax, 0x80000000);
    __ cpuid();
    __ cmpl(rax, 0x80000000);     // Is cpuid(0x80000001) supported?
    __ jcc(Assembler::belowEqual, done);
    __ cmpl(rax, 0x80000004);     // Is cpuid(0x80000005) supported?
    __ jcc(Assembler::belowEqual, ext_cpuid1);
    __ cmpl(rax, 0x80000006);     // Is cpuid(0x80000007) supported?
    __ jccb(Assembler::belowEqual, ext_cpuid5);
    __ cmpl(rax, 0x80000007);     // Is cpuid(0x80000008) supported?
    __ jccb(Assembler::belowEqual, ext_cpuid7);
    __ cmpl(rax, 0x80000008);     // Is cpuid(0x80000009 and above) supported?
    __ jccb(Assembler::belowEqual, ext_cpuid8);
    __ cmpl(rax, 0x8000001E);     // Is cpuid(0x8000001E) supported?
    __ jccb(Assembler::below, ext_cpuid8);
    //
    // Extended cpuid(0x8000001E)
    //
    __ movl(rax, 0x8000001E);
    __ cpuid();
    __ lea(rsi, Address(rbp, in_bytes(VM_Version::ext_cpuid1E_offset())));
    __ movl(Address(rsi, 0), rax);
    __ movl(Address(rsi, 4), rbx);
    __ movl(Address(rsi, 8), rcx);
    __ movl(Address(rsi,12), rdx);

    //
    // Extended cpuid(0x80000008)
    //
    __ bind(ext_cpuid8);
    __ movl(rax, 0x80000008);
    __ cpuid();
    __ lea(rsi, Address(rbp, in_bytes(VM_Version::ext_cpuid8_offset())));
    __ movl(Address(rsi, 0), rax);
    __ movl(Address(rsi, 4), rbx);
    __ movl(Address(rsi, 8), rcx);
    __ movl(Address(rsi,12), rdx);

    //
    // Extended cpuid(0x80000007)
    //
    __ bind(ext_cpuid7);
    __ movl(rax, 0x80000007);
    __ cpuid();
    __ lea(rsi, Address(rbp, in_bytes(VM_Version::ext_cpuid7_offset())));
    __ movl(Address(rsi, 0), rax);
    __ movl(Address(rsi, 4), rbx);
    __ movl(Address(rsi, 8), rcx);
    __ movl(Address(rsi,12), rdx);

    //
    // Extended cpuid(0x80000005)
    //
    __ bind(ext_cpuid5);
    __ movl(rax, 0x80000005);
    __ cpuid();
    __ lea(rsi, Address(rbp, in_bytes(VM_Version::ext_cpuid5_offset())));
    __ movl(Address(rsi, 0), rax);
    __ movl(Address(rsi, 4), rbx);
    __ movl(Address(rsi, 8), rcx);
    __ movl(Address(rsi,12), rdx);

    //
    // Extended cpuid(0x80000001)
    //
    __ bind(ext_cpuid1);
    __ movl(rax, 0x80000001);
    __ cpuid();
    __ lea(rsi, Address(rbp, in_bytes(VM_Version::ext_cpuid1_offset())));
    __ movl(Address(rsi, 0), rax);
    __ movl(Address(rsi, 4), rbx);
    __ movl(Address(rsi, 8), rcx);
    __ movl(Address(rsi,12), rdx);

    //
    // Check if OS has enabled XGETBV instruction to access XCR0
    // (OSXSAVE feature flag) and CPU supports APX
    //
    // To enable APX, check CPUID.EAX=7.ECX=1.EDX[21] bit for HW support
    // and XCRO[19] bit for OS support to save/restore extended GPR state.
    __ lea(rsi, Address(rbp, in_bytes(VM_Version::sefsl1_cpuid7_offset())));
    __ movl(rax, 0x200000);
    __ andl(rax, Address(rsi, 4));
    __ cmpl(rax, 0x200000);
    __ jcc(Assembler::notEqual, vector_save_restore);
    // check _cpuid_info.xem_xcr0_eax.bits.apx_f
    __ movl(rax, 0x80000);
    __ andl(rax, Address(rbp, in_bytes(VM_Version::xem_xcr0_offset()))); // xcr0 bits apx_f
    __ cmpl(rax, 0x80000);
    __ jcc(Assembler::notEqual, vector_save_restore);

#ifndef PRODUCT
    bool save_apx = UseAPX;
    VM_Version::set_apx_cpuFeatures();
    UseAPX = true;
    __ mov64(r16, VM_Version::egpr_test_value());
    __ mov64(r31, VM_Version::egpr_test_value());
    __ xorl(rsi, rsi);
    VM_Version::set_cpuinfo_segv_addr_apx(__ pc());
    // Generate SEGV
    __ movl(rax, Address(rsi, 0));

    VM_Version::set_cpuinfo_cont_addr_apx(__ pc());
    __ lea(rsi, Address(rbp, in_bytes(VM_Version::apx_save_offset())));
    __ movq(Address(rsi, 0), r16);
    __ movq(Address(rsi, 8), r31);

    UseAPX = save_apx;
#endif
    __ bind(vector_save_restore);
    //
    // Check if OS has enabled XGETBV instruction to access XCR0
    // (OSXSAVE feature flag) and CPU supports AVX
    //
    __ lea(rsi, Address(rbp, in_bytes(VM_Version::std_cpuid1_offset())));
    __ movl(rcx, 0x18000000); // cpuid1 bits osxsave | avx
    __ andl(rcx, Address(rsi, 8)); // cpuid1 bits osxsave | avx
    __ cmpl(rcx, 0x18000000);
    __ jccb(Assembler::notEqual, done); // jump if AVX is not supported

    __ movl(rax, 0x6);
    __ andl(rax, Address(rbp, in_bytes(VM_Version::xem_xcr0_offset()))); // xcr0 bits sse | ymm
    __ cmpl(rax, 0x6);
    __ jccb(Assembler::equal, start_simd_check); // return if AVX is not supported

    // we need to bridge farther than imm8, so we use this island as a thunk
    __ bind(done);
    __ jmp(wrapup);

    __ bind(start_simd_check);
    //
    // Some OSs have a bug when upper 128/256bits of YMM/ZMM
    // registers are not restored after a signal processing.
    // Generate SEGV here (reference through null)
    // and check upper YMM/ZMM bits after it.
    //
    int saved_useavx = UseAVX;
    int saved_usesse = UseSSE;

    // If UseAVX is uninitialized or is set by the user to include EVEX
    if (use_evex) {
      // check _cpuid_info.sef_cpuid7_ebx.bits.avx512f
      __ lea(rsi, Address(rbp, in_bytes(VM_Version::sef_cpuid7_offset())));
      __ movl(rax, 0x10000);
      __ andl(rax, Address(rsi, 4)); // xcr0 bits sse | ymm
      __ cmpl(rax, 0x10000);
      __ jccb(Assembler::notEqual, legacy_setup); // jump if EVEX is not supported
      // check _cpuid_info.xem_xcr0_eax.bits.opmask
      // check _cpuid_info.xem_xcr0_eax.bits.zmm512
      // check _cpuid_info.xem_xcr0_eax.bits.zmm32
      __ movl(rax, 0xE0);
      __ andl(rax, Address(rbp, in_bytes(VM_Version::xem_xcr0_offset()))); // xcr0 bits sse | ymm
      __ cmpl(rax, 0xE0);
      __ jccb(Assembler::notEqual, legacy_setup); // jump if EVEX is not supported

      if (FLAG_IS_DEFAULT(UseAVX)) {
        __ lea(rsi, Address(rbp, in_bytes(VM_Version::std_cpuid1_offset())));
        __ movl(rax, Address(rsi, 0));
        __ cmpl(rax, 0x50654);              // If it is Skylake
        __ jcc(Assembler::equal, legacy_setup);
      }
      // EVEX setup: run in lowest evex mode
      VM_Version::set_evex_cpuFeatures(); // Enable temporary to pass asserts
      UseAVX = 3;
      UseSSE = 2;
#ifdef _WINDOWS
      // xmm5-xmm15 are not preserved by caller on windows
      // https://msdn.microsoft.com/en-us/library/9z1stfyw.aspx
      __ subptr(rsp, 64);
      __ evmovdqul(Address(rsp, 0), xmm7, Assembler::AVX_512bit);
      __ subptr(rsp, 64);
      __ evmovdqul(Address(rsp, 0), xmm8, Assembler::AVX_512bit);
      __ subptr(rsp, 64);
      __ evmovdqul(Address(rsp, 0), xmm31, Assembler::AVX_512bit);
#endif // _WINDOWS

      // load value into all 64 bytes of zmm7 register
      __ movl(rcx, VM_Version::ymm_test_value());
      __ movdl(xmm0, rcx);
      __ vpbroadcastd(xmm0, xmm0, Assembler::AVX_512bit);
      __ evmovdqul(xmm7, xmm0, Assembler::AVX_512bit);
      __ evmovdqul(xmm8, xmm0, Assembler::AVX_512bit);
      __ evmovdqul(xmm31, xmm0, Assembler::AVX_512bit);
      VM_Version::clean_cpuFeatures();
      __ jmp(save_restore_except);
    }

    __ bind(legacy_setup);
    // AVX setup
    VM_Version::set_avx_cpuFeatures(); // Enable temporary to pass asserts
    UseAVX = 1;
    UseSSE = 2;
#ifdef _WINDOWS
    __ subptr(rsp, 32);
    __ vmovdqu(Address(rsp, 0), xmm7);
    __ subptr(rsp, 32);
    __ vmovdqu(Address(rsp, 0), xmm8);
    __ subptr(rsp, 32);
    __ vmovdqu(Address(rsp, 0), xmm15);
#endif // _WINDOWS

    // load value into all 32 bytes of ymm7 register
    __ movl(rcx, VM_Version::ymm_test_value());

    __ movdl(xmm0, rcx);
    __ pshufd(xmm0, xmm0, 0x00);
    __ vinsertf128_high(xmm0, xmm0);
    __ vmovdqu(xmm7, xmm0);
    __ vmovdqu(xmm8, xmm0);
    __ vmovdqu(xmm15, xmm0);
    VM_Version::clean_cpuFeatures();

    __ bind(save_restore_except);
    __ xorl(rsi, rsi);
    VM_Version::set_cpuinfo_segv_addr(__ pc());
    // Generate SEGV
    __ movl(rax, Address(rsi, 0));

    VM_Version::set_cpuinfo_cont_addr(__ pc());
    // Returns here after signal. Save xmm0 to check it later.

    // If UseAVX is uninitialized or is set by the user to include EVEX
    if (use_evex) {
      // check _cpuid_info.sef_cpuid7_ebx.bits.avx512f
      __ lea(rsi, Address(rbp, in_bytes(VM_Version::sef_cpuid7_offset())));
      __ movl(rax, 0x10000);
      __ andl(rax, Address(rsi, 4));
      __ cmpl(rax, 0x10000);
      __ jcc(Assembler::notEqual, legacy_save_restore);
      // check _cpuid_info.xem_xcr0_eax.bits.opmask
      // check _cpuid_info.xem_xcr0_eax.bits.zmm512
      // check _cpuid_info.xem_xcr0_eax.bits.zmm32
      __ movl(rax, 0xE0);
      __ andl(rax, Address(rbp, in_bytes(VM_Version::xem_xcr0_offset()))); // xcr0 bits sse | ymm
      __ cmpl(rax, 0xE0);
      __ jcc(Assembler::notEqual, legacy_save_restore);

      if (FLAG_IS_DEFAULT(UseAVX)) {
        __ lea(rsi, Address(rbp, in_bytes(VM_Version::std_cpuid1_offset())));
        __ movl(rax, Address(rsi, 0));
        __ cmpl(rax, 0x50654);              // If it is Skylake
        __ jcc(Assembler::equal, legacy_save_restore);
      }
      // EVEX check: run in lowest evex mode
      VM_Version::set_evex_cpuFeatures(); // Enable temporary to pass asserts
      UseAVX = 3;
      UseSSE = 2;
      __ lea(rsi, Address(rbp, in_bytes(VM_Version::zmm_save_offset())));
      __ evmovdqul(Address(rsi, 0), xmm0, Assembler::AVX_512bit);
      __ evmovdqul(Address(rsi, 64), xmm7, Assembler::AVX_512bit);
      __ evmovdqul(Address(rsi, 128), xmm8, Assembler::AVX_512bit);
      __ evmovdqul(Address(rsi, 192), xmm31, Assembler::AVX_512bit);

#ifdef _WINDOWS
      __ evmovdqul(xmm31, Address(rsp, 0), Assembler::AVX_512bit);
      __ addptr(rsp, 64);
      __ evmovdqul(xmm8, Address(rsp, 0), Assembler::AVX_512bit);
      __ addptr(rsp, 64);
      __ evmovdqul(xmm7, Address(rsp, 0), Assembler::AVX_512bit);
      __ addptr(rsp, 64);
#endif // _WINDOWS
      generate_vzeroupper(wrapup);
      VM_Version::clean_cpuFeatures();
      UseAVX = saved_useavx;
      UseSSE = saved_usesse;
      __ jmp(wrapup);
   }

    __ bind(legacy_save_restore);
    // AVX check
    VM_Version::set_avx_cpuFeatures(); // Enable temporary to pass asserts
    UseAVX = 1;
    UseSSE = 2;
    __ lea(rsi, Address(rbp, in_bytes(VM_Version::ymm_save_offset())));
    __ vmovdqu(Address(rsi, 0), xmm0);
    __ vmovdqu(Address(rsi, 32), xmm7);
    __ vmovdqu(Address(rsi, 64), xmm8);
    __ vmovdqu(Address(rsi, 96), xmm15);

#ifdef _WINDOWS
    __ vmovdqu(xmm15, Address(rsp, 0));
    __ addptr(rsp, 32);
    __ vmovdqu(xmm8, Address(rsp, 0));
    __ addptr(rsp, 32);
    __ vmovdqu(xmm7, Address(rsp, 0));
    __ addptr(rsp, 32);
#endif // _WINDOWS

    generate_vzeroupper(wrapup);
    VM_Version::clean_cpuFeatures();
    UseAVX = saved_useavx;
    UseSSE = saved_usesse;

    __ bind(wrapup);
    __ popf();
    __ pop(rsi);
    __ pop(rbx);
    __ pop(rbp);
    __ ret(0);

#   undef __

    return start;
  };
  void generate_vzeroupper(Label& L_wrapup) {
#   define __ _masm->
    __ lea(rsi, Address(rbp, in_bytes(VM_Version::std_cpuid0_offset())));
    __ cmpl(Address(rsi, 4), 0x756e6547);  // 'uneG'
    __ jcc(Assembler::notEqual, L_wrapup);
    __ movl(rcx, 0x0FFF0FF0);
    __ lea(rsi, Address(rbp, in_bytes(VM_Version::std_cpuid1_offset())));
    __ andl(rcx, Address(rsi, 0));
    __ cmpl(rcx, 0x00050670);              // If it is Xeon Phi 3200/5200/7200
    __ jcc(Assembler::equal, L_wrapup);
    __ cmpl(rcx, 0x00080650);              // If it is Future Xeon Phi
    __ jcc(Assembler::equal, L_wrapup);
    // vzeroupper() will use a pre-computed instruction sequence that we
    // can't compute until after we've determined CPU capabilities. Use
    // uncached variant here directly to be able to bootstrap correctly
    __ vzeroupper_uncached();
#   undef __
  }
  address generate_detect_virt() {
    StubCodeMark mark(this, "VM_Version", "detect_virt_stub");
#   define __ _masm->

    address start = __ pc();

    // Evacuate callee-saved registers
    __ push(rbp);
    __ push(rbx);
    __ push(rsi); // for Windows

    __ mov(rax, c_rarg0); // CPUID leaf
    __ mov(rsi, c_rarg1); // register array address (eax, ebx, ecx, edx)

    __ cpuid();

    // Store result to register array
    __ movl(Address(rsi,  0), rax);
    __ movl(Address(rsi,  4), rbx);
    __ movl(Address(rsi,  8), rcx);
    __ movl(Address(rsi, 12), rdx);

    // Epilogue
    __ pop(rsi);
    __ pop(rbx);
    __ pop(rbp);
    __ ret(0);

#   undef __

    return start;
  };


  address generate_getCPUIDBrandString(void) {
    // Flags to test CPU type.
    const uint32_t HS_EFL_AC           = 0x40000;
    const uint32_t HS_EFL_ID           = 0x200000;
    // Values for when we don't have a CPUID instruction.
    const int      CPU_FAMILY_SHIFT = 8;
    const uint32_t CPU_FAMILY_386   = (3 << CPU_FAMILY_SHIFT);
    const uint32_t CPU_FAMILY_486   = (4 << CPU_FAMILY_SHIFT);

    Label detect_486, cpu486, detect_586, done, ext_cpuid;

    StubCodeMark mark(this, "VM_Version", "getCPUIDNameInfo_stub");
#   define __ _masm->

    address start = __ pc();

    //
    // void getCPUIDBrandString(VM_Version::CpuidInfo* cpuid_info);
    //
    // rcx and rdx are first and second argument registers on windows

    __ push(rbp);
    __ mov(rbp, c_rarg0); // cpuid_info address
    __ push(rbx);
    __ push(rsi);
    __ pushf();          // preserve rbx, and flags
    __ pop(rax);
    __ push(rax);
    __ mov(rcx, rax);
    //
    // if we are unable to change the AC flag, we have a 386
    //
    __ xorl(rax, HS_EFL_AC);
    __ push(rax);
    __ popf();
    __ pushf();
    __ pop(rax);
    __ cmpptr(rax, rcx);
    __ jccb(Assembler::notEqual, detect_486);

    __ movl(rax, CPU_FAMILY_386);
    __ jmp(done);

    //
    // If we are unable to change the ID flag, we have a 486 which does
    // not support the "cpuid" instruction.
    //
    __ bind(detect_486);
    __ mov(rax, rcx);
    __ xorl(rax, HS_EFL_ID);
    __ push(rax);
    __ popf();
    __ pushf();
    __ pop(rax);
    __ cmpptr(rcx, rax);
    __ jccb(Assembler::notEqual, detect_586);

    __ bind(cpu486);
    __ movl(rax, CPU_FAMILY_486);
    __ jmp(done);

    //
    // At this point, we have a chip which supports the "cpuid" instruction
    //
    __ bind(detect_586);
    __ xorl(rax, rax);
    __ cpuid();
    __ orl(rax, rax);
    __ jcc(Assembler::equal, cpu486);   // if cpuid doesn't support an input
                                        // value of at least 1, we give up and
                                        // assume a 486

    //
    // Extended cpuid(0x80000000) for processor brand string detection
    //
    __ bind(ext_cpuid);
    __ movl(rax, CPUID_EXTENDED_FN);
    __ cpuid();
    __ cmpl(rax, CPUID_EXTENDED_FN_4);
    __ jcc(Assembler::below, done);

    //
    // Extended cpuid(0x80000002)  // first 16 bytes in brand string
    //
    __ movl(rax, CPUID_EXTENDED_FN_2);
    __ cpuid();
    __ lea(rsi, Address(rbp, in_bytes(VM_Version::proc_name_0_offset())));
    __ movl(Address(rsi, 0), rax);
    __ lea(rsi, Address(rbp, in_bytes(VM_Version::proc_name_1_offset())));
    __ movl(Address(rsi, 0), rbx);
    __ lea(rsi, Address(rbp, in_bytes(VM_Version::proc_name_2_offset())));
    __ movl(Address(rsi, 0), rcx);
    __ lea(rsi, Address(rbp, in_bytes(VM_Version::proc_name_3_offset())));
    __ movl(Address(rsi,0), rdx);

    //
    // Extended cpuid(0x80000003) // next 16 bytes in brand string
    //
    __ movl(rax, CPUID_EXTENDED_FN_3);
    __ cpuid();
    __ lea(rsi, Address(rbp, in_bytes(VM_Version::proc_name_4_offset())));
    __ movl(Address(rsi, 0), rax);
    __ lea(rsi, Address(rbp, in_bytes(VM_Version::proc_name_5_offset())));
    __ movl(Address(rsi, 0), rbx);
    __ lea(rsi, Address(rbp, in_bytes(VM_Version::proc_name_6_offset())));
    __ movl(Address(rsi, 0), rcx);
    __ lea(rsi, Address(rbp, in_bytes(VM_Version::proc_name_7_offset())));
    __ movl(Address(rsi,0), rdx);

    //
    // Extended cpuid(0x80000004) // last 16 bytes in brand string
    //
    __ movl(rax, CPUID_EXTENDED_FN_4);
    __ cpuid();
    __ lea(rsi, Address(rbp, in_bytes(VM_Version::proc_name_8_offset())));
    __ movl(Address(rsi, 0), rax);
    __ lea(rsi, Address(rbp, in_bytes(VM_Version::proc_name_9_offset())));
    __ movl(Address(rsi, 0), rbx);
    __ lea(rsi, Address(rbp, in_bytes(VM_Version::proc_name_10_offset())));
    __ movl(Address(rsi, 0), rcx);
    __ lea(rsi, Address(rbp, in_bytes(VM_Version::proc_name_11_offset())));
    __ movl(Address(rsi,0), rdx);

    //
    // return
    //
    __ bind(done);
    __ popf();
    __ pop(rsi);
    __ pop(rbx);
    __ pop(rbp);
    __ ret(0);

#   undef __

    return start;
  };
};

uint64_t VM_Version::CPUFeatures_parse(const char *str, uint64_t &glibc_features) {
  glibc_features = _glibc_features;
#ifndef LINUX
  _ignore_glibc_not_using = true;
  return _features;
#endif
  if (str == nullptr || strcmp(str, "native") == 0) {
    return _features;
  }
  if (strcmp(str, "ignore") == 0) {
    _ignore_glibc_not_using = true;
    return _features;
  }
  glibc_features = 0;
  if (strcmp(str, "generic") == 0) {
    // 32-bit x86 cannot rely on anything.
    return 0
#ifdef AMD64
      // The following options are all in /proc/cpuinfo of one of the first 64-bit CPUs - Atom D2700 (and Opteron 1352): https://superuser.com/q/1572306/1015048
      | CPU_SSE // enabled in 'gcc -Q --help=target', used by OpenJDK
      | CPU_SSE2 // enabled in 'gcc -Q --help=target', required by OpenJDK
      | CPU_FXSR // enabled in 'gcc -Q --help=target', not used by OpenJDK
      | CPU_MMX // enabled in 'gcc -Q --help=target', used only by 32-bit x86 OpenJDK
      | CPU_TSC // not used by gcc, used by OpenJDK
      | CPU_CX8 // gcc detects it to set cpu "pentium" (=32-bit only), used by OpenJDK
      | CPU_CMOV // gcc detects it to set cpu "pentiumpro" (=32-bit only), used by OpenJDK
      | CPU_FLUSH // ="clflush" in cpuinfo, not used by gcc, required by OpenJDK
      // GLIBC_MOVBE is disabled in 'gcc -Q --help=target' and for example i7-720QM does not support it
      // GLIBC_LAHFSAHF is disabled in 'gcc -Q --help=target' and "Early Intel Pentium 4 CPUs with Intel 64 support ... lacked the LAHF and SAHF instructions"
#endif
    ;
  }
  char *endptr;
  errno = 0;
  uint64_t retval;
  unsigned long long ull = strtoull(str, &endptr, 0);
  retval = ull;
  if (!errno && *endptr == ',' && retval == ull) {
    ull = strtoull(endptr + 1, &endptr, 0);
    glibc_features = ull;
    if (!errno && !*endptr && glibc_features == ull) {
      return retval;
    }
  }
  vm_exit_during_initialization(err_msg("VM option 'CPUFeatures=%s' must be of the form: 0xnum,0xnum", str));
  return -1;
}

bool VM_Version::_ignore_glibc_not_using = false;
#ifdef LINUX
const char VM_Version::glibc_prefix[] = ":glibc.cpu.hwcaps=";
const size_t VM_Version::glibc_prefix_len = strlen(glibc_prefix);

bool VM_Version::glibc_env_set(char *disable_str) {
#define TUNABLES_NAME "GLIBC_TUNABLES"
#define REEXEC_NAME "HOTSPOT_GLIBC_TUNABLES_REEXEC"
  char *env_val = disable_str;
  const char *env = getenv(TUNABLES_NAME);
  if (env && (strcmp(env, env_val) == 0 || (!INCLUDE_CPU_FEATURE_ACTIVE && getenv(REEXEC_NAME)))) {
    if (!INCLUDE_CPU_FEATURE_ACTIVE) {
      if (ShowCPUFeatures) {
        tty->print_cr("Environment variable already set, glibc CPU_FEATURE_ACTIVE is unavailable - re-exec suppressed: " TUNABLES_NAME "=%s", env);
      }
      return true;
    }
  }
  {
    ResourceMark rm;
    size_t env_buf_size = strlen(disable_str) + (!env ? 0 : strlen(env) + 100);
    char *env_buf = NEW_RESOURCE_ARRAY(char, env_buf_size);
    if (env) {
      if (ShowCPUFeatures) {
        tty->print_cr("Original environment variable: " TUNABLES_NAME "=%s", env);
      }
      const char *hwcaps = strstr(env, glibc_prefix + 1 /* skip ':' */);
      if (!hwcaps) {
        strcpy(env_buf, env);
        strcat(env_buf, disable_str);
      } else {
        const char *colon = strchr(hwcaps, ':');
        if (!colon) {
          strcpy(env_buf, env);
          strcat(env_buf, disable_str + glibc_prefix_len);
        } else {
          int err = jio_snprintf(env_buf, env_buf_size, "%.*s%s%s", (int)(colon - env), env, disable_str + glibc_prefix_len, colon);
          assert(err >= 0 && (unsigned) err < env_buf_size, "internal error: " TUNABLES_NAME " buffer overflow");
        }
      }
      env_val = env_buf;
    }
    if (ShowCPUFeatures) {
      tty->print_cr("Re-exec of java with new environment variable: " TUNABLES_NAME "=%s", env_val);
    }
    if (setenv(TUNABLES_NAME, env_val, 1)) {
      vm_exit_during_initialization(err_msg("setenv " TUNABLES_NAME " error: %m"));
    }
  }

  if (getenv(REEXEC_NAME)) {
    vm_exit_during_initialization(err_msg("internal error: " TUNABLES_NAME "=%s failed and " REEXEC_NAME " is set", disable_str));
  }
  if (setenv(REEXEC_NAME, "1", 1)) {
    vm_exit_during_initialization(err_msg("setenv " REEXEC_NAME " error: %m"));
  }
#undef REEXEC_NAME
  return false;
}

void VM_Version::glibc_reexec() {
  char *buf = nullptr;
  size_t buf_allocated = 0;
  size_t buf_used = 0;
#define CMDLINE "/proc/self/cmdline"
  int fd = open(CMDLINE, O_RDONLY);
  if (fd == -1)
    vm_exit_during_initialization(err_msg("Cannot open " CMDLINE ": %m"));
  ssize_t got;
  do {
    if (buf_used == buf_allocated) {
      buf_allocated = MAX2(size_t(4096), 2 * buf_allocated);
      buf = (char *)os::realloc(buf, buf_allocated, mtOther);
      if (buf == nullptr)
        vm_exit_during_initialization(err_msg(CMDLINE " reading failed allocating %zu bytes", buf_allocated));
    }
    got = read(fd, buf + buf_used, buf_allocated - buf_used);
    if (got == -1)
      vm_exit_during_initialization(err_msg("Cannot read " CMDLINE ": %m"));
    buf_used += got;
  } while (got);
  if (close(fd))
    vm_exit_during_initialization(err_msg("Cannot close " CMDLINE ": %m"));
  char **argv = nullptr;
  size_t argv_allocated = 0;
  size_t argv_used = 0;
  char *s = buf;
  while (s <= buf + buf_used) {
    if (argv_used == argv_allocated) {
      argv_allocated = MAX2(size_t(256), 2 * argv_allocated);
      argv = (char **)os::realloc(argv, argv_allocated * sizeof(*argv), mtOther);
      if (argv == nullptr)
        vm_exit_during_initialization(err_msg(CMDLINE " reading failed allocating %zu pointers", argv_allocated));
    }
    if (s == buf + buf_used) {
      break;
    }
    argv[argv_used++] = s;
    s += strnlen(s, buf + buf_used - s);
    if (s == buf + buf_used)
      vm_exit_during_initialization("Missing end of string zero while parsing " CMDLINE);
    ++s;
  }
  argv[argv_used] = nullptr;
#undef CMDLINE

#define EXEC "/proc/self/exe"
  execv(EXEC, argv);
  vm_exit_during_initialization(err_msg("Cannot re-execute " EXEC ": %m"));
#undef EXEC
}

// Returns whether we should have got set a GLIBC_TUNABLES environment variables but did not get any.
bool VM_Version::glibc_not_using() {
  if (_ignore_glibc_not_using)
    return true;

  uint64_t       features_expected =   MAX_CPU - 1;
  uint64_t glibc_features_expected = MAX_GLIBC - 1;
  if (!INCLUDE_CPU_FEATURE_ACTIVE) {
          features_expected =       _features;
    glibc_features_expected = _glibc_features;
  }
  uint64_t shouldnotuse_CPU   =       features_expected & ~      _features;
  uint64_t shouldnotuse_GLIBC = glibc_features_expected & ~_glibc_features;

#ifndef ASSERT
  if (!shouldnotuse_CPU && !shouldnotuse_GLIBC)
    return true;
#endif

  // glibc: sysdeps/x86/get-isa-level.h:
  // glibc: if (CPU_FEATURE_USABLE_P (cpu_features, CMOV)
  // glibc:     && CPU_FEATURE_USABLE_P (cpu_features, CX8)
  // glibc:     && CPU_FEATURE_CPU_P (cpu_features, FPU)
  // glibc:     && CPU_FEATURE_USABLE_P (cpu_features, FXSR)
  // glibc:     && CPU_FEATURE_USABLE_P (cpu_features, MMX)
  // glibc:     && CPU_FEATURE_USABLE_P (cpu_features, SSE)
  // glibc:     && CPU_FEATURE_USABLE_P (cpu_features, SSE2))
  // glibc:     isa_level = GNU_PROPERTY_X86_ISA_1_BASELINE;
  if ((_features & CPU_CMOV) &&
      (_features & CPU_CX8) &&
      // FPU is always present on i686+: (_features & CPU_FPU) &&
      (_features & CPU_SSE2)) {
    // These cannot be disabled by GLIBC_TUNABLES.
    if (shouldnotuse_CPU & (CPU_FXSR | CPU_MMX | CPU_SSE)) {
      assert(!(shouldnotuse_CPU & CPU_SSE2), "CPU_SSE2 in both _features and shouldnotuse_CPU cannot happen");
      // FIXME: The choice should be based on glibc impact, not the feature age.
      // CX8 is i586+, CMOV is i686+ 1995+, SSE2 is 2000+
      shouldnotuse_CPU |= CPU_SSE2;
    }
    if ((_features & CPU_FXSR) &&
        (_features & CPU_MMX) &&
        (_features & CPU_SSE)) {
      // glibc: if (CPU_FEATURE_USABLE_P (cpu_features, CMPXCHG16B)
      // glibc:     && CPU_FEATURE_USABLE_P (cpu_features, LAHF64_SAHF64)
      // glibc:     && CPU_FEATURE_USABLE_P (cpu_features, POPCNT)
      // glibc:     && CPU_FEATURE_USABLE_P (cpu_features, SSE3)
      // glibc:     && CPU_FEATURE_USABLE_P (cpu_features, SSSE3)
      // glibc:     && CPU_FEATURE_USABLE_P (cpu_features, SSE4_1)
      // glibc:     && CPU_FEATURE_USABLE_P (cpu_features, SSE4_2))
      // glibc:     isa_level |= GNU_PROPERTY_X86_ISA_1_V2;
      if ((_features & CPU_POPCNT) &&
          (_features & CPU_SSSE3) &&
          (_features & CPU_SSE4_1) &&
          (_features & CPU_SSE4_2)) {
        if ((shouldnotuse_CPU & CPU_SSE3) ||
            (shouldnotuse_GLIBC & (GLIBC_CMPXCHG16 | GLIBC_LAHFSAHF))) {
          assert(!(shouldnotuse_CPU & CPU_SSE4_2), "CPU_SSE4_2 in both _features and shouldnotuse_CPU cannot happen");
          // POPCNT is 2007+, SSSE3 is 2006+, SSE4_1 is 2007+, SSE4_2 is 2008+.
          shouldnotuse_CPU |= CPU_SSE4_2;
        }
        if ((_features & CPU_SSE3) &&
            (_glibc_features & GLIBC_CMPXCHG16) &&
            (_glibc_features & GLIBC_LAHFSAHF)) {
          // glibc: if (CPU_FEATURE_USABLE_P (cpu_features, AVX)
          // glibc:     && CPU_FEATURE_USABLE_P (cpu_features, AVX2)
          // glibc:     && CPU_FEATURE_USABLE_P (cpu_features, BMI1)
          // glibc:     && CPU_FEATURE_USABLE_P (cpu_features, BMI2)
          // glibc:     && CPU_FEATURE_USABLE_P (cpu_features, F16C)
          // glibc:     && CPU_FEATURE_USABLE_P (cpu_features, FMA)
          // glibc:     && CPU_FEATURE_USABLE_P (cpu_features, LZCNT)
          // glibc:     && CPU_FEATURE_USABLE_P (cpu_features, MOVBE))
          // glibc:     isa_level |= GNU_PROPERTY_X86_ISA_1_V3;
          if ((_features & CPU_AVX) &&
              (_features & CPU_AVX2) &&
              (_features & CPU_BMI1) &&
              (_features & CPU_BMI2) &&
              (_features & CPU_FMA) &&
              (_features & CPU_LZCNT) &&
              (_glibc_features & GLIBC_MOVBE)) {
            if (shouldnotuse_GLIBC & GLIBC_F16C) {
              assert(!(shouldnotuse_GLIBC & GLIBC_MOVBE), "GLIBC_MOVBE in both _glibc_features and shouldnotuse_GLIBC cannot happen");
              // FMA is 2012+, AVX2+BMI1+BMI2+LZCNT are 2013+, MOVBE is 2015+
              shouldnotuse_GLIBC |= GLIBC_MOVBE;
            }
            if (_glibc_features & GLIBC_F16C) {
              // glibc: if (CPU_FEATURE_USABLE_P (cpu_features, AVX512F)
              // glibc:     && CPU_FEATURE_USABLE_P (cpu_features, AVX512BW)
              // glibc:     && CPU_FEATURE_USABLE_P (cpu_features, AVX512CD)
              // glibc:     && CPU_FEATURE_USABLE_P (cpu_features, AVX512DQ)
              // glibc:     && CPU_FEATURE_USABLE_P (cpu_features, AVX512VL))
              // glibc:   isa_level |= GNU_PROPERTY_X86_ISA_1_V4;
              // All these flags are supported by disable() below.
            }
          }
        }
      }
    }
  }

#define PASTE_TOKENS3(x, y, z) PASTE_TOKENS(x, PASTE_TOKENS(y, z))
  enum kind { KIND_CPU = 0, KIND_GLIBC, KIND_COUNT };

  static const size_t tunables_size_max = 17;
  // 64 is # of bits in uint64_t VM_Version::_glibc_features.
  char disable_str[KIND_COUNT * 64 * (1/*','*/ + 1/*'-'*/ + tunables_size_max) + 1/*'\0'*/];
  strcpy(disable_str, glibc_prefix);
  char *disable_end = disable_str + glibc_prefix_len;
  auto disable = [&](enum kind kind, uint64_t value, const char *tunables) {
    size_t remains = disable_str + sizeof(disable_str) - disable_end;
    guarantee(2 + strlen(tunables) < remains, "internal error: disable_str overflow");
    *disable_end++ = ',';
    *disable_end++ = '-';
    disable_end = stpcpy(disable_end, tunables);
  };

#ifdef ASSERT
  uint64_t handled[KIND_COUNT] = { 0 };
#endif
  auto shouldnotuse_handled = [&](enum kind kind, uint64_t value, const char *kindstr, const char *tunables) {
    assert(strlen(tunables) <= tunables_size_max, "Too long string %s", tunables);
    assert((handled[kind] & value) == 0, "already used %s_%s", kindstr, tunables);
    DEBUG_ONLY(handled[kind] |= value);
  };
#define EXCESSIVE_HANDLED(kind, tunables) shouldnotuse_handled(PASTE_TOKENS(KIND_, kind), PASTE_TOKENS3(kind, _, tunables), STR(kind), STR(tunables))

#if INCLUDE_CPU_FEATURE_ACTIVE
# define FEATURE_ACTIVE(tunables) CPU_FEATURE_ACTIVE(tunables)
#else
# define FEATURE_ACTIVE(tunables) true
#endif

  const uint64_t shouldnotuseval[KIND_COUNT] = { shouldnotuse_CPU, shouldnotuse_GLIBC };
  auto shouldnotuse = [&](enum kind kind, uint64_t value, const char *kindstr, const char *tunables, bool feature_active) {
    shouldnotuse_handled(kind, value, kindstr, tunables);
    if ((shouldnotuseval[kind] & value) != 0 && feature_active) {
      disable(kind, value, tunables);
    }
  };
#define EXCESSIVE(kind, tunables) \
    shouldnotuse(PASTE_TOKENS(KIND_, kind), PASTE_TOKENS3(kind, _, tunables), STR(kind), STR(tunables), FEATURE_ACTIVE(tunables))

  EXCESSIVE(CPU  , AVX     );
  EXCESSIVE(CPU  , CX8     );
  EXCESSIVE(CPU  , FMA     );
  EXCESSIVE(CPU  , RTM     );
  EXCESSIVE(CPU  , AVX2    );
  EXCESSIVE(CPU  , BMI1    );
  EXCESSIVE(CPU  , BMI2    );
  EXCESSIVE(CPU  , CMOV    );
  EXCESSIVE(CPU  , ERMS    );
  EXCESSIVE(CPU  , SSE2    );
  EXCESSIVE(CPU  , LZCNT   );
  EXCESSIVE(CPU  , SSSE3   );
  EXCESSIVE(CPU  , POPCNT  );
  EXCESSIVE(CPU  , SSE4_1  );
  EXCESSIVE(CPU  , SSE4_2  );
  EXCESSIVE(CPU  , AVX512F );
  EXCESSIVE(CPU  , AVX512CD);
  EXCESSIVE(CPU  , AVX512BW);
  EXCESSIVE(CPU  , AVX512DQ);
  EXCESSIVE(CPU  , AVX512ER);
  EXCESSIVE(CPU  , AVX512PF);
  EXCESSIVE(CPU  , AVX512VL);
  EXCESSIVE(GLIBC, IBT     );
  EXCESSIVE(GLIBC, FMA4    );
  EXCESSIVE(GLIBC, MOVBE   );
  EXCESSIVE(GLIBC, SHSTK   );
  EXCESSIVE(GLIBC, XSAVE   );
  EXCESSIVE(GLIBC, OSXSAVE );
  EXCESSIVE(GLIBC, HTT     );
#undef EXCESSIVE
#undef EXCESSIVE3

#ifdef ASSERT
  // These cannot be disabled by GLIBC_TUNABLES interface.
#define GLIBC_UNSUPPORTED(kind, hotspot) EXCESSIVE_HANDLED(kind, hotspot)
  GLIBC_UNSUPPORTED(CPU  , 3DNOW_PREFETCH   );
  GLIBC_UNSUPPORTED(CPU  , SSE4A            );
  GLIBC_UNSUPPORTED(CPU  , TSC              );
  GLIBC_UNSUPPORTED(CPU  , TSCINV_BIT       );
  GLIBC_UNSUPPORTED(CPU  , TSCINV           );
  GLIBC_UNSUPPORTED(CPU  , AES              );
  GLIBC_UNSUPPORTED(CPU  , CLMUL            );
  GLIBC_UNSUPPORTED(CPU  , ADX              );
  GLIBC_UNSUPPORTED(CPU  , SHA              );
  GLIBC_UNSUPPORTED(CPU  , VZEROUPPER       );
  GLIBC_UNSUPPORTED(CPU  , AVX512_VPOPCNTDQ );
  GLIBC_UNSUPPORTED(CPU  , AVX512_VPCLMULQDQ);
  GLIBC_UNSUPPORTED(CPU  , AVX512_VAES      );
  GLIBC_UNSUPPORTED(CPU  , AVX512_VNNI      );
  GLIBC_UNSUPPORTED(CPU  , FLUSH            );
  GLIBC_UNSUPPORTED(CPU  , FLUSHOPT         );
  GLIBC_UNSUPPORTED(CPU  , CLWB             );
  GLIBC_UNSUPPORTED(CPU  , AVX512_VBMI2     );
  GLIBC_UNSUPPORTED(CPU  , AVX512_VBMI      );
  GLIBC_UNSUPPORTED(CPU  , HV               );
  GLIBC_UNSUPPORTED(CPU  , SSE3             );
  GLIBC_UNSUPPORTED(CPU  , SERIALIZE        );
  GLIBC_UNSUPPORTED(CPU  , RDTSCP           );
  GLIBC_UNSUPPORTED(CPU  , RDPID            );
  GLIBC_UNSUPPORTED(CPU  , FSRM             );
  GLIBC_UNSUPPORTED(CPU  , GFNI             );
  GLIBC_UNSUPPORTED(CPU  , AVX512_BITALG    );
  GLIBC_UNSUPPORTED(CPU  , F16C             );
  GLIBC_UNSUPPORTED(CPU  , PKU              );
  GLIBC_UNSUPPORTED(CPU  , OSPKE            );
  GLIBC_UNSUPPORTED(CPU  , CET_IBT          );
  GLIBC_UNSUPPORTED(CPU  , CET_SS           );
  GLIBC_UNSUPPORTED(CPU  , AVX512_IFMA      );
  GLIBC_UNSUPPORTED(CPU  , AVX_IFMA         );
  GLIBC_UNSUPPORTED(CPU  , APX_F            );
  GLIBC_UNSUPPORTED(CPU  , SHA512           );
  // These are handled as an exception above.
  GLIBC_UNSUPPORTED(CPU  , FXSR             );
  GLIBC_UNSUPPORTED(CPU  , MMX              );
  GLIBC_UNSUPPORTED(CPU  , SSE              );
  GLIBC_UNSUPPORTED(CPU  , HT               );
  GLIBC_UNSUPPORTED(GLIBC, CMPXCHG16        );
  GLIBC_UNSUPPORTED(GLIBC, LAHFSAHF         );
  GLIBC_UNSUPPORTED(GLIBC, F16C             );
#undef GLIBC_UNSUPPORTED

  auto check_kind = [&](enum kind kind, const char *kindstr, uint64_t mask) {
    if (handled[kind] != mask) {
      vm_exit_during_initialization(err_msg("internal error: Unsupported disabling of some %s_* 0x%" PRIx64 " != full 0x%" PRIx64, kindstr, handled[kind], mask));
    }
  };
#define CHECK_KIND(kind) check_kind(PASTE_TOKENS(KIND_, kind), STR(kind), PASTE_TOKENS(MAX_, kind) - 1)
  CHECK_KIND(CPU  );
  CHECK_KIND(GLIBC);
#undef CHECK_KIND
#endif // ASSERT

  *disable_end = 0;
  if (disable_end == disable_str + glibc_prefix_len)
    return true;
  if (glibc_env_set(disable_str))
    return true;
  return false;
}
#endif //LINUX

void VM_Version::print_using_features_cr() {
  if (_ignore_glibc_not_using) {
    tty->print_cr("CPU features are being kept intact as requested by -XX:CPUFeatures=ignore");
  } else {
    tty->print_cr("CPU features being used are: -XX:CPUFeatures=" UINT64_FORMAT_X "," UINT64_FORMAT_X, _features, _glibc_features);
  }
}

void VM_Version::get_processor_features_hardware() {
  _cpu = 4; // 486 by default
  _model = 0;
  _stepping = 0;
  _features = 0;
  _glibc_features = 0;
  _logical_processors_per_package = 1;
  // i486 internal cache is both I&D and has a 16-byte line size
  _L1_data_cache_line_size = 16;

  // Get raw processor info

  get_cpu_info_stub(&_cpuid_info);

  assert_is_initialized();
  _cpu = extended_cpu_family();
  _model = extended_cpu_model();
  _stepping = cpu_stepping();

  if (cpu_family() > 4) { // it supports CPUID
    _features = _cpuid_info.feature_flags(); // These can be changed by VM settings
    _cpu_features = _features;   // Preserve features
    LINUX_ONLY(_glibc_features = _cpuid_info.glibc_flags();)
    // Logical processors are only available on P4s and above,
    // and only if hyperthreading is available.
    _logical_processors_per_package = logical_processor_count();
    _L1_data_cache_line_size = L1_line_size();
  }

  // xchg and xadd instructions
  _supports_atomic_getset4 = true;
  _supports_atomic_getadd4 = true;
  _supports_atomic_getset8 = true;
  _supports_atomic_getadd8 = true;

<<<<<<< HEAD
  if (ShowCPUFeatures) {
    tty->print_cr("This machine's CPU features are: -XX:CPUFeatures=" UINT64_FORMAT_X "," UINT64_FORMAT_X, _features, _glibc_features);
  }
}

void VM_Version::get_processor_features_hotspot() {
#ifdef _LP64
=======
>>>>>>> 52a5583d
  // OS should support SSE for x64 and hardware should support at least SSE2.
  if (!VM_Version::supports_sse2()) {
    if (!FLAG_IS_DEFAULT(CPUFeatures))
      vm_exit_during_initialization(err_msg("-XX:CPUFeatures option requires SSE2 flag to be set: " UINT64_FORMAT_X "," UINT64_FORMAT_X, CPU_SSE2, (uint64_t)0));
    vm_exit_during_initialization("Unknown x64 processor: SSE2 not supported");
  }
  // in 64 bit the use of SSE2 is the minimum
  if (UseSSE < 2) UseSSE = 2;

  // flush_icache_stub have to be generated first.
  // That is why Icache line size is hard coded in ICache class,
  // see icache_x86.hpp. It is also the reason why we can't use
  // clflush instruction in 32-bit VM since it could be running
  // on CPU which does not support it.
  //
  // The only thing we can do is to verify that flushed
  // ICache::line_size has correct value.
  guarantee(_cpuid_info.std_cpuid1_edx.bits.clflush != 0, "clflush is not supported");
  // clflush_size is size in quadwords (8 bytes).
  guarantee(_cpuid_info.std_cpuid1_ebx.bits.clflush_size == 8, "such clflush size is not supported");

  // assigning this field effectively enables Unsafe.writebackMemory()
  // by initing UnsafeConstant.DATA_CACHE_LINE_FLUSH_SIZE to non-zero
  // that is only implemented on x86_64 and only if the OS plays ball
  if (os::supports_map_sync()) {
    // publish data cache line flush size to generic field, otherwise
    // let if default to zero thereby disabling writeback
    _data_cache_line_flush_size = _cpuid_info.std_cpuid1_ebx.bits.clflush_size * 8;
  }

  // Check if processor has Intel Ecore
  if (FLAG_IS_DEFAULT(EnableX86ECoreOpts) && is_intel() && cpu_family() == 6 &&
    (_model == 0x97 || _model == 0xAA || _model == 0xAC || _model == 0xAF ||
      _model == 0xCC || _model == 0xDD)) {
    FLAG_SET_DEFAULT(EnableX86ECoreOpts, true);
  }

  if (UseSSE < 4) {
    _features &= ~CPU_SSE4_1;
    _features &= ~CPU_SSE4_2;
  }

  if (UseSSE < 3) {
    _features &= ~CPU_SSE3;
    _features &= ~CPU_SSSE3;
    _features &= ~CPU_SSE4A;
  }

  if (UseSSE < 2)
    _features &= ~CPU_SSE2;

  if (UseSSE < 1)
    _features &= ~CPU_SSE;

  //since AVX instructions is slower than SSE in some ZX cpus, force USEAVX=0.
  if (is_zx() && ((cpu_family() == 6) || (cpu_family() == 7))) {
    UseAVX = 0;
  }

  // UseSSE is set to the smaller of what hardware supports and what
  // the command line requires.  I.e., you cannot set UseSSE to 2 on
  // older Pentiums which do not support it.
  int use_sse_limit = 0;
  if (UseSSE > 0) {
    if (UseSSE > 3 && supports_sse4_1()) {
      use_sse_limit = 4;
    } else if (UseSSE > 2 && supports_sse3()) {
      use_sse_limit = 3;
    } else if (UseSSE > 1 && supports_sse2()) {
      use_sse_limit = 2;
    } else if (UseSSE > 0 && supports_sse()) {
      use_sse_limit = 1;
    } else {
      use_sse_limit = 0;
    }
  }
  if (FLAG_IS_DEFAULT(UseSSE)) {
    FLAG_SET_DEFAULT(UseSSE, use_sse_limit);
  } else if (UseSSE > use_sse_limit) {
    warning("UseSSE=%d is not supported on this CPU, setting it to UseSSE=%d", UseSSE, use_sse_limit);
    FLAG_SET_DEFAULT(UseSSE, use_sse_limit);
  }

  // first try initial setting and detect what we can support
  int use_avx_limit = 0;
  if (UseAVX > 0) {
    if (UseSSE < 4) {
      // Don't use AVX if SSE is unavailable or has been disabled.
      use_avx_limit = 0;
    } else if (UseAVX > 2 && supports_evex()) {
      use_avx_limit = 3;
    } else if (UseAVX > 1 && supports_avx2()) {
      use_avx_limit = 2;
    } else if (UseAVX > 0 && supports_avx()) {
      use_avx_limit = 1;
    } else {
      use_avx_limit = 0;
    }
  }
  if (FLAG_IS_DEFAULT(UseAVX)) {
    // Don't use AVX-512 on older Skylakes unless explicitly requested.
    if (use_avx_limit > 2 && is_intel_skylake() && _stepping < 5) {
      FLAG_SET_DEFAULT(UseAVX, 2);
    } else {
      FLAG_SET_DEFAULT(UseAVX, use_avx_limit);
    }
  }

  if (UseAVX > use_avx_limit) {
    if (UseSSE < 4) {
      warning("UseAVX=%d requires UseSSE=4, setting it to UseAVX=0", UseAVX);
    } else {
      warning("UseAVX=%d is not supported on this CPU, setting it to UseAVX=%d", UseAVX, use_avx_limit);
    }
    FLAG_SET_DEFAULT(UseAVX, use_avx_limit);
  }

  if (UseAVX < 3) {
    _features &= ~CPU_AVX512F;
    _features &= ~CPU_AVX512DQ;
    _features &= ~CPU_AVX512CD;
    _features &= ~CPU_AVX512BW;
    _features &= ~CPU_AVX512VL;
    _features &= ~CPU_AVX512_VPOPCNTDQ;
    _features &= ~CPU_AVX512_VPCLMULQDQ;
    _features &= ~CPU_AVX512_VAES;
    _features &= ~CPU_AVX512_VNNI;
    _features &= ~CPU_AVX512_VBMI;
    _features &= ~CPU_AVX512_VBMI2;
    _features &= ~CPU_AVX512_BITALG;
    _features &= ~CPU_AVX512_IFMA;
    _features &= ~CPU_APX_F;
    _features &= ~CPU_AVX512_FP16;
  }

  // Currently APX support is only enabled for targets supporting AVX512VL feature.
  bool apx_supported = os_supports_apx_egprs() && supports_apx_f() && supports_avx512vl();
  if (UseAPX && !apx_supported) {
    warning("UseAPX is not supported on this CPU, setting it to false");
    FLAG_SET_DEFAULT(UseAPX, false);
  } else if (FLAG_IS_DEFAULT(UseAPX)) {
    FLAG_SET_DEFAULT(UseAPX, apx_supported ? true : false);
  }

  if (!UseAPX) {
    _features &= ~CPU_APX_F;
  }

  if (UseAVX < 2) {
    _features &= ~CPU_AVX2;
    _features &= ~CPU_AVX_IFMA;
  }

  if (UseAVX < 1) {
    _features &= ~CPU_AVX;
    _features &= ~CPU_VZEROUPPER;
    _features &= ~CPU_F16C;
    _features &= ~CPU_SHA512;
  }

  if (logical_processors_per_package() == 1) {
    // HT processor could be installed on a system which doesn't support HT.
    _features &= ~CPU_HT;
  }

  if (is_intel()) { // Intel cpus specific settings
    if (is_knights_family()) {
      _features &= ~CPU_VZEROUPPER;
      _features &= ~CPU_AVX512BW;
      _features &= ~CPU_AVX512VL;
      _features &= ~CPU_AVX512DQ;
      _features &= ~CPU_AVX512_VNNI;
      _features &= ~CPU_AVX512_VAES;
      _features &= ~CPU_AVX512_VPOPCNTDQ;
      _features &= ~CPU_AVX512_VPCLMULQDQ;
      _features &= ~CPU_AVX512_VBMI;
      _features &= ~CPU_AVX512_VBMI2;
      _features &= ~CPU_CLWB;
      _features &= ~CPU_FLUSHOPT;
      _features &= ~CPU_GFNI;
      _features &= ~CPU_AVX512_BITALG;
      _features &= ~CPU_AVX512_IFMA;
      _features &= ~CPU_AVX_IFMA;
      _features &= ~CPU_AVX512_FP16;
    }
  }

  if (FLAG_IS_DEFAULT(IntelJccErratumMitigation)) {
    _has_intel_jcc_erratum = compute_has_intel_jcc_erratum();
  } else {
    _has_intel_jcc_erratum = IntelJccErratumMitigation;
  }

  assert(supports_cpuid(), "Always present");
  assert(supports_clflush(), "Always present");
  if (X86ICacheSync == -1) {
    // Auto-detect, choosing the best performant one that still flushes
    // the cache. We could switch to CPUID/SERIALIZE ("4"/"5") going forward.
    if (supports_clwb()) {
      FLAG_SET_ERGO(X86ICacheSync, 3);
    } else if (supports_clflushopt()) {
      FLAG_SET_ERGO(X86ICacheSync, 2);
    } else {
      FLAG_SET_ERGO(X86ICacheSync, 1);
    }
  } else {
    if ((X86ICacheSync == 2) && !supports_clflushopt()) {
      vm_exit_during_initialization("CPU does not support CLFLUSHOPT, unable to use X86ICacheSync=2");
    }
    if ((X86ICacheSync == 3) && !supports_clwb()) {
      vm_exit_during_initialization("CPU does not support CLWB, unable to use X86ICacheSync=3");
    }
    if ((X86ICacheSync == 5) && !supports_serialize()) {
      vm_exit_during_initialization("CPU does not support SERIALIZE, unable to use X86ICacheSync=5");
    }
  }

  char buf[1024];
  int cpu_info_size = jio_snprintf(
              buf, sizeof(buf),
              "(%u cores per cpu, %u threads per core) family %d model %d stepping %d microcode 0x%x",
              cores_per_cpu(), threads_per_core(),
              cpu_family(), _model, _stepping, os::cpu_microcode_revision());
<<<<<<< HEAD
  assert(res > 0, "not enough temporary space allocated");
  insert_features_names(buf + res, sizeof(buf) - res);
=======
  assert(cpu_info_size > 0, "not enough temporary space allocated");
  insert_features_names(buf + cpu_info_size, sizeof(buf) - cpu_info_size, _features_names);
>>>>>>> 52a5583d

  _cpu_info_string = os::strdup(buf);

  _features_string = extract_features_string(_cpu_info_string,
                                             strnlen(_cpu_info_string, sizeof(buf)),
                                             cpu_info_size);

  // Use AES instructions if available.
  if (supports_aes()) {
    if (FLAG_IS_DEFAULT(UseAES)) {
      FLAG_SET_DEFAULT(UseAES, true);
    }
    if (!UseAES) {
      if (UseAESIntrinsics && !FLAG_IS_DEFAULT(UseAESIntrinsics)) {
        warning("AES intrinsics require UseAES flag to be enabled. Intrinsics will be disabled.");
      }
      FLAG_SET_DEFAULT(UseAESIntrinsics, false);
    } else {
      if (UseSSE > 2) {
        if (FLAG_IS_DEFAULT(UseAESIntrinsics)) {
          FLAG_SET_DEFAULT(UseAESIntrinsics, true);
        }
      } else {
        // The AES intrinsic stubs require AES instruction support (of course)
        // but also require sse3 mode or higher for instructions it use.
        if (UseAESIntrinsics && !FLAG_IS_DEFAULT(UseAESIntrinsics)) {
          warning("X86 AES intrinsics require SSE3 instructions or higher. Intrinsics will be disabled.");
        }
        FLAG_SET_DEFAULT(UseAESIntrinsics, false);
      }

      // --AES-CTR begins--
      if (!UseAESIntrinsics) {
        if (UseAESCTRIntrinsics && !FLAG_IS_DEFAULT(UseAESCTRIntrinsics)) {
          warning("AES-CTR intrinsics require UseAESIntrinsics flag to be enabled. Intrinsics will be disabled.");
          FLAG_SET_DEFAULT(UseAESCTRIntrinsics, false);
        }
      } else {
        if (supports_sse4_1()) {
          if (FLAG_IS_DEFAULT(UseAESCTRIntrinsics)) {
            FLAG_SET_DEFAULT(UseAESCTRIntrinsics, true);
          }
        } else {
           // The AES-CTR intrinsic stubs require AES instruction support (of course)
           // but also require sse4.1 mode or higher for instructions it use.
          if (UseAESCTRIntrinsics && !FLAG_IS_DEFAULT(UseAESCTRIntrinsics)) {
             warning("X86 AES-CTR intrinsics require SSE4.1 instructions or higher. Intrinsics will be disabled.");
           }
           FLAG_SET_DEFAULT(UseAESCTRIntrinsics, false);
        }
      }
      // --AES-CTR ends--
    }
  } else if (UseAES || UseAESIntrinsics || UseAESCTRIntrinsics) {
    if (UseAES && !FLAG_IS_DEFAULT(UseAES)) {
      warning("AES instructions are not available on this CPU");
      FLAG_SET_DEFAULT(UseAES, false);
    }
    if (UseAESIntrinsics && !FLAG_IS_DEFAULT(UseAESIntrinsics)) {
      warning("AES intrinsics are not available on this CPU");
      FLAG_SET_DEFAULT(UseAESIntrinsics, false);
    }
    if (UseAESCTRIntrinsics && !FLAG_IS_DEFAULT(UseAESCTRIntrinsics)) {
      warning("AES-CTR intrinsics are not available on this CPU");
      FLAG_SET_DEFAULT(UseAESCTRIntrinsics, false);
    }
  }

  // Use CLMUL instructions if available.
  if (supports_clmul()) {
    if (FLAG_IS_DEFAULT(UseCLMUL)) {
      UseCLMUL = true;
    }
  } else if (UseCLMUL) {
    if (!FLAG_IS_DEFAULT(UseCLMUL))
      warning("CLMUL instructions not available on this CPU (AVX may also be required)");
    FLAG_SET_DEFAULT(UseCLMUL, false);
  }

  if (UseCLMUL && (UseSSE > 2)) {
    if (FLAG_IS_DEFAULT(UseCRC32Intrinsics)) {
      UseCRC32Intrinsics = true;
    }
  } else if (UseCRC32Intrinsics) {
    if (!FLAG_IS_DEFAULT(UseCRC32Intrinsics))
      warning("CRC32 Intrinsics requires CLMUL instructions (not available on this CPU)");
    FLAG_SET_DEFAULT(UseCRC32Intrinsics, false);
  }

  if (supports_avx2()) {
    if (FLAG_IS_DEFAULT(UseAdler32Intrinsics)) {
      UseAdler32Intrinsics = true;
    }
  } else if (UseAdler32Intrinsics) {
    if (!FLAG_IS_DEFAULT(UseAdler32Intrinsics)) {
      warning("Adler32 Intrinsics requires avx2 instructions (not available on this CPU)");
    }
    FLAG_SET_DEFAULT(UseAdler32Intrinsics, false);
  }

  if (supports_sse4_2() && supports_clmul()) {
    if (FLAG_IS_DEFAULT(UseCRC32CIntrinsics)) {
      UseCRC32CIntrinsics = true;
    }
  } else if (UseCRC32CIntrinsics) {
    if (!FLAG_IS_DEFAULT(UseCRC32CIntrinsics)) {
      warning("CRC32C intrinsics are not available on this CPU");
    }
    FLAG_SET_DEFAULT(UseCRC32CIntrinsics, false);
  }

  // GHASH/GCM intrinsics
  if (UseCLMUL && (UseSSE > 2)) {
    if (FLAG_IS_DEFAULT(UseGHASHIntrinsics)) {
      UseGHASHIntrinsics = true;
    }
  } else if (UseGHASHIntrinsics) {
    if (!FLAG_IS_DEFAULT(UseGHASHIntrinsics))
      warning("GHASH intrinsic requires CLMUL and SSE2 instructions on this CPU");
    FLAG_SET_DEFAULT(UseGHASHIntrinsics, false);
  }

  // ChaCha20 Intrinsics
  // As long as the system supports AVX as a baseline we can do a
  // SIMD-enabled block function.  StubGenerator makes the determination
  // based on the VM capabilities whether to use an AVX2 or AVX512-enabled
  // version.
  if (UseAVX >= 1) {
      if (FLAG_IS_DEFAULT(UseChaCha20Intrinsics)) {
          UseChaCha20Intrinsics = true;
      }
  } else if (UseChaCha20Intrinsics) {
      if (!FLAG_IS_DEFAULT(UseChaCha20Intrinsics)) {
          warning("ChaCha20 intrinsic requires AVX instructions");
      }
      FLAG_SET_DEFAULT(UseChaCha20Intrinsics, false);
  }

  // Dilithium Intrinsics
  // Currently we only have them for AVX512
  if (supports_evex() && supports_avx512bw()) {
      if (FLAG_IS_DEFAULT(UseDilithiumIntrinsics)) {
          UseDilithiumIntrinsics = true;
      }
  } else if (UseDilithiumIntrinsics) {
      warning("Intrinsics for ML-DSA are not available on this CPU.");
      FLAG_SET_DEFAULT(UseDilithiumIntrinsics, false);
  }

  // Base64 Intrinsics (Check the condition for which the intrinsic will be active)
  if (UseAVX >= 2) {
    if (FLAG_IS_DEFAULT(UseBASE64Intrinsics)) {
      UseBASE64Intrinsics = true;
    }
  } else if (UseBASE64Intrinsics) {
     if (!FLAG_IS_DEFAULT(UseBASE64Intrinsics))
      warning("Base64 intrinsic requires EVEX instructions on this CPU");
    FLAG_SET_DEFAULT(UseBASE64Intrinsics, false);
  }

  if (supports_fma()) {
    if (FLAG_IS_DEFAULT(UseFMA)) {
      UseFMA = true;
    }
  } else if (UseFMA) {
    warning("FMA instructions are not available on this CPU");
    FLAG_SET_DEFAULT(UseFMA, false);
  }

  if (FLAG_IS_DEFAULT(UseMD5Intrinsics)) {
    UseMD5Intrinsics = true;
  }

  if (supports_sha() || (supports_avx2() && supports_bmi2())) {
    if (FLAG_IS_DEFAULT(UseSHA)) {
      UseSHA = true;
    }
  } else if (UseSHA) {
    warning("SHA instructions are not available on this CPU");
    FLAG_SET_DEFAULT(UseSHA, false);
  }

  if (supports_sha() && supports_sse4_1() && UseSHA) {
    if (FLAG_IS_DEFAULT(UseSHA1Intrinsics)) {
      FLAG_SET_DEFAULT(UseSHA1Intrinsics, true);
    }
  } else if (UseSHA1Intrinsics) {
    warning("Intrinsics for SHA-1 crypto hash functions not available on this CPU.");
    FLAG_SET_DEFAULT(UseSHA1Intrinsics, false);
  }

  if (supports_sse4_1() && UseSHA) {
    if (FLAG_IS_DEFAULT(UseSHA256Intrinsics)) {
      FLAG_SET_DEFAULT(UseSHA256Intrinsics, true);
    }
  } else if (UseSHA256Intrinsics) {
    warning("Intrinsics for SHA-224 and SHA-256 crypto hash functions not available on this CPU.");
    FLAG_SET_DEFAULT(UseSHA256Intrinsics, false);
  }

  if (UseSHA && supports_avx2() && (supports_bmi2() || supports_sha512())) {
    if (FLAG_IS_DEFAULT(UseSHA512Intrinsics)) {
      FLAG_SET_DEFAULT(UseSHA512Intrinsics, true);
    }
  } else if (UseSHA512Intrinsics) {
    warning("Intrinsics for SHA-384 and SHA-512 crypto hash functions not available on this CPU.");
    FLAG_SET_DEFAULT(UseSHA512Intrinsics, false);
  }

  if (supports_evex() && supports_avx512bw()) {
      if (FLAG_IS_DEFAULT(UseSHA3Intrinsics)) {
          UseSHA3Intrinsics = true;
      }
  } else if (UseSHA3Intrinsics) {
      warning("Intrinsics for SHA3-224, SHA3-256, SHA3-384 and SHA3-512 crypto hash functions not available on this CPU.");
      FLAG_SET_DEFAULT(UseSHA3Intrinsics, false);
  }

  if (!(UseSHA1Intrinsics || UseSHA256Intrinsics || UseSHA512Intrinsics)) {
    FLAG_SET_DEFAULT(UseSHA, false);
  }

#if COMPILER2_OR_JVMCI
  int max_vector_size = 0;
  if (UseAVX == 0 || !os_supports_avx_vectors()) {
    // 16 byte vectors (in XMM) are supported with SSE2+
    max_vector_size = 16;
  } else if (UseAVX == 1 || UseAVX == 2) {
    // 32 bytes vectors (in YMM) are only supported with AVX+
    max_vector_size = 32;
  } else if (UseAVX > 2) {
    // 64 bytes vectors (in ZMM) are only supported with AVX 3
    max_vector_size = 64;
  }

  int min_vector_size = 4; // We require MaxVectorSize to be at least 4 on 64bit

  if (!FLAG_IS_DEFAULT(MaxVectorSize)) {
    if (MaxVectorSize < min_vector_size) {
      warning("MaxVectorSize must be at least %i on this platform", min_vector_size);
      FLAG_SET_DEFAULT(MaxVectorSize, min_vector_size);
    }
    if (MaxVectorSize > max_vector_size) {
      warning("MaxVectorSize must be at most %i on this platform", max_vector_size);
      FLAG_SET_DEFAULT(MaxVectorSize, max_vector_size);
    }
    if (!is_power_of_2(MaxVectorSize)) {
      warning("MaxVectorSize must be a power of 2, setting to default: %i", max_vector_size);
      FLAG_SET_DEFAULT(MaxVectorSize, max_vector_size);
    }
  } else {
    // If default, use highest supported configuration
    FLAG_SET_DEFAULT(MaxVectorSize, max_vector_size);
  }

#if defined(COMPILER2) && defined(ASSERT)
  if (MaxVectorSize > 0) {
    if (supports_avx() && PrintMiscellaneous && Verbose && TraceNewVectors) {
      tty->print_cr("State of YMM registers after signal handle:");
      int nreg = 4;
      const char* ymm_name[4] = {"0", "7", "8", "15"};
      for (int i = 0; i < nreg; i++) {
        tty->print("YMM%s:", ymm_name[i]);
        for (int j = 7; j >=0; j--) {
          tty->print(" %x", _cpuid_info.ymm_save[i*8 + j]);
        }
        tty->cr();
      }
    }
  }
#endif // COMPILER2 && ASSERT

  if ((supports_avx512ifma() && supports_avx512vlbw()) || supports_avxifma())  {
    if (FLAG_IS_DEFAULT(UsePoly1305Intrinsics)) {
      FLAG_SET_DEFAULT(UsePoly1305Intrinsics, true);
    }
  } else if (UsePoly1305Intrinsics) {
    warning("Intrinsics for Poly1305 crypto hash functions not available on this CPU.");
    FLAG_SET_DEFAULT(UsePoly1305Intrinsics, false);
  }

  if ((supports_avx512ifma() && supports_avx512vlbw()) || supports_avxifma()) {
    if (FLAG_IS_DEFAULT(UseIntPolyIntrinsics)) {
      FLAG_SET_DEFAULT(UseIntPolyIntrinsics, true);
    }
  } else if (UseIntPolyIntrinsics) {
    warning("Intrinsics for Polynomial crypto functions not available on this CPU.");
    FLAG_SET_DEFAULT(UseIntPolyIntrinsics, false);
  }

  if (FLAG_IS_DEFAULT(UseMultiplyToLenIntrinsic)) {
    UseMultiplyToLenIntrinsic = true;
  }
  if (FLAG_IS_DEFAULT(UseSquareToLenIntrinsic)) {
    UseSquareToLenIntrinsic = true;
  }
  if (FLAG_IS_DEFAULT(UseMulAddIntrinsic)) {
    UseMulAddIntrinsic = true;
  }
  if (FLAG_IS_DEFAULT(UseMontgomeryMultiplyIntrinsic)) {
    UseMontgomeryMultiplyIntrinsic = true;
  }
  if (FLAG_IS_DEFAULT(UseMontgomerySquareIntrinsic)) {
    UseMontgomerySquareIntrinsic = true;
  }
#endif // COMPILER2_OR_JVMCI

  // On new cpus instructions which update whole XMM register should be used
  // to prevent partial register stall due to dependencies on high half.
  //
  // UseXmmLoadAndClearUpper == true  --> movsd(xmm, mem)
  // UseXmmLoadAndClearUpper == false --> movlpd(xmm, mem)
  // UseXmmRegToRegMoveAll == true  --> movaps(xmm, xmm), movapd(xmm, xmm).
  // UseXmmRegToRegMoveAll == false --> movss(xmm, xmm),  movsd(xmm, xmm).


  if (is_zx()) { // ZX cpus specific settings
    if (FLAG_IS_DEFAULT(UseStoreImmI16)) {
      UseStoreImmI16 = false; // don't use it on ZX cpus
    }
    if ((cpu_family() == 6) || (cpu_family() == 7)) {
      if (FLAG_IS_DEFAULT(UseAddressNop)) {
        // Use it on all ZX cpus
        UseAddressNop = true;
      }
    }
    if (FLAG_IS_DEFAULT(UseXmmLoadAndClearUpper)) {
      UseXmmLoadAndClearUpper = true; // use movsd on all ZX cpus
    }
    if (FLAG_IS_DEFAULT(UseXmmRegToRegMoveAll)) {
      if (supports_sse3()) {
        UseXmmRegToRegMoveAll = true; // use movaps, movapd on new ZX cpus
      } else {
        UseXmmRegToRegMoveAll = false;
      }
    }
    if (((cpu_family() == 6) || (cpu_family() == 7)) && supports_sse3()) { // new ZX cpus
#ifdef COMPILER2
      if (FLAG_IS_DEFAULT(MaxLoopPad)) {
        // For new ZX cpus do the next optimization:
        // don't align the beginning of a loop if there are enough instructions
        // left (NumberOfLoopInstrToAlign defined in c2_globals.hpp)
        // in current fetch line (OptoLoopAlignment) or the padding
        // is big (> MaxLoopPad).
        // Set MaxLoopPad to 11 for new ZX cpus to reduce number of
        // generated NOP instructions. 11 is the largest size of one
        // address NOP instruction '0F 1F' (see Assembler::nop(i)).
        MaxLoopPad = 11;
      }
#endif // COMPILER2
      if (FLAG_IS_DEFAULT(UseXMMForArrayCopy)) {
        UseXMMForArrayCopy = true; // use SSE2 movq on new ZX cpus
      }
      if (supports_sse4_2()) { // new ZX cpus
        if (FLAG_IS_DEFAULT(UseUnalignedLoadStores)) {
          UseUnalignedLoadStores = true; // use movdqu on newest ZX cpus
        }
      }
      if (supports_sse4_2()) {
        if (FLAG_IS_DEFAULT(UseSSE42Intrinsics)) {
          FLAG_SET_DEFAULT(UseSSE42Intrinsics, true);
        }
      } else {
        if (UseSSE42Intrinsics && !FLAG_IS_DEFAULT(UseAESIntrinsics)) {
          warning("SSE4.2 intrinsics require SSE4.2 instructions or higher. Intrinsics will be disabled.");
        }
        FLAG_SET_DEFAULT(UseSSE42Intrinsics, false);
      }
    }

    if (FLAG_IS_DEFAULT(AllocatePrefetchInstr) && supports_3dnow_prefetch()) {
      FLAG_SET_DEFAULT(AllocatePrefetchInstr, 3);
    }
  }

  if (is_amd_family()) { // AMD cpus specific settings
    if (supports_sse2() && FLAG_IS_DEFAULT(UseAddressNop)) {
      // Use it on new AMD cpus starting from Opteron.
      UseAddressNop = true;
    }
    if (supports_sse2() && FLAG_IS_DEFAULT(UseNewLongLShift)) {
      // Use it on new AMD cpus starting from Opteron.
      UseNewLongLShift = true;
    }
    if (FLAG_IS_DEFAULT(UseXmmLoadAndClearUpper)) {
      if (supports_sse4a()) {
        UseXmmLoadAndClearUpper = true; // use movsd only on '10h' Opteron
      } else {
        UseXmmLoadAndClearUpper = false;
      }
    }
    if (FLAG_IS_DEFAULT(UseXmmRegToRegMoveAll)) {
      if (supports_sse4a()) {
        UseXmmRegToRegMoveAll = true; // use movaps, movapd only on '10h'
      } else {
        UseXmmRegToRegMoveAll = false;
      }
    }
    if (FLAG_IS_DEFAULT(UseXmmI2F)) {
      if (supports_sse4a()) {
        UseXmmI2F = true;
      } else {
        UseXmmI2F = false;
      }
    }
    if (FLAG_IS_DEFAULT(UseXmmI2D)) {
      if (supports_sse4a()) {
        UseXmmI2D = true;
      } else {
        UseXmmI2D = false;
      }
    }
    if (supports_sse4_2()) {
      if (FLAG_IS_DEFAULT(UseSSE42Intrinsics)) {
        FLAG_SET_DEFAULT(UseSSE42Intrinsics, true);
      }
    } else {
      if (UseSSE42Intrinsics && !FLAG_IS_DEFAULT(UseAESIntrinsics)) {
        warning("SSE4.2 intrinsics require SSE4.2 instructions or higher. Intrinsics will be disabled.");
      }
      FLAG_SET_DEFAULT(UseSSE42Intrinsics, false);
    }

    // some defaults for AMD family 15h
    if (cpu_family() == 0x15) {
      // On family 15h processors default is no sw prefetch
      if (FLAG_IS_DEFAULT(AllocatePrefetchStyle)) {
        FLAG_SET_DEFAULT(AllocatePrefetchStyle, 0);
      }
      // Also, if some other prefetch style is specified, default instruction type is PREFETCHW
      if (FLAG_IS_DEFAULT(AllocatePrefetchInstr)) {
        FLAG_SET_DEFAULT(AllocatePrefetchInstr, 3);
      }
      // On family 15h processors use XMM and UnalignedLoadStores for Array Copy
      if (supports_sse2() && FLAG_IS_DEFAULT(UseXMMForArrayCopy)) {
        FLAG_SET_DEFAULT(UseXMMForArrayCopy, true);
      }
      if (supports_sse2() && FLAG_IS_DEFAULT(UseUnalignedLoadStores)) {
        FLAG_SET_DEFAULT(UseUnalignedLoadStores, true);
      }
    }

#ifdef COMPILER2
    if (cpu_family() < 0x17 && MaxVectorSize > 16) {
      // Limit vectors size to 16 bytes on AMD cpus < 17h.
      FLAG_SET_DEFAULT(MaxVectorSize, 16);
    }
#endif // COMPILER2

    // Some defaults for AMD family >= 17h && Hygon family 18h
    if (cpu_family() >= 0x17) {
      // On family >=17h processors use XMM and UnalignedLoadStores
      // for Array Copy
      if (supports_sse2() && FLAG_IS_DEFAULT(UseXMMForArrayCopy)) {
        FLAG_SET_DEFAULT(UseXMMForArrayCopy, true);
      }
      if (supports_sse2() && FLAG_IS_DEFAULT(UseUnalignedLoadStores)) {
        FLAG_SET_DEFAULT(UseUnalignedLoadStores, true);
      }
#ifdef COMPILER2
      if (supports_sse4_2() && FLAG_IS_DEFAULT(UseFPUForSpilling)) {
        FLAG_SET_DEFAULT(UseFPUForSpilling, true);
      }
#endif
    }
  }

  if (is_intel()) { // Intel cpus specific settings
    if (FLAG_IS_DEFAULT(UseStoreImmI16)) {
      UseStoreImmI16 = false; // don't use it on Intel cpus
    }
    if (cpu_family() == 6 || cpu_family() == 15) {
      if (FLAG_IS_DEFAULT(UseAddressNop)) {
        // Use it on all Intel cpus starting from PentiumPro
        UseAddressNop = true;
      }
    }
    if (FLAG_IS_DEFAULT(UseXmmLoadAndClearUpper)) {
      UseXmmLoadAndClearUpper = true; // use movsd on all Intel cpus
    }
    if (FLAG_IS_DEFAULT(UseXmmRegToRegMoveAll)) {
      if (supports_sse3()) {
        UseXmmRegToRegMoveAll = true; // use movaps, movapd on new Intel cpus
      } else {
        UseXmmRegToRegMoveAll = false;
      }
    }
    if (cpu_family() == 6 && supports_sse3()) { // New Intel cpus
#ifdef COMPILER2
      if (FLAG_IS_DEFAULT(MaxLoopPad)) {
        // For new Intel cpus do the next optimization:
        // don't align the beginning of a loop if there are enough instructions
        // left (NumberOfLoopInstrToAlign defined in c2_globals.hpp)
        // in current fetch line (OptoLoopAlignment) or the padding
        // is big (> MaxLoopPad).
        // Set MaxLoopPad to 11 for new Intel cpus to reduce number of
        // generated NOP instructions. 11 is the largest size of one
        // address NOP instruction '0F 1F' (see Assembler::nop(i)).
        MaxLoopPad = 11;
      }
#endif // COMPILER2

      if (FLAG_IS_DEFAULT(UseXMMForArrayCopy)) {
        UseXMMForArrayCopy = true; // use SSE2 movq on new Intel cpus
      }
      if ((supports_sse4_2() && supports_ht()) || supports_avx()) { // Newest Intel cpus
        if (FLAG_IS_DEFAULT(UseUnalignedLoadStores)) {
          UseUnalignedLoadStores = true; // use movdqu on newest Intel cpus
        }
      }
      if (supports_sse4_2()) {
        if (FLAG_IS_DEFAULT(UseSSE42Intrinsics)) {
          FLAG_SET_DEFAULT(UseSSE42Intrinsics, true);
        }
      } else {
        if (UseSSE42Intrinsics && !FLAG_IS_DEFAULT(UseAESIntrinsics)) {
          warning("SSE4.2 intrinsics require SSE4.2 instructions or higher. Intrinsics will be disabled.");
        }
        FLAG_SET_DEFAULT(UseSSE42Intrinsics, false);
      }
    }
    if (is_atom_family() || is_knights_family()) {
#ifdef COMPILER2
      if (FLAG_IS_DEFAULT(OptoScheduling)) {
        OptoScheduling = true;
      }
#endif
      if (supports_sse4_2()) { // Silvermont
        if (FLAG_IS_DEFAULT(UseUnalignedLoadStores)) {
          UseUnalignedLoadStores = true; // use movdqu on newest Intel cpus
        }
      }
      if (FLAG_IS_DEFAULT(UseIncDec)) {
        FLAG_SET_DEFAULT(UseIncDec, false);
      }
    }
    if (FLAG_IS_DEFAULT(AllocatePrefetchInstr) && supports_3dnow_prefetch()) {
      FLAG_SET_DEFAULT(AllocatePrefetchInstr, 3);
    }
#ifdef COMPILER2
    if (UseAVX > 2) {
      if (FLAG_IS_DEFAULT(ArrayOperationPartialInlineSize) ||
          (!FLAG_IS_DEFAULT(ArrayOperationPartialInlineSize) &&
           ArrayOperationPartialInlineSize != 0 &&
           ArrayOperationPartialInlineSize != 16 &&
           ArrayOperationPartialInlineSize != 32 &&
           ArrayOperationPartialInlineSize != 64)) {
        int inline_size = 0;
        if (MaxVectorSize >= 64 && AVX3Threshold == 0) {
          inline_size = 64;
        } else if (MaxVectorSize >= 32) {
          inline_size = 32;
        } else if (MaxVectorSize >= 16) {
          inline_size = 16;
        }
        if(!FLAG_IS_DEFAULT(ArrayOperationPartialInlineSize)) {
          warning("Setting ArrayOperationPartialInlineSize as %d", inline_size);
        }
        ArrayOperationPartialInlineSize = inline_size;
      }

      if (ArrayOperationPartialInlineSize > MaxVectorSize) {
        ArrayOperationPartialInlineSize = MaxVectorSize >= 16 ? MaxVectorSize : 0;
        if (ArrayOperationPartialInlineSize) {
          warning("Setting ArrayOperationPartialInlineSize as MaxVectorSize=%zd", MaxVectorSize);
        } else {
          warning("Setting ArrayOperationPartialInlineSize as %zd", ArrayOperationPartialInlineSize);
        }
      }
    }
#endif
  }

#ifdef COMPILER2
  if (FLAG_IS_DEFAULT(OptimizeFill)) {
    if (MaxVectorSize < 32 || !VM_Version::supports_avx512vlbw()) {
      OptimizeFill = false;
    }
  }
#endif

  if (UseSSE42Intrinsics) {
    if (FLAG_IS_DEFAULT(UseVectorizedMismatchIntrinsic)) {
      UseVectorizedMismatchIntrinsic = true;
    }
  } else if (UseVectorizedMismatchIntrinsic) {
    if (!FLAG_IS_DEFAULT(UseVectorizedMismatchIntrinsic))
      warning("vectorizedMismatch intrinsics are not available on this CPU");
    FLAG_SET_DEFAULT(UseVectorizedMismatchIntrinsic, false);
  }
  if (UseAVX >= 2) {
    FLAG_SET_DEFAULT(UseVectorizedHashCodeIntrinsic, true);
  } else if (UseVectorizedHashCodeIntrinsic) {
    if (!FLAG_IS_DEFAULT(UseVectorizedHashCodeIntrinsic))
      warning("vectorizedHashCode intrinsics are not available on this CPU");
    FLAG_SET_DEFAULT(UseVectorizedHashCodeIntrinsic, false);
  }

  // Use count leading zeros count instruction if available.
  if (supports_lzcnt()) {
    if (FLAG_IS_DEFAULT(UseCountLeadingZerosInstruction)) {
      UseCountLeadingZerosInstruction = true;
    }
   } else if (UseCountLeadingZerosInstruction) {
    warning("lzcnt instruction is not available on this CPU");
    FLAG_SET_DEFAULT(UseCountLeadingZerosInstruction, false);
  }

  // Use count trailing zeros instruction if available
  if (supports_bmi1()) {
    // tzcnt does not require VEX prefix
    if (FLAG_IS_DEFAULT(UseCountTrailingZerosInstruction)) {
      if (!UseBMI1Instructions && !FLAG_IS_DEFAULT(UseBMI1Instructions)) {
        // Don't use tzcnt if BMI1 is switched off on command line.
        UseCountTrailingZerosInstruction = false;
      } else {
        UseCountTrailingZerosInstruction = true;
      }
    }
  } else if (UseCountTrailingZerosInstruction) {
    warning("tzcnt instruction is not available on this CPU");
    FLAG_SET_DEFAULT(UseCountTrailingZerosInstruction, false);
  }

  // BMI instructions (except tzcnt) use an encoding with VEX prefix.
  // VEX prefix is generated only when AVX > 0.
  if (supports_bmi1() && supports_avx()) {
    if (FLAG_IS_DEFAULT(UseBMI1Instructions)) {
      UseBMI1Instructions = true;
    }
  } else if (UseBMI1Instructions) {
    warning("BMI1 instructions are not available on this CPU (AVX is also required)");
    FLAG_SET_DEFAULT(UseBMI1Instructions, false);
  }

  if (supports_bmi2() && supports_avx()) {
    if (FLAG_IS_DEFAULT(UseBMI2Instructions)) {
      UseBMI2Instructions = true;
    }
  } else if (UseBMI2Instructions) {
    warning("BMI2 instructions are not available on this CPU (AVX is also required)");
    FLAG_SET_DEFAULT(UseBMI2Instructions, false);
  }

  // Use population count instruction if available.
  if (supports_popcnt()) {
    if (FLAG_IS_DEFAULT(UsePopCountInstruction)) {
      UsePopCountInstruction = true;
    }
  } else if (UsePopCountInstruction) {
    warning("POPCNT instruction is not available on this CPU");
    FLAG_SET_DEFAULT(UsePopCountInstruction, false);
  }

  // Use fast-string operations if available.
  if (supports_erms()) {
    if (FLAG_IS_DEFAULT(UseFastStosb)) {
      UseFastStosb = true;
    }
  } else if (UseFastStosb) {
    warning("fast-string operations are not available on this CPU");
    FLAG_SET_DEFAULT(UseFastStosb, false);
  }

  // For AMD Processors use XMM/YMM MOVDQU instructions
  // for Object Initialization as default
  if (is_amd() && cpu_family() >= 0x19) {
    if (FLAG_IS_DEFAULT(UseFastStosb)) {
      UseFastStosb = false;
    }
  }

#ifdef COMPILER2
  if (is_intel() && MaxVectorSize > 16) {
    if (FLAG_IS_DEFAULT(UseFastStosb)) {
      UseFastStosb = false;
    }
  }
#endif

  // Use XMM/YMM MOVDQU instruction for Object Initialization
  if (!UseFastStosb && UseUnalignedLoadStores) {
    if (FLAG_IS_DEFAULT(UseXMMForObjInit)) {
      UseXMMForObjInit = true;
    }
  } else if (UseXMMForObjInit) {
    warning("UseXMMForObjInit requires SSE2 and unaligned load/stores. Feature is switched off.");
    FLAG_SET_DEFAULT(UseXMMForObjInit, false);
  }

#ifdef COMPILER2
  if (FLAG_IS_DEFAULT(AlignVector)) {
    // Modern processors allow misaligned memory operations for vectors.
    AlignVector = !UseUnalignedLoadStores;
  }
#endif // COMPILER2

  if (FLAG_IS_DEFAULT(AllocatePrefetchInstr)) {
    if (AllocatePrefetchInstr == 3 && !supports_3dnow_prefetch()) {
      FLAG_SET_DEFAULT(AllocatePrefetchInstr, 0);
    } else if (!supports_sse() && supports_3dnow_prefetch()) {
      FLAG_SET_DEFAULT(AllocatePrefetchInstr, 3);
    }
  }

  // Allocation prefetch settings
  int cache_line_size = checked_cast<int>(prefetch_data_size());
  if (FLAG_IS_DEFAULT(AllocatePrefetchStepSize) &&
      (cache_line_size > AllocatePrefetchStepSize)) {
    FLAG_SET_DEFAULT(AllocatePrefetchStepSize, cache_line_size);
  }

  if ((AllocatePrefetchDistance == 0) && (AllocatePrefetchStyle != 0)) {
    assert(!FLAG_IS_DEFAULT(AllocatePrefetchDistance), "default value should not be 0");
    if (!FLAG_IS_DEFAULT(AllocatePrefetchStyle)) {
      warning("AllocatePrefetchDistance is set to 0 which disable prefetching. Ignoring AllocatePrefetchStyle flag.");
    }
    FLAG_SET_DEFAULT(AllocatePrefetchStyle, 0);
  }

  if (FLAG_IS_DEFAULT(AllocatePrefetchDistance)) {
    bool use_watermark_prefetch = (AllocatePrefetchStyle == 2);
    FLAG_SET_DEFAULT(AllocatePrefetchDistance, allocate_prefetch_distance(use_watermark_prefetch));
  }

  if (is_intel() && cpu_family() == 6 && supports_sse3()) {
    if (FLAG_IS_DEFAULT(AllocatePrefetchLines) &&
        supports_sse4_2() && supports_ht()) { // Nehalem based cpus
      FLAG_SET_DEFAULT(AllocatePrefetchLines, 4);
    }
#ifdef COMPILER2
    if (FLAG_IS_DEFAULT(UseFPUForSpilling) && supports_sse4_2()) {
      FLAG_SET_DEFAULT(UseFPUForSpilling, true);
    }
#endif
  }

  if (is_zx() && ((cpu_family() == 6) || (cpu_family() == 7)) && supports_sse4_2()) {
#ifdef COMPILER2
    if (FLAG_IS_DEFAULT(UseFPUForSpilling)) {
      FLAG_SET_DEFAULT(UseFPUForSpilling, true);
    }
#endif
  }

  // Prefetch settings

  // Prefetch interval for gc copy/scan == 9 dcache lines.  Derived from
  // 50-warehouse specjbb runs on a 2-way 1.8ghz opteron using a 4gb heap.
  // Tested intervals from 128 to 2048 in increments of 64 == one cache line.
  // 256 bytes (4 dcache lines) was the nearest runner-up to 576.

  // gc copy/scan is disabled if prefetchw isn't supported, because
  // Prefetch::write emits an inlined prefetchw on Linux.
  // Do not use the 3dnow prefetchw instruction.  It isn't supported on em64t.
  // The used prefetcht0 instruction works for both amd64 and em64t.

  if (FLAG_IS_DEFAULT(PrefetchCopyIntervalInBytes)) {
    FLAG_SET_DEFAULT(PrefetchCopyIntervalInBytes, 576);
  }
  if (FLAG_IS_DEFAULT(PrefetchScanIntervalInBytes)) {
    FLAG_SET_DEFAULT(PrefetchScanIntervalInBytes, 576);
  }

  if (FLAG_IS_DEFAULT(ContendedPaddingWidth) &&
     (cache_line_size > ContendedPaddingWidth))
     ContendedPaddingWidth = cache_line_size;

  // This machine allows unaligned memory accesses
  if (FLAG_IS_DEFAULT(UseUnalignedAccesses)) {
    FLAG_SET_DEFAULT(UseUnalignedAccesses, true);
  }

#ifndef PRODUCT
  if (log_is_enabled(Info, os, cpu)) {
    LogStream ls(Log(os, cpu)::info());
    outputStream* log = &ls;
    log->print_cr("Logical CPUs per core: %u",
                  logical_processors_per_package());
    log->print_cr("L1 data cache line size: %u", L1_data_cache_line_size());
    log->print("UseSSE=%d", UseSSE);
    if (UseAVX > 0) {
      log->print("  UseAVX=%d", UseAVX);
    }
    if (UseAES) {
      log->print("  UseAES=1");
    }
#ifdef COMPILER2
    if (MaxVectorSize > 0) {
      log->print("  MaxVectorSize=%d", (int) MaxVectorSize);
    }
#endif
    log->cr();
    log->print("Allocation");
    if (AllocatePrefetchStyle <= 0) {
      log->print_cr(": no prefetching");
    } else {
      log->print(" prefetching: ");
      if (AllocatePrefetchInstr == 0) {
        log->print("PREFETCHNTA");
      } else if (AllocatePrefetchInstr == 1) {
        log->print("PREFETCHT0");
      } else if (AllocatePrefetchInstr == 2) {
        log->print("PREFETCHT2");
      } else if (AllocatePrefetchInstr == 3) {
        log->print("PREFETCHW");
      }
      if (AllocatePrefetchLines > 1) {
        log->print_cr(" at distance %d, %d lines of %d bytes", AllocatePrefetchDistance, AllocatePrefetchLines, AllocatePrefetchStepSize);
      } else {
        log->print_cr(" at distance %d, one line of %d bytes", AllocatePrefetchDistance, AllocatePrefetchStepSize);
      }
    }

    if (PrefetchCopyIntervalInBytes > 0) {
      log->print_cr("PrefetchCopyIntervalInBytes %d", (int) PrefetchCopyIntervalInBytes);
    }
    if (PrefetchScanIntervalInBytes > 0) {
      log->print_cr("PrefetchScanIntervalInBytes %d", (int) PrefetchScanIntervalInBytes);
    }
    if (ContendedPaddingWidth > 0) {
      log->print_cr("ContendedPaddingWidth %d", (int) ContendedPaddingWidth);
    }
  }
#endif // !PRODUCT
  if (FLAG_IS_DEFAULT(UseSignumIntrinsic)) {
      FLAG_SET_DEFAULT(UseSignumIntrinsic, true);
  }
  if (FLAG_IS_DEFAULT(UseCopySignIntrinsic)) {
      FLAG_SET_DEFAULT(UseCopySignIntrinsic, true);
  }
}

void VM_Version::print_platform_virtualization_info(outputStream* st) {
  VirtualizationType vrt = VM_Version::get_detected_virtualization();
  if (vrt == XenHVM) {
    st->print_cr("Xen hardware-assisted virtualization detected");
  } else if (vrt == KVM) {
    st->print_cr("KVM virtualization detected");
  } else if (vrt == VMWare) {
    st->print_cr("VMWare virtualization detected");
    VirtualizationSupport::print_virtualization_info(st);
  } else if (vrt == HyperV) {
    st->print_cr("Hyper-V virtualization detected");
  } else if (vrt == HyperVRole) {
    st->print_cr("Hyper-V role detected");
  }
}

bool VM_Version::compute_has_intel_jcc_erratum() {
  if (!is_intel_family_core()) {
    // Only Intel CPUs are affected.
    return false;
  }
  // The following table of affected CPUs is based on the following document released by Intel:
  // https://www.intel.com/content/dam/support/us/en/documents/processors/mitigations-jump-conditional-code-erratum.pdf
  switch (_model) {
  case 0x8E:
    // 06_8EH | 9 | 8th Generation Intel(R) Core(TM) Processor Family based on microarchitecture code name Amber Lake Y
    // 06_8EH | 9 | 7th Generation Intel(R) Core(TM) Processor Family based on microarchitecture code name Kaby Lake U
    // 06_8EH | 9 | 7th Generation Intel(R) Core(TM) Processor Family based on microarchitecture code name Kaby Lake U 23e
    // 06_8EH | 9 | 7th Generation Intel(R) Core(TM) Processor Family based on microarchitecture code name Kaby Lake Y
    // 06_8EH | A | 8th Generation Intel(R) Core(TM) Processor Family based on microarchitecture code name Coffee Lake U43e
    // 06_8EH | B | 8th Generation Intel(R) Core(TM) Processors based on microarchitecture code name Whiskey Lake U
    // 06_8EH | C | 8th Generation Intel(R) Core(TM) Processor Family based on microarchitecture code name Amber Lake Y
    // 06_8EH | C | 10th Generation Intel(R) Core(TM) Processor Family based on microarchitecture code name Comet Lake U42
    // 06_8EH | C | 8th Generation Intel(R) Core(TM) Processors based on microarchitecture code name Whiskey Lake U
    return _stepping == 0x9 || _stepping == 0xA || _stepping == 0xB || _stepping == 0xC;
  case 0x4E:
    // 06_4E  | 3 | 6th Generation Intel(R) Core(TM) Processors based on microarchitecture code name Skylake U
    // 06_4E  | 3 | 6th Generation Intel(R) Core(TM) Processor Family based on microarchitecture code name Skylake U23e
    // 06_4E  | 3 | 6th Generation Intel(R) Core(TM) Processors based on microarchitecture code name Skylake Y
    return _stepping == 0x3;
  case 0x55:
    // 06_55H | 4 | Intel(R) Xeon(R) Processor D Family based on microarchitecture code name Skylake D, Bakerville
    // 06_55H | 4 | Intel(R) Xeon(R) Scalable Processors based on microarchitecture code name Skylake Server
    // 06_55H | 4 | Intel(R) Xeon(R) Processor W Family based on microarchitecture code name Skylake W
    // 06_55H | 4 | Intel(R) Core(TM) X-series Processors based on microarchitecture code name Skylake X
    // 06_55H | 4 | Intel(R) Xeon(R) Processor E3 v5 Family based on microarchitecture code name Skylake Xeon E3
    // 06_55  | 7 | 2nd Generation Intel(R) Xeon(R) Scalable Processors based on microarchitecture code name Cascade Lake (server)
    return _stepping == 0x4 || _stepping == 0x7;
  case 0x5E:
    // 06_5E  | 3 | 6th Generation Intel(R) Core(TM) Processor Family based on microarchitecture code name Skylake H
    // 06_5E  | 3 | 6th Generation Intel(R) Core(TM) Processor Family based on microarchitecture code name Skylake S
    return _stepping == 0x3;
  case 0x9E:
    // 06_9EH | 9 | 8th Generation Intel(R) Core(TM) Processor Family based on microarchitecture code name Kaby Lake G
    // 06_9EH | 9 | 7th Generation Intel(R) Core(TM) Processor Family based on microarchitecture code name Kaby Lake H
    // 06_9EH | 9 | 7th Generation Intel(R) Core(TM) Processor Family based on microarchitecture code name Kaby Lake S
    // 06_9EH | 9 | Intel(R) Core(TM) X-series Processors based on microarchitecture code name Kaby Lake X
    // 06_9EH | 9 | Intel(R) Xeon(R) Processor E3 v6 Family Kaby Lake Xeon E3
    // 06_9EH | A | 8th Generation Intel(R) Core(TM) Processor Family based on microarchitecture code name Coffee Lake H
    // 06_9EH | A | 8th Generation Intel(R) Core(TM) Processor Family based on microarchitecture code name Coffee Lake S
    // 06_9EH | A | 8th Generation Intel(R) Core(TM) Processor Family based on microarchitecture code name Coffee Lake S (6+2) x/KBP
    // 06_9EH | A | Intel(R) Xeon(R) Processor E Family based on microarchitecture code name Coffee Lake S (6+2)
    // 06_9EH | A | Intel(R) Xeon(R) Processor E Family based on microarchitecture code name Coffee Lake S (4+2)
    // 06_9EH | B | 8th Generation Intel(R) Core(TM) Processor Family based on microarchitecture code name Coffee Lake S (4+2)
    // 06_9EH | B | Intel(R) Celeron(R) Processor G Series based on microarchitecture code name Coffee Lake S (4+2)
    // 06_9EH | D | 9th Generation Intel(R) Core(TM) Processor Family based on microarchitecturecode name Coffee Lake H (8+2)
    // 06_9EH | D | 9th Generation Intel(R) Core(TM) Processor Family based on microarchitecture code name Coffee Lake S (8+2)
    return _stepping == 0x9 || _stepping == 0xA || _stepping == 0xB || _stepping == 0xD;
  case 0xA5:
    // Not in Intel documentation.
    // 06_A5H |    | 10th Generation Intel(R) Core(TM) Processor Family based on microarchitecture code name Comet Lake S/H
    return true;
  case 0xA6:
    // 06_A6H | 0  | 10th Generation Intel(R) Core(TM) Processor Family based on microarchitecture code name Comet Lake U62
    return _stepping == 0x0;
  case 0xAE:
    // 06_AEH | A | 8th Generation Intel(R) Core(TM) Processor Family based on microarchitecture code name Kaby Lake Refresh U (4+2)
    return _stepping == 0xA;
  default:
    // If we are running on another intel machine not recognized in the table, we are okay.
    return false;
  }
}

// On Xen, the cpuid instruction returns
//  eax / registers[0]: Version of Xen
//  ebx / registers[1]: chars 'XenV'
//  ecx / registers[2]: chars 'MMXe'
//  edx / registers[3]: chars 'nVMM'
//
// On KVM / VMWare / MS Hyper-V, the cpuid instruction returns
//  ebx / registers[1]: chars 'KVMK' / 'VMwa' / 'Micr'
//  ecx / registers[2]: chars 'VMKV' / 'reVM' / 'osof'
//  edx / registers[3]: chars 'M'    / 'ware' / 't Hv'
//
// more information :
// https://kb.vmware.com/s/article/1009458
//
void VM_Version::check_virtualizations() {
  uint32_t registers[4] = {0};
  char signature[13] = {0};

  // Xen cpuid leaves can be found 0x100 aligned boundary starting
  // from 0x40000000 until 0x40010000.
  //   https://lists.linuxfoundation.org/pipermail/virtualization/2012-May/019974.html
  for (int leaf = 0x40000000; leaf < 0x40010000; leaf += 0x100) {
    detect_virt_stub(leaf, registers);
    memcpy(signature, &registers[1], 12);

    if (strncmp("VMwareVMware", signature, 12) == 0) {
      Abstract_VM_Version::_detected_virtualization = VMWare;
      // check for extended metrics from guestlib
      VirtualizationSupport::initialize();
    } else if (strncmp("Microsoft Hv", signature, 12) == 0) {
      Abstract_VM_Version::_detected_virtualization = HyperV;
#ifdef _WINDOWS
      // CPUID leaf 0x40000007 is available to the root partition only.
      // See Hypervisor Top Level Functional Specification section 2.4.8 for more details.
      //   https://github.com/MicrosoftDocs/Virtualization-Documentation/raw/master/tlfs/Hypervisor%20Top%20Level%20Functional%20Specification%20v6.0b.pdf
      detect_virt_stub(0x40000007, registers);
      if ((registers[0] != 0x0) ||
          (registers[1] != 0x0) ||
          (registers[2] != 0x0) ||
          (registers[3] != 0x0)) {
        Abstract_VM_Version::_detected_virtualization = HyperVRole;
      }
#endif
    } else if (strncmp("KVMKVMKVM", signature, 9) == 0) {
      Abstract_VM_Version::_detected_virtualization = KVM;
    } else if (strncmp("XenVMMXenVMM", signature, 12) == 0) {
      Abstract_VM_Version::_detected_virtualization = XenHVM;
    }
  }
}

// Print the feature names as " = feat1, ..., featN\n";
void VM_Version::missing_features(uint64_t features_missing, uint64_t glibc_features_missing) {
  tty->print("; missing features of this CPU are " UINT64_FORMAT_X "," UINT64_FORMAT_X " =", features_missing, glibc_features_missing);
  char buf[512] = "";
  // insert_features_names() does crash for undefined too high-numbered features.
  insert_features_names(buf, sizeof(buf)          ,       features_missing & (  MAX_CPU - 1));
  char *s = buf + strlen(buf);
  insert_features_names(s  , buf + sizeof(buf) - s, glibc_features_missing & (MAX_GLIBC - 1));
  tty->print_cr(
    "%s\n"
    "If you are sure it will not crash you can override this check by -XX:+UnlockExperimentalVMOptions -XX:+IgnoreCPUFeatures .",
    /* + 1 to skip the first ','. */
    buf + 1);
}

static_assert(sizeof(VM_Version::CPUFeaturesBinary) == 2 * 8, "unexpected sizeof");
bool VM_Version::cpu_features_binary(VM_Version::CPUFeaturesBinary *data) {
  data->cpu = _features;
  data->glibc = _glibc_features;
  return true;
}

bool VM_Version::cpu_features_binary_check(const CPUFeaturesBinary *data) {
  assert(CPUFeatures == nullptr, "This should only be called on restore and CPUFeatures is not restore-settable");

  if (!data) {
    return false;
  }

  if (ShowCPUFeatures) {
    tty->print_cr("This snapshot's stored CPU features are: -XX:CPUFeatures=0x%" PRIx64 ",0x%" PRIx64, data->cpu, data->glibc);
  }

  uint64_t   CPUFeatures_x64 = data->cpu;
  uint64_t GLIBCFeatures_x64 = data->glibc;

  uint64_t       features_missing =   CPUFeatures_x64 & ~      _features;
  uint64_t glibc_features_missing = GLIBCFeatures_x64 & ~_glibc_features;

  // Workaround JDK-8311164: CPU_HT is set randomly on hybrid CPUs like Alder Lake.
  features_missing &= ~CPU_HT;

  if (features_missing || glibc_features_missing) {
    tty->print(
      "You have to specify -XX:CPUFeatures=" UINT64_FORMAT_X "," UINT64_FORMAT_X
      " together with -XX:CRaCCheckpointTo when making a checkpoint file; specified -XX:CRaCRestoreFrom file contains CPU features " UINT64_FORMAT_X "," UINT64_FORMAT_X,
      CPUFeatures_x64 & _features, GLIBCFeatures_x64 & _glibc_features,
      CPUFeatures_x64, GLIBCFeatures_x64);
    missing_features(features_missing, glibc_features_missing);
    if (!IgnoreCPUFeatures) {
      return false;
    }
  }

        _features_saved =       _features;
  _glibc_features_saved = _glibc_features;

        _features =   CPUFeatures_x64;
  _glibc_features = GLIBCFeatures_x64;

  if (ShowCPUFeatures && !CRaCRestoreFrom) {
    print_using_features_cr();
  }

#ifdef LINUX
  // glibc_not_using() has done setenv(TUNABLES_NAME) and it expects us to re-exec ourselves.
  // But we were only checking the cpufeatures file before restoring the process so we ignore the result.
  glibc_not_using();
#endif

  return true;
}

#ifdef COMPILER2
// Determine if it's running on Cascade Lake using default options.
bool VM_Version::is_default_intel_cascade_lake() {
  return FLAG_IS_DEFAULT(UseAVX) &&
         FLAG_IS_DEFAULT(MaxVectorSize) &&
         UseAVX > 2 &&
         is_intel_cascade_lake();
}
#endif

bool VM_Version::is_intel_cascade_lake() {
  return is_intel_skylake() && _stepping >= 5;
}

// avx3_threshold() sets the threshold at which 64-byte instructions are used
// for implementing the array copy and clear operations.
// The Intel platforms that supports the serialize instruction
// has improved implementation of 64-byte load/stores and so the default
// threshold is set to 0 for these platforms.
int VM_Version::avx3_threshold() {
  return (is_intel_family_core() &&
          supports_serialize() &&
          FLAG_IS_DEFAULT(AVX3Threshold)) ? 0 : AVX3Threshold;
}

void VM_Version::clear_apx_test_state() {
  clear_apx_test_state_stub();
}

static bool _vm_version_initialized = false;

void VM_Version::initialize() {
  ResourceMark rm;
  // Making this stub must be FIRST use of assembler
  stub_blob = BufferBlob::create("VM_Version stub", stub_size);
  if (stub_blob == nullptr) {
    vm_exit_during_initialization("Unable to allocate stub for VM_Version");
  }
  CodeBuffer c(stub_blob);
  VM_Version_StubGenerator g(&c);

  get_cpu_info_stub = CAST_TO_FN_PTR(get_cpu_info_stub_t,
                                     g.generate_get_cpu_info());
  detect_virt_stub = CAST_TO_FN_PTR(detect_virt_stub_t,
                                     g.generate_detect_virt());
  clear_apx_test_state_stub = CAST_TO_FN_PTR(clear_apx_test_state_t,
                                     g.clear_apx_test_state());
<<<<<<< HEAD
#endif
  assert(      _features == 0,       "_features should be zero at startup");
  assert(_glibc_features == 0, "_glibc_features should be zero at startup");
  get_processor_features_hardware();

  assert(!CPUFeatures == FLAG_IS_DEFAULT(CPUFeatures), "CPUFeatures parsing");

  uint64_t GLIBCFeatures_x64;
  uint64_t   CPUFeatures_x64 = CPUFeatures_parse(CPUFeatures, GLIBCFeatures_x64);

  uint64_t       features_missing =   CPUFeatures_x64 & ~      _features;
  uint64_t glibc_features_missing = GLIBCFeatures_x64 & ~_glibc_features;

  // Workaround JDK-8311164: CPU_HT is set randomly on hybrid CPUs like Alder Lake.
  features_missing &= ~CPU_HT;

  if (features_missing || glibc_features_missing) {
    tty->print(
      "Specified -XX:CPUFeatures=" UINT64_FORMAT_X "," UINT64_FORMAT_X
      "; this machine's CPU features are " UINT64_FORMAT_X "," UINT64_FORMAT_X,
      CPUFeatures_x64, GLIBCFeatures_x64,
      _features, _glibc_features);
    missing_features(features_missing, glibc_features_missing);
    vm_exit_during_initialization();
  }

        _features_saved =       _features;
  _glibc_features_saved = _glibc_features;

        _features =   CPUFeatures_x64;
  _glibc_features = GLIBCFeatures_x64;

  if (ShowCPUFeatures && !CRaCRestoreFrom) {
    print_using_features_cr();
  }

#ifdef LINUX
  if (!glibc_not_using())
    glibc_reexec();
#endif

  get_processor_features_hotspot();
=======
  get_processor_features();
>>>>>>> 52a5583d

  Assembler::precompute_instructions();

  if (VM_Version::supports_hv()) { // Supports hypervisor
    check_virtualizations();
  }
  _vm_version_initialized = true;
}

typedef enum {
   CPU_FAMILY_8086_8088  = 0,
   CPU_FAMILY_INTEL_286  = 2,
   CPU_FAMILY_INTEL_386  = 3,
   CPU_FAMILY_INTEL_486  = 4,
   CPU_FAMILY_PENTIUM    = 5,
   CPU_FAMILY_PENTIUMPRO = 6,    // Same family several models
   CPU_FAMILY_PENTIUM_4  = 0xF
} FamilyFlag;

typedef enum {
  RDTSCP_FLAG  = 0x08000000, // bit 27
  INTEL64_FLAG = 0x20000000  // bit 29
} _featureExtendedEdxFlag;

typedef enum {
   FPU_FLAG     = 0x00000001,
   VME_FLAG     = 0x00000002,
   DE_FLAG      = 0x00000004,
   PSE_FLAG     = 0x00000008,
   TSC_FLAG     = 0x00000010,
   MSR_FLAG     = 0x00000020,
   PAE_FLAG     = 0x00000040,
   MCE_FLAG     = 0x00000080,
   CX8_FLAG     = 0x00000100,
   APIC_FLAG    = 0x00000200,
   SEP_FLAG     = 0x00000800,
   MTRR_FLAG    = 0x00001000,
   PGE_FLAG     = 0x00002000,
   MCA_FLAG     = 0x00004000,
   CMOV_FLAG    = 0x00008000,
   PAT_FLAG     = 0x00010000,
   PSE36_FLAG   = 0x00020000,
   PSNUM_FLAG   = 0x00040000,
   CLFLUSH_FLAG = 0x00080000,
   DTS_FLAG     = 0x00200000,
   ACPI_FLAG    = 0x00400000,
   MMX_FLAG     = 0x00800000,
   FXSR_FLAG    = 0x01000000,
   SSE_FLAG     = 0x02000000,
   SSE2_FLAG    = 0x04000000,
   SS_FLAG      = 0x08000000,
   HTT_FLAG     = 0x10000000,
   TM_FLAG      = 0x20000000
} FeatureEdxFlag;

static BufferBlob* cpuid_brand_string_stub_blob;
static const int   cpuid_brand_string_stub_size = 550;

extern "C" {
  typedef void (*getCPUIDBrandString_stub_t)(void*);
}

static getCPUIDBrandString_stub_t getCPUIDBrandString_stub = nullptr;

// VM_Version statics
enum {
  ExtendedFamilyIdLength_INTEL = 16,
  ExtendedFamilyIdLength_AMD   = 24
};

const size_t VENDOR_LENGTH = 13;
const size_t CPU_EBS_MAX_LENGTH = (3 * 4 * 4 + 1);
static char* _cpu_brand_string = nullptr;
static int64_t _max_qualified_cpu_frequency = 0;

static int _no_of_threads = 0;
static int _no_of_cores = 0;

const char* const _family_id_intel[ExtendedFamilyIdLength_INTEL] = {
  "8086/8088",
  "",
  "286",
  "386",
  "486",
  "Pentium",
  "Pentium Pro",   //or Pentium-M/Woodcrest depending on model
  "",
  "",
  "",
  "",
  "",
  "",
  "",
  "",
  "Pentium 4"
};

const char* const _family_id_amd[ExtendedFamilyIdLength_AMD] = {
  "",
  "",
  "",
  "",
  "5x86",
  "K5/K6",
  "Athlon/AthlonXP",
  "",
  "",
  "",
  "",
  "",
  "",
  "",
  "",
  "Opteron/Athlon64",
  "Opteron QC/Phenom",  // Barcelona et.al.
  "",
  "",
  "",
  "",
  "",
  "",
  "Zen"
};
// Partially from Intel 64 and IA-32 Architecture Software Developer's Manual,
// September 2013, Vol 3C Table 35-1
const char* const _model_id_pentium_pro[] = {
  "",
  "Pentium Pro",
  "",
  "Pentium II model 3",
  "",
  "Pentium II model 5/Xeon/Celeron",
  "Celeron",
  "Pentium III/Pentium III Xeon",
  "Pentium III/Pentium III Xeon",
  "Pentium M model 9",    // Yonah
  "Pentium III, model A",
  "Pentium III, model B",
  "",
  "Pentium M model D",    // Dothan
  "",
  "Core 2",               // 0xf Woodcrest/Conroe/Merom/Kentsfield/Clovertown
  "",
  "",
  "",
  "",
  "",
  "",
  "Celeron",              // 0x16 Celeron 65nm
  "Core 2",               // 0x17 Penryn / Harpertown
  "",
  "",
  "Core i7",              // 0x1A CPU_MODEL_NEHALEM_EP
  "Atom",                 // 0x1B Z5xx series Silverthorn
  "",
  "Core 2",               // 0x1D Dunnington (6-core)
  "Nehalem",              // 0x1E CPU_MODEL_NEHALEM
  "",
  "",
  "",
  "",
  "",
  "",
  "Westmere",             // 0x25 CPU_MODEL_WESTMERE
  "",
  "",
  "",                     // 0x28
  "",
  "Sandy Bridge",         // 0x2a "2nd Generation Intel Core i7, i5, i3"
  "",
  "Westmere-EP",          // 0x2c CPU_MODEL_WESTMERE_EP
  "Sandy Bridge-EP",      // 0x2d CPU_MODEL_SANDYBRIDGE_EP
  "Nehalem-EX",           // 0x2e CPU_MODEL_NEHALEM_EX
  "Westmere-EX",          // 0x2f CPU_MODEL_WESTMERE_EX
  "",
  "",
  "",
  "",
  "",
  "",
  "",
  "",
  "",
  "",
  "Ivy Bridge",           // 0x3a
  "",
  "Haswell",              // 0x3c "4th Generation Intel Core Processor"
  "",                     // 0x3d "Next Generation Intel Core Processor"
  "Ivy Bridge-EP",        // 0x3e "Next Generation Intel Xeon Processor E7 Family"
  "",                     // 0x3f "Future Generation Intel Xeon Processor"
  "",
  "",
  "",
  "",
  "",
  "Haswell",              // 0x45 "4th Generation Intel Core Processor"
  "Haswell",              // 0x46 "4th Generation Intel Core Processor"
  nullptr
};

/* Brand ID is for back compatibility
 * Newer CPUs uses the extended brand string */
const char* const _brand_id[] = {
  "",
  "Celeron processor",
  "Pentium III processor",
  "Intel Pentium III Xeon processor",
  "",
  "",
  "",
  "",
  "Intel Pentium 4 processor",
  nullptr
};


const char* const _feature_edx_id[] = {
  "On-Chip FPU",
  "Virtual Mode Extensions",
  "Debugging Extensions",
  "Page Size Extensions",
  "Time Stamp Counter",
  "Model Specific Registers",
  "Physical Address Extension",
  "Machine Check Exceptions",
  "CMPXCHG8B Instruction",
  "On-Chip APIC",
  "",
  "Fast System Call",
  "Memory Type Range Registers",
  "Page Global Enable",
  "Machine Check Architecture",
  "Conditional Mov Instruction",
  "Page Attribute Table",
  "36-bit Page Size Extension",
  "Processor Serial Number",
  "CLFLUSH Instruction",
  "",
  "Debug Trace Store feature",
  "ACPI registers in MSR space",
  "Intel Architecture MMX Technology",
  "Fast Float Point Save and Restore",
  "Streaming SIMD extensions",
  "Streaming SIMD extensions 2",
  "Self-Snoop",
  "Hyper Threading",
  "Thermal Monitor",
  "",
  "Pending Break Enable"
};

const char* const _feature_extended_edx_id[] = {
  "",
  "",
  "",
  "",
  "",
  "",
  "",
  "",
  "",
  "",
  "",
  "SYSCALL/SYSRET",
  "",
  "",
  "",
  "",
  "",
  "",
  "",
  "",
  "Execute Disable Bit",
  "",
  "",
  "",
  "",
  "",
  "",
  "RDTSCP",
  "",
  "Intel 64 Architecture",
  "",
  ""
};

const char* const _feature_ecx_id[] = {
  "Streaming SIMD Extensions 3",
  "PCLMULQDQ",
  "64-bit DS Area",
  "MONITOR/MWAIT instructions",
  "CPL Qualified Debug Store",
  "Virtual Machine Extensions",
  "Safer Mode Extensions",
  "Enhanced Intel SpeedStep technology",
  "Thermal Monitor 2",
  "Supplemental Streaming SIMD Extensions 3",
  "L1 Context ID",
  "",
  "Fused Multiply-Add",
  "CMPXCHG16B",
  "xTPR Update Control",
  "Perfmon and Debug Capability",
  "",
  "Process-context identifiers",
  "Direct Cache Access",
  "Streaming SIMD extensions 4.1",
  "Streaming SIMD extensions 4.2",
  "x2APIC",
  "MOVBE",
  "Popcount instruction",
  "TSC-Deadline",
  "AESNI",
  "XSAVE",
  "OSXSAVE",
  "AVX",
  "F16C",
  "RDRAND",
  ""
};

const char* const _feature_extended_ecx_id[] = {
  "LAHF/SAHF instruction support",
  "Core multi-processor legacy mode",
  "",
  "",
  "",
  "Advanced Bit Manipulations: LZCNT",
  "SSE4A: MOVNTSS, MOVNTSD, EXTRQ, INSERTQ",
  "Misaligned SSE mode",
  "",
  "",
  "",
  "",
  "",
  "",
  "",
  "",
  "",
  "",
  "",
  "",
  "",
  "",
  "",
  "",
  "",
  "",
  "",
  "",
  "",
  "",
  "",
  ""
};

void VM_Version::initialize_tsc(void) {
  ResourceMark rm;

  cpuid_brand_string_stub_blob = BufferBlob::create("getCPUIDBrandString_stub", cpuid_brand_string_stub_size);
  if (cpuid_brand_string_stub_blob == nullptr) {
    vm_exit_during_initialization("Unable to allocate getCPUIDBrandString_stub");
  }
  CodeBuffer c(cpuid_brand_string_stub_blob);
  VM_Version_StubGenerator g(&c);
  getCPUIDBrandString_stub = CAST_TO_FN_PTR(getCPUIDBrandString_stub_t,
                                   g.generate_getCPUIDBrandString());
}

const char* VM_Version::cpu_model_description(void) {
  uint32_t cpu_family = extended_cpu_family();
  uint32_t cpu_model = extended_cpu_model();
  const char* model = nullptr;

  if (cpu_family == CPU_FAMILY_PENTIUMPRO) {
    for (uint32_t i = 0; i <= cpu_model; i++) {
      model = _model_id_pentium_pro[i];
      if (model == nullptr) {
        break;
      }
    }
  }
  return model;
}

const char* VM_Version::cpu_brand_string(void) {
  if (_cpu_brand_string == nullptr) {
    _cpu_brand_string = NEW_C_HEAP_ARRAY_RETURN_NULL(char, CPU_EBS_MAX_LENGTH, mtInternal);
    if (nullptr == _cpu_brand_string) {
      return nullptr;
    }
    int ret_val = cpu_extended_brand_string(_cpu_brand_string, CPU_EBS_MAX_LENGTH);
    if (ret_val != OS_OK) {
      FREE_C_HEAP_ARRAY(char, _cpu_brand_string);
      _cpu_brand_string = nullptr;
    }
  }
  return _cpu_brand_string;
}

const char* VM_Version::cpu_brand(void) {
  const char*  brand  = nullptr;

  if ((_cpuid_info.std_cpuid1_ebx.value & 0xFF) > 0) {
    int brand_num = _cpuid_info.std_cpuid1_ebx.value & 0xFF;
    brand = _brand_id[0];
    for (int i = 0; brand != nullptr && i <= brand_num; i += 1) {
      brand = _brand_id[i];
    }
  }
  return brand;
}

bool VM_Version::cpu_is_em64t(void) {
  return ((_cpuid_info.ext_cpuid1_edx.value & INTEL64_FLAG) == INTEL64_FLAG);
}

bool VM_Version::is_netburst(void) {
  return (is_intel() && (extended_cpu_family() == CPU_FAMILY_PENTIUM_4));
}

bool VM_Version::supports_tscinv_ext(void) {
  if (!supports_tscinv_bit()) {
    return false;
  }

  if (is_intel()) {
    return true;
  }

  if (is_amd()) {
    return !is_amd_Barcelona();
  }

  if (is_hygon()) {
    return true;
  }

  return false;
}

void VM_Version::resolve_cpu_information_details(void) {

  // in future we want to base this information on proper cpu
  // and cache topology enumeration such as:
  // Intel 64 Architecture Processor Topology Enumeration
  // which supports system cpu and cache topology enumeration
  // either using 2xAPICIDs or initial APICIDs

  // currently only rough cpu information estimates
  // which will not necessarily reflect the exact configuration of the system

  // this is the number of logical hardware threads
  // visible to the operating system
  _no_of_threads = os::processor_count();

  // find out number of threads per cpu package
  int threads_per_package = threads_per_core() * cores_per_cpu();

  // use amount of threads visible to the process in order to guess number of sockets
  _no_of_sockets = _no_of_threads / threads_per_package;

  // process might only see a subset of the total number of threads
  // from a single processor package. Virtualization/resource management for example.
  // If so then just write a hard 1 as num of pkgs.
  if (0 == _no_of_sockets) {
    _no_of_sockets = 1;
  }

  // estimate the number of cores
  _no_of_cores = cores_per_cpu() * _no_of_sockets;
}


const char* VM_Version::cpu_family_description(void) {
  int cpu_family_id = extended_cpu_family();
  if (is_amd()) {
    if (cpu_family_id < ExtendedFamilyIdLength_AMD) {
      return _family_id_amd[cpu_family_id];
    }
  }
  if (is_intel()) {
    if (cpu_family_id == CPU_FAMILY_PENTIUMPRO) {
      return cpu_model_description();
    }
    if (cpu_family_id < ExtendedFamilyIdLength_INTEL) {
      return _family_id_intel[cpu_family_id];
    }
  }
  if (is_hygon()) {
    return "Dhyana";
  }
  return "Unknown x86";
}

int VM_Version::cpu_type_description(char* const buf, size_t buf_len) {
  assert(buf != nullptr, "buffer is null!");
  assert(buf_len >= CPU_TYPE_DESC_BUF_SIZE, "buffer len should at least be == CPU_TYPE_DESC_BUF_SIZE!");

  const char* cpu_type = nullptr;
  const char* x64 = nullptr;

  if (is_intel()) {
    cpu_type = "Intel";
    x64 = cpu_is_em64t() ? " Intel64" : "";
  } else if (is_amd()) {
    cpu_type = "AMD";
    x64 = cpu_is_em64t() ? " AMD64" : "";
  } else if (is_hygon()) {
    cpu_type = "Hygon";
    x64 = cpu_is_em64t() ? " AMD64" : "";
  } else {
    cpu_type = "Unknown x86";
    x64 = cpu_is_em64t() ? " x86_64" : "";
  }

  jio_snprintf(buf, buf_len, "%s %s%s SSE SSE2%s%s%s%s%s%s%s%s",
    cpu_type,
    cpu_family_description(),
    supports_ht() ? " (HT)" : "",
    supports_sse3() ? " SSE3" : "",
    supports_ssse3() ? " SSSE3" : "",
    supports_sse4_1() ? " SSE4.1" : "",
    supports_sse4_2() ? " SSE4.2" : "",
    supports_sse4a() ? " SSE4A" : "",
    is_netburst() ? " Netburst" : "",
    is_intel_family_core() ? " Core" : "",
    x64);

  return OS_OK;
}

int VM_Version::cpu_extended_brand_string(char* const buf, size_t buf_len) {
  assert(buf != nullptr, "buffer is null!");
  assert(buf_len >= CPU_EBS_MAX_LENGTH, "buffer len should at least be == CPU_EBS_MAX_LENGTH!");
  assert(getCPUIDBrandString_stub != nullptr, "not initialized");

  // invoke newly generated asm code to fetch CPU Brand String
  getCPUIDBrandString_stub(&_cpuid_info);

  // fetch results into buffer
  *((uint32_t*) &buf[0])  = _cpuid_info.proc_name_0;
  *((uint32_t*) &buf[4])  = _cpuid_info.proc_name_1;
  *((uint32_t*) &buf[8])  = _cpuid_info.proc_name_2;
  *((uint32_t*) &buf[12]) = _cpuid_info.proc_name_3;
  *((uint32_t*) &buf[16]) = _cpuid_info.proc_name_4;
  *((uint32_t*) &buf[20]) = _cpuid_info.proc_name_5;
  *((uint32_t*) &buf[24]) = _cpuid_info.proc_name_6;
  *((uint32_t*) &buf[28]) = _cpuid_info.proc_name_7;
  *((uint32_t*) &buf[32]) = _cpuid_info.proc_name_8;
  *((uint32_t*) &buf[36]) = _cpuid_info.proc_name_9;
  *((uint32_t*) &buf[40]) = _cpuid_info.proc_name_10;
  *((uint32_t*) &buf[44]) = _cpuid_info.proc_name_11;

  return OS_OK;
}

size_t VM_Version::cpu_write_support_string(char* const buf, size_t buf_len) {
  guarantee(buf != nullptr, "buffer is null!");
  guarantee(buf_len > 0, "buffer len not enough!");

  unsigned int flag = 0;
  unsigned int fi = 0;
  size_t       written = 0;
  const char*  prefix = "";

#define WRITE_TO_BUF(string)                                                          \
  {                                                                                   \
    int res = jio_snprintf(&buf[written], buf_len - written, "%s%s", prefix, string); \
    if (res < 0) {                                                                    \
      return buf_len - 1;                                                             \
    }                                                                                 \
    written += res;                                                                   \
    if (prefix[0] == '\0') {                                                          \
      prefix = ", ";                                                                  \
    }                                                                                 \
  }

  for (flag = 1, fi = 0; flag <= 0x20000000 ; flag <<= 1, fi++) {
    if (flag == HTT_FLAG && (((_cpuid_info.std_cpuid1_ebx.value >> 16) & 0xff) <= 1)) {
      continue; /* no hyperthreading */
    } else if (flag == SEP_FLAG && (cpu_family() == CPU_FAMILY_PENTIUMPRO && ((_cpuid_info.std_cpuid1_eax.value & 0xff) < 0x33))) {
      continue; /* no fast system call */
    }
    if ((_cpuid_info.std_cpuid1_edx.value & flag) && strlen(_feature_edx_id[fi]) > 0) {
      WRITE_TO_BUF(_feature_edx_id[fi]);
    }
  }

  for (flag = 1, fi = 0; flag <= 0x20000000; flag <<= 1, fi++) {
    if ((_cpuid_info.std_cpuid1_ecx.value & flag) && strlen(_feature_ecx_id[fi]) > 0) {
      WRITE_TO_BUF(_feature_ecx_id[fi]);
    }
  }

  for (flag = 1, fi = 0; flag <= 0x20000000 ; flag <<= 1, fi++) {
    if ((_cpuid_info.ext_cpuid1_ecx.value & flag) && strlen(_feature_extended_ecx_id[fi]) > 0) {
      WRITE_TO_BUF(_feature_extended_ecx_id[fi]);
    }
  }

  for (flag = 1, fi = 0; flag <= 0x20000000; flag <<= 1, fi++) {
    if ((_cpuid_info.ext_cpuid1_edx.value & flag) && strlen(_feature_extended_edx_id[fi]) > 0) {
      WRITE_TO_BUF(_feature_extended_edx_id[fi]);
    }
  }

  if (supports_tscinv_bit()) {
      WRITE_TO_BUF("Invariant TSC");
  }

  return written;
}

/**
 * Write a detailed description of the cpu to a given buffer, including
 * feature set.
 */
int VM_Version::cpu_detailed_description(char* const buf, size_t buf_len) {
  assert(buf != nullptr, "buffer is null!");
  assert(buf_len >= CPU_DETAILED_DESC_BUF_SIZE, "buffer len should at least be == CPU_DETAILED_DESC_BUF_SIZE!");

  static const char* unknown = "<unknown>";
  char               vendor_id[VENDOR_LENGTH];
  const char*        family = nullptr;
  const char*        model = nullptr;
  const char*        brand = nullptr;
  int                outputLen = 0;

  family = cpu_family_description();
  if (family == nullptr) {
    family = unknown;
  }

  model = cpu_model_description();
  if (model == nullptr) {
    model = unknown;
  }

  brand = cpu_brand_string();

  if (brand == nullptr) {
    brand = cpu_brand();
    if (brand == nullptr) {
      brand = unknown;
    }
  }

  *((uint32_t*) &vendor_id[0]) = _cpuid_info.std_vendor_name_0;
  *((uint32_t*) &vendor_id[4]) = _cpuid_info.std_vendor_name_2;
  *((uint32_t*) &vendor_id[8]) = _cpuid_info.std_vendor_name_1;
  vendor_id[VENDOR_LENGTH-1] = '\0';

  outputLen = jio_snprintf(buf, buf_len, "Brand: %s, Vendor: %s\n"
    "Family: %s (0x%x), Model: %s (0x%x), Stepping: 0x%x\n"
    "Ext. family: 0x%x, Ext. model: 0x%x, Type: 0x%x, Signature: 0x%8.8x\n"
    "Features: ebx: 0x%8.8x, ecx: 0x%8.8x, edx: 0x%8.8x\n"
    "Ext. features: eax: 0x%8.8x, ebx: 0x%8.8x, ecx: 0x%8.8x, edx: 0x%8.8x\n"
    "Supports: ",
    brand,
    vendor_id,
    family,
    extended_cpu_family(),
    model,
    extended_cpu_model(),
    cpu_stepping(),
    _cpuid_info.std_cpuid1_eax.bits.ext_family,
    _cpuid_info.std_cpuid1_eax.bits.ext_model,
    _cpuid_info.std_cpuid1_eax.bits.proc_type,
    _cpuid_info.std_cpuid1_eax.value,
    _cpuid_info.std_cpuid1_ebx.value,
    _cpuid_info.std_cpuid1_ecx.value,
    _cpuid_info.std_cpuid1_edx.value,
    _cpuid_info.ext_cpuid1_eax,
    _cpuid_info.ext_cpuid1_ebx,
    _cpuid_info.ext_cpuid1_ecx,
    _cpuid_info.ext_cpuid1_edx);

  if (outputLen < 0 || (size_t) outputLen >= buf_len - 1) {
    if (buf_len > 0) { buf[buf_len-1] = '\0'; }
    return OS_ERR;
  }

  cpu_write_support_string(&buf[outputLen], buf_len - outputLen);

  return OS_OK;
}


// Fill in Abstract_VM_Version statics
void VM_Version::initialize_cpu_information() {
  assert(_vm_version_initialized, "should have initialized VM_Version long ago");
  assert(!_initialized, "shouldn't be initialized yet");
  resolve_cpu_information_details();

  // initialize cpu_name and cpu_desc
  cpu_type_description(_cpu_name, CPU_TYPE_DESC_BUF_SIZE);
  cpu_detailed_description(_cpu_desc, CPU_DETAILED_DESC_BUF_SIZE);
  _initialized = true;
}

/**
 *  For information about extracting the frequency from the cpu brand string, please see:
 *
 *    Intel Processor Identification and the CPUID Instruction
 *    Application Note 485
 *    May 2012
 *
 * The return value is the frequency in Hz.
 */
int64_t VM_Version::max_qualified_cpu_freq_from_brand_string(void) {
  const char* const brand_string = cpu_brand_string();
  if (brand_string == nullptr) {
    return 0;
  }
  const int64_t MEGA = 1000000;
  int64_t multiplier = 0;
  int64_t frequency = 0;
  uint8_t idx = 0;
  // The brand string buffer is at most 48 bytes.
  // -2 is to prevent buffer overrun when looking for y in yHz, as z is +2 from y.
  for (; idx < 48-2; ++idx) {
    // Format is either "x.xxyHz" or "xxxxyHz", where y=M, G, T and x are digits.
    // Search brand string for "yHz" where y is M, G, or T.
    if (brand_string[idx+1] == 'H' && brand_string[idx+2] == 'z') {
      if (brand_string[idx] == 'M') {
        multiplier = MEGA;
      } else if (brand_string[idx] == 'G') {
        multiplier = MEGA * 1000;
      } else if (brand_string[idx] == 'T') {
        multiplier = MEGA * MEGA;
      }
      break;
    }
  }
  if (multiplier > 0) {
    // Compute frequency (in Hz) from brand string.
    if (brand_string[idx-3] == '.') { // if format is "x.xx"
      frequency =  (brand_string[idx-4] - '0') * multiplier;
      frequency += (brand_string[idx-2] - '0') * multiplier / 10;
      frequency += (brand_string[idx-1] - '0') * multiplier / 100;
    } else { // format is "xxxx"
      frequency =  (brand_string[idx-4] - '0') * 1000;
      frequency += (brand_string[idx-3] - '0') * 100;
      frequency += (brand_string[idx-2] - '0') * 10;
      frequency += (brand_string[idx-1] - '0');
      frequency *= multiplier;
    }
  }
  return frequency;
}


int64_t VM_Version::maximum_qualified_cpu_frequency(void) {
  if (_max_qualified_cpu_frequency == 0) {
    _max_qualified_cpu_frequency = max_qualified_cpu_freq_from_brand_string();
  }
  return _max_qualified_cpu_frequency;
}

uint64_t VM_Version::CpuidInfo::feature_flags() const {
  uint64_t result = 0;
  if (std_cpuid1_edx.bits.cmpxchg8 != 0)
    result |= CPU_CX8;
  if (std_cpuid1_edx.bits.cmov != 0)
    result |= CPU_CMOV;
  if (std_cpuid1_edx.bits.clflush != 0)
    result |= CPU_FLUSH;
  // clflush should always be available on x86_64
  // if not we are in real trouble because we rely on it
  // to flush the code cache.
  assert ((result & CPU_FLUSH) != 0, "clflush should be available");
  if (std_cpuid1_edx.bits.fxsr != 0 || (is_amd_family() &&
      ext_cpuid1_edx.bits.fxsr != 0))
    result |= CPU_FXSR;
  // HT flag is set for multi-core processors also.
  if (threads_per_core() > 1)
    result |= CPU_HT;
  if (std_cpuid1_edx.bits.mmx != 0 || (is_amd_family() &&
      ext_cpuid1_edx.bits.mmx != 0))
    result |= CPU_MMX;
  if (std_cpuid1_edx.bits.sse != 0)
    result |= CPU_SSE;
  if (std_cpuid1_edx.bits.sse2 != 0)
    result |= CPU_SSE2;
  if (std_cpuid1_ecx.bits.sse3 != 0)
    result |= CPU_SSE3;
  if (std_cpuid1_ecx.bits.ssse3 != 0)
    result |= CPU_SSSE3;
  if (std_cpuid1_ecx.bits.sse4_1 != 0)
    result |= CPU_SSE4_1;
  if (std_cpuid1_ecx.bits.sse4_2 != 0)
    result |= CPU_SSE4_2;
  if (std_cpuid1_ecx.bits.popcnt != 0)
    result |= CPU_POPCNT;
  if (sefsl1_cpuid7_edx.bits.apx_f != 0 &&
      xem_xcr0_eax.bits.apx_f != 0) {
    result |= CPU_APX_F;
  }
  if (std_cpuid1_ecx.bits.avx != 0 &&
      std_cpuid1_ecx.bits.osxsave != 0 &&
      xem_xcr0_eax.bits.sse != 0 &&
      xem_xcr0_eax.bits.ymm != 0) {
    result |= CPU_AVX;
    result |= CPU_VZEROUPPER;
    if (sefsl1_cpuid7_eax.bits.sha512 != 0)
      result |= CPU_SHA512;
    if (std_cpuid1_ecx.bits.f16c != 0)
      result |= CPU_F16C;
    if (sef_cpuid7_ebx.bits.avx2 != 0) {
      result |= CPU_AVX2;
      if (sefsl1_cpuid7_eax.bits.avx_ifma != 0)
        result |= CPU_AVX_IFMA;
    }
    if (sef_cpuid7_ecx.bits.gfni != 0)
        result |= CPU_GFNI;
    if (sef_cpuid7_ebx.bits.avx512f != 0 &&
        xem_xcr0_eax.bits.opmask != 0 &&
        xem_xcr0_eax.bits.zmm512 != 0 &&
        xem_xcr0_eax.bits.zmm32 != 0) {
      result |= CPU_AVX512F;
      if (sef_cpuid7_ebx.bits.avx512cd != 0)
        result |= CPU_AVX512CD;
      if (sef_cpuid7_ebx.bits.avx512dq != 0)
        result |= CPU_AVX512DQ;
      if (sef_cpuid7_ebx.bits.avx512ifma != 0)
        result |= CPU_AVX512_IFMA;
      if (sef_cpuid7_ebx.bits.avx512pf != 0)
        result |= CPU_AVX512PF;
      if (sef_cpuid7_ebx.bits.avx512er != 0)
        result |= CPU_AVX512ER;
      if (sef_cpuid7_ebx.bits.avx512bw != 0)
        result |= CPU_AVX512BW;
      if (sef_cpuid7_ebx.bits.avx512vl != 0)
        result |= CPU_AVX512VL;
      if (sef_cpuid7_ecx.bits.avx512_vpopcntdq != 0)
        result |= CPU_AVX512_VPOPCNTDQ;
      if (sef_cpuid7_ecx.bits.avx512_vpclmulqdq != 0)
        result |= CPU_AVX512_VPCLMULQDQ;
      if (sef_cpuid7_ecx.bits.vaes != 0)
        result |= CPU_AVX512_VAES;
      if (sef_cpuid7_ecx.bits.avx512_vnni != 0)
        result |= CPU_AVX512_VNNI;
      if (sef_cpuid7_ecx.bits.avx512_bitalg != 0)
        result |= CPU_AVX512_BITALG;
      if (sef_cpuid7_ecx.bits.avx512_vbmi != 0)
        result |= CPU_AVX512_VBMI;
      if (sef_cpuid7_ecx.bits.avx512_vbmi2 != 0)
        result |= CPU_AVX512_VBMI2;
    }
  }
  if (std_cpuid1_ecx.bits.hv != 0)
    result |= CPU_HV;
  if (sef_cpuid7_ebx.bits.bmi1 != 0)
    result |= CPU_BMI1;
  if (std_cpuid1_edx.bits.tsc != 0)
    result |= CPU_TSC;
  if (ext_cpuid7_edx.bits.tsc_invariance != 0)
    result |= CPU_TSCINV_BIT;
  if (std_cpuid1_ecx.bits.aes != 0)
    result |= CPU_AES;
  if (ext_cpuid1_ecx.bits.lzcnt != 0)
    result |= CPU_LZCNT;
  if (ext_cpuid1_ecx.bits.prefetchw != 0)
    result |= CPU_3DNOW_PREFETCH;
  if (sef_cpuid7_ebx.bits.erms != 0)
    result |= CPU_ERMS;
  if (sef_cpuid7_edx.bits.fast_short_rep_mov != 0)
    result |= CPU_FSRM;
  if (std_cpuid1_ecx.bits.clmul != 0)
    result |= CPU_CLMUL;
  if (sef_cpuid7_ebx.bits.rtm != 0)
    result |= CPU_RTM;
  if (sef_cpuid7_ebx.bits.adx != 0)
     result |= CPU_ADX;
  if (sef_cpuid7_ebx.bits.bmi2 != 0)
    result |= CPU_BMI2;
  if (sef_cpuid7_ebx.bits.sha != 0)
    result |= CPU_SHA;
  if (std_cpuid1_ecx.bits.fma != 0)
    result |= CPU_FMA;
  if (sef_cpuid7_ebx.bits.clflushopt != 0)
    result |= CPU_FLUSHOPT;
  if (sef_cpuid7_ebx.bits.clwb != 0)
    result |= CPU_CLWB;
  if (ext_cpuid1_edx.bits.rdtscp != 0)
    result |= CPU_RDTSCP;
  if (sef_cpuid7_ecx.bits.rdpid != 0)
    result |= CPU_RDPID;

  // AMD|Hygon additional features.
  if (is_amd_family()) {
    // PREFETCHW was checked above, check TDNOW here.
    if ((ext_cpuid1_edx.bits.tdnow != 0))
      result |= CPU_3DNOW_PREFETCH;
    if (ext_cpuid1_ecx.bits.sse4a != 0)
      result |= CPU_SSE4A;
  }

  // Intel additional features.
  if (is_intel()) {
    if (sef_cpuid7_edx.bits.serialize != 0)
      result |= CPU_SERIALIZE;
    if (_cpuid_info.sef_cpuid7_edx.bits.avx512_fp16 != 0)
      result |= CPU_AVX512_FP16;
  }

  // ZX additional features.
  if (is_zx()) {
    // We do not know if these are supported by ZX, so we cannot trust
    // common CPUID bit for them.
    assert((result & CPU_CLWB) == 0, "Check if it is supported?");
    result &= ~CPU_CLWB;
  }

  // Protection key features.
  if (sef_cpuid7_ecx.bits.pku != 0) {
    result |= CPU_PKU;
  }
  if (sef_cpuid7_ecx.bits.ospke != 0) {
    result |= CPU_OSPKE;
  }

  // Control flow enforcement (CET) features.
  if (sef_cpuid7_ecx.bits.cet_ss != 0) {
    result |= CPU_CET_SS;
  }
  if (sef_cpuid7_edx.bits.cet_ibt != 0) {
    result |= CPU_CET_IBT;
  }

  // Composite features.
  if (supports_tscinv_bit() &&
      ((is_amd_family() && !is_amd_Barcelona()) ||
       is_intel_tsc_synched_at_init())) {
    result |= CPU_TSCINV;
  }

  return result;
}

bool VM_Version::os_supports_avx_vectors() {
  bool retVal = false;
  int nreg = 4;
  if (supports_evex()) {
    // Verify that OS save/restore all bits of EVEX registers
    // during signal processing.
    retVal = true;
    for (int i = 0; i < 16 * nreg; i++) { // 64 bytes per zmm register
      if (_cpuid_info.zmm_save[i] != ymm_test_value()) {
        retVal = false;
        break;
      }
    }
  } else if (supports_avx()) {
    // Verify that OS save/restore all bits of AVX registers
    // during signal processing.
    retVal = true;
    for (int i = 0; i < 8 * nreg; i++) { // 32 bytes per ymm register
      if (_cpuid_info.ymm_save[i] != ymm_test_value()) {
        retVal = false;
        break;
      }
    }
    // zmm_save will be set on a EVEX enabled machine even if we choose AVX code gen
    if (retVal == false) {
      // Verify that OS save/restore all bits of EVEX registers
      // during signal processing.
      retVal = true;
      for (int i = 0; i < 16 * nreg; i++) { // 64 bytes per zmm register
        if (_cpuid_info.zmm_save[i] != ymm_test_value()) {
          retVal = false;
          break;
        }
      }
    }
  }
  return retVal;
}

bool VM_Version::os_supports_apx_egprs() {
  if (!supports_apx_f()) {
    return false;
  }
  // Enable APX support for product builds after
  // completion of planned features listed in JDK-8329030.
#if !defined(PRODUCT)
  if (_cpuid_info.apx_save[0] != egpr_test_value() ||
      _cpuid_info.apx_save[1] != egpr_test_value()) {
    return false;
  }
  return true;
#else
  return false;
#endif
}

uint VM_Version::cores_per_cpu() {
  uint result = 1;
  if (is_intel()) {
    bool supports_topology = supports_processor_topology();
    if (supports_topology) {
      result = _cpuid_info.tpl_cpuidB1_ebx.bits.logical_cpus /
               _cpuid_info.tpl_cpuidB0_ebx.bits.logical_cpus;
    }
    if (!supports_topology || result == 0) {
      result = (_cpuid_info.dcp_cpuid4_eax.bits.cores_per_cpu + 1);
    }
  } else if (is_amd_family()) {
    result = (_cpuid_info.ext_cpuid8_ecx.bits.cores_per_cpu + 1);
  } else if (is_zx()) {
    bool supports_topology = supports_processor_topology();
    if (supports_topology) {
      result = _cpuid_info.tpl_cpuidB1_ebx.bits.logical_cpus /
               _cpuid_info.tpl_cpuidB0_ebx.bits.logical_cpus;
    }
    if (!supports_topology || result == 0) {
      result = (_cpuid_info.dcp_cpuid4_eax.bits.cores_per_cpu + 1);
    }
  }
  return result;
}

uint VM_Version::threads_per_core() {
  uint result = 1;
  if (is_intel() && supports_processor_topology()) {
    result = _cpuid_info.tpl_cpuidB0_ebx.bits.logical_cpus;
  } else if (is_zx() && supports_processor_topology()) {
    result = _cpuid_info.tpl_cpuidB0_ebx.bits.logical_cpus;
  } else if (_cpuid_info.std_cpuid1_edx.bits.ht != 0) {
    if (cpu_family() >= 0x17) {
      result = _cpuid_info.ext_cpuid1E_ebx.bits.threads_per_core + 1;
    } else {
      result = _cpuid_info.std_cpuid1_ebx.bits.threads_per_cpu /
                 cores_per_cpu();
    }
  }
  return (result == 0 ? 1 : result);
}

uint VM_Version::L1_line_size() {
  uint result = 0;
  if (is_intel()) {
    result = (_cpuid_info.dcp_cpuid4_ebx.bits.L1_line_size + 1);
  } else if (is_amd_family()) {
    result = _cpuid_info.ext_cpuid5_ecx.bits.L1_line_size;
  } else if (is_zx()) {
    result = (_cpuid_info.dcp_cpuid4_ebx.bits.L1_line_size + 1);
  }
  if (result < 32) // not defined ?
    result = 32;   // 32 bytes by default on x86 and other x64
  return result;
}

bool VM_Version::is_intel_tsc_synched_at_init() {
  if (is_intel_family_core()) {
    uint32_t ext_model = extended_cpu_model();
    if (ext_model == CPU_MODEL_NEHALEM_EP     ||
        ext_model == CPU_MODEL_WESTMERE_EP    ||
        ext_model == CPU_MODEL_SANDYBRIDGE_EP ||
        ext_model == CPU_MODEL_IVYBRIDGE_EP) {
      // <= 2-socket invariant tsc support. EX versions are usually used
      // in > 2-socket systems and likely don't synchronize tscs at
      // initialization.
      // Code that uses tsc values must be prepared for them to arbitrarily
      // jump forward or backward.
      return true;
    }
  }
  return false;
}

int VM_Version::allocate_prefetch_distance(bool use_watermark_prefetch) {
  // Hardware prefetching (distance/size in bytes):
  // Pentium 3 -  64 /  32
  // Pentium 4 - 256 / 128
  // Athlon    -  64 /  32 ????
  // Opteron   - 128 /  64 only when 2 sequential cache lines accessed
  // Core      - 128 /  64
  //
  // Software prefetching (distance in bytes / instruction with best score):
  // Pentium 3 - 128 / prefetchnta
  // Pentium 4 - 512 / prefetchnta
  // Athlon    - 128 / prefetchnta
  // Opteron   - 256 / prefetchnta
  // Core      - 256 / prefetchnta
  // It will be used only when AllocatePrefetchStyle > 0

  if (is_amd_family()) { // AMD | Hygon
    if (supports_sse2()) {
      return 256; // Opteron
    } else {
      return 128; // Athlon
    }
  } else { // Intel
    if (supports_sse3() && cpu_family() == 6) {
      if (supports_sse4_2() && supports_ht()) { // Nehalem based cpus
        return 192;
      } else if (use_watermark_prefetch) { // watermark prefetching on Core
        return 384;
      }
    }
    if (supports_sse2()) {
      if (cpu_family() == 6) {
        return 256; // Pentium M, Core, Core2
      } else {
        return 512; // Pentium 4
      }
    } else {
      return 128; // Pentium 3 (and all other old CPUs)
    }
  }
}

bool VM_Version::is_intrinsic_supported(vmIntrinsicID id) {
  assert(id != vmIntrinsics::_none, "must be a VM intrinsic");
  switch (id) {
  case vmIntrinsics::_floatToFloat16:
  case vmIntrinsics::_float16ToFloat:
    if (!supports_float16()) {
      return false;
    }
    break;
  default:
    break;
  }
  return true;
}<|MERGE_RESOLUTION|>--- conflicted
+++ resolved
@@ -1296,16 +1296,12 @@
   _supports_atomic_getset8 = true;
   _supports_atomic_getadd8 = true;
 
-<<<<<<< HEAD
   if (ShowCPUFeatures) {
     tty->print_cr("This machine's CPU features are: -XX:CPUFeatures=" UINT64_FORMAT_X "," UINT64_FORMAT_X, _features, _glibc_features);
   }
 }
 
 void VM_Version::get_processor_features_hotspot() {
-#ifdef _LP64
-=======
->>>>>>> 52a5583d
   // OS should support SSE for x64 and hardware should support at least SSE2.
   if (!VM_Version::supports_sse2()) {
     if (!FLAG_IS_DEFAULT(CPUFeatures))
@@ -1529,13 +1525,9 @@
               "(%u cores per cpu, %u threads per core) family %d model %d stepping %d microcode 0x%x",
               cores_per_cpu(), threads_per_core(),
               cpu_family(), _model, _stepping, os::cpu_microcode_revision());
-<<<<<<< HEAD
-  assert(res > 0, "not enough temporary space allocated");
-  insert_features_names(buf + res, sizeof(buf) - res);
-=======
+
   assert(cpu_info_size > 0, "not enough temporary space allocated");
-  insert_features_names(buf + cpu_info_size, sizeof(buf) - cpu_info_size, _features_names);
->>>>>>> 52a5583d
+  insert_features_names(buf + cpu_info_size, sizeof(buf) - cpu_info_size);
 
   _cpu_info_string = os::strdup(buf);
 
@@ -2624,8 +2616,7 @@
                                      g.generate_detect_virt());
   clear_apx_test_state_stub = CAST_TO_FN_PTR(clear_apx_test_state_t,
                                      g.clear_apx_test_state());
-<<<<<<< HEAD
-#endif
+
   assert(      _features == 0,       "_features should be zero at startup");
   assert(_glibc_features == 0, "_glibc_features should be zero at startup");
   get_processor_features_hardware();
@@ -2667,9 +2658,6 @@
 #endif
 
   get_processor_features_hotspot();
-=======
-  get_processor_features();
->>>>>>> 52a5583d
 
   Assembler::precompute_instructions();
 
