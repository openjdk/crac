/*
 * Copyright (c) 1997, 2023, Oracle and/or its affiliates. All rights reserved.
 * DO NOT ALTER OR REMOVE COPYRIGHT NOTICES OR THIS FILE HEADER.
 *
 * This code is free software; you can redistribute it and/or modify it
 * under the terms of the GNU General Public License version 2 only, as
 * published by the Free Software Foundation.
 *
 * This code is distributed in the hope that it will be useful, but WITHOUT
 * ANY WARRANTY; without even the implied warranty of MERCHANTABILITY or
 * FITNESS FOR A PARTICULAR PURPOSE.  See the GNU General Public License
 * version 2 for more details (a copy is included in the LICENSE file that
 * accompanied this code).
 *
 * You should have received a copy of the GNU General Public License version
 * 2 along with this work; if not, write to the Free Software Foundation,
 * Inc., 51 Franklin St, Fifth Floor, Boston, MA 02110-1301 USA.
 *
 * Please contact Oracle, 500 Oracle Parkway, Redwood Shores, CA 94065 USA
 * or visit www.oracle.com if you need additional information or have any
 * questions.
 *
 */

#include "precompiled.hpp"
#include "asm/macroAssembler.hpp"
#include "asm/macroAssembler.inline.hpp"
#include "classfile/vmIntrinsics.hpp"
#include "code/codeBlob.hpp"
#include "compiler/compilerDefinitions.inline.hpp"
#include "jvm.h"
#include "logging/log.hpp"
#include "logging/logStream.hpp"
#include "memory/resourceArea.hpp"
#include "memory/universe.hpp"
#include "runtime/globals_extension.hpp"
#include "runtime/java.hpp"
#include "runtime/os.inline.hpp"
#include "runtime/stubCodeGenerator.hpp"
#include "runtime/vm_version.hpp"
#include "utilities/formatBuffer.hpp"
#include "utilities/powerOfTwo.hpp"
#include "utilities/virtualizationSupport.hpp"
#if INCLUDE_CPU_FEATURE_ACTIVE
# include <sys/platform/x86.h>
#endif
#if INCLUDE_LD_SO_LIST_DIAGNOSTICS
# include <link.h>
# include <sys/wait.h>
#endif

int VM_Version::_cpu;
int VM_Version::_model;
int VM_Version::_stepping;
bool VM_Version::_has_intel_jcc_erratum;
VM_Version::CpuidInfo VM_Version::_cpuid_info = { 0, };
uint64_t VM_Version::_glibc_features;

#define DECLARE_CPU_FEATURE_NAME(id, name, bit) name,
const char* VM_Version::      _features_names[] = {   CPU_FEATURE_FLAGS(DECLARE_CPU_FEATURE_NAME)};
const char* VM_Version::_glibc_features_names[] = { GLIBC_FEATURE_FLAGS(DECLARE_CPU_FEATURE_NAME)};
#undef DECLARE_CPU_FEATURE_FLAG

// Address of instruction which causes SEGV
address VM_Version::_cpuinfo_segv_addr = 0;
// Address of instruction after the one which causes SEGV
address VM_Version::_cpuinfo_cont_addr = 0;

static BufferBlob* stub_blob;
static const int stub_size = 2000;

extern "C" {
  typedef void (*get_cpu_info_stub_t)(void*);
  typedef void (*detect_virt_stub_t)(uint32_t, uint32_t*);
}
static get_cpu_info_stub_t get_cpu_info_stub = nullptr;
static detect_virt_stub_t detect_virt_stub = nullptr;

#ifdef _LP64

bool VM_Version::supports_clflush() {
  // clflush should always be available on x86_64
  // if not we are in real trouble because we rely on it
  // to flush the code cache.
  // Unfortunately, Assembler::clflush is currently called as part
  // of generation of the code cache flush routine. This happens
  // under Universe::init before the processor features are set
  // up. Assembler::flush calls this routine to check that clflush
  // is allowed. So, we give the caller a free pass if Universe init
  // is still in progress.
  if (!Universe::is_fully_initialized()) {
    return true;
  }
  if ((_features & CPU_FLUSH) != 0) {
    return true;
  }
  if (FLAG_IS_DEFAULT(CPUFeatures)) {
    vm_exit_during_initialization("clflush should be available");
  }
  vm_exit_during_initialization(err_msg("-XX:CPUFeatures option requires FLUSH flag to be set: 0x%" PRIx64, CPU_FLUSH));
  return false;
}
#endif

#define CPUID_STANDARD_FN   0x0
#define CPUID_STANDARD_FN_1 0x1
#define CPUID_STANDARD_FN_4 0x4
#define CPUID_STANDARD_FN_B 0xb

#define CPUID_EXTENDED_FN   0x80000000
#define CPUID_EXTENDED_FN_1 0x80000001
#define CPUID_EXTENDED_FN_2 0x80000002
#define CPUID_EXTENDED_FN_3 0x80000003
#define CPUID_EXTENDED_FN_4 0x80000004
#define CPUID_EXTENDED_FN_7 0x80000007
#define CPUID_EXTENDED_FN_8 0x80000008

class VM_Version_StubGenerator: public StubCodeGenerator {
 public:

  VM_Version_StubGenerator(CodeBuffer *c) : StubCodeGenerator(c) {}

  address generate_get_cpu_info() {
    // Flags to test CPU type.
    const uint32_t HS_EFL_AC = 0x40000;
    const uint32_t HS_EFL_ID = 0x200000;
    // Values for when we don't have a CPUID instruction.
    const int      CPU_FAMILY_SHIFT = 8;
    const uint32_t CPU_FAMILY_386 = (3 << CPU_FAMILY_SHIFT);
    const uint32_t CPU_FAMILY_486 = (4 << CPU_FAMILY_SHIFT);
    bool use_evex = FLAG_IS_DEFAULT(UseAVX) || (UseAVX > 2);

    Label detect_486, cpu486, detect_586, std_cpuid1, std_cpuid4;
    Label sef_cpuid, ext_cpuid, ext_cpuid1, ext_cpuid5, ext_cpuid7, ext_cpuid8, done, wrapup;
    Label legacy_setup, save_restore_except, legacy_save_restore, start_simd_check;

    StubCodeMark mark(this, "VM_Version", "get_cpu_info_stub");
#   define __ _masm->

    address start = __ pc();

    //
    // void get_cpu_info(VM_Version::CpuidInfo* cpuid_info);
    //
    // LP64: rcx and rdx are first and second argument registers on windows

    __ push(rbp);
#ifdef _LP64
    __ mov(rbp, c_rarg0); // cpuid_info address
#else
    __ movptr(rbp, Address(rsp, 8)); // cpuid_info address
#endif
    __ push(rbx);
    __ push(rsi);
    __ pushf();          // preserve rbx, and flags
    __ pop(rax);
    __ push(rax);
    __ mov(rcx, rax);
    //
    // if we are unable to change the AC flag, we have a 386
    //
    __ xorl(rax, HS_EFL_AC);
    __ push(rax);
    __ popf();
    __ pushf();
    __ pop(rax);
    __ cmpptr(rax, rcx);
    __ jccb(Assembler::notEqual, detect_486);

    __ movl(rax, CPU_FAMILY_386);
    __ movl(Address(rbp, in_bytes(VM_Version::std_cpuid1_offset())), rax);
    __ jmp(done);

    //
    // If we are unable to change the ID flag, we have a 486 which does
    // not support the "cpuid" instruction.
    //
    __ bind(detect_486);
    __ mov(rax, rcx);
    __ xorl(rax, HS_EFL_ID);
    __ push(rax);
    __ popf();
    __ pushf();
    __ pop(rax);
    __ cmpptr(rcx, rax);
    __ jccb(Assembler::notEqual, detect_586);

    __ bind(cpu486);
    __ movl(rax, CPU_FAMILY_486);
    __ movl(Address(rbp, in_bytes(VM_Version::std_cpuid1_offset())), rax);
    __ jmp(done);

    //
    // At this point, we have a chip which supports the "cpuid" instruction
    //
    __ bind(detect_586);
    __ xorl(rax, rax);
    __ cpuid();
    __ orl(rax, rax);
    __ jcc(Assembler::equal, cpu486);   // if cpuid doesn't support an input
                                        // value of at least 1, we give up and
                                        // assume a 486
    __ lea(rsi, Address(rbp, in_bytes(VM_Version::std_cpuid0_offset())));
    __ movl(Address(rsi, 0), rax);
    __ movl(Address(rsi, 4), rbx);
    __ movl(Address(rsi, 8), rcx);
    __ movl(Address(rsi,12), rdx);

    __ cmpl(rax, 0xa);                  // Is cpuid(0xB) supported?
    __ jccb(Assembler::belowEqual, std_cpuid4);

    //
    // cpuid(0xB) Processor Topology
    //
    __ movl(rax, 0xb);
    __ xorl(rcx, rcx);   // Threads level
    __ cpuid();

    __ lea(rsi, Address(rbp, in_bytes(VM_Version::tpl_cpuidB0_offset())));
    __ movl(Address(rsi, 0), rax);
    __ movl(Address(rsi, 4), rbx);
    __ movl(Address(rsi, 8), rcx);
    __ movl(Address(rsi,12), rdx);

    __ movl(rax, 0xb);
    __ movl(rcx, 1);     // Cores level
    __ cpuid();
    __ push(rax);
    __ andl(rax, 0x1f);  // Determine if valid topology level
    __ orl(rax, rbx);    // eax[4:0] | ebx[0:15] == 0 indicates invalid level
    __ andl(rax, 0xffff);
    __ pop(rax);
    __ jccb(Assembler::equal, std_cpuid4);

    __ lea(rsi, Address(rbp, in_bytes(VM_Version::tpl_cpuidB1_offset())));
    __ movl(Address(rsi, 0), rax);
    __ movl(Address(rsi, 4), rbx);
    __ movl(Address(rsi, 8), rcx);
    __ movl(Address(rsi,12), rdx);

    __ movl(rax, 0xb);
    __ movl(rcx, 2);     // Packages level
    __ cpuid();
    __ push(rax);
    __ andl(rax, 0x1f);  // Determine if valid topology level
    __ orl(rax, rbx);    // eax[4:0] | ebx[0:15] == 0 indicates invalid level
    __ andl(rax, 0xffff);
    __ pop(rax);
    __ jccb(Assembler::equal, std_cpuid4);

    __ lea(rsi, Address(rbp, in_bytes(VM_Version::tpl_cpuidB2_offset())));
    __ movl(Address(rsi, 0), rax);
    __ movl(Address(rsi, 4), rbx);
    __ movl(Address(rsi, 8), rcx);
    __ movl(Address(rsi,12), rdx);

    //
    // cpuid(0x4) Deterministic cache params
    //
    __ bind(std_cpuid4);
    __ movl(rax, 4);
    __ cmpl(rax, Address(rbp, in_bytes(VM_Version::std_cpuid0_offset()))); // Is cpuid(0x4) supported?
    __ jccb(Assembler::greater, std_cpuid1);

    __ xorl(rcx, rcx);   // L1 cache
    __ cpuid();
    __ push(rax);
    __ andl(rax, 0x1f);  // Determine if valid cache parameters used
    __ orl(rax, rax);    // eax[4:0] == 0 indicates invalid cache
    __ pop(rax);
    __ jccb(Assembler::equal, std_cpuid1);

    __ lea(rsi, Address(rbp, in_bytes(VM_Version::dcp_cpuid4_offset())));
    __ movl(Address(rsi, 0), rax);
    __ movl(Address(rsi, 4), rbx);
    __ movl(Address(rsi, 8), rcx);
    __ movl(Address(rsi,12), rdx);

    //
    // Standard cpuid(0x1)
    //
    __ bind(std_cpuid1);
    __ movl(rax, 1);
    __ cpuid();
    __ lea(rsi, Address(rbp, in_bytes(VM_Version::std_cpuid1_offset())));
    __ movl(Address(rsi, 0), rax);
    __ movl(Address(rsi, 4), rbx);
    __ movl(Address(rsi, 8), rcx);
    __ movl(Address(rsi,12), rdx);

    //
    // Check if OS has enabled XGETBV instruction to access XCR0
    // (OSXSAVE feature flag) and CPU supports AVX
    //
    __ andl(rcx, 0x18000000); // cpuid1 bits osxsave | avx
    __ cmpl(rcx, 0x18000000);
    __ jccb(Assembler::notEqual, sef_cpuid); // jump if AVX is not supported

    //
    // XCR0, XFEATURE_ENABLED_MASK register
    //
    __ xorl(rcx, rcx);   // zero for XCR0 register
    __ xgetbv();
    __ lea(rsi, Address(rbp, in_bytes(VM_Version::xem_xcr0_offset())));
    __ movl(Address(rsi, 0), rax);
    __ movl(Address(rsi, 4), rdx);

    //
    // cpuid(0x7) Structured Extended Features
    //
    __ bind(sef_cpuid);
    __ movl(rax, 7);
    __ cmpl(rax, Address(rbp, in_bytes(VM_Version::std_cpuid0_offset()))); // Is cpuid(0x7) supported?
    __ jccb(Assembler::greater, ext_cpuid);

    __ xorl(rcx, rcx);
    __ cpuid();
    __ lea(rsi, Address(rbp, in_bytes(VM_Version::sef_cpuid7_offset())));
    __ movl(Address(rsi, 0), rax);
    __ movl(Address(rsi, 4), rbx);
    __ movl(Address(rsi, 8), rcx);
    __ movl(Address(rsi, 12), rdx);

    //
    // Extended cpuid(0x80000000)
    //
    __ bind(ext_cpuid);
    __ movl(rax, 0x80000000);
    __ cpuid();
    __ cmpl(rax, 0x80000000);     // Is cpuid(0x80000001) supported?
    __ jcc(Assembler::belowEqual, done);
    __ cmpl(rax, 0x80000004);     // Is cpuid(0x80000005) supported?
    __ jcc(Assembler::belowEqual, ext_cpuid1);
    __ cmpl(rax, 0x80000006);     // Is cpuid(0x80000007) supported?
    __ jccb(Assembler::belowEqual, ext_cpuid5);
    __ cmpl(rax, 0x80000007);     // Is cpuid(0x80000008) supported?
    __ jccb(Assembler::belowEqual, ext_cpuid7);
    __ cmpl(rax, 0x80000008);     // Is cpuid(0x80000009 and above) supported?
    __ jccb(Assembler::belowEqual, ext_cpuid8);
    __ cmpl(rax, 0x8000001E);     // Is cpuid(0x8000001E) supported?
    __ jccb(Assembler::below, ext_cpuid8);
    //
    // Extended cpuid(0x8000001E)
    //
    __ movl(rax, 0x8000001E);
    __ cpuid();
    __ lea(rsi, Address(rbp, in_bytes(VM_Version::ext_cpuid1E_offset())));
    __ movl(Address(rsi, 0), rax);
    __ movl(Address(rsi, 4), rbx);
    __ movl(Address(rsi, 8), rcx);
    __ movl(Address(rsi,12), rdx);

    //
    // Extended cpuid(0x80000008)
    //
    __ bind(ext_cpuid8);
    __ movl(rax, 0x80000008);
    __ cpuid();
    __ lea(rsi, Address(rbp, in_bytes(VM_Version::ext_cpuid8_offset())));
    __ movl(Address(rsi, 0), rax);
    __ movl(Address(rsi, 4), rbx);
    __ movl(Address(rsi, 8), rcx);
    __ movl(Address(rsi,12), rdx);

    //
    // Extended cpuid(0x80000007)
    //
    __ bind(ext_cpuid7);
    __ movl(rax, 0x80000007);
    __ cpuid();
    __ lea(rsi, Address(rbp, in_bytes(VM_Version::ext_cpuid7_offset())));
    __ movl(Address(rsi, 0), rax);
    __ movl(Address(rsi, 4), rbx);
    __ movl(Address(rsi, 8), rcx);
    __ movl(Address(rsi,12), rdx);

    //
    // Extended cpuid(0x80000005)
    //
    __ bind(ext_cpuid5);
    __ movl(rax, 0x80000005);
    __ cpuid();
    __ lea(rsi, Address(rbp, in_bytes(VM_Version::ext_cpuid5_offset())));
    __ movl(Address(rsi, 0), rax);
    __ movl(Address(rsi, 4), rbx);
    __ movl(Address(rsi, 8), rcx);
    __ movl(Address(rsi,12), rdx);

    //
    // Extended cpuid(0x80000001)
    //
    __ bind(ext_cpuid1);
    __ movl(rax, 0x80000001);
    __ cpuid();
    __ lea(rsi, Address(rbp, in_bytes(VM_Version::ext_cpuid1_offset())));
    __ movl(Address(rsi, 0), rax);
    __ movl(Address(rsi, 4), rbx);
    __ movl(Address(rsi, 8), rcx);
    __ movl(Address(rsi,12), rdx);

    //
    // Check if OS has enabled XGETBV instruction to access XCR0
    // (OSXSAVE feature flag) and CPU supports AVX
    //
    __ lea(rsi, Address(rbp, in_bytes(VM_Version::std_cpuid1_offset())));
    __ movl(rcx, 0x18000000); // cpuid1 bits osxsave | avx
    __ andl(rcx, Address(rsi, 8)); // cpuid1 bits osxsave | avx
    __ cmpl(rcx, 0x18000000);
    __ jccb(Assembler::notEqual, done); // jump if AVX is not supported

    __ movl(rax, 0x6);
    __ andl(rax, Address(rbp, in_bytes(VM_Version::xem_xcr0_offset()))); // xcr0 bits sse | ymm
    __ cmpl(rax, 0x6);
    __ jccb(Assembler::equal, start_simd_check); // return if AVX is not supported

    // we need to bridge farther than imm8, so we use this island as a thunk
    __ bind(done);
    __ jmp(wrapup);

    __ bind(start_simd_check);
    //
    // Some OSs have a bug when upper 128/256bits of YMM/ZMM
    // registers are not restored after a signal processing.
    // Generate SEGV here (reference through null)
    // and check upper YMM/ZMM bits after it.
    //
    int saved_useavx = UseAVX;
    int saved_usesse = UseSSE;

    // If UseAVX is uninitialized or is set by the user to include EVEX
    if (use_evex) {
      // check _cpuid_info.sef_cpuid7_ebx.bits.avx512f
      __ lea(rsi, Address(rbp, in_bytes(VM_Version::sef_cpuid7_offset())));
      __ movl(rax, 0x10000);
      __ andl(rax, Address(rsi, 4)); // xcr0 bits sse | ymm
      __ cmpl(rax, 0x10000);
      __ jccb(Assembler::notEqual, legacy_setup); // jump if EVEX is not supported
      // check _cpuid_info.xem_xcr0_eax.bits.opmask
      // check _cpuid_info.xem_xcr0_eax.bits.zmm512
      // check _cpuid_info.xem_xcr0_eax.bits.zmm32
      __ movl(rax, 0xE0);
      __ andl(rax, Address(rbp, in_bytes(VM_Version::xem_xcr0_offset()))); // xcr0 bits sse | ymm
      __ cmpl(rax, 0xE0);
      __ jccb(Assembler::notEqual, legacy_setup); // jump if EVEX is not supported

      if (FLAG_IS_DEFAULT(UseAVX)) {
        __ lea(rsi, Address(rbp, in_bytes(VM_Version::std_cpuid1_offset())));
        __ movl(rax, Address(rsi, 0));
        __ cmpl(rax, 0x50654);              // If it is Skylake
        __ jcc(Assembler::equal, legacy_setup);
      }
      // EVEX setup: run in lowest evex mode
      VM_Version::set_evex_cpuFeatures(); // Enable temporary to pass asserts
      UseAVX = 3;
      UseSSE = 2;
#ifdef _WINDOWS
      // xmm5-xmm15 are not preserved by caller on windows
      // https://msdn.microsoft.com/en-us/library/9z1stfyw.aspx
      __ subptr(rsp, 64);
      __ evmovdqul(Address(rsp, 0), xmm7, Assembler::AVX_512bit);
#ifdef _LP64
      __ subptr(rsp, 64);
      __ evmovdqul(Address(rsp, 0), xmm8, Assembler::AVX_512bit);
      __ subptr(rsp, 64);
      __ evmovdqul(Address(rsp, 0), xmm31, Assembler::AVX_512bit);
#endif // _LP64
#endif // _WINDOWS

      // load value into all 64 bytes of zmm7 register
      __ movl(rcx, VM_Version::ymm_test_value());
      __ movdl(xmm0, rcx);
      __ vpbroadcastd(xmm0, xmm0, Assembler::AVX_512bit);
      __ evmovdqul(xmm7, xmm0, Assembler::AVX_512bit);
#ifdef _LP64
      __ evmovdqul(xmm8, xmm0, Assembler::AVX_512bit);
      __ evmovdqul(xmm31, xmm0, Assembler::AVX_512bit);
#endif
      VM_Version::clean_cpuFeatures();
      __ jmp(save_restore_except);
    }

    __ bind(legacy_setup);
    // AVX setup
    VM_Version::set_avx_cpuFeatures(); // Enable temporary to pass asserts
    UseAVX = 1;
    UseSSE = 2;
#ifdef _WINDOWS
    __ subptr(rsp, 32);
    __ vmovdqu(Address(rsp, 0), xmm7);
#ifdef _LP64
    __ subptr(rsp, 32);
    __ vmovdqu(Address(rsp, 0), xmm8);
    __ subptr(rsp, 32);
    __ vmovdqu(Address(rsp, 0), xmm15);
#endif // _LP64
#endif // _WINDOWS

    // load value into all 32 bytes of ymm7 register
    __ movl(rcx, VM_Version::ymm_test_value());

    __ movdl(xmm0, rcx);
    __ pshufd(xmm0, xmm0, 0x00);
    __ vinsertf128_high(xmm0, xmm0);
    __ vmovdqu(xmm7, xmm0);
#ifdef _LP64
    __ vmovdqu(xmm8, xmm0);
    __ vmovdqu(xmm15, xmm0);
#endif
    VM_Version::clean_cpuFeatures();

    __ bind(save_restore_except);
    __ xorl(rsi, rsi);
    VM_Version::set_cpuinfo_segv_addr(__ pc());
    // Generate SEGV
    __ movl(rax, Address(rsi, 0));

    VM_Version::set_cpuinfo_cont_addr(__ pc());
    // Returns here after signal. Save xmm0 to check it later.

    // If UseAVX is uninitialized or is set by the user to include EVEX
    if (use_evex) {
      // check _cpuid_info.sef_cpuid7_ebx.bits.avx512f
      __ lea(rsi, Address(rbp, in_bytes(VM_Version::sef_cpuid7_offset())));
      __ movl(rax, 0x10000);
      __ andl(rax, Address(rsi, 4));
      __ cmpl(rax, 0x10000);
      __ jcc(Assembler::notEqual, legacy_save_restore);
      // check _cpuid_info.xem_xcr0_eax.bits.opmask
      // check _cpuid_info.xem_xcr0_eax.bits.zmm512
      // check _cpuid_info.xem_xcr0_eax.bits.zmm32
      __ movl(rax, 0xE0);
      __ andl(rax, Address(rbp, in_bytes(VM_Version::xem_xcr0_offset()))); // xcr0 bits sse | ymm
      __ cmpl(rax, 0xE0);
      __ jcc(Assembler::notEqual, legacy_save_restore);

      if (FLAG_IS_DEFAULT(UseAVX)) {
        __ lea(rsi, Address(rbp, in_bytes(VM_Version::std_cpuid1_offset())));
        __ movl(rax, Address(rsi, 0));
        __ cmpl(rax, 0x50654);              // If it is Skylake
        __ jcc(Assembler::equal, legacy_save_restore);
      }
      // EVEX check: run in lowest evex mode
      VM_Version::set_evex_cpuFeatures(); // Enable temporary to pass asserts
      UseAVX = 3;
      UseSSE = 2;
      __ lea(rsi, Address(rbp, in_bytes(VM_Version::zmm_save_offset())));
      __ evmovdqul(Address(rsi, 0), xmm0, Assembler::AVX_512bit);
      __ evmovdqul(Address(rsi, 64), xmm7, Assembler::AVX_512bit);
#ifdef _LP64
      __ evmovdqul(Address(rsi, 128), xmm8, Assembler::AVX_512bit);
      __ evmovdqul(Address(rsi, 192), xmm31, Assembler::AVX_512bit);
#endif

#ifdef _WINDOWS
#ifdef _LP64
      __ evmovdqul(xmm31, Address(rsp, 0), Assembler::AVX_512bit);
      __ addptr(rsp, 64);
      __ evmovdqul(xmm8, Address(rsp, 0), Assembler::AVX_512bit);
      __ addptr(rsp, 64);
#endif // _LP64
      __ evmovdqul(xmm7, Address(rsp, 0), Assembler::AVX_512bit);
      __ addptr(rsp, 64);
#endif // _WINDOWS
      generate_vzeroupper(wrapup);
      VM_Version::clean_cpuFeatures();
      UseAVX = saved_useavx;
      UseSSE = saved_usesse;
      __ jmp(wrapup);
   }

    __ bind(legacy_save_restore);
    // AVX check
    VM_Version::set_avx_cpuFeatures(); // Enable temporary to pass asserts
    UseAVX = 1;
    UseSSE = 2;
    __ lea(rsi, Address(rbp, in_bytes(VM_Version::ymm_save_offset())));
    __ vmovdqu(Address(rsi, 0), xmm0);
    __ vmovdqu(Address(rsi, 32), xmm7);
#ifdef _LP64
    __ vmovdqu(Address(rsi, 64), xmm8);
    __ vmovdqu(Address(rsi, 96), xmm15);
#endif

#ifdef _WINDOWS
#ifdef _LP64
    __ vmovdqu(xmm15, Address(rsp, 0));
    __ addptr(rsp, 32);
    __ vmovdqu(xmm8, Address(rsp, 0));
    __ addptr(rsp, 32);
#endif // _LP64
    __ vmovdqu(xmm7, Address(rsp, 0));
    __ addptr(rsp, 32);
#endif // _WINDOWS
    generate_vzeroupper(wrapup);
    VM_Version::clean_cpuFeatures();
    UseAVX = saved_useavx;
    UseSSE = saved_usesse;

    __ bind(wrapup);
    __ popf();
    __ pop(rsi);
    __ pop(rbx);
    __ pop(rbp);
    __ ret(0);

#   undef __

    return start;
  };
  void generate_vzeroupper(Label& L_wrapup) {
#   define __ _masm->
    __ lea(rsi, Address(rbp, in_bytes(VM_Version::std_cpuid0_offset())));
    __ cmpl(Address(rsi, 4), 0x756e6547);  // 'uneG'
    __ jcc(Assembler::notEqual, L_wrapup);
    __ movl(rcx, 0x0FFF0FF0);
    __ lea(rsi, Address(rbp, in_bytes(VM_Version::std_cpuid1_offset())));
    __ andl(rcx, Address(rsi, 0));
    __ cmpl(rcx, 0x00050670);              // If it is Xeon Phi 3200/5200/7200
    __ jcc(Assembler::equal, L_wrapup);
    __ cmpl(rcx, 0x00080650);              // If it is Future Xeon Phi
    __ jcc(Assembler::equal, L_wrapup);
    // vzeroupper() will use a pre-computed instruction sequence that we
    // can't compute until after we've determined CPU capabilities. Use
    // uncached variant here directly to be able to bootstrap correctly
    __ vzeroupper_uncached();
#   undef __
  }
  address generate_detect_virt() {
    StubCodeMark mark(this, "VM_Version", "detect_virt_stub");
#   define __ _masm->

    address start = __ pc();

    // Evacuate callee-saved registers
    __ push(rbp);
    __ push(rbx);
    __ push(rsi); // for Windows

#ifdef _LP64
    __ mov(rax, c_rarg0); // CPUID leaf
    __ mov(rsi, c_rarg1); // register array address (eax, ebx, ecx, edx)
#else
    __ movptr(rax, Address(rsp, 16)); // CPUID leaf
    __ movptr(rsi, Address(rsp, 20)); // register array address
#endif

    __ cpuid();

    // Store result to register array
    __ movl(Address(rsi,  0), rax);
    __ movl(Address(rsi,  4), rbx);
    __ movl(Address(rsi,  8), rcx);
    __ movl(Address(rsi, 12), rdx);

    // Epilogue
    __ pop(rsi);
    __ pop(rbx);
    __ pop(rbp);
    __ ret(0);

#   undef __

    return start;
  };


  address generate_getCPUIDBrandString(void) {
    // Flags to test CPU type.
    const uint32_t HS_EFL_AC           = 0x40000;
    const uint32_t HS_EFL_ID           = 0x200000;
    // Values for when we don't have a CPUID instruction.
    const int      CPU_FAMILY_SHIFT = 8;
    const uint32_t CPU_FAMILY_386   = (3 << CPU_FAMILY_SHIFT);
    const uint32_t CPU_FAMILY_486   = (4 << CPU_FAMILY_SHIFT);

    Label detect_486, cpu486, detect_586, done, ext_cpuid;

    StubCodeMark mark(this, "VM_Version", "getCPUIDNameInfo_stub");
#   define __ _masm->

    address start = __ pc();

    //
    // void getCPUIDBrandString(VM_Version::CpuidInfo* cpuid_info);
    //
    // LP64: rcx and rdx are first and second argument registers on windows

    __ push(rbp);
#ifdef _LP64
    __ mov(rbp, c_rarg0); // cpuid_info address
#else
    __ movptr(rbp, Address(rsp, 8)); // cpuid_info address
#endif
    __ push(rbx);
    __ push(rsi);
    __ pushf();          // preserve rbx, and flags
    __ pop(rax);
    __ push(rax);
    __ mov(rcx, rax);
    //
    // if we are unable to change the AC flag, we have a 386
    //
    __ xorl(rax, HS_EFL_AC);
    __ push(rax);
    __ popf();
    __ pushf();
    __ pop(rax);
    __ cmpptr(rax, rcx);
    __ jccb(Assembler::notEqual, detect_486);

    __ movl(rax, CPU_FAMILY_386);
    __ jmp(done);

    //
    // If we are unable to change the ID flag, we have a 486 which does
    // not support the "cpuid" instruction.
    //
    __ bind(detect_486);
    __ mov(rax, rcx);
    __ xorl(rax, HS_EFL_ID);
    __ push(rax);
    __ popf();
    __ pushf();
    __ pop(rax);
    __ cmpptr(rcx, rax);
    __ jccb(Assembler::notEqual, detect_586);

    __ bind(cpu486);
    __ movl(rax, CPU_FAMILY_486);
    __ jmp(done);

    //
    // At this point, we have a chip which supports the "cpuid" instruction
    //
    __ bind(detect_586);
    __ xorl(rax, rax);
    __ cpuid();
    __ orl(rax, rax);
    __ jcc(Assembler::equal, cpu486);   // if cpuid doesn't support an input
                                        // value of at least 1, we give up and
                                        // assume a 486

    //
    // Extended cpuid(0x80000000) for processor brand string detection
    //
    __ bind(ext_cpuid);
    __ movl(rax, CPUID_EXTENDED_FN);
    __ cpuid();
    __ cmpl(rax, CPUID_EXTENDED_FN_4);
    __ jcc(Assembler::below, done);

    //
    // Extended cpuid(0x80000002)  // first 16 bytes in brand string
    //
    __ movl(rax, CPUID_EXTENDED_FN_2);
    __ cpuid();
    __ lea(rsi, Address(rbp, in_bytes(VM_Version::proc_name_0_offset())));
    __ movl(Address(rsi, 0), rax);
    __ lea(rsi, Address(rbp, in_bytes(VM_Version::proc_name_1_offset())));
    __ movl(Address(rsi, 0), rbx);
    __ lea(rsi, Address(rbp, in_bytes(VM_Version::proc_name_2_offset())));
    __ movl(Address(rsi, 0), rcx);
    __ lea(rsi, Address(rbp, in_bytes(VM_Version::proc_name_3_offset())));
    __ movl(Address(rsi,0), rdx);

    //
    // Extended cpuid(0x80000003) // next 16 bytes in brand string
    //
    __ movl(rax, CPUID_EXTENDED_FN_3);
    __ cpuid();
    __ lea(rsi, Address(rbp, in_bytes(VM_Version::proc_name_4_offset())));
    __ movl(Address(rsi, 0), rax);
    __ lea(rsi, Address(rbp, in_bytes(VM_Version::proc_name_5_offset())));
    __ movl(Address(rsi, 0), rbx);
    __ lea(rsi, Address(rbp, in_bytes(VM_Version::proc_name_6_offset())));
    __ movl(Address(rsi, 0), rcx);
    __ lea(rsi, Address(rbp, in_bytes(VM_Version::proc_name_7_offset())));
    __ movl(Address(rsi,0), rdx);

    //
    // Extended cpuid(0x80000004) // last 16 bytes in brand string
    //
    __ movl(rax, CPUID_EXTENDED_FN_4);
    __ cpuid();
    __ lea(rsi, Address(rbp, in_bytes(VM_Version::proc_name_8_offset())));
    __ movl(Address(rsi, 0), rax);
    __ lea(rsi, Address(rbp, in_bytes(VM_Version::proc_name_9_offset())));
    __ movl(Address(rsi, 0), rbx);
    __ lea(rsi, Address(rbp, in_bytes(VM_Version::proc_name_10_offset())));
    __ movl(Address(rsi, 0), rcx);
    __ lea(rsi, Address(rbp, in_bytes(VM_Version::proc_name_11_offset())));
    __ movl(Address(rsi,0), rdx);

    //
    // return
    //
    __ bind(done);
    __ popf();
    __ pop(rsi);
    __ pop(rbx);
    __ pop(rbp);
    __ ret(0);

#   undef __

    return start;
  };
};

uint64_t VM_Version::CPUFeatures_parse(uint64_t &glibc_features) {
  glibc_features = _glibc_features;
#ifndef LINUX
  _ignore_glibc_not_using = true;
  return _features;
#endif
  if (CPUFeatures == NULL || strcmp(CPUFeatures, "native") == 0) {
    return _features;
  }
  if (strcmp(CPUFeatures, "ignore") == 0) {
    _ignore_glibc_not_using = true;
    return _features;
  }
  glibc_features = 0;
  if (strcmp(CPUFeatures, "generic") == 0) {
    // 32-bit x86 cannot rely on anything.
    return 0
#ifdef AMD64
      // The following options are all in /proc/cpuinfo of one of the first 64-bit CPUs - Atom D2700 (and Opteron 1352): https://superuser.com/q/1572306/1015048
      | CPU_SSE // enabled in 'gcc -Q --help=target', used by OpenJDK
      | CPU_SSE2 // enabled in 'gcc -Q --help=target', required by OpenJDK
      | CPU_FXSR // enabled in 'gcc -Q --help=target', not used by OpenJDK
      | CPU_MMX // enabled in 'gcc -Q --help=target', used only by 32-bit x86 OpenJDK
      | CPU_TSC // not used by gcc, used by OpenJDK
      | CPU_CX8 // gcc detects it to set cpu "pentium" (=32-bit only), used by OpenJDK
      | CPU_CMOV // gcc detects it to set cpu "pentiumpro" (=32-bit only), used by OpenJDK
      | CPU_FLUSH // ="clflush" in cpuinfo, not used by gcc, required by OpenJDK
      // GLIBC_MOVBE is disabled in 'gcc -Q --help=target' and some CPUs do not support it: https://stackoverflow.com/a/5246553/2995591
      // GLIBC_LAHFSAHF is disabled in 'gcc -Q --help=target' and "Early Intel Pentium 4 CPUs with Intel 64 support ... lacked the LAHF and SAHF instructions"
#endif
    ;
  }
  char *endptr;
  errno = 0;
  uint64_t retval;
  unsigned long long ull = strtoull(CPUFeatures, &endptr, 0);
  retval = ull;
  if (!errno && *endptr == ',' && retval == ull) {
    ull = strtoull(endptr + 1, &endptr, 0);
    glibc_features = ull;
    if (!errno && !*endptr && glibc_features == ull) {
      return retval;
    }
  }
  vm_exit_during_initialization(err_msg("VM option 'CPUFeatures=%s' must be of the form: 0xnum,0xnum", CPUFeatures));
  return -1;
}

#if INCLUDE_LD_SO_LIST_DIAGNOSTICS

static int ld_so_name_iterate_phdr(struct dl_phdr_info *info, size_t size, void *data_voidp) {
  const char **retval_return = (const char **)data_voidp;
  assert(size >= offsetof(struct dl_phdr_info, dlpi_adds), "missing PHDRs for the java executable");
  if (strcmp(info->dlpi_name, "") != 0)
    vm_exit_during_initialization(err_msg("Unexpected name of first dl_phdr_info: %s", info->dlpi_name));
  for (size_t phdr_ix = 0; phdr_ix < info->dlpi_phnum; ++phdr_ix) {
    const Elf64_Phdr *phdr = info->dlpi_phdr + phdr_ix;
    if (phdr->p_type == PT_INTERP) {
      *retval_return = (const char *)(phdr->p_vaddr + info->dlpi_addr);
      return 42;
    }
  }
  vm_exit_during_initialization("PT_INTERP not found for the java executable");
  return -1;
}

static const char *ld_so_name() {
  const char *retval;
  int err = dl_iterate_phdr(ld_so_name_iterate_phdr, &retval);
  assert(err == 42, "internal error 42");
  return retval;
}

#define ARG1 "--list-diagnostics"

static FILE *popen_r(const char *arg0, pid_t *pid_return) {
  union {
    int fds[2];
    struct {
      int readfd, writefd;
    };
  } fds;
  if (pipe(fds.fds))
    vm_exit_during_initialization(err_msg("Error creating pipe: %m"));
  pid_t child = fork();
  switch (child) {
    case -1:
      vm_exit_during_initialization(err_msg("Error fork-ing: %m"));
    case 0:
      if (close(fds.readfd))
        vm_exit_during_initialization(err_msgt("Error closing read pipe in child: %m"));
      }
      if (dup2(fds.writefd, STDOUT_FILENO) != STDOUT_FILENO)
        vm_exit_during_initialization(err_msg("Error closing preparing write pipe in child: %m"));
      if (close(fds.writefd))
        vm_exit_during_initialization(err_msg("Error closing write pipe in child: %m"));
      execl(arg0, arg0, ARG1, NULL);
      // FIXME: Double vm_exit*()?
      vm_exit_during_initialization(err_msg("Error exec-ing %s " ARG1 ": %m", arg0));
  }
  if (close(fds.writefd))
    vm_exit_during_initialization(err_msg("Error closing write pipe in parent: %m"));
  FILE *f = fdopen(fds.readfd, "r");
  if (f == NULL)
    vm_exit_during_initialization(err_msg("Error converting pipe fd to FILE * in parent for %s " ARG1 ": %m", arg0));
  *pid_return = child;
  return f;
}

static void pclose_r(const char *arg0, FILE *f, pid_t pid) {
  if (fclose(f))
    vm_exit_during_initialization(err_msg("Error closing fdopen-ed %s " ARG1 ": %m", arg0));
  int wstatus;
  pid_t waiterr = waitpid(pid, &wstatus, 0);
  if (waiterr != pid)
    vm_exit_during_initialization(err_msg("Error waiting on %s " ARG1 ": %m", arg0));
  if (!WIFEXITED(wstatus))
    vm_exit_during_initialization(err_msg("Child command %s " ARG1 " did not properly exit (WIFEXITED): wstatus = %d", arg0, wstatus));
  if (WEXITSTATUS(wstatus) != 0)
    vm_exit_during_initialization(err_msg("Child command %s " ARG1 " did exit with an error: exit code = %d", arg0, WEXITSTATUS(wstatus)));
}

#endif // !INCLUDE_LD_SO_LIST_DIAGNOSTICS

bool VM_Version::_ignore_glibc_not_using = false;
bool VM_Version::_crac_restore_missing_features;
#ifdef LINUX
const char VM_Version::glibc_prefix[] = ":glibc.cpu.hwcaps=";
const size_t VM_Version::glibc_prefix_len = strlen(glibc_prefix);

bool VM_Version::glibc_env_set(char *disable_str) {
#define TUNABLES_NAME "GLIBC_TUNABLES"
  char *env_val = disable_str;
  const char *env = getenv(TUNABLES_NAME);
  if (env && strcmp(env, env_val) == 0) {
#if !INCLUDE_CPU_FEATURE_ACTIVE && !INCLUDE_LD_SO_LIST_DIAGNOSTICS
    if (ShowCPUFeatures) {
      tty->print_cr("Environment variable already set, both glibc CPU_FEATURE_ACTIVE and ld.so --list-diagnostics are unavailable - re-exec suppressed: " TUNABLES_NAME "=%s", env);
    }
    return true;
#endif
  }
  char env_buf[strlen(disable_str) + (!env ? 0 : strlen(env) + 100)];
  if (env) {
    if (ShowCPUFeatures) {
      tty->print_cr("Original environment variable: " TUNABLES_NAME "=%s", env);
    }
    const char *hwcaps = strstr(env, glibc_prefix + 1 /* skip ':' */);
    if (!hwcaps) {
      strcpy(env_buf, env);
      strcat(env_buf, disable_str);
    } else {
      const char *colon = strchr(hwcaps, ':');
      if (!colon) {
        strcpy(env_buf, env);
        strcat(env_buf, disable_str + glibc_prefix_len);
      } else {
        int err = jio_snprintf(env_buf, sizeof(env_buf), "%.*s%s%s", (int)(colon - env), env, disable_str + glibc_prefix_len, colon);
        assert(err >= 0 && (unsigned)err < sizeof(env_buf), "internal error: " TUNABLES_NAME " buffer overflow");
      }
    }
    env_val = env_buf;
  }
  if (ShowCPUFeatures) {
    tty->print_cr("Re-exec of java with new environment variable: " TUNABLES_NAME "=%s", env_val);
  }
  int err = setenv(TUNABLES_NAME, env_val, 1);
  if (err)
    vm_exit_during_initialization(err_msg("setenv " TUNABLES_NAME " error: %m"));

#define REEXEC_NAME "HOTSPOT_GLIBC_TUNABLES_REEXEC"
  if (getenv(REEXEC_NAME))
    vm_exit_during_initialization(err_msg("internal error: " TUNABLES_NAME "=%s failed and " REEXEC_NAME " is set", disable_str));
  if (setenv(REEXEC_NAME, "1", 1))
    vm_exit_during_initialization(err_msg("setenv " REEXEC_NAME " error: %m"));
#undef REEXEC_NAME
#undef TUNABLES_NAME
  return false;
}

void VM_Version::glibc_reexec() {
  char *buf = NULL;
  size_t buf_allocated = 0;
  size_t buf_used = 0;
#define CMDLINE "/proc/self/cmdline"
  int fd = open(CMDLINE, O_RDONLY);
  if (fd == -1)
    vm_exit_during_initialization(err_msg("Cannot open " CMDLINE ": %m"));
  ssize_t got;
  do {
    if (buf_used == buf_allocated) {
      buf_allocated = MAX2(size_t(4096), 2 * buf_allocated);
      buf = (char *)os::realloc(buf, buf_allocated, mtOther);
      if (buf == NULL)
        vm_exit_during_initialization(err_msg(CMDLINE " reading failed allocating %zu bytes", buf_allocated));
    }
    got = read(fd, buf + buf_used, buf_allocated - buf_used);
    if (got == -1)
      vm_exit_during_initialization(err_msg("Cannot read " CMDLINE ": %m"));
    buf_used += got;
  } while (got);
  if (close(fd))
    vm_exit_during_initialization(err_msg("Cannot close " CMDLINE ": %m"));
  char **argv = NULL;
  size_t argv_allocated = 0;
  size_t argv_used = 0;
  char *s = buf;
  while (s <= buf + buf_used) {
    if (argv_used == argv_allocated) {
      argv_allocated = MAX2(size_t(256), 2 * argv_allocated);
      argv = (char **)os::realloc(argv, argv_allocated * sizeof(*argv), mtOther);
      if (argv == NULL)
        vm_exit_during_initialization(err_msg(CMDLINE " reading failed allocating %zu pointers", argv_allocated));
    }
    if (s == buf + buf_used) {
      break;
    }
    argv[argv_used++] = s;
    s += strnlen(s, buf + buf_used - s);
    if (s == buf + buf_used)
      vm_exit_during_initialization("Missing end of string zero while parsing " CMDLINE);
    ++s;
  }
  argv[argv_used] = NULL;
#undef CMDLINE

#define EXEC "/proc/self/exe"
  execv(EXEC, argv);
  vm_exit_during_initialization(err_msg("Cannot re-execute " EXEC ": %m"));
#undef EXEC
}

void VM_Version::glibc_not_using(uint64_t excessive_CPU, uint64_t excessive_GLIBC) {
#ifndef ASSERT
  if (!excessive_CPU && !excessive_GLIBC)
    return;
#endif
#if INCLUDE_LD_SO_LIST_DIAGNOSTICS
  // sysdeps/x86/include/cpu-features.h CPUID_INDEX_14_ECX_0 == 8
  const int CPUID_INDEX_CEIL = 8;
  // /usr/include/bits/platform/x86.h
  enum
  {
    CPUID_INDEX_1 = 0,
    CPUID_INDEX_7,
    CPUID_INDEX_80000001,
    CPUID_INDEX_D_ECX_1,
    CPUID_INDEX_80000007,
    CPUID_INDEX_80000008,
    CPUID_INDEX_7_ECX_1,
    CPUID_INDEX_19,
    CPUID_INDEX_14_ECX_0
  };
  const int index_max = CPUID_INDEX_CEIL + 1;
  enum { eax = 0, ebx, ecx, edx, reg_max };
  unsigned active[index_max][reg_max] = { 0 };
  const char *arg0 = ld_so_name();
  pid_t f_child;
  FILE *f = popen_r(arg0, &f_child);
  if (!f)
    vm_exit_during_initialization(err_msg("Cannot popen %s " ARG1 ": %m", arg0));
  for (;;) {
    char line[LINE_MAX];
    char *s = fgets(line, sizeof(line), f);
    if (!s)
      break;
    s = line;
    // x86.cpu_features.features[0x0].active[0x2]=0x7ed83203
    const char prefix[] = "x86.cpu_features.features[";
    if (strncmp(s, prefix, sizeof(prefix) - 1) != 0)
      continue;
    s += sizeof(prefix) - 1;
    unsigned long index = strtoul(s, &s, 0);
    if (index >= index_max)
      continue;
    const char mid[] = "].active[";
    if (strncmp(s, mid, sizeof(mid) - 1) != 0)
      continue;
    s += sizeof(mid) - 1;
    unsigned long reg = strtoul(s, &s, 0);
    if (reg >= reg_max)
      continue;
    if (s[0] != ']' || s[1] != '=')
      continue;
    s += 2;
    unsigned long val = strtoul(s, &s, 0);
    if (val > UINT_MAX)
      continue;
    if (s[0] != '\n' || s[1] != 0)
      continue;
    active[index][reg] = val;
  }
  if (ferror(f))
    vm_exit_during_initialization(err_msg("Error reading popen-ed %s " ARG1 ": %m", arg0));
  if (!feof(f))
    vm_exit_during_initialization(err_msg("EOF not reached on popen-ed %s " ARG1, arg0));
  pclose_r(arg0, f, f_child);
#undef ARG1
#endif // INCLUDE_LD_SO_LIST_DIAGNOSTICS

  // glibc: sysdeps/x86/get-isa-level.h:
  // glibc: if (CPU_FEATURE_USABLE_P (cpu_features, CMOV)
  // glibc:     && CPU_FEATURE_USABLE_P (cpu_features, CX8)
  // glibc:     && CPU_FEATURE_CPU_P (cpu_features, FPU)
  // glibc:     && CPU_FEATURE_USABLE_P (cpu_features, FXSR)
  // glibc:     && CPU_FEATURE_USABLE_P (cpu_features, MMX)
  // glibc:     && CPU_FEATURE_USABLE_P (cpu_features, SSE)
  // glibc:     && CPU_FEATURE_USABLE_P (cpu_features, SSE2))
  // glibc:     isa_level = GNU_PROPERTY_X86_ISA_1_BASELINE;
  if ((_features & CPU_CMOV) &&
      (_features & CPU_CX8) &&
      // FPU is always present on i686+: (_features & CPU_FPU) &&
      (_features & CPU_SSE2)) {
    // These cannot be disabled by GLIBC_TUNABLES.
    if (excessive_CPU & (CPU_FXSR | CPU_MMX | CPU_SSE)) {
      assert(!(excessive_CPU & CPU_SSE2), "CPU_SSE2 in both _features and excessive_CPU cannot happen");
      // FIXME: The choice should be based on glibc impact, not the feature age.
      // CX8 is i586+, CMOV is i686+ 1995+, SSE2 is 2000+
      excessive_CPU |= CPU_SSE2;
    }
    if ((_features & CPU_FXSR) &&
        (_features & CPU_MMX) &&
        (_features & CPU_SSE)) {
      // glibc: if (CPU_FEATURE_USABLE_P (cpu_features, CMPXCHG16B)
      // glibc:     && CPU_FEATURE_USABLE_P (cpu_features, LAHF64_SAHF64)
      // glibc:     && CPU_FEATURE_USABLE_P (cpu_features, POPCNT)
      // glibc:     && CPU_FEATURE_USABLE_P (cpu_features, SSE3)
      // glibc:     && CPU_FEATURE_USABLE_P (cpu_features, SSSE3)
      // glibc:     && CPU_FEATURE_USABLE_P (cpu_features, SSE4_1)
      // glibc:     && CPU_FEATURE_USABLE_P (cpu_features, SSE4_2))
      // glibc:     isa_level |= GNU_PROPERTY_X86_ISA_1_V2;
      if ((_features & CPU_POPCNT) &&
          (_features & CPU_SSSE3) &&
          (_features & CPU_SSE4_1) &&
          (_features & CPU_SSE4_2)) {
        if ((excessive_CPU & CPU_SSE3) ||
            (excessive_GLIBC & (GLIBC_CMPXCHG16 | GLIBC_LAHFSAHF))) {
          assert(!(excessive_CPU & CPU_SSE4_2), "CPU_SSE4_2 in both _features and excessive_CPU cannot happen");
          // POPCNT is 2007+, SSSE3 is 2006+, SSE4_1 is 2007+, SSE4_2 is 2008+.
          excessive_CPU |= CPU_SSE4_2;
        }
        if ((_features & CPU_SSE3) &&
            (_glibc_features & GLIBC_CMPXCHG16) &&
            (_glibc_features & GLIBC_LAHFSAHF)) {
          // glibc: if (CPU_FEATURE_USABLE_P (cpu_features, AVX)
          // glibc:     && CPU_FEATURE_USABLE_P (cpu_features, AVX2)
          // glibc:     && CPU_FEATURE_USABLE_P (cpu_features, BMI1)
          // glibc:     && CPU_FEATURE_USABLE_P (cpu_features, BMI2)
          // glibc:     && CPU_FEATURE_USABLE_P (cpu_features, F16C)
          // glibc:     && CPU_FEATURE_USABLE_P (cpu_features, FMA)
          // glibc:     && CPU_FEATURE_USABLE_P (cpu_features, LZCNT)
          // glibc:     && CPU_FEATURE_USABLE_P (cpu_features, MOVBE))
          // glibc:     isa_level |= GNU_PROPERTY_X86_ISA_1_V3;
          if ((_features & CPU_AVX) &&
              (_features & CPU_AVX2) &&
              (_features & CPU_BMI1) &&
              (_features & CPU_BMI2) &&
              (_features & CPU_FMA) &&
              (_features & CPU_LZCNT) &&
              (_glibc_features & GLIBC_MOVBE)) {
            if (excessive_GLIBC & GLIBC_F16C) {
              assert(!(excessive_GLIBC & GLIBC_MOVBE), "GLIBC_MOVBE in both _glibc_features and excessive_GLIBC cannot happen");
              // FMA is 2012+, AVX2+BMI1+BMI2+LZCNT are 2013+, MOVBE is 2015+
              excessive_GLIBC |= GLIBC_MOVBE;
            }
            if (_glibc_features & GLIBC_F16C) {
              // glibc: if (CPU_FEATURE_USABLE_P (cpu_features, AVX512F)
              // glibc:     && CPU_FEATURE_USABLE_P (cpu_features, AVX512BW)
              // glibc:     && CPU_FEATURE_USABLE_P (cpu_features, AVX512CD)
              // glibc:     && CPU_FEATURE_USABLE_P (cpu_features, AVX512DQ)
              // glibc:     && CPU_FEATURE_USABLE_P (cpu_features, AVX512VL))
              // glibc:   isa_level |= GNU_PROPERTY_X86_ISA_1_V4;
              // All these flags are supported by GLIBC_DISABLE below.
            }
          }
        }
      }
    }
  }
  uint64_t disable_CPU   = 0;
  uint64_t disable_GLIBC = 0;
#define PASTE_TOKENS3(x, y, z) PASTE_TOKENS(x, PASTE_TOKENS(y, z))
#ifdef ASSERT
  uint64_t excessive_handled_CPU   = 0;
  uint64_t excessive_handled_GLIBC = 0;
  uint64_t disable_handled_CPU   = 0;
  uint64_t disable_handled_GLIBC = 0;
#endif
#define EXCESSIVE_HANDLED(kind, hotspot) do {                                                                                         \
    assert(!(PASTE_TOKENS(excessive_handled_, kind) & PASTE_TOKENS3(kind, _, hotspot)), "already used " STR(kind) "_" STR(hotspot) ); \
    DEBUG_ONLY(PASTE_TOKENS(excessive_handled_, kind) |= PASTE_TOKENS3(kind, _, hotspot));                                            \
  } while (0)
#if INCLUDE_CPU_FEATURE_ACTIVE
# define FEATURE_ACTIVE(glibc, hotspot_field, hotspot_union, glibc_index, glibc_reg) CPU_FEATURE_ACTIVE(glibc)
#elif INCLUDE_LD_SO_LIST_DIAGNOSTICS
# define FEATURE_ACTIVE(glibc, hotspot_field, hotspot_union, glibc_index, glibc_reg) ({ \
    hotspot_union u;                                                                    \
    u.value = active[glibc_index][glibc_reg];                                           \
    u.bits.hotspot_field != 0;                                                          \
  })
#else
# define FEATURE_ACTIVE(glibc, hotspot_field, hotspot_union, glibc_index, glibc_reg) true
#endif
#define EXCESSIVE6(kind, hotspotglibc, hotspot_field, hotspot_union, glibc_index, glibc_reg) do {                                                                      \
    EXCESSIVE_HANDLED(kind, hotspotglibc);                                                                                                                             \
    if (PASTE_TOKENS(excessive_, kind) & PASTE_TOKENS3(kind, _, hotspotglibc) && FEATURE_ACTIVE(hotspotglibc, hotspot_field, hotspot_union, glibc_index, glibc_reg)) { \
      PASTE_TOKENS(disable_, kind) |= PASTE_TOKENS3(kind, _, hotspotglibc);                                                                                            \
    }                                                                                                                                                                  \
  } while (0)
#define EXCESSIVE(kind, hotspotglibc, hotspot_union, def...) EXCESSIVE6(kind, hotspotglibc, hotspot_field, def)
#define DEF_ExtCpuid1Ecx ExtCpuid1Ecx, CPUID_INDEX_80000001, ecx
#define DEF_SefCpuid7Ebx SefCpuid7Ebx, CPUID_INDEX_7       , ebx
#define DEF_SefCpuid7Ecx SefCpuid7Ecx, CPUID_INDEX_7       , ecx
#define DEF_SefCpuid7Edx SefCpuid7Edx, CPUID_INDEX_7       , edx
#define DEF_StdCpuid1Ecx StdCpuid1Ecx, CPUID_INDEX_1       , ecx
#define DEF_StdCpuid1Edx StdCpuid1Edx, CPUID_INDEX_1       , edx
  EXCESSIVE(CPU  , AVX     , avx     , DEF_StdCpuid1Ecx);
  EXCESSIVE(CPU  , CX8     , cmpxchg8, DEF_StdCpuid1Edx);
  EXCESSIVE(CPU  , FMA     , fma     , DEF_StdCpuid1Ecx);
  EXCESSIVE(CPU  , RTM     , rtm     , DEF_SefCpuid7Ebx);
  EXCESSIVE(CPU  , AVX2    , avx2    , DEF_SefCpuid7Ebx);
  EXCESSIVE(CPU  , BMI1    , bmi1    , DEF_SefCpuid7Ebx);
  EXCESSIVE(CPU  , BMI2    , bmi2    , DEF_SefCpuid7Ebx);
  EXCESSIVE(CPU  , CMOV    , cmov    , DEF_StdCpuid1Edx);
  EXCESSIVE(CPU  , ERMS    , erms    , DEF_SefCpuid7Ebx);
  EXCESSIVE(CPU  , SSE2    , sse2    , DEF_StdCpuid1Edx);
  EXCESSIVE(CPU  , LZCNT   , fma4    , DEF_ExtCpuid1Ecx);
  EXCESSIVE(CPU  , SSSE3   , ssse3   , DEF_StdCpuid1Ecx);
  EXCESSIVE(CPU  , POPCNT  , popcnt  , DEF_StdCpuid1Ecx);
  EXCESSIVE(CPU  , SSE4_1  , sse4_1  , DEF_StdCpuid1Ecx);
  EXCESSIVE(CPU  , SSE4_2  , sse4_2  , DEF_StdCpuid1Ecx);
  EXCESSIVE(CPU  , AVX512F , avx512f , DEF_SefCpuid7Ebx);
  EXCESSIVE(CPU  , AVX512CD, avx512cd, DEF_SefCpuid7Ebx);
  EXCESSIVE(CPU  , AVX512BW, avx512bw, DEF_SefCpuid7Ebx);
  EXCESSIVE(CPU  , AVX512DQ, avx512dq, DEF_SefCpuid7Ebx);
  EXCESSIVE(CPU  , AVX512ER, avx512er, DEF_SefCpuid7Ebx);
  EXCESSIVE(CPU  , AVX512PF, avx512pf, DEF_SefCpuid7Ebx);
  EXCESSIVE(CPU  , AVX512VL, avx512vl, DEF_SefCpuid7Ebx);
  EXCESSIVE(GLIBC, IBT     , ibt     , DEF_SefCpuid7Edx);
  EXCESSIVE(GLIBC, FMA4    , fma4    , DEF_ExtCpuid1Ecx);
  EXCESSIVE(GLIBC, MOVBE   , movbe   , DEF_StdCpuid1Ecx);
  EXCESSIVE(GLIBC, SHSTK   , shstk   , DEF_SefCpuid7Ecx);
  EXCESSIVE(GLIBC, XSAVE   , xsave   , DEF_StdCpuid1Ecx);
  EXCESSIVE(GLIBC, OSXSAVE , osxsave , DEF_StdCpuid1Ecx);
  EXCESSIVE(GLIBC, HTT     , ht      , DEF_StdCpuid1Edx);
#undef EXCESSIVE
#undef EXCESSIVE5

  char disable_str[64 * (10 + 3) + 1];
  strcpy(disable_str, glibc_prefix);
  char *disable_end = disable_str + glibc_prefix_len;
#define GLIBC_DISABLE(kind, hotspot_glibc) do {                                                                                                 \
    assert(!(PASTE_TOKENS(disable_handled_, kind) & PASTE_TOKENS3(kind, _, hotspot_glibc)), "already used " STR(kind) "_" STR(hotspot_glibc) ); \
    DEBUG_ONLY(PASTE_TOKENS(disable_handled_, kind) |= PASTE_TOKENS3(kind, _, hotspot_glibc));                                                  \
    if (PASTE_TOKENS(disable_, kind) & PASTE_TOKENS3(kind, _, hotspot_glibc)) {                                                                 \
      const char str[] = ",-" STR(hotspot_glibc);                                                                                               \
      size_t remains = disable_str + sizeof(disable_str) - disable_end;                                                                         \
      strncpy(disable_end, str, remains);                                                                                                       \
      size_t len = strnlen(disable_end, remains);                                                                                               \
      remains -= len;                                                                                                                           \
      assert(remains > 0, "internal error: disable_str overflow");                                                                              \
      disable_end += len;                                                                                                                       \
    }                                                                                                                                           \
  } while (0);
  GLIBC_DISABLE(CPU  , AVX)
  GLIBC_DISABLE(CPU  , CX8)
  GLIBC_DISABLE(CPU  , FMA)
  GLIBC_DISABLE(CPU  , RTM)
  GLIBC_DISABLE(CPU  , AVX2)
  GLIBC_DISABLE(CPU  , BMI1)
  GLIBC_DISABLE(CPU  , BMI2)
  GLIBC_DISABLE(CPU  , CMOV)
  GLIBC_DISABLE(CPU  , ERMS)
  GLIBC_DISABLE(CPU  , SSE2)
  GLIBC_DISABLE(CPU  , LZCNT)
  GLIBC_DISABLE(CPU  , SSSE3)
  GLIBC_DISABLE(CPU  , POPCNT)
  GLIBC_DISABLE(CPU  , SSE4_1)
  GLIBC_DISABLE(CPU  , SSE4_2)
  GLIBC_DISABLE(CPU  , AVX512F)
  GLIBC_DISABLE(CPU  , AVX512CD)
  GLIBC_DISABLE(CPU  , AVX512BW)
  GLIBC_DISABLE(CPU  , AVX512DQ)
  GLIBC_DISABLE(CPU  , AVX512ER)
  GLIBC_DISABLE(CPU  , AVX512PF)
  GLIBC_DISABLE(CPU  , AVX512VL)
  GLIBC_DISABLE(GLIBC, IBT)
  GLIBC_DISABLE(GLIBC, FMA4)
  GLIBC_DISABLE(GLIBC, MOVBE)
  GLIBC_DISABLE(GLIBC, SHSTK)
  GLIBC_DISABLE(GLIBC, XSAVE)
  GLIBC_DISABLE(GLIBC, OSXSAVE)
  GLIBC_DISABLE(GLIBC, HTT)
#undef GLIBC_DISABLE
#undef GLIBC_DISABLE2
  *disable_end = 0;

#ifdef ASSERT
#define CHECK_KIND(kind) do {                                                                                                            \
    if (PASTE_TOKENS(disable_handled_, kind) != PASTE_TOKENS(excessive_handled_, kind))                                                  \
      vm_exit_during_initialization(err_msg("internal error: Unsupported disabling of " STR(kind) "_* 0x%" PRIx64 " != used 0x%" PRIx64, \
                                            PASTE_TOKENS(disable_handled_, kind), PASTE_TOKENS(excessive_handled_, kind)));              \
  } while (0)
  CHECK_KIND(CPU  );
  CHECK_KIND(GLIBC);
#undef CHECK_KIND

  // These cannot be disabled by GLIBC_TUNABLES interface.
#define GLIBC_UNSUPPORTED(kind, hotspot) EXCESSIVE_HANDLED(kind, hotspot)
  GLIBC_UNSUPPORTED(CPU  , 3DNOW_PREFETCH   );
  GLIBC_UNSUPPORTED(CPU  , SSE4A            );
  GLIBC_UNSUPPORTED(CPU  , TSC              );
  GLIBC_UNSUPPORTED(CPU  , TSCINV_BIT       );
  GLIBC_UNSUPPORTED(CPU  , TSCINV           );
  GLIBC_UNSUPPORTED(CPU  , AES              );
  GLIBC_UNSUPPORTED(CPU  , CLMUL            );
  GLIBC_UNSUPPORTED(CPU  , ADX              );
  GLIBC_UNSUPPORTED(CPU  , SHA              );
  GLIBC_UNSUPPORTED(CPU  , VZEROUPPER       );
  GLIBC_UNSUPPORTED(CPU  , AVX512_VPOPCNTDQ );
  GLIBC_UNSUPPORTED(CPU  , AVX512_VPCLMULQDQ);
  GLIBC_UNSUPPORTED(CPU  , AVX512_VAES      );
  GLIBC_UNSUPPORTED(CPU  , AVX512_VNNI      );
  GLIBC_UNSUPPORTED(CPU  , FLUSH            );
  GLIBC_UNSUPPORTED(CPU  , FLUSHOPT         );
  GLIBC_UNSUPPORTED(CPU  , CLWB             );
  GLIBC_UNSUPPORTED(CPU  , AVX512_VBMI2     );
  GLIBC_UNSUPPORTED(CPU  , AVX512_VBMI      );
  GLIBC_UNSUPPORTED(CPU  , HV               );
  GLIBC_UNSUPPORTED(CPU  , SSE3             );
  GLIBC_UNSUPPORTED(CPU  , SERIALIZE        );
  GLIBC_UNSUPPORTED(CPU  , RDTSCP           );
  GLIBC_UNSUPPORTED(CPU  , RDPID            );
  GLIBC_UNSUPPORTED(CPU  , FSRM             );
  GLIBC_UNSUPPORTED(CPU  , GFNI             );
  GLIBC_UNSUPPORTED(CPU  , AVX512_BITALG    );
  GLIBC_UNSUPPORTED(CPU  , F16C             );
  GLIBC_UNSUPPORTED(CPU  , PKU              );
  GLIBC_UNSUPPORTED(CPU  , OSPKE            );
  GLIBC_UNSUPPORTED(CPU  , CET_IBT          );
  GLIBC_UNSUPPORTED(CPU  , CET_SS           );
  GLIBC_UNSUPPORTED(CPU  , AVX512_IFMA      );
  // These are handled as an exception above.
  GLIBC_UNSUPPORTED(CPU  , FXSR             );
  GLIBC_UNSUPPORTED(CPU  , MMX              );
  GLIBC_UNSUPPORTED(CPU  , SSE              );
  GLIBC_UNSUPPORTED(CPU  , HT               );
  GLIBC_UNSUPPORTED(GLIBC, CMPXCHG16        );
  GLIBC_UNSUPPORTED(GLIBC, LAHFSAHF         );
  GLIBC_UNSUPPORTED(GLIBC, F16C             );
#undef GLIBC_UNSUPPORTED
#define CHECK_KIND(kind) do {                                                                                                                 \
    if (PASTE_TOKENS(excessive_handled_, kind) != PASTE_TOKENS(MAX_, kind) - 1)                                                               \
      vm_exit_during_initialization(err_msg("internal error: Unsupported disabling of some " STR(kind) "_* 0x%" PRIx64 " != full 0x%" PRIx64, \
                                            PASTE_TOKENS(excessive_handled_, kind), PASTE_TOKENS(MAX_, kind) - 1));                           \
  } while (0)
  CHECK_KIND(CPU  );
  CHECK_KIND(GLIBC);
#undef CHECK_KIND
#endif // ASSERT

  if (disable_end == disable_str + glibc_prefix_len)
    return;
  if (glibc_env_set(disable_str))
    return;
  glibc_reexec();
}
#endif //LINUX

void VM_Version::nonlibc_tty_print_uint64(uint64_t num) {
  static const char prefix[] = "0x";
  tty->write(prefix, sizeof(prefix) - 1);
  bool first = true;
  for (int pos = 64 - 4; pos >= 0; pos -= 4) {
    unsigned nibble = (num >> pos) & 0xf;
    if (first && nibble == 0 && pos)
      continue;
    first = false;
    char c = nibble >= 0xa ? 'a' + nibble - 0xa : '0' + nibble;
    tty->write(&c, sizeof(c));
  }
}

void VM_Version::nonlibc_tty_print_uint64_comma_uint64(uint64_t num1, uint64_t num2) {
  nonlibc_tty_print_uint64(num1);
  static const char comma = ',';
  tty->print_raw(&comma, sizeof(comma));
  nonlibc_tty_print_uint64(num2);
}

void VM_Version::print_using_features_cr() {
  if (_ignore_glibc_not_using) {
    tty->print_cr("CPU features are being kept intact as requested by -XX:CPUFeatures=ignore");
  } else {
    tty->print_cr("CPU features being used are: -XX:CPUFeatures=0x" UINT64_FORMAT_X ",0x" UINT64_FORMAT_X, _features, _glibc_features);
  }
}

void VM_Version::get_processor_features_hardware() {
  _cpu = 4; // 486 by default
  _model = 0;
  _stepping = 0;
  _features = 0;
  _glibc_features = 0;
  _logical_processors_per_package = 1;
  // i486 internal cache is both I&D and has a 16-byte line size
  _L1_data_cache_line_size = 16;

  // Get raw processor info

  get_cpu_info_stub(&_cpuid_info);

  assert_is_initialized();
  _cpu = extended_cpu_family();
  _model = extended_cpu_model();
  _stepping = cpu_stepping();

  if (cpu_family() > 4) { // it supports CPUID
    _features = _cpuid_info.feature_flags();
    LINUX_ONLY(_glibc_features = _cpuid_info.glibc_flags();)
    // Logical processors are only available on P4s and above,
    // and only if hyperthreading is available.
    _logical_processors_per_package = logical_processor_count();
    _L1_data_cache_line_size = L1_line_size();
  }

  _supports_cx8 = supports_cmpxchg8();
  // xchg and xadd instructions
  _supports_atomic_getset4 = true;
  _supports_atomic_getadd4 = true;
  LP64_ONLY(_supports_atomic_getset8 = true);
  LP64_ONLY(_supports_atomic_getadd8 = true);

  if (ShowCPUFeatures) {
    static const char prefix[] = "This machine's CPU features are: -XX:CPUFeatures=";
    tty->print_raw(prefix, sizeof(prefix) - 1);
    nonlibc_tty_print_uint64_comma_uint64(_features, _glibc_features);
    tty->cr();
  }
}

void VM_Version::get_processor_features_hotspot() {
#ifdef _LP64
  // OS should support SSE for x64 and hardware should support at least SSE2.
  if (!VM_Version::supports_sse2()) {
    if (!FLAG_IS_DEFAULT(CPUFeatures))
      vm_exit_during_initialization(err_msg("-XX:CPUFeatures option requires SSE2 flag to be set: 0x%" PRIx64 ",0x%" PRIx64, CPU_SSE2, (uint64_t)0));
    vm_exit_during_initialization("Unknown x64 processor: SSE2 not supported");
  }
  // in 64 bit the use of SSE2 is the minimum
  if (UseSSE < 2) UseSSE = 2;
#endif

#ifdef AMD64
  // flush_icache_stub have to be generated first.
  // That is why Icache line size is hard coded in ICache class,
  // see icache_x86.hpp. It is also the reason why we can't use
  // clflush instruction in 32-bit VM since it could be running
  // on CPU which does not support it.
  //
  // The only thing we can do is to verify that flushed
  // ICache::line_size has correct value.
  guarantee(_cpuid_info.std_cpuid1_edx.bits.clflush != 0, "clflush is not supported");
  // clflush_size is size in quadwords (8 bytes).
  guarantee(_cpuid_info.std_cpuid1_ebx.bits.clflush_size == 8, "such clflush size is not supported");
#endif

#ifdef _LP64
  // assigning this field effectively enables Unsafe.writebackMemory()
  // by initing UnsafeConstant.DATA_CACHE_LINE_FLUSH_SIZE to non-zero
  // that is only implemented on x86_64 and only if the OS plays ball
  if (os::supports_map_sync()) {
    // publish data cache line flush size to generic field, otherwise
    // let if default to zero thereby disabling writeback
    _data_cache_line_flush_size = _cpuid_info.std_cpuid1_ebx.bits.clflush_size * 8;
  }
#endif

  if (UseSSE < 4) {
    _features &= ~CPU_SSE4_1;
    _features &= ~CPU_SSE4_2;
  }

  if (UseSSE < 3) {
    _features &= ~CPU_SSE3;
    _features &= ~CPU_SSSE3;
    _features &= ~CPU_SSE4A;
  }

  if (UseSSE < 2)
    _features &= ~CPU_SSE2;

  if (UseSSE < 1)
    _features &= ~CPU_SSE;

  //since AVX instructions is slower than SSE in some ZX cpus, force USEAVX=0.
  if (is_zx() && ((cpu_family() == 6) || (cpu_family() == 7))) {
    UseAVX = 0;
  }

  // UseSSE is set to the smaller of what hardware supports and what
  // the command line requires.  I.e., you cannot set UseSSE to 2 on
  // older Pentiums which do not support it.
  int use_sse_limit = 0;
  if (UseSSE > 0) {
    if (UseSSE > 3 && supports_sse4_1()) {
      use_sse_limit = 4;
    } else if (UseSSE > 2 && supports_sse3()) {
      use_sse_limit = 3;
    } else if (UseSSE > 1 && supports_sse2()) {
      use_sse_limit = 2;
    } else if (UseSSE > 0 && supports_sse()) {
      use_sse_limit = 1;
    } else {
      use_sse_limit = 0;
    }
  }
  if (FLAG_IS_DEFAULT(UseSSE)) {
    FLAG_SET_DEFAULT(UseSSE, use_sse_limit);
  } else if (UseSSE > use_sse_limit) {
    warning("UseSSE=%d is not supported on this CPU, setting it to UseSSE=%d", UseSSE, use_sse_limit);
    FLAG_SET_DEFAULT(UseSSE, use_sse_limit);
  }

  // first try initial setting and detect what we can support
  int use_avx_limit = 0;
  if (UseAVX > 0) {
    if (UseSSE < 4) {
      // Don't use AVX if SSE is unavailable or has been disabled.
      use_avx_limit = 0;
    } else if (UseAVX > 2 && supports_evex()) {
      use_avx_limit = 3;
    } else if (UseAVX > 1 && supports_avx2()) {
      use_avx_limit = 2;
    } else if (UseAVX > 0 && supports_avx()) {
      use_avx_limit = 1;
    } else {
      use_avx_limit = 0;
    }
  }
  if (FLAG_IS_DEFAULT(UseAVX)) {
    // Don't use AVX-512 on older Skylakes unless explicitly requested.
    if (use_avx_limit > 2 && is_intel_skylake() && _stepping < 5) {
      FLAG_SET_DEFAULT(UseAVX, 2);
    } else {
      FLAG_SET_DEFAULT(UseAVX, use_avx_limit);
    }
  }
  if (UseAVX > use_avx_limit) {
    if (UseSSE < 4) {
      warning("UseAVX=%d requires UseSSE=4, setting it to UseAVX=0", UseAVX);
    } else {
      warning("UseAVX=%d is not supported on this CPU, setting it to UseAVX=%d", UseAVX, use_avx_limit);
    }
    FLAG_SET_DEFAULT(UseAVX, use_avx_limit);
  }

  if (UseAVX < 3) {
    _features &= ~CPU_AVX512F;
    _features &= ~CPU_AVX512DQ;
    _features &= ~CPU_AVX512CD;
    _features &= ~CPU_AVX512BW;
    _features &= ~CPU_AVX512VL;
    _features &= ~CPU_AVX512_VPOPCNTDQ;
    _features &= ~CPU_AVX512_VPCLMULQDQ;
    _features &= ~CPU_AVX512_VAES;
    _features &= ~CPU_AVX512_VNNI;
    _features &= ~CPU_AVX512_VBMI;
    _features &= ~CPU_AVX512_VBMI2;
    _features &= ~CPU_AVX512_BITALG;
    _features &= ~CPU_AVX512_IFMA;
  }

  if (UseAVX < 2)
    _features &= ~CPU_AVX2;

  if (UseAVX < 1) {
    _features &= ~CPU_AVX;
    _features &= ~CPU_VZEROUPPER;
    _features &= ~CPU_F16C;
  }

  if (logical_processors_per_package() == 1) {
    // HT processor could be installed on a system which doesn't support HT.
    _features &= ~CPU_HT;
  }

  if (is_intel()) { // Intel cpus specific settings
    if (is_knights_family()) {
      _features &= ~CPU_VZEROUPPER;
      _features &= ~CPU_AVX512BW;
      _features &= ~CPU_AVX512VL;
      _features &= ~CPU_AVX512DQ;
      _features &= ~CPU_AVX512_VNNI;
      _features &= ~CPU_AVX512_VAES;
      _features &= ~CPU_AVX512_VPOPCNTDQ;
      _features &= ~CPU_AVX512_VPCLMULQDQ;
      _features &= ~CPU_AVX512_VBMI;
      _features &= ~CPU_AVX512_VBMI2;
      _features &= ~CPU_CLWB;
      _features &= ~CPU_FLUSHOPT;
      _features &= ~CPU_GFNI;
      _features &= ~CPU_AVX512_BITALG;
      _features &= ~CPU_AVX512_IFMA;
    }
  }

  if (FLAG_IS_DEFAULT(IntelJccErratumMitigation)) {
    _has_intel_jcc_erratum = compute_has_intel_jcc_erratum();
  } else {
    _has_intel_jcc_erratum = IntelJccErratumMitigation;
  }

  char buf[1024];
  int res = jio_snprintf(
              buf, sizeof(buf),
              "(%u cores per cpu, %u threads per core) family %d model %d stepping %d microcode 0x%x",
              cores_per_cpu(), threads_per_core(),
              cpu_family(), _model, _stepping, os::cpu_microcode_revision());
  assert(res > 0, "not enough temporary space allocated");
  insert_features_names(buf + res, sizeof(buf) - res);

  _features_string = os::strdup(buf);

  // Use AES instructions if available.
  if (supports_aes()) {
    if (FLAG_IS_DEFAULT(UseAES)) {
      FLAG_SET_DEFAULT(UseAES, true);
    }
    if (!UseAES) {
      if (UseAESIntrinsics && !FLAG_IS_DEFAULT(UseAESIntrinsics)) {
        warning("AES intrinsics require UseAES flag to be enabled. Intrinsics will be disabled.");
      }
      FLAG_SET_DEFAULT(UseAESIntrinsics, false);
    } else {
      if (UseSSE > 2) {
        if (FLAG_IS_DEFAULT(UseAESIntrinsics)) {
          FLAG_SET_DEFAULT(UseAESIntrinsics, true);
        }
      } else {
        // The AES intrinsic stubs require AES instruction support (of course)
        // but also require sse3 mode or higher for instructions it use.
        if (UseAESIntrinsics && !FLAG_IS_DEFAULT(UseAESIntrinsics)) {
          warning("X86 AES intrinsics require SSE3 instructions or higher. Intrinsics will be disabled.");
        }
        FLAG_SET_DEFAULT(UseAESIntrinsics, false);
      }

      // --AES-CTR begins--
      if (!UseAESIntrinsics) {
        if (UseAESCTRIntrinsics && !FLAG_IS_DEFAULT(UseAESCTRIntrinsics)) {
          warning("AES-CTR intrinsics require UseAESIntrinsics flag to be enabled. Intrinsics will be disabled.");
          FLAG_SET_DEFAULT(UseAESCTRIntrinsics, false);
        }
      } else {
        if (supports_sse4_1()) {
          if (FLAG_IS_DEFAULT(UseAESCTRIntrinsics)) {
            FLAG_SET_DEFAULT(UseAESCTRIntrinsics, true);
          }
        } else {
           // The AES-CTR intrinsic stubs require AES instruction support (of course)
           // but also require sse4.1 mode or higher for instructions it use.
          if (UseAESCTRIntrinsics && !FLAG_IS_DEFAULT(UseAESCTRIntrinsics)) {
             warning("X86 AES-CTR intrinsics require SSE4.1 instructions or higher. Intrinsics will be disabled.");
           }
           FLAG_SET_DEFAULT(UseAESCTRIntrinsics, false);
        }
      }
      // --AES-CTR ends--
    }
  } else if (UseAES || UseAESIntrinsics || UseAESCTRIntrinsics) {
    if (UseAES && !FLAG_IS_DEFAULT(UseAES)) {
      warning("AES instructions are not available on this CPU");
      FLAG_SET_DEFAULT(UseAES, false);
    }
    if (UseAESIntrinsics && !FLAG_IS_DEFAULT(UseAESIntrinsics)) {
      warning("AES intrinsics are not available on this CPU");
      FLAG_SET_DEFAULT(UseAESIntrinsics, false);
    }
    if (UseAESCTRIntrinsics && !FLAG_IS_DEFAULT(UseAESCTRIntrinsics)) {
      warning("AES-CTR intrinsics are not available on this CPU");
      FLAG_SET_DEFAULT(UseAESCTRIntrinsics, false);
    }
  }

  // Use CLMUL instructions if available.
  if (supports_clmul()) {
    if (FLAG_IS_DEFAULT(UseCLMUL)) {
      UseCLMUL = true;
    }
  } else if (UseCLMUL) {
    if (!FLAG_IS_DEFAULT(UseCLMUL))
      warning("CLMUL instructions not available on this CPU (AVX may also be required)");
    FLAG_SET_DEFAULT(UseCLMUL, false);
  }

  if (UseCLMUL && (UseSSE > 2)) {
    if (FLAG_IS_DEFAULT(UseCRC32Intrinsics)) {
      UseCRC32Intrinsics = true;
    }
  } else if (UseCRC32Intrinsics) {
    if (!FLAG_IS_DEFAULT(UseCRC32Intrinsics))
      warning("CRC32 Intrinsics requires CLMUL instructions (not available on this CPU)");
    FLAG_SET_DEFAULT(UseCRC32Intrinsics, false);
  }

#ifdef _LP64
  if (supports_avx2()) {
    if (FLAG_IS_DEFAULT(UseAdler32Intrinsics)) {
      UseAdler32Intrinsics = true;
    }
  } else if (UseAdler32Intrinsics) {
    if (!FLAG_IS_DEFAULT(UseAdler32Intrinsics)) {
      warning("Adler32 Intrinsics requires avx2 instructions (not available on this CPU)");
    }
    FLAG_SET_DEFAULT(UseAdler32Intrinsics, false);
  }
#else
  if (UseAdler32Intrinsics) {
    warning("Adler32Intrinsics not available on this CPU.");
    FLAG_SET_DEFAULT(UseAdler32Intrinsics, false);
  }
#endif

  if (supports_sse4_2() && supports_clmul()) {
    if (FLAG_IS_DEFAULT(UseCRC32CIntrinsics)) {
      UseCRC32CIntrinsics = true;
    }
  } else if (UseCRC32CIntrinsics) {
    if (!FLAG_IS_DEFAULT(UseCRC32CIntrinsics)) {
      warning("CRC32C intrinsics are not available on this CPU");
    }
    FLAG_SET_DEFAULT(UseCRC32CIntrinsics, false);
  }

  // GHASH/GCM intrinsics
  if (UseCLMUL && (UseSSE > 2)) {
    if (FLAG_IS_DEFAULT(UseGHASHIntrinsics)) {
      UseGHASHIntrinsics = true;
    }
  } else if (UseGHASHIntrinsics) {
    if (!FLAG_IS_DEFAULT(UseGHASHIntrinsics))
      warning("GHASH intrinsic requires CLMUL and SSE2 instructions on this CPU");
    FLAG_SET_DEFAULT(UseGHASHIntrinsics, false);
  }

  // ChaCha20 Intrinsics
  // As long as the system supports AVX as a baseline we can do a
  // SIMD-enabled block function.  StubGenerator makes the determination
  // based on the VM capabilities whether to use an AVX2 or AVX512-enabled
  // version.
  if (UseAVX >= 1) {
      if (FLAG_IS_DEFAULT(UseChaCha20Intrinsics)) {
          UseChaCha20Intrinsics = true;
      }
  } else if (UseChaCha20Intrinsics) {
      if (!FLAG_IS_DEFAULT(UseChaCha20Intrinsics)) {
          warning("ChaCha20 intrinsic requires AVX instructions");
      }
      FLAG_SET_DEFAULT(UseChaCha20Intrinsics, false);
  }

  // Base64 Intrinsics (Check the condition for which the intrinsic will be active)
  if (UseAVX >= 2) {
    if (FLAG_IS_DEFAULT(UseBASE64Intrinsics)) {
      UseBASE64Intrinsics = true;
    }
  } else if (UseBASE64Intrinsics) {
     if (!FLAG_IS_DEFAULT(UseBASE64Intrinsics))
      warning("Base64 intrinsic requires EVEX instructions on this CPU");
    FLAG_SET_DEFAULT(UseBASE64Intrinsics, false);
  }

  if (supports_fma() && UseSSE >= 2) { // Check UseSSE since FMA code uses SSE instructions
    if (FLAG_IS_DEFAULT(UseFMA)) {
      UseFMA = true;
    }
  } else if (UseFMA) {
    warning("FMA instructions are not available on this CPU");
    FLAG_SET_DEFAULT(UseFMA, false);
  }

  if (FLAG_IS_DEFAULT(UseMD5Intrinsics)) {
    UseMD5Intrinsics = true;
  }

  if (supports_sha() LP64_ONLY(|| supports_avx2() && supports_bmi2())) {
    if (FLAG_IS_DEFAULT(UseSHA)) {
      UseSHA = true;
    }
  } else if (UseSHA) {
    warning("SHA instructions are not available on this CPU");
    FLAG_SET_DEFAULT(UseSHA, false);
  }

  if (supports_sha() && supports_sse4_1() && UseSHA) {
    if (FLAG_IS_DEFAULT(UseSHA1Intrinsics)) {
      FLAG_SET_DEFAULT(UseSHA1Intrinsics, true);
    }
  } else if (UseSHA1Intrinsics) {
    warning("Intrinsics for SHA-1 crypto hash functions not available on this CPU.");
    FLAG_SET_DEFAULT(UseSHA1Intrinsics, false);
  }

  if (supports_sse4_1() && UseSHA) {
    if (FLAG_IS_DEFAULT(UseSHA256Intrinsics)) {
      FLAG_SET_DEFAULT(UseSHA256Intrinsics, true);
    }
  } else if (UseSHA256Intrinsics) {
    warning("Intrinsics for SHA-224 and SHA-256 crypto hash functions not available on this CPU.");
    FLAG_SET_DEFAULT(UseSHA256Intrinsics, false);
  }

#ifdef _LP64
  // These are only supported on 64-bit
  if (UseSHA && supports_avx2() && supports_bmi2()) {
    if (FLAG_IS_DEFAULT(UseSHA512Intrinsics)) {
      FLAG_SET_DEFAULT(UseSHA512Intrinsics, true);
    }
  } else
#endif
  if (UseSHA512Intrinsics) {
    warning("Intrinsics for SHA-384 and SHA-512 crypto hash functions not available on this CPU.");
    FLAG_SET_DEFAULT(UseSHA512Intrinsics, false);
  }

  if (UseSHA3Intrinsics) {
    warning("Intrinsics for SHA3-224, SHA3-256, SHA3-384 and SHA3-512 crypto hash functions not available on this CPU.");
    FLAG_SET_DEFAULT(UseSHA3Intrinsics, false);
  }

  if (!(UseSHA1Intrinsics || UseSHA256Intrinsics || UseSHA512Intrinsics)) {
    FLAG_SET_DEFAULT(UseSHA, false);
  }

  if (!supports_rtm() && UseRTMLocking) {
    vm_exit_during_initialization("RTM instructions are not available on this CPU");
  }

#if INCLUDE_RTM_OPT
  if (UseRTMLocking) {
    if (!CompilerConfig::is_c2_enabled()) {
      // Only C2 does RTM locking optimization.
      vm_exit_during_initialization("RTM locking optimization is not supported in this VM");
    }
    if (is_intel_family_core()) {
      if ((_model == CPU_MODEL_HASWELL_E3) ||
          (_model == CPU_MODEL_HASWELL_E7 && _stepping < 3) ||
          (_model == CPU_MODEL_BROADWELL  && _stepping < 4)) {
        // currently a collision between SKL and HSW_E3
        if (!UnlockExperimentalVMOptions && UseAVX < 3) {
          vm_exit_during_initialization("UseRTMLocking is only available as experimental option on this "
                                        "platform. It must be enabled via -XX:+UnlockExperimentalVMOptions flag.");
        } else {
          warning("UseRTMLocking is only available as experimental option on this platform.");
        }
      }
    }
    if (!FLAG_IS_CMDLINE(UseRTMLocking)) {
      // RTM locking should be used only for applications with
      // high lock contention. For now we do not use it by default.
      vm_exit_during_initialization("UseRTMLocking flag should be only set on command line");
    }
  } else { // !UseRTMLocking
    if (UseRTMForStackLocks) {
      if (!FLAG_IS_DEFAULT(UseRTMForStackLocks)) {
        warning("UseRTMForStackLocks flag should be off when UseRTMLocking flag is off");
      }
      FLAG_SET_DEFAULT(UseRTMForStackLocks, false);
    }
    if (UseRTMDeopt) {
      FLAG_SET_DEFAULT(UseRTMDeopt, false);
    }
    if (PrintPreciseRTMLockingStatistics) {
      FLAG_SET_DEFAULT(PrintPreciseRTMLockingStatistics, false);
    }
  }
#else
  if (UseRTMLocking) {
    // Only C2 does RTM locking optimization.
    vm_exit_during_initialization("RTM locking optimization is not supported in this VM");
  }
#endif

#ifdef COMPILER2
  if (UseFPUForSpilling) {
    if (UseSSE < 2) {
      // Only supported with SSE2+
      FLAG_SET_DEFAULT(UseFPUForSpilling, false);
    }
  }
#endif

#if COMPILER2_OR_JVMCI
  int max_vector_size = 0;
  if (UseSSE < 2) {
    // Vectors (in XMM) are only supported with SSE2+
    // SSE is always 2 on x64.
    max_vector_size = 0;
  } else if (UseAVX == 0 || !os_supports_avx_vectors()) {
    // 16 byte vectors (in XMM) are supported with SSE2+
    max_vector_size = 16;
  } else if (UseAVX == 1 || UseAVX == 2) {
    // 32 bytes vectors (in YMM) are only supported with AVX+
    max_vector_size = 32;
  } else if (UseAVX > 2) {
    // 64 bytes vectors (in ZMM) are only supported with AVX 3
    max_vector_size = 64;
  }

#ifdef _LP64
  int min_vector_size = 4; // We require MaxVectorSize to be at least 4 on 64bit
#else
  int min_vector_size = 0;
#endif

  if (!FLAG_IS_DEFAULT(MaxVectorSize)) {
    if (MaxVectorSize < min_vector_size) {
      warning("MaxVectorSize must be at least %i on this platform", min_vector_size);
      FLAG_SET_DEFAULT(MaxVectorSize, min_vector_size);
    }
    if (MaxVectorSize > max_vector_size) {
      warning("MaxVectorSize must be at most %i on this platform", max_vector_size);
      FLAG_SET_DEFAULT(MaxVectorSize, max_vector_size);
    }
    if (!is_power_of_2(MaxVectorSize)) {
      warning("MaxVectorSize must be a power of 2, setting to default: %i", max_vector_size);
      FLAG_SET_DEFAULT(MaxVectorSize, max_vector_size);
    }
  } else {
    // If default, use highest supported configuration
    FLAG_SET_DEFAULT(MaxVectorSize, max_vector_size);
  }

#if defined(COMPILER2) && defined(ASSERT)
  if (MaxVectorSize > 0) {
    if (supports_avx() && PrintMiscellaneous && Verbose && TraceNewVectors) {
      tty->print_cr("State of YMM registers after signal handle:");
      int nreg = 2 LP64_ONLY(+2);
      const char* ymm_name[4] = {"0", "7", "8", "15"};
      for (int i = 0; i < nreg; i++) {
        tty->print("YMM%s:", ymm_name[i]);
        for (int j = 7; j >=0; j--) {
          tty->print(" %x", _cpuid_info.ymm_save[i*8 + j]);
        }
        tty->cr();
      }
    }
  }
#endif // COMPILER2 && ASSERT

#ifdef _LP64
  if (supports_avx512ifma() && supports_avx512vlbw() && MaxVectorSize >= 64) {
    if (FLAG_IS_DEFAULT(UsePoly1305Intrinsics)) {
      FLAG_SET_DEFAULT(UsePoly1305Intrinsics, true);
    }
  } else
#endif
  if (UsePoly1305Intrinsics) {
    warning("Intrinsics for Poly1305 crypto hash functions not available on this CPU.");
    FLAG_SET_DEFAULT(UsePoly1305Intrinsics, false);
  }

#ifdef _LP64
  if (FLAG_IS_DEFAULT(UseMultiplyToLenIntrinsic)) {
    UseMultiplyToLenIntrinsic = true;
  }
  if (FLAG_IS_DEFAULT(UseSquareToLenIntrinsic)) {
    UseSquareToLenIntrinsic = true;
  }
  if (FLAG_IS_DEFAULT(UseMulAddIntrinsic)) {
    UseMulAddIntrinsic = true;
  }
  if (FLAG_IS_DEFAULT(UseMontgomeryMultiplyIntrinsic)) {
    UseMontgomeryMultiplyIntrinsic = true;
  }
  if (FLAG_IS_DEFAULT(UseMontgomerySquareIntrinsic)) {
    UseMontgomerySquareIntrinsic = true;
  }
#else
  if (UseMultiplyToLenIntrinsic) {
    if (!FLAG_IS_DEFAULT(UseMultiplyToLenIntrinsic)) {
      warning("multiplyToLen intrinsic is not available in 32-bit VM");
    }
    FLAG_SET_DEFAULT(UseMultiplyToLenIntrinsic, false);
  }
  if (UseMontgomeryMultiplyIntrinsic) {
    if (!FLAG_IS_DEFAULT(UseMontgomeryMultiplyIntrinsic)) {
      warning("montgomeryMultiply intrinsic is not available in 32-bit VM");
    }
    FLAG_SET_DEFAULT(UseMontgomeryMultiplyIntrinsic, false);
  }
  if (UseMontgomerySquareIntrinsic) {
    if (!FLAG_IS_DEFAULT(UseMontgomerySquareIntrinsic)) {
      warning("montgomerySquare intrinsic is not available in 32-bit VM");
    }
    FLAG_SET_DEFAULT(UseMontgomerySquareIntrinsic, false);
  }
  if (UseSquareToLenIntrinsic) {
    if (!FLAG_IS_DEFAULT(UseSquareToLenIntrinsic)) {
      warning("squareToLen intrinsic is not available in 32-bit VM");
    }
    FLAG_SET_DEFAULT(UseSquareToLenIntrinsic, false);
  }
  if (UseMulAddIntrinsic) {
    if (!FLAG_IS_DEFAULT(UseMulAddIntrinsic)) {
      warning("mulAdd intrinsic is not available in 32-bit VM");
    }
    FLAG_SET_DEFAULT(UseMulAddIntrinsic, false);
  }
#endif // _LP64
#endif // COMPILER2_OR_JVMCI

  // On new cpus instructions which update whole XMM register should be used
  // to prevent partial register stall due to dependencies on high half.
  //
  // UseXmmLoadAndClearUpper == true  --> movsd(xmm, mem)
  // UseXmmLoadAndClearUpper == false --> movlpd(xmm, mem)
  // UseXmmRegToRegMoveAll == true  --> movaps(xmm, xmm), movapd(xmm, xmm).
  // UseXmmRegToRegMoveAll == false --> movss(xmm, xmm),  movsd(xmm, xmm).


  if (is_zx()) { // ZX cpus specific settings
    if (FLAG_IS_DEFAULT(UseStoreImmI16)) {
      UseStoreImmI16 = false; // don't use it on ZX cpus
    }
    if ((cpu_family() == 6) || (cpu_family() == 7)) {
      if (FLAG_IS_DEFAULT(UseAddressNop)) {
        // Use it on all ZX cpus
        UseAddressNop = true;
      }
    }
    if (FLAG_IS_DEFAULT(UseXmmLoadAndClearUpper)) {
      UseXmmLoadAndClearUpper = true; // use movsd on all ZX cpus
    }
    if (FLAG_IS_DEFAULT(UseXmmRegToRegMoveAll)) {
      if (supports_sse3()) {
        UseXmmRegToRegMoveAll = true; // use movaps, movapd on new ZX cpus
      } else {
        UseXmmRegToRegMoveAll = false;
      }
    }
    if (((cpu_family() == 6) || (cpu_family() == 7)) && supports_sse3()) { // new ZX cpus
#ifdef COMPILER2
      if (FLAG_IS_DEFAULT(MaxLoopPad)) {
        // For new ZX cpus do the next optimization:
        // don't align the beginning of a loop if there are enough instructions
        // left (NumberOfLoopInstrToAlign defined in c2_globals.hpp)
        // in current fetch line (OptoLoopAlignment) or the padding
        // is big (> MaxLoopPad).
        // Set MaxLoopPad to 11 for new ZX cpus to reduce number of
        // generated NOP instructions. 11 is the largest size of one
        // address NOP instruction '0F 1F' (see Assembler::nop(i)).
        MaxLoopPad = 11;
      }
#endif // COMPILER2
      if (FLAG_IS_DEFAULT(UseXMMForArrayCopy)) {
        UseXMMForArrayCopy = true; // use SSE2 movq on new ZX cpus
      }
      if (supports_sse4_2()) { // new ZX cpus
        if (FLAG_IS_DEFAULT(UseUnalignedLoadStores)) {
          UseUnalignedLoadStores = true; // use movdqu on newest ZX cpus
        }
      }
      if (supports_sse4_2()) {
        if (FLAG_IS_DEFAULT(UseSSE42Intrinsics)) {
          FLAG_SET_DEFAULT(UseSSE42Intrinsics, true);
        }
      } else {
        if (UseSSE42Intrinsics && !FLAG_IS_DEFAULT(UseAESIntrinsics)) {
          warning("SSE4.2 intrinsics require SSE4.2 instructions or higher. Intrinsics will be disabled.");
        }
        FLAG_SET_DEFAULT(UseSSE42Intrinsics, false);
      }
    }

    if (FLAG_IS_DEFAULT(AllocatePrefetchInstr) && supports_3dnow_prefetch()) {
      FLAG_SET_DEFAULT(AllocatePrefetchInstr, 3);
    }
  }

  if (is_amd_family()) { // AMD cpus specific settings
    if (supports_sse2() && FLAG_IS_DEFAULT(UseAddressNop)) {
      // Use it on new AMD cpus starting from Opteron.
      UseAddressNop = true;
    }
    if (supports_sse2() && FLAG_IS_DEFAULT(UseNewLongLShift)) {
      // Use it on new AMD cpus starting from Opteron.
      UseNewLongLShift = true;
    }
    if (FLAG_IS_DEFAULT(UseXmmLoadAndClearUpper)) {
      if (supports_sse4a()) {
        UseXmmLoadAndClearUpper = true; // use movsd only on '10h' Opteron
      } else {
        UseXmmLoadAndClearUpper = false;
      }
    }
    if (FLAG_IS_DEFAULT(UseXmmRegToRegMoveAll)) {
      if (supports_sse4a()) {
        UseXmmRegToRegMoveAll = true; // use movaps, movapd only on '10h'
      } else {
        UseXmmRegToRegMoveAll = false;
      }
    }
    if (FLAG_IS_DEFAULT(UseXmmI2F)) {
      if (supports_sse4a()) {
        UseXmmI2F = true;
      } else {
        UseXmmI2F = false;
      }
    }
    if (FLAG_IS_DEFAULT(UseXmmI2D)) {
      if (supports_sse4a()) {
        UseXmmI2D = true;
      } else {
        UseXmmI2D = false;
      }
    }
    if (supports_sse4_2()) {
      if (FLAG_IS_DEFAULT(UseSSE42Intrinsics)) {
        FLAG_SET_DEFAULT(UseSSE42Intrinsics, true);
      }
    } else {
      if (UseSSE42Intrinsics && !FLAG_IS_DEFAULT(UseAESIntrinsics)) {
        warning("SSE4.2 intrinsics require SSE4.2 instructions or higher. Intrinsics will be disabled.");
      }
      FLAG_SET_DEFAULT(UseSSE42Intrinsics, false);
    }

    // some defaults for AMD family 15h
    if (cpu_family() == 0x15) {
      // On family 15h processors default is no sw prefetch
      if (FLAG_IS_DEFAULT(AllocatePrefetchStyle)) {
        FLAG_SET_DEFAULT(AllocatePrefetchStyle, 0);
      }
      // Also, if some other prefetch style is specified, default instruction type is PREFETCHW
      if (FLAG_IS_DEFAULT(AllocatePrefetchInstr)) {
        FLAG_SET_DEFAULT(AllocatePrefetchInstr, 3);
      }
      // On family 15h processors use XMM and UnalignedLoadStores for Array Copy
      if (supports_sse2() && FLAG_IS_DEFAULT(UseXMMForArrayCopy)) {
        FLAG_SET_DEFAULT(UseXMMForArrayCopy, true);
      }
      if (supports_sse2() && FLAG_IS_DEFAULT(UseUnalignedLoadStores)) {
        FLAG_SET_DEFAULT(UseUnalignedLoadStores, true);
      }
    }

#ifdef COMPILER2
    if (cpu_family() < 0x17 && MaxVectorSize > 16) {
      // Limit vectors size to 16 bytes on AMD cpus < 17h.
      FLAG_SET_DEFAULT(MaxVectorSize, 16);
    }
#endif // COMPILER2

    // Some defaults for AMD family >= 17h && Hygon family 18h
    if (cpu_family() >= 0x17) {
      // On family >=17h processors use XMM and UnalignedLoadStores
      // for Array Copy
      if (supports_sse2() && FLAG_IS_DEFAULT(UseXMMForArrayCopy)) {
        FLAG_SET_DEFAULT(UseXMMForArrayCopy, true);
      }
      if (supports_sse2() && FLAG_IS_DEFAULT(UseUnalignedLoadStores)) {
        FLAG_SET_DEFAULT(UseUnalignedLoadStores, true);
      }
#ifdef COMPILER2
      if (supports_sse4_2() && FLAG_IS_DEFAULT(UseFPUForSpilling)) {
        FLAG_SET_DEFAULT(UseFPUForSpilling, true);
      }
#endif
    }
  }

  if (is_intel()) { // Intel cpus specific settings
    if (FLAG_IS_DEFAULT(UseStoreImmI16)) {
      UseStoreImmI16 = false; // don't use it on Intel cpus
    }
    if (cpu_family() == 6 || cpu_family() == 15) {
      if (FLAG_IS_DEFAULT(UseAddressNop)) {
        // Use it on all Intel cpus starting from PentiumPro
        UseAddressNop = true;
      }
    }
    if (FLAG_IS_DEFAULT(UseXmmLoadAndClearUpper)) {
      UseXmmLoadAndClearUpper = true; // use movsd on all Intel cpus
    }
    if (FLAG_IS_DEFAULT(UseXmmRegToRegMoveAll)) {
      if (supports_sse3()) {
        UseXmmRegToRegMoveAll = true; // use movaps, movapd on new Intel cpus
      } else {
        UseXmmRegToRegMoveAll = false;
      }
    }
    if (cpu_family() == 6 && supports_sse3()) { // New Intel cpus
#ifdef COMPILER2
      if (FLAG_IS_DEFAULT(MaxLoopPad)) {
        // For new Intel cpus do the next optimization:
        // don't align the beginning of a loop if there are enough instructions
        // left (NumberOfLoopInstrToAlign defined in c2_globals.hpp)
        // in current fetch line (OptoLoopAlignment) or the padding
        // is big (> MaxLoopPad).
        // Set MaxLoopPad to 11 for new Intel cpus to reduce number of
        // generated NOP instructions. 11 is the largest size of one
        // address NOP instruction '0F 1F' (see Assembler::nop(i)).
        MaxLoopPad = 11;
      }
#endif // COMPILER2

      if (FLAG_IS_DEFAULT(UseXMMForArrayCopy)) {
        UseXMMForArrayCopy = true; // use SSE2 movq on new Intel cpus
      }
      if ((supports_sse4_2() && supports_ht()) || supports_avx()) { // Newest Intel cpus
        if (FLAG_IS_DEFAULT(UseUnalignedLoadStores)) {
          UseUnalignedLoadStores = true; // use movdqu on newest Intel cpus
        }
      }
      if (supports_sse4_2()) {
        if (FLAG_IS_DEFAULT(UseSSE42Intrinsics)) {
          FLAG_SET_DEFAULT(UseSSE42Intrinsics, true);
        }
      } else {
        if (UseSSE42Intrinsics && !FLAG_IS_DEFAULT(UseAESIntrinsics)) {
          warning("SSE4.2 intrinsics require SSE4.2 instructions or higher. Intrinsics will be disabled.");
        }
        FLAG_SET_DEFAULT(UseSSE42Intrinsics, false);
      }
    }
    if (is_atom_family() || is_knights_family()) {
#ifdef COMPILER2
      if (FLAG_IS_DEFAULT(OptoScheduling)) {
        OptoScheduling = true;
      }
#endif
      if (supports_sse4_2()) { // Silvermont
        if (FLAG_IS_DEFAULT(UseUnalignedLoadStores)) {
          UseUnalignedLoadStores = true; // use movdqu on newest Intel cpus
        }
      }
      if (FLAG_IS_DEFAULT(UseIncDec)) {
        FLAG_SET_DEFAULT(UseIncDec, false);
      }
    }
    if (FLAG_IS_DEFAULT(AllocatePrefetchInstr) && supports_3dnow_prefetch()) {
      FLAG_SET_DEFAULT(AllocatePrefetchInstr, 3);
    }
#ifdef COMPILER2
    if (UseAVX > 2) {
      if (FLAG_IS_DEFAULT(ArrayOperationPartialInlineSize) ||
          (!FLAG_IS_DEFAULT(ArrayOperationPartialInlineSize) &&
           ArrayOperationPartialInlineSize != 0 &&
           ArrayOperationPartialInlineSize != 16 &&
           ArrayOperationPartialInlineSize != 32 &&
           ArrayOperationPartialInlineSize != 64)) {
        int inline_size = 0;
        if (MaxVectorSize >= 64 && AVX3Threshold == 0) {
          inline_size = 64;
        } else if (MaxVectorSize >= 32) {
          inline_size = 32;
        } else if (MaxVectorSize >= 16) {
          inline_size = 16;
        }
        if(!FLAG_IS_DEFAULT(ArrayOperationPartialInlineSize)) {
          warning("Setting ArrayOperationPartialInlineSize as %d", inline_size);
        }
        ArrayOperationPartialInlineSize = inline_size;
      }

      if (ArrayOperationPartialInlineSize > MaxVectorSize) {
        ArrayOperationPartialInlineSize = MaxVectorSize >= 16 ? MaxVectorSize : 0;
        if (ArrayOperationPartialInlineSize) {
          warning("Setting ArrayOperationPartialInlineSize as MaxVectorSize" INTX_FORMAT ")", MaxVectorSize);
        } else {
          warning("Setting ArrayOperationPartialInlineSize as " INTX_FORMAT, ArrayOperationPartialInlineSize);
        }
      }
    }
#endif
  }

#ifdef COMPILER2
  if (FLAG_IS_DEFAULT(OptimizeFill)) {
    if (MaxVectorSize < 32 || !VM_Version::supports_avx512vlbw()) {
      OptimizeFill = false;
    }
  }
#endif

#ifdef _LP64
  if (UseSSE42Intrinsics) {
    if (FLAG_IS_DEFAULT(UseVectorizedMismatchIntrinsic)) {
      UseVectorizedMismatchIntrinsic = true;
    }
  } else if (UseVectorizedMismatchIntrinsic) {
    if (!FLAG_IS_DEFAULT(UseVectorizedMismatchIntrinsic))
      warning("vectorizedMismatch intrinsics are not available on this CPU");
    FLAG_SET_DEFAULT(UseVectorizedMismatchIntrinsic, false);
  }
  if (UseAVX >= 2) {
    FLAG_SET_DEFAULT(UseVectorizedHashCodeIntrinsic, true);
  } else if (UseVectorizedHashCodeIntrinsic) {
    if (!FLAG_IS_DEFAULT(UseVectorizedHashCodeIntrinsic))
      warning("vectorizedHashCode intrinsics are not available on this CPU");
    FLAG_SET_DEFAULT(UseVectorizedHashCodeIntrinsic, false);
  }
#else
  if (UseVectorizedMismatchIntrinsic) {
    if (!FLAG_IS_DEFAULT(UseVectorizedMismatchIntrinsic)) {
      warning("vectorizedMismatch intrinsic is not available in 32-bit VM");
    }
    FLAG_SET_DEFAULT(UseVectorizedMismatchIntrinsic, false);
  }
  if (UseVectorizedHashCodeIntrinsic) {
    if (!FLAG_IS_DEFAULT(UseVectorizedHashCodeIntrinsic)) {
      warning("vectorizedHashCode intrinsic is not available in 32-bit VM");
    }
    FLAG_SET_DEFAULT(UseVectorizedHashCodeIntrinsic, false);
  }
#endif // _LP64

  // Use count leading zeros count instruction if available.
  if (supports_lzcnt()) {
    if (FLAG_IS_DEFAULT(UseCountLeadingZerosInstruction)) {
      UseCountLeadingZerosInstruction = true;
    }
   } else if (UseCountLeadingZerosInstruction) {
    warning("lzcnt instruction is not available on this CPU");
    FLAG_SET_DEFAULT(UseCountLeadingZerosInstruction, false);
  }

  // Use count trailing zeros instruction if available
  if (supports_bmi1()) {
    // tzcnt does not require VEX prefix
    if (FLAG_IS_DEFAULT(UseCountTrailingZerosInstruction)) {
      if (!UseBMI1Instructions && !FLAG_IS_DEFAULT(UseBMI1Instructions)) {
        // Don't use tzcnt if BMI1 is switched off on command line.
        UseCountTrailingZerosInstruction = false;
      } else {
        UseCountTrailingZerosInstruction = true;
      }
    }
  } else if (UseCountTrailingZerosInstruction) {
    warning("tzcnt instruction is not available on this CPU");
    FLAG_SET_DEFAULT(UseCountTrailingZerosInstruction, false);
  }

  // BMI instructions (except tzcnt) use an encoding with VEX prefix.
  // VEX prefix is generated only when AVX > 0.
  if (supports_bmi1() && supports_avx()) {
    if (FLAG_IS_DEFAULT(UseBMI1Instructions)) {
      UseBMI1Instructions = true;
    }
  } else if (UseBMI1Instructions) {
    warning("BMI1 instructions are not available on this CPU (AVX is also required)");
    FLAG_SET_DEFAULT(UseBMI1Instructions, false);
  }

  if (supports_bmi2() && supports_avx()) {
    if (FLAG_IS_DEFAULT(UseBMI2Instructions)) {
      UseBMI2Instructions = true;
    }
  } else if (UseBMI2Instructions) {
    warning("BMI2 instructions are not available on this CPU (AVX is also required)");
    FLAG_SET_DEFAULT(UseBMI2Instructions, false);
  }

  // Use population count instruction if available.
  if (supports_popcnt()) {
    if (FLAG_IS_DEFAULT(UsePopCountInstruction)) {
      UsePopCountInstruction = true;
    }
  } else if (UsePopCountInstruction) {
    warning("POPCNT instruction is not available on this CPU");
    FLAG_SET_DEFAULT(UsePopCountInstruction, false);
  }

  // Use fast-string operations if available.
  if (supports_erms()) {
    if (FLAG_IS_DEFAULT(UseFastStosb)) {
      UseFastStosb = true;
    }
  } else if (UseFastStosb) {
    warning("fast-string operations are not available on this CPU");
    FLAG_SET_DEFAULT(UseFastStosb, false);
  }

  // For AMD Processors use XMM/YMM MOVDQU instructions
  // for Object Initialization as default
  if (is_amd() && cpu_family() >= 0x19) {
    if (FLAG_IS_DEFAULT(UseFastStosb)) {
      UseFastStosb = false;
    }
  }

#ifdef COMPILER2
  if (is_intel() && MaxVectorSize > 16) {
    if (FLAG_IS_DEFAULT(UseFastStosb)) {
      UseFastStosb = false;
    }
  }
#endif

  // Use XMM/YMM MOVDQU instruction for Object Initialization
  if (!UseFastStosb && UseSSE >= 2 && UseUnalignedLoadStores) {
    if (FLAG_IS_DEFAULT(UseXMMForObjInit)) {
      UseXMMForObjInit = true;
    }
  } else if (UseXMMForObjInit) {
    warning("UseXMMForObjInit requires SSE2 and unaligned load/stores. Feature is switched off.");
    FLAG_SET_DEFAULT(UseXMMForObjInit, false);
  }

#ifdef COMPILER2
  if (FLAG_IS_DEFAULT(AlignVector)) {
    // Modern processors allow misaligned memory operations for vectors.
    AlignVector = !UseUnalignedLoadStores;
  }
#endif // COMPILER2

  if (FLAG_IS_DEFAULT(AllocatePrefetchInstr)) {
    if (AllocatePrefetchInstr == 3 && !supports_3dnow_prefetch()) {
      FLAG_SET_DEFAULT(AllocatePrefetchInstr, 0);
    } else if (!supports_sse() && supports_3dnow_prefetch()) {
      FLAG_SET_DEFAULT(AllocatePrefetchInstr, 3);
    }
  }

  // Allocation prefetch settings
  int cache_line_size = checked_cast<int>(prefetch_data_size());
  if (FLAG_IS_DEFAULT(AllocatePrefetchStepSize) &&
      (cache_line_size > AllocatePrefetchStepSize)) {
    FLAG_SET_DEFAULT(AllocatePrefetchStepSize, cache_line_size);
  }

  if ((AllocatePrefetchDistance == 0) && (AllocatePrefetchStyle != 0)) {
    assert(!FLAG_IS_DEFAULT(AllocatePrefetchDistance), "default value should not be 0");
    if (!FLAG_IS_DEFAULT(AllocatePrefetchStyle)) {
      warning("AllocatePrefetchDistance is set to 0 which disable prefetching. Ignoring AllocatePrefetchStyle flag.");
    }
    FLAG_SET_DEFAULT(AllocatePrefetchStyle, 0);
  }

  if (FLAG_IS_DEFAULT(AllocatePrefetchDistance)) {
    bool use_watermark_prefetch = (AllocatePrefetchStyle == 2);
    FLAG_SET_DEFAULT(AllocatePrefetchDistance, allocate_prefetch_distance(use_watermark_prefetch));
  }

  if (is_intel() && cpu_family() == 6 && supports_sse3()) {
    if (FLAG_IS_DEFAULT(AllocatePrefetchLines) &&
        supports_sse4_2() && supports_ht()) { // Nehalem based cpus
      FLAG_SET_DEFAULT(AllocatePrefetchLines, 4);
    }
#ifdef COMPILER2
    if (FLAG_IS_DEFAULT(UseFPUForSpilling) && supports_sse4_2()) {
      FLAG_SET_DEFAULT(UseFPUForSpilling, true);
    }
#endif
  }

  if (is_zx() && ((cpu_family() == 6) || (cpu_family() == 7)) && supports_sse4_2()) {
#ifdef COMPILER2
    if (FLAG_IS_DEFAULT(UseFPUForSpilling)) {
      FLAG_SET_DEFAULT(UseFPUForSpilling, true);
    }
#endif
  }

#ifdef _LP64
  // Prefetch settings

  // Prefetch interval for gc copy/scan == 9 dcache lines.  Derived from
  // 50-warehouse specjbb runs on a 2-way 1.8ghz opteron using a 4gb heap.
  // Tested intervals from 128 to 2048 in increments of 64 == one cache line.
  // 256 bytes (4 dcache lines) was the nearest runner-up to 576.

  // gc copy/scan is disabled if prefetchw isn't supported, because
  // Prefetch::write emits an inlined prefetchw on Linux.
  // Do not use the 3dnow prefetchw instruction.  It isn't supported on em64t.
  // The used prefetcht0 instruction works for both amd64 and em64t.

  if (FLAG_IS_DEFAULT(PrefetchCopyIntervalInBytes)) {
    FLAG_SET_DEFAULT(PrefetchCopyIntervalInBytes, 576);
  }
  if (FLAG_IS_DEFAULT(PrefetchScanIntervalInBytes)) {
    FLAG_SET_DEFAULT(PrefetchScanIntervalInBytes, 576);
  }
#endif

  if (FLAG_IS_DEFAULT(ContendedPaddingWidth) &&
     (cache_line_size > ContendedPaddingWidth))
     ContendedPaddingWidth = cache_line_size;

  // This machine allows unaligned memory accesses
  if (FLAG_IS_DEFAULT(UseUnalignedAccesses)) {
    FLAG_SET_DEFAULT(UseUnalignedAccesses, true);
  }

#ifndef PRODUCT
  if (log_is_enabled(Info, os, cpu)) {
    LogStream ls(Log(os, cpu)::info());
    outputStream* log = &ls;
    log->print_cr("Logical CPUs per core: %u",
                  logical_processors_per_package());
    log->print_cr("L1 data cache line size: %u", L1_data_cache_line_size());
    log->print("UseSSE=%d", UseSSE);
    if (UseAVX > 0) {
      log->print("  UseAVX=%d", UseAVX);
    }
    if (UseAES) {
      log->print("  UseAES=1");
    }
#ifdef COMPILER2
    if (MaxVectorSize > 0) {
      log->print("  MaxVectorSize=%d", (int) MaxVectorSize);
    }
#endif
    log->cr();
    log->print("Allocation");
    if (AllocatePrefetchStyle <= 0 || (UseSSE == 0 && !supports_3dnow_prefetch())) {
      log->print_cr(": no prefetching");
    } else {
      log->print(" prefetching: ");
      if (UseSSE == 0 && supports_3dnow_prefetch()) {
        log->print("PREFETCHW");
      } else if (UseSSE >= 1) {
        if (AllocatePrefetchInstr == 0) {
          log->print("PREFETCHNTA");
        } else if (AllocatePrefetchInstr == 1) {
          log->print("PREFETCHT0");
        } else if (AllocatePrefetchInstr == 2) {
          log->print("PREFETCHT2");
        } else if (AllocatePrefetchInstr == 3) {
          log->print("PREFETCHW");
        }
      }
      if (AllocatePrefetchLines > 1) {
        log->print_cr(" at distance %d, %d lines of %d bytes", (int) AllocatePrefetchDistance, (int) AllocatePrefetchLines, (int) AllocatePrefetchStepSize);
      } else {
        log->print_cr(" at distance %d, one line of %d bytes", (int) AllocatePrefetchDistance, (int) AllocatePrefetchStepSize);
      }
    }

    if (PrefetchCopyIntervalInBytes > 0) {
      log->print_cr("PrefetchCopyIntervalInBytes %d", (int) PrefetchCopyIntervalInBytes);
    }
    if (PrefetchScanIntervalInBytes > 0) {
      log->print_cr("PrefetchScanIntervalInBytes %d", (int) PrefetchScanIntervalInBytes);
    }
    if (ContendedPaddingWidth > 0) {
      log->print_cr("ContendedPaddingWidth %d", (int) ContendedPaddingWidth);
    }
  }
#endif // !PRODUCT
  if (FLAG_IS_DEFAULT(UseSignumIntrinsic)) {
      FLAG_SET_DEFAULT(UseSignumIntrinsic, true);
  }
  if (FLAG_IS_DEFAULT(UseCopySignIntrinsic)) {
      FLAG_SET_DEFAULT(UseCopySignIntrinsic, true);
  }
}

void VM_Version::print_platform_virtualization_info(outputStream* st) {
  VirtualizationType vrt = VM_Version::get_detected_virtualization();
  if (vrt == XenHVM) {
    st->print_cr("Xen hardware-assisted virtualization detected");
  } else if (vrt == KVM) {
    st->print_cr("KVM virtualization detected");
  } else if (vrt == VMWare) {
    st->print_cr("VMWare virtualization detected");
    VirtualizationSupport::print_virtualization_info(st);
  } else if (vrt == HyperV) {
    st->print_cr("Hyper-V virtualization detected");
  } else if (vrt == HyperVRole) {
    st->print_cr("Hyper-V role detected");
  }
}

bool VM_Version::compute_has_intel_jcc_erratum() {
  if (!is_intel_family_core()) {
    // Only Intel CPUs are affected.
    return false;
  }
  // The following table of affected CPUs is based on the following document released by Intel:
  // https://www.intel.com/content/dam/support/us/en/documents/processors/mitigations-jump-conditional-code-erratum.pdf
  switch (_model) {
  case 0x8E:
    // 06_8EH | 9 | 8th Generation Intel(R) Core(TM) Processor Family based on microarchitecture code name Amber Lake Y
    // 06_8EH | 9 | 7th Generation Intel(R) Core(TM) Processor Family based on microarchitecture code name Kaby Lake U
    // 06_8EH | 9 | 7th Generation Intel(R) Core(TM) Processor Family based on microarchitecture code name Kaby Lake U 23e
    // 06_8EH | 9 | 7th Generation Intel(R) Core(TM) Processor Family based on microarchitecture code name Kaby Lake Y
    // 06_8EH | A | 8th Generation Intel(R) Core(TM) Processor Family based on microarchitecture code name Coffee Lake U43e
    // 06_8EH | B | 8th Generation Intel(R) Core(TM) Processors based on microarchitecture code name Whiskey Lake U
    // 06_8EH | C | 8th Generation Intel(R) Core(TM) Processor Family based on microarchitecture code name Amber Lake Y
    // 06_8EH | C | 10th Generation Intel(R) Core(TM) Processor Family based on microarchitecture code name Comet Lake U42
    // 06_8EH | C | 8th Generation Intel(R) Core(TM) Processors based on microarchitecture code name Whiskey Lake U
    return _stepping == 0x9 || _stepping == 0xA || _stepping == 0xB || _stepping == 0xC;
  case 0x4E:
    // 06_4E  | 3 | 6th Generation Intel(R) Core(TM) Processors based on microarchitecture code name Skylake U
    // 06_4E  | 3 | 6th Generation Intel(R) Core(TM) Processor Family based on microarchitecture code name Skylake U23e
    // 06_4E  | 3 | 6th Generation Intel(R) Core(TM) Processors based on microarchitecture code name Skylake Y
    return _stepping == 0x3;
  case 0x55:
    // 06_55H | 4 | Intel(R) Xeon(R) Processor D Family based on microarchitecture code name Skylake D, Bakerville
    // 06_55H | 4 | Intel(R) Xeon(R) Scalable Processors based on microarchitecture code name Skylake Server
    // 06_55H | 4 | Intel(R) Xeon(R) Processor W Family based on microarchitecture code name Skylake W
    // 06_55H | 4 | Intel(R) Core(TM) X-series Processors based on microarchitecture code name Skylake X
    // 06_55H | 4 | Intel(R) Xeon(R) Processor E3 v5 Family based on microarchitecture code name Skylake Xeon E3
    // 06_55  | 7 | 2nd Generation Intel(R) Xeon(R) Scalable Processors based on microarchitecture code name Cascade Lake (server)
    return _stepping == 0x4 || _stepping == 0x7;
  case 0x5E:
    // 06_5E  | 3 | 6th Generation Intel(R) Core(TM) Processor Family based on microarchitecture code name Skylake H
    // 06_5E  | 3 | 6th Generation Intel(R) Core(TM) Processor Family based on microarchitecture code name Skylake S
    return _stepping == 0x3;
  case 0x9E:
    // 06_9EH | 9 | 8th Generation Intel(R) Core(TM) Processor Family based on microarchitecture code name Kaby Lake G
    // 06_9EH | 9 | 7th Generation Intel(R) Core(TM) Processor Family based on microarchitecture code name Kaby Lake H
    // 06_9EH | 9 | 7th Generation Intel(R) Core(TM) Processor Family based on microarchitecture code name Kaby Lake S
    // 06_9EH | 9 | Intel(R) Core(TM) X-series Processors based on microarchitecture code name Kaby Lake X
    // 06_9EH | 9 | Intel(R) Xeon(R) Processor E3 v6 Family Kaby Lake Xeon E3
    // 06_9EH | A | 8th Generation Intel(R) Core(TM) Processor Family based on microarchitecture code name Coffee Lake H
    // 06_9EH | A | 8th Generation Intel(R) Core(TM) Processor Family based on microarchitecture code name Coffee Lake S
    // 06_9EH | A | 8th Generation Intel(R) Core(TM) Processor Family based on microarchitecture code name Coffee Lake S (6+2) x/KBP
    // 06_9EH | A | Intel(R) Xeon(R) Processor E Family based on microarchitecture code name Coffee Lake S (6+2)
    // 06_9EH | A | Intel(R) Xeon(R) Processor E Family based on microarchitecture code name Coffee Lake S (4+2)
    // 06_9EH | B | 8th Generation Intel(R) Core(TM) Processor Family based on microarchitecture code name Coffee Lake S (4+2)
    // 06_9EH | B | Intel(R) Celeron(R) Processor G Series based on microarchitecture code name Coffee Lake S (4+2)
    // 06_9EH | D | 9th Generation Intel(R) Core(TM) Processor Family based on microarchitecturecode name Coffee Lake H (8+2)
    // 06_9EH | D | 9th Generation Intel(R) Core(TM) Processor Family based on microarchitecture code name Coffee Lake S (8+2)
    return _stepping == 0x9 || _stepping == 0xA || _stepping == 0xB || _stepping == 0xD;
  case 0xA5:
    // Not in Intel documentation.
    // 06_A5H |    | 10th Generation Intel(R) Core(TM) Processor Family based on microarchitecture code name Comet Lake S/H
    return true;
  case 0xA6:
    // 06_A6H | 0  | 10th Generation Intel(R) Core(TM) Processor Family based on microarchitecture code name Comet Lake U62
    return _stepping == 0x0;
  case 0xAE:
    // 06_AEH | A | 8th Generation Intel(R) Core(TM) Processor Family based on microarchitecture code name Kaby Lake Refresh U (4+2)
    return _stepping == 0xA;
  default:
    // If we are running on another intel machine not recognized in the table, we are okay.
    return false;
  }
}

// On Xen, the cpuid instruction returns
//  eax / registers[0]: Version of Xen
//  ebx / registers[1]: chars 'XenV'
//  ecx / registers[2]: chars 'MMXe'
//  edx / registers[3]: chars 'nVMM'
//
// On KVM / VMWare / MS Hyper-V, the cpuid instruction returns
//  ebx / registers[1]: chars 'KVMK' / 'VMwa' / 'Micr'
//  ecx / registers[2]: chars 'VMKV' / 'reVM' / 'osof'
//  edx / registers[3]: chars 'M'    / 'ware' / 't Hv'
//
// more information :
// https://kb.vmware.com/s/article/1009458
//
void VM_Version::check_virtualizations() {
  uint32_t registers[4] = {0};
  char signature[13] = {0};

  // Xen cpuid leaves can be found 0x100 aligned boundary starting
  // from 0x40000000 until 0x40010000.
  //   https://lists.linuxfoundation.org/pipermail/virtualization/2012-May/019974.html
  for (int leaf = 0x40000000; leaf < 0x40010000; leaf += 0x100) {
    detect_virt_stub(leaf, registers);
    memcpy(signature, &registers[1], 12);

    if (strncmp("VMwareVMware", signature, 12) == 0) {
      Abstract_VM_Version::_detected_virtualization = VMWare;
      // check for extended metrics from guestlib
      VirtualizationSupport::initialize();
    } else if (strncmp("Microsoft Hv", signature, 12) == 0) {
      Abstract_VM_Version::_detected_virtualization = HyperV;
#ifdef _WINDOWS
      // CPUID leaf 0x40000007 is available to the root partition only.
      // See Hypervisor Top Level Functional Specification section 2.4.8 for more details.
      //   https://github.com/MicrosoftDocs/Virtualization-Documentation/raw/master/tlfs/Hypervisor%20Top%20Level%20Functional%20Specification%20v6.0b.pdf
      detect_virt_stub(0x40000007, registers);
      if ((registers[0] != 0x0) ||
          (registers[1] != 0x0) ||
          (registers[2] != 0x0) ||
          (registers[3] != 0x0)) {
        Abstract_VM_Version::_detected_virtualization = HyperVRole;
      }
#endif
    } else if (strncmp("KVMKVMKVM", signature, 9) == 0) {
      Abstract_VM_Version::_detected_virtualization = KVM;
    } else if (strncmp("XenVMMXenVMM", signature, 12) == 0) {
      Abstract_VM_Version::_detected_virtualization = XenHVM;
    }
  }
}

// Print the feature names as " = feat1, ..., featN\n";
void VM_Version::missing_features(uint64_t features_missing, uint64_t glibc_features_missing) {
  static const char part1[] = "; missing features of this CPU are ";
  tty->print_raw(part1, sizeof(part1) - 1);
  nonlibc_tty_print_uint64_comma_uint64(features_missing, glibc_features_missing);
  static const char part2[] = " =";
  tty->print_raw(part2, sizeof(part2) - 1);
  char buf[512] = "";
  // insert_features_names() does crash for undefined too high-numbered features.
  insert_features_names(buf, sizeof(buf)          ,       features_missing & (  MAX_CPU - 1));
  char *s = buf;
  while (*s)
    ++s;
  insert_features_names(s  , buf + sizeof(buf) - s, glibc_features_missing & (MAX_GLIBC - 1));
  while (*s)
    ++s;
  /* +1 to skip the first ','. */
  tty->print_raw(buf + 1, s - (buf + 1));
  tty->cr();
  static const char line2[] = "If you are sure it will not crash you can override this check by -XX:+UnlockExperimentalVMOptions -XX:+IgnoreCPUFeatures .";
  tty->print_raw(line2, sizeof(line2) - 1);
  tty->cr();
}

void VM_Version::crac_restore() {
  assert(CRaCCheckpointTo != NULL, "");

  if (ShowCPUFeatures) {
    static const char prefix[] = "This snapshot's stored CPU features are: -XX:CPUFeatures=";
    tty->print_raw(prefix, sizeof(prefix) - 1);
    nonlibc_tty_print_uint64_comma_uint64(_features, _glibc_features);
    tty->cr();
  }

  VM_Version::CpuidInfo cpuid_info = { 0, };
  get_cpu_info_stub(&cpuid_info);
  cpuid_info.assert_is_initialized();

  uint64_t       new_cpu_features = 0;
  uint64_t new_cpu_glibc_features = 0;
  if (cpuid_info.extended_cpu_family() > 4) { // it supports CPUID
    new_cpu_features = cpuid_info.feature_flags();
    LINUX_ONLY(new_cpu_glibc_features = cpuid_info.glibc_flags();)
  }

  uint64_t       features_missing =       _features & ~      new_cpu_features;
  uint64_t glibc_features_missing = _glibc_features & ~new_cpu_glibc_features;

  // Workaround JDK-8311164: CPU_HT is set randomly on hybrid CPUs like Alder Lake.
  features_missing &= ~CPU_HT;

  _crac_restore_missing_features = features_missing || glibc_features_missing;
  if (_crac_restore_missing_features) {
    static const char part1[] = "You have to specify -XX:CPUFeatures=";
    tty->print_raw(part1, sizeof(part1) - 1);
    nonlibc_tty_print_uint64_comma_uint64(new_cpu_features & _features, new_cpu_glibc_features & _glibc_features);
    static const char part2[] = " together with -XX:CRaCCheckpointTo when making a checkpoint file; specified -XX:CRaCRestoreFrom file contains CPU features ";
    tty->print_raw(part2, sizeof(part2) - 1);
<<<<<<< HEAD
    nonlibc_tty_print_uint64_comma_uint64(features_saved, glibc_features_saved);
    missing_features(features_missing, glibc_features_missing);
=======
    nonlibc_tty_print_uint64_comma_uint64(_features, _glibc_features);
    fatal_missing_features(features_missing, glibc_features_missing);
>>>>>>> ed4ad9ba
  }

  if (ShowCPUFeatures)
    print_using_features_cr();
}

void VM_Version::crac_restore_finalize() {
  if (_crac_restore_missing_features && !IgnoreCPUFeatures) {
    vm_exit_during_initialization();
  }
}

#ifdef COMPILER2
// Determine if it's running on Cascade Lake using default options.
bool VM_Version::is_default_intel_cascade_lake() {
  return FLAG_IS_DEFAULT(UseAVX) &&
         FLAG_IS_DEFAULT(MaxVectorSize) &&
         UseAVX > 2 &&
         is_intel_cascade_lake();
}
#endif

bool VM_Version::is_intel_cascade_lake() {
  return is_intel_skylake() && _stepping >= 5;
}

// avx3_threshold() sets the threshold at which 64-byte instructions are used
// for implementing the array copy and clear operations.
// The Intel platforms that supports the serialize instruction
// has improved implementation of 64-byte load/stores and so the default
// threshold is set to 0 for these platforms.
int VM_Version::avx3_threshold() {
  return (is_intel_family_core() &&
          supports_serialize() &&
          FLAG_IS_DEFAULT(AVX3Threshold)) ? 0 : AVX3Threshold;
}

static bool _vm_version_initialized = false;

void VM_Version::initialize() {
  ResourceMark rm;
  // Making this stub must be FIRST use of assembler
  stub_blob = BufferBlob::create("VM_Version stub", stub_size);
  if (stub_blob == nullptr) {
    vm_exit_during_initialization("Unable to allocate stub for VM_Version");
  }
  CodeBuffer c(stub_blob);
  VM_Version_StubGenerator g(&c);

  get_cpu_info_stub = CAST_TO_FN_PTR(get_cpu_info_stub_t,
                                     g.generate_get_cpu_info());
  detect_virt_stub = CAST_TO_FN_PTR(detect_virt_stub_t,
                                     g.generate_detect_virt());

  assert(      _features == 0,       "_features should be zero at startup");
  assert(_glibc_features == 0, "_glibc_features should be zero at startup");
  get_processor_features_hardware();

  assert(!CPUFeatures == FLAG_IS_DEFAULT(CPUFeatures), "CPUFeatures parsing");
  uint64_t GLIBCFeatures_x64;
  uint64_t   CPUFeatures_x64 = CPUFeatures_parse(GLIBCFeatures_x64);
  uint64_t       features_missing =   CPUFeatures_x64 & ~      _features;
  uint64_t glibc_features_missing = GLIBCFeatures_x64 & ~_glibc_features;

  // Workaround JDK-8311164: CPU_HT is set randomly on hybrid CPUs like Alder Lake.
  features_missing &= ~CPU_HT;

  if (features_missing || glibc_features_missing) {
    static const char part1[] = "Specified -XX:CPUFeatures=";
    tty->print_raw(part1, sizeof(part1) - 1);
    nonlibc_tty_print_uint64_comma_uint64(CPUFeatures_x64, GLIBCFeatures_x64);
    static const char part2[] = "; this machine's CPU features are ";
    tty->print_raw(part2, sizeof(part2) - 1);
    nonlibc_tty_print_uint64_comma_uint64(_features, _glibc_features);
    missing_features(features_missing, glibc_features_missing);
    vm_exit_during_initialization();
  }

  uint64_t       features_saved =       _features;
  uint64_t glibc_features_saved = _glibc_features;

        _features =   CPUFeatures_x64;
  _glibc_features = GLIBCFeatures_x64;

  if (ShowCPUFeatures)
    print_using_features_cr();

#ifdef LINUX
  if (!_ignore_glibc_not_using) {
    uint64_t       features_expected =   MAX_CPU - 1;
    uint64_t glibc_features_expected = MAX_GLIBC - 1;
#if !INCLUDE_CPU_FEATURE_ACTIVE && !INCLUDE_LD_SO_LIST_DIAGNOSTICS
          features_expected =       features_saved;
    glibc_features_expected = glibc_features_saved;
#endif
    glibc_not_using(      features_expected & ~      _features,
                    glibc_features_expected & ~_glibc_features);
  }
#endif

  get_processor_features_hotspot();

  LP64_ONLY(Assembler::precompute_instructions();)

  if (VM_Version::supports_hv()) { // Supports hypervisor
    check_virtualizations();
  }
  _vm_version_initialized = true;
}

typedef enum {
   CPU_FAMILY_8086_8088  = 0,
   CPU_FAMILY_INTEL_286  = 2,
   CPU_FAMILY_INTEL_386  = 3,
   CPU_FAMILY_INTEL_486  = 4,
   CPU_FAMILY_PENTIUM    = 5,
   CPU_FAMILY_PENTIUMPRO = 6,    // Same family several models
   CPU_FAMILY_PENTIUM_4  = 0xF
} FamilyFlag;

typedef enum {
  RDTSCP_FLAG  = 0x08000000, // bit 27
  INTEL64_FLAG = 0x20000000  // bit 29
} _featureExtendedEdxFlag;

typedef enum {
   FPU_FLAG     = 0x00000001,
   VME_FLAG     = 0x00000002,
   DE_FLAG      = 0x00000004,
   PSE_FLAG     = 0x00000008,
   TSC_FLAG     = 0x00000010,
   MSR_FLAG     = 0x00000020,
   PAE_FLAG     = 0x00000040,
   MCE_FLAG     = 0x00000080,
   CX8_FLAG     = 0x00000100,
   APIC_FLAG    = 0x00000200,
   SEP_FLAG     = 0x00000800,
   MTRR_FLAG    = 0x00001000,
   PGE_FLAG     = 0x00002000,
   MCA_FLAG     = 0x00004000,
   CMOV_FLAG    = 0x00008000,
   PAT_FLAG     = 0x00010000,
   PSE36_FLAG   = 0x00020000,
   PSNUM_FLAG   = 0x00040000,
   CLFLUSH_FLAG = 0x00080000,
   DTS_FLAG     = 0x00200000,
   ACPI_FLAG    = 0x00400000,
   MMX_FLAG     = 0x00800000,
   FXSR_FLAG    = 0x01000000,
   SSE_FLAG     = 0x02000000,
   SSE2_FLAG    = 0x04000000,
   SS_FLAG      = 0x08000000,
   HTT_FLAG     = 0x10000000,
   TM_FLAG      = 0x20000000
} FeatureEdxFlag;

static BufferBlob* cpuid_brand_string_stub_blob;
static const int   cpuid_brand_string_stub_size = 550;

extern "C" {
  typedef void (*getCPUIDBrandString_stub_t)(void*);
}

static getCPUIDBrandString_stub_t getCPUIDBrandString_stub = nullptr;

// VM_Version statics
enum {
  ExtendedFamilyIdLength_INTEL = 16,
  ExtendedFamilyIdLength_AMD   = 24
};

const size_t VENDOR_LENGTH = 13;
const size_t CPU_EBS_MAX_LENGTH = (3 * 4 * 4 + 1);
static char* _cpu_brand_string = nullptr;
static int64_t _max_qualified_cpu_frequency = 0;

static int _no_of_threads = 0;
static int _no_of_cores = 0;

const char* const _family_id_intel[ExtendedFamilyIdLength_INTEL] = {
  "8086/8088",
  "",
  "286",
  "386",
  "486",
  "Pentium",
  "Pentium Pro",   //or Pentium-M/Woodcrest depending on model
  "",
  "",
  "",
  "",
  "",
  "",
  "",
  "",
  "Pentium 4"
};

const char* const _family_id_amd[ExtendedFamilyIdLength_AMD] = {
  "",
  "",
  "",
  "",
  "5x86",
  "K5/K6",
  "Athlon/AthlonXP",
  "",
  "",
  "",
  "",
  "",
  "",
  "",
  "",
  "Opteron/Athlon64",
  "Opteron QC/Phenom",  // Barcelona et.al.
  "",
  "",
  "",
  "",
  "",
  "",
  "Zen"
};
// Partially from Intel 64 and IA-32 Architecture Software Developer's Manual,
// September 2013, Vol 3C Table 35-1
const char* const _model_id_pentium_pro[] = {
  "",
  "Pentium Pro",
  "",
  "Pentium II model 3",
  "",
  "Pentium II model 5/Xeon/Celeron",
  "Celeron",
  "Pentium III/Pentium III Xeon",
  "Pentium III/Pentium III Xeon",
  "Pentium M model 9",    // Yonah
  "Pentium III, model A",
  "Pentium III, model B",
  "",
  "Pentium M model D",    // Dothan
  "",
  "Core 2",               // 0xf Woodcrest/Conroe/Merom/Kentsfield/Clovertown
  "",
  "",
  "",
  "",
  "",
  "",
  "Celeron",              // 0x16 Celeron 65nm
  "Core 2",               // 0x17 Penryn / Harpertown
  "",
  "",
  "Core i7",              // 0x1A CPU_MODEL_NEHALEM_EP
  "Atom",                 // 0x1B Z5xx series Silverthorn
  "",
  "Core 2",               // 0x1D Dunnington (6-core)
  "Nehalem",              // 0x1E CPU_MODEL_NEHALEM
  "",
  "",
  "",
  "",
  "",
  "",
  "Westmere",             // 0x25 CPU_MODEL_WESTMERE
  "",
  "",
  "",                     // 0x28
  "",
  "Sandy Bridge",         // 0x2a "2nd Generation Intel Core i7, i5, i3"
  "",
  "Westmere-EP",          // 0x2c CPU_MODEL_WESTMERE_EP
  "Sandy Bridge-EP",      // 0x2d CPU_MODEL_SANDYBRIDGE_EP
  "Nehalem-EX",           // 0x2e CPU_MODEL_NEHALEM_EX
  "Westmere-EX",          // 0x2f CPU_MODEL_WESTMERE_EX
  "",
  "",
  "",
  "",
  "",
  "",
  "",
  "",
  "",
  "",
  "Ivy Bridge",           // 0x3a
  "",
  "Haswell",              // 0x3c "4th Generation Intel Core Processor"
  "",                     // 0x3d "Next Generation Intel Core Processor"
  "Ivy Bridge-EP",        // 0x3e "Next Generation Intel Xeon Processor E7 Family"
  "",                     // 0x3f "Future Generation Intel Xeon Processor"
  "",
  "",
  "",
  "",
  "",
  "Haswell",              // 0x45 "4th Generation Intel Core Processor"
  "Haswell",              // 0x46 "4th Generation Intel Core Processor"
  nullptr
};

/* Brand ID is for back compatibility
 * Newer CPUs uses the extended brand string */
const char* const _brand_id[] = {
  "",
  "Celeron processor",
  "Pentium III processor",
  "Intel Pentium III Xeon processor",
  "",
  "",
  "",
  "",
  "Intel Pentium 4 processor",
  nullptr
};


const char* const _feature_edx_id[] = {
  "On-Chip FPU",
  "Virtual Mode Extensions",
  "Debugging Extensions",
  "Page Size Extensions",
  "Time Stamp Counter",
  "Model Specific Registers",
  "Physical Address Extension",
  "Machine Check Exceptions",
  "CMPXCHG8B Instruction",
  "On-Chip APIC",
  "",
  "Fast System Call",
  "Memory Type Range Registers",
  "Page Global Enable",
  "Machine Check Architecture",
  "Conditional Mov Instruction",
  "Page Attribute Table",
  "36-bit Page Size Extension",
  "Processor Serial Number",
  "CLFLUSH Instruction",
  "",
  "Debug Trace Store feature",
  "ACPI registers in MSR space",
  "Intel Architecture MMX Technology",
  "Fast Float Point Save and Restore",
  "Streaming SIMD extensions",
  "Streaming SIMD extensions 2",
  "Self-Snoop",
  "Hyper Threading",
  "Thermal Monitor",
  "",
  "Pending Break Enable"
};

const char* const _feature_extended_edx_id[] = {
  "",
  "",
  "",
  "",
  "",
  "",
  "",
  "",
  "",
  "",
  "",
  "SYSCALL/SYSRET",
  "",
  "",
  "",
  "",
  "",
  "",
  "",
  "",
  "Execute Disable Bit",
  "",
  "",
  "",
  "",
  "",
  "",
  "RDTSCP",
  "",
  "Intel 64 Architecture",
  "",
  ""
};

const char* const _feature_ecx_id[] = {
  "Streaming SIMD Extensions 3",
  "PCLMULQDQ",
  "64-bit DS Area",
  "MONITOR/MWAIT instructions",
  "CPL Qualified Debug Store",
  "Virtual Machine Extensions",
  "Safer Mode Extensions",
  "Enhanced Intel SpeedStep technology",
  "Thermal Monitor 2",
  "Supplemental Streaming SIMD Extensions 3",
  "L1 Context ID",
  "",
  "Fused Multiply-Add",
  "CMPXCHG16B",
  "xTPR Update Control",
  "Perfmon and Debug Capability",
  "",
  "Process-context identifiers",
  "Direct Cache Access",
  "Streaming SIMD extensions 4.1",
  "Streaming SIMD extensions 4.2",
  "x2APIC",
  "MOVBE",
  "Popcount instruction",
  "TSC-Deadline",
  "AESNI",
  "XSAVE",
  "OSXSAVE",
  "AVX",
  "F16C",
  "RDRAND",
  ""
};

const char* const _feature_extended_ecx_id[] = {
  "LAHF/SAHF instruction support",
  "Core multi-processor legacy mode",
  "",
  "",
  "",
  "Advanced Bit Manipulations: LZCNT",
  "SSE4A: MOVNTSS, MOVNTSD, EXTRQ, INSERTQ",
  "Misaligned SSE mode",
  "",
  "",
  "",
  "",
  "",
  "",
  "",
  "",
  "",
  "",
  "",
  "",
  "",
  "",
  "",
  "",
  "",
  "",
  "",
  "",
  "",
  "",
  "",
  ""
};

void VM_Version::initialize_tsc(void) {
  ResourceMark rm;

  cpuid_brand_string_stub_blob = BufferBlob::create("getCPUIDBrandString_stub", cpuid_brand_string_stub_size);
  if (cpuid_brand_string_stub_blob == nullptr) {
    vm_exit_during_initialization("Unable to allocate getCPUIDBrandString_stub");
  }
  CodeBuffer c(cpuid_brand_string_stub_blob);
  VM_Version_StubGenerator g(&c);
  getCPUIDBrandString_stub = CAST_TO_FN_PTR(getCPUIDBrandString_stub_t,
                                   g.generate_getCPUIDBrandString());
}

const char* VM_Version::cpu_model_description(void) {
  uint32_t cpu_family = extended_cpu_family();
  uint32_t cpu_model = extended_cpu_model();
  const char* model = nullptr;

  if (cpu_family == CPU_FAMILY_PENTIUMPRO) {
    for (uint32_t i = 0; i <= cpu_model; i++) {
      model = _model_id_pentium_pro[i];
      if (model == nullptr) {
        break;
      }
    }
  }
  return model;
}

const char* VM_Version::cpu_brand_string(void) {
  if (_cpu_brand_string == nullptr) {
    _cpu_brand_string = NEW_C_HEAP_ARRAY_RETURN_NULL(char, CPU_EBS_MAX_LENGTH, mtInternal);
    if (nullptr == _cpu_brand_string) {
      return nullptr;
    }
    int ret_val = cpu_extended_brand_string(_cpu_brand_string, CPU_EBS_MAX_LENGTH);
    if (ret_val != OS_OK) {
      FREE_C_HEAP_ARRAY(char, _cpu_brand_string);
      _cpu_brand_string = nullptr;
    }
  }
  return _cpu_brand_string;
}

const char* VM_Version::cpu_brand(void) {
  const char*  brand  = nullptr;

  if ((_cpuid_info.std_cpuid1_ebx.value & 0xFF) > 0) {
    int brand_num = _cpuid_info.std_cpuid1_ebx.value & 0xFF;
    brand = _brand_id[0];
    for (int i = 0; brand != nullptr && i <= brand_num; i += 1) {
      brand = _brand_id[i];
    }
  }
  return brand;
}

bool VM_Version::cpu_is_em64t(void) {
  return ((_cpuid_info.ext_cpuid1_edx.value & INTEL64_FLAG) == INTEL64_FLAG);
}

bool VM_Version::is_netburst(void) {
  return (is_intel() && (extended_cpu_family() == CPU_FAMILY_PENTIUM_4));
}

bool VM_Version::supports_tscinv_ext(void) {
  if (!supports_tscinv_bit()) {
    return false;
  }

  if (is_intel()) {
    return true;
  }

  if (is_amd()) {
    return !is_amd_Barcelona();
  }

  if (is_hygon()) {
    return true;
  }

  return false;
}

void VM_Version::resolve_cpu_information_details(void) {

  // in future we want to base this information on proper cpu
  // and cache topology enumeration such as:
  // Intel 64 Architecture Processor Topology Enumeration
  // which supports system cpu and cache topology enumeration
  // either using 2xAPICIDs or initial APICIDs

  // currently only rough cpu information estimates
  // which will not necessarily reflect the exact configuration of the system

  // this is the number of logical hardware threads
  // visible to the operating system
  _no_of_threads = os::processor_count();

  // find out number of threads per cpu package
  int threads_per_package = threads_per_core() * cores_per_cpu();

  // use amount of threads visible to the process in order to guess number of sockets
  _no_of_sockets = _no_of_threads / threads_per_package;

  // process might only see a subset of the total number of threads
  // from a single processor package. Virtualization/resource management for example.
  // If so then just write a hard 1 as num of pkgs.
  if (0 == _no_of_sockets) {
    _no_of_sockets = 1;
  }

  // estimate the number of cores
  _no_of_cores = cores_per_cpu() * _no_of_sockets;
}


const char* VM_Version::cpu_family_description(void) {
  int cpu_family_id = extended_cpu_family();
  if (is_amd()) {
    if (cpu_family_id < ExtendedFamilyIdLength_AMD) {
      return _family_id_amd[cpu_family_id];
    }
  }
  if (is_intel()) {
    if (cpu_family_id == CPU_FAMILY_PENTIUMPRO) {
      return cpu_model_description();
    }
    if (cpu_family_id < ExtendedFamilyIdLength_INTEL) {
      return _family_id_intel[cpu_family_id];
    }
  }
  if (is_hygon()) {
    return "Dhyana";
  }
  return "Unknown x86";
}

int VM_Version::cpu_type_description(char* const buf, size_t buf_len) {
  assert(buf != nullptr, "buffer is null!");
  assert(buf_len >= CPU_TYPE_DESC_BUF_SIZE, "buffer len should at least be == CPU_TYPE_DESC_BUF_SIZE!");

  const char* cpu_type = nullptr;
  const char* x64 = nullptr;

  if (is_intel()) {
    cpu_type = "Intel";
    x64 = cpu_is_em64t() ? " Intel64" : "";
  } else if (is_amd()) {
    cpu_type = "AMD";
    x64 = cpu_is_em64t() ? " AMD64" : "";
  } else if (is_hygon()) {
    cpu_type = "Hygon";
    x64 = cpu_is_em64t() ? " AMD64" : "";
  } else {
    cpu_type = "Unknown x86";
    x64 = cpu_is_em64t() ? " x86_64" : "";
  }

  jio_snprintf(buf, buf_len, "%s %s%s SSE SSE2%s%s%s%s%s%s%s%s",
    cpu_type,
    cpu_family_description(),
    supports_ht() ? " (HT)" : "",
    supports_sse3() ? " SSE3" : "",
    supports_ssse3() ? " SSSE3" : "",
    supports_sse4_1() ? " SSE4.1" : "",
    supports_sse4_2() ? " SSE4.2" : "",
    supports_sse4a() ? " SSE4A" : "",
    is_netburst() ? " Netburst" : "",
    is_intel_family_core() ? " Core" : "",
    x64);

  return OS_OK;
}

int VM_Version::cpu_extended_brand_string(char* const buf, size_t buf_len) {
  assert(buf != nullptr, "buffer is null!");
  assert(buf_len >= CPU_EBS_MAX_LENGTH, "buffer len should at least be == CPU_EBS_MAX_LENGTH!");
  assert(getCPUIDBrandString_stub != nullptr, "not initialized");

  // invoke newly generated asm code to fetch CPU Brand String
  getCPUIDBrandString_stub(&_cpuid_info);

  // fetch results into buffer
  *((uint32_t*) &buf[0])  = _cpuid_info.proc_name_0;
  *((uint32_t*) &buf[4])  = _cpuid_info.proc_name_1;
  *((uint32_t*) &buf[8])  = _cpuid_info.proc_name_2;
  *((uint32_t*) &buf[12]) = _cpuid_info.proc_name_3;
  *((uint32_t*) &buf[16]) = _cpuid_info.proc_name_4;
  *((uint32_t*) &buf[20]) = _cpuid_info.proc_name_5;
  *((uint32_t*) &buf[24]) = _cpuid_info.proc_name_6;
  *((uint32_t*) &buf[28]) = _cpuid_info.proc_name_7;
  *((uint32_t*) &buf[32]) = _cpuid_info.proc_name_8;
  *((uint32_t*) &buf[36]) = _cpuid_info.proc_name_9;
  *((uint32_t*) &buf[40]) = _cpuid_info.proc_name_10;
  *((uint32_t*) &buf[44]) = _cpuid_info.proc_name_11;

  return OS_OK;
}

size_t VM_Version::cpu_write_support_string(char* const buf, size_t buf_len) {
  guarantee(buf != nullptr, "buffer is null!");
  guarantee(buf_len > 0, "buffer len not enough!");

  unsigned int flag = 0;
  unsigned int fi = 0;
  size_t       written = 0;
  const char*  prefix = "";

#define WRITE_TO_BUF(string)                                                          \
  {                                                                                   \
    int res = jio_snprintf(&buf[written], buf_len - written, "%s%s", prefix, string); \
    if (res < 0) {                                                                    \
      return buf_len - 1;                                                             \
    }                                                                                 \
    written += res;                                                                   \
    if (prefix[0] == '\0') {                                                          \
      prefix = ", ";                                                                  \
    }                                                                                 \
  }

  for (flag = 1, fi = 0; flag <= 0x20000000 ; flag <<= 1, fi++) {
    if (flag == HTT_FLAG && (((_cpuid_info.std_cpuid1_ebx.value >> 16) & 0xff) <= 1)) {
      continue; /* no hyperthreading */
    } else if (flag == SEP_FLAG && (cpu_family() == CPU_FAMILY_PENTIUMPRO && ((_cpuid_info.std_cpuid1_eax.value & 0xff) < 0x33))) {
      continue; /* no fast system call */
    }
    if ((_cpuid_info.std_cpuid1_edx.value & flag) && strlen(_feature_edx_id[fi]) > 0) {
      WRITE_TO_BUF(_feature_edx_id[fi]);
    }
  }

  for (flag = 1, fi = 0; flag <= 0x20000000; flag <<= 1, fi++) {
    if ((_cpuid_info.std_cpuid1_ecx.value & flag) && strlen(_feature_ecx_id[fi]) > 0) {
      WRITE_TO_BUF(_feature_ecx_id[fi]);
    }
  }

  for (flag = 1, fi = 0; flag <= 0x20000000 ; flag <<= 1, fi++) {
    if ((_cpuid_info.ext_cpuid1_ecx.value & flag) && strlen(_feature_extended_ecx_id[fi]) > 0) {
      WRITE_TO_BUF(_feature_extended_ecx_id[fi]);
    }
  }

  for (flag = 1, fi = 0; flag <= 0x20000000; flag <<= 1, fi++) {
    if ((_cpuid_info.ext_cpuid1_edx.value & flag) && strlen(_feature_extended_edx_id[fi]) > 0) {
      WRITE_TO_BUF(_feature_extended_edx_id[fi]);
    }
  }

  if (supports_tscinv_bit()) {
      WRITE_TO_BUF("Invariant TSC");
  }

  return written;
}

/**
 * Write a detailed description of the cpu to a given buffer, including
 * feature set.
 */
int VM_Version::cpu_detailed_description(char* const buf, size_t buf_len) {
  assert(buf != nullptr, "buffer is null!");
  assert(buf_len >= CPU_DETAILED_DESC_BUF_SIZE, "buffer len should at least be == CPU_DETAILED_DESC_BUF_SIZE!");

  static const char* unknown = "<unknown>";
  char               vendor_id[VENDOR_LENGTH];
  const char*        family = nullptr;
  const char*        model = nullptr;
  const char*        brand = nullptr;
  int                outputLen = 0;

  family = cpu_family_description();
  if (family == nullptr) {
    family = unknown;
  }

  model = cpu_model_description();
  if (model == nullptr) {
    model = unknown;
  }

  brand = cpu_brand_string();

  if (brand == nullptr) {
    brand = cpu_brand();
    if (brand == nullptr) {
      brand = unknown;
    }
  }

  *((uint32_t*) &vendor_id[0]) = _cpuid_info.std_vendor_name_0;
  *((uint32_t*) &vendor_id[4]) = _cpuid_info.std_vendor_name_2;
  *((uint32_t*) &vendor_id[8]) = _cpuid_info.std_vendor_name_1;
  vendor_id[VENDOR_LENGTH-1] = '\0';

  outputLen = jio_snprintf(buf, buf_len, "Brand: %s, Vendor: %s\n"
    "Family: %s (0x%x), Model: %s (0x%x), Stepping: 0x%x\n"
    "Ext. family: 0x%x, Ext. model: 0x%x, Type: 0x%x, Signature: 0x%8.8x\n"
    "Features: ebx: 0x%8.8x, ecx: 0x%8.8x, edx: 0x%8.8x\n"
    "Ext. features: eax: 0x%8.8x, ebx: 0x%8.8x, ecx: 0x%8.8x, edx: 0x%8.8x\n"
    "Supports: ",
    brand,
    vendor_id,
    family,
    extended_cpu_family(),
    model,
    extended_cpu_model(),
    cpu_stepping(),
    _cpuid_info.std_cpuid1_eax.bits.ext_family,
    _cpuid_info.std_cpuid1_eax.bits.ext_model,
    _cpuid_info.std_cpuid1_eax.bits.proc_type,
    _cpuid_info.std_cpuid1_eax.value,
    _cpuid_info.std_cpuid1_ebx.value,
    _cpuid_info.std_cpuid1_ecx.value,
    _cpuid_info.std_cpuid1_edx.value,
    _cpuid_info.ext_cpuid1_eax,
    _cpuid_info.ext_cpuid1_ebx,
    _cpuid_info.ext_cpuid1_ecx,
    _cpuid_info.ext_cpuid1_edx);

  if (outputLen < 0 || (size_t) outputLen >= buf_len - 1) {
    if (buf_len > 0) { buf[buf_len-1] = '\0'; }
    return OS_ERR;
  }

  cpu_write_support_string(&buf[outputLen], buf_len - outputLen);

  return OS_OK;
}


// Fill in Abstract_VM_Version statics
void VM_Version::initialize_cpu_information() {
  assert(_vm_version_initialized, "should have initialized VM_Version long ago");
  assert(!_initialized, "shouldn't be initialized yet");
  resolve_cpu_information_details();

  // initialize cpu_name and cpu_desc
  cpu_type_description(_cpu_name, CPU_TYPE_DESC_BUF_SIZE);
  cpu_detailed_description(_cpu_desc, CPU_DETAILED_DESC_BUF_SIZE);
  _initialized = true;
}

/**
 *  For information about extracting the frequency from the cpu brand string, please see:
 *
 *    Intel Processor Identification and the CPUID Instruction
 *    Application Note 485
 *    May 2012
 *
 * The return value is the frequency in Hz.
 */
int64_t VM_Version::max_qualified_cpu_freq_from_brand_string(void) {
  const char* const brand_string = cpu_brand_string();
  if (brand_string == nullptr) {
    return 0;
  }
  const int64_t MEGA = 1000000;
  int64_t multiplier = 0;
  int64_t frequency = 0;
  uint8_t idx = 0;
  // The brand string buffer is at most 48 bytes.
  // -2 is to prevent buffer overrun when looking for y in yHz, as z is +2 from y.
  for (; idx < 48-2; ++idx) {
    // Format is either "x.xxyHz" or "xxxxyHz", where y=M, G, T and x are digits.
    // Search brand string for "yHz" where y is M, G, or T.
    if (brand_string[idx+1] == 'H' && brand_string[idx+2] == 'z') {
      if (brand_string[idx] == 'M') {
        multiplier = MEGA;
      } else if (brand_string[idx] == 'G') {
        multiplier = MEGA * 1000;
      } else if (brand_string[idx] == 'T') {
        multiplier = MEGA * MEGA;
      }
      break;
    }
  }
  if (multiplier > 0) {
    // Compute frequency (in Hz) from brand string.
    if (brand_string[idx-3] == '.') { // if format is "x.xx"
      frequency =  (brand_string[idx-4] - '0') * multiplier;
      frequency += (brand_string[idx-2] - '0') * multiplier / 10;
      frequency += (brand_string[idx-1] - '0') * multiplier / 100;
    } else { // format is "xxxx"
      frequency =  (brand_string[idx-4] - '0') * 1000;
      frequency += (brand_string[idx-3] - '0') * 100;
      frequency += (brand_string[idx-2] - '0') * 10;
      frequency += (brand_string[idx-1] - '0');
      frequency *= multiplier;
    }
  }
  return frequency;
}


int64_t VM_Version::maximum_qualified_cpu_frequency(void) {
  if (_max_qualified_cpu_frequency == 0) {
    _max_qualified_cpu_frequency = max_qualified_cpu_freq_from_brand_string();
  }
  return _max_qualified_cpu_frequency;
}

uint64_t VM_Version::CpuidInfo::feature_flags() const {
  uint64_t result = 0;
  if (std_cpuid1_edx.bits.cmpxchg8 != 0)
    result |= CPU_CX8;
  if (std_cpuid1_edx.bits.cmov != 0)
    result |= CPU_CMOV;
  if (std_cpuid1_edx.bits.clflush != 0)
    result |= CPU_FLUSH;
#ifdef _LP64
  // clflush should always be available on x86_64
  // if not we are in real trouble because we rely on it
  // to flush the code cache.
  assert ((result & CPU_FLUSH) != 0, "clflush should be available");
#endif
  if (std_cpuid1_edx.bits.fxsr != 0 || (is_amd_family() &&
      ext_cpuid1_edx.bits.fxsr != 0))
    result |= CPU_FXSR;
  // HT flag is set for multi-core processors also.
  if (threads_per_core() > 1)
    result |= CPU_HT;
  if (std_cpuid1_edx.bits.mmx != 0 || (is_amd_family() &&
      ext_cpuid1_edx.bits.mmx != 0))
    result |= CPU_MMX;
  if (std_cpuid1_edx.bits.sse != 0)
    result |= CPU_SSE;
  if (std_cpuid1_edx.bits.sse2 != 0)
    result |= CPU_SSE2;
  if (std_cpuid1_ecx.bits.sse3 != 0)
    result |= CPU_SSE3;
  if (std_cpuid1_ecx.bits.ssse3 != 0)
    result |= CPU_SSSE3;
  if (std_cpuid1_ecx.bits.sse4_1 != 0)
    result |= CPU_SSE4_1;
  if (std_cpuid1_ecx.bits.sse4_2 != 0)
    result |= CPU_SSE4_2;
  if (std_cpuid1_ecx.bits.popcnt != 0)
    result |= CPU_POPCNT;
  if (std_cpuid1_ecx.bits.avx != 0 &&
      std_cpuid1_ecx.bits.osxsave != 0 &&
      xem_xcr0_eax.bits.sse != 0 &&
      xem_xcr0_eax.bits.ymm != 0) {
    result |= CPU_AVX;
    result |= CPU_VZEROUPPER;
    if (std_cpuid1_ecx.bits.f16c != 0)
      result |= CPU_F16C;
    if (sef_cpuid7_ebx.bits.avx2 != 0)
      result |= CPU_AVX2;
    if (sef_cpuid7_ebx.bits.avx512f != 0 &&
        xem_xcr0_eax.bits.opmask != 0 &&
        xem_xcr0_eax.bits.zmm512 != 0 &&
        xem_xcr0_eax.bits.zmm32 != 0) {
      result |= CPU_AVX512F;
      if (sef_cpuid7_ebx.bits.avx512cd != 0)
        result |= CPU_AVX512CD;
      if (sef_cpuid7_ebx.bits.avx512dq != 0)
        result |= CPU_AVX512DQ;
      if (sef_cpuid7_ebx.bits.avx512ifma != 0)
        result |= CPU_AVX512_IFMA;
      if (sef_cpuid7_ebx.bits.avx512pf != 0)
        result |= CPU_AVX512PF;
      if (sef_cpuid7_ebx.bits.avx512er != 0)
        result |= CPU_AVX512ER;
      if (sef_cpuid7_ebx.bits.avx512bw != 0)
        result |= CPU_AVX512BW;
      if (sef_cpuid7_ebx.bits.avx512vl != 0)
        result |= CPU_AVX512VL;
      if (sef_cpuid7_ecx.bits.avx512_vpopcntdq != 0)
        result |= CPU_AVX512_VPOPCNTDQ;
      if (sef_cpuid7_ecx.bits.avx512_vpclmulqdq != 0)
        result |= CPU_AVX512_VPCLMULQDQ;
      if (sef_cpuid7_ecx.bits.vaes != 0)
        result |= CPU_AVX512_VAES;
      if (sef_cpuid7_ecx.bits.gfni != 0)
        result |= CPU_GFNI;
      if (sef_cpuid7_ecx.bits.avx512_vnni != 0)
        result |= CPU_AVX512_VNNI;
      if (sef_cpuid7_ecx.bits.avx512_bitalg != 0)
        result |= CPU_AVX512_BITALG;
      if (sef_cpuid7_ecx.bits.avx512_vbmi != 0)
        result |= CPU_AVX512_VBMI;
      if (sef_cpuid7_ecx.bits.avx512_vbmi2 != 0)
        result |= CPU_AVX512_VBMI2;
    }
  }
  if (std_cpuid1_ecx.bits.hv != 0)
    result |= CPU_HV;
  if (sef_cpuid7_ebx.bits.bmi1 != 0)
    result |= CPU_BMI1;
  if (std_cpuid1_edx.bits.tsc != 0)
    result |= CPU_TSC;
  if (ext_cpuid7_edx.bits.tsc_invariance != 0)
    result |= CPU_TSCINV_BIT;
  if (std_cpuid1_ecx.bits.aes != 0)
    result |= CPU_AES;
  if (sef_cpuid7_ebx.bits.erms != 0)
    result |= CPU_ERMS;
  if (sef_cpuid7_edx.bits.fast_short_rep_mov != 0)
    result |= CPU_FSRM;
  if (std_cpuid1_ecx.bits.clmul != 0)
    result |= CPU_CLMUL;
  if (sef_cpuid7_ebx.bits.rtm != 0)
    result |= CPU_RTM;
  if (sef_cpuid7_ebx.bits.adx != 0)
     result |= CPU_ADX;
  if (sef_cpuid7_ebx.bits.bmi2 != 0)
    result |= CPU_BMI2;
  if (sef_cpuid7_ebx.bits.sha != 0)
    result |= CPU_SHA;
  if (std_cpuid1_ecx.bits.fma != 0)
    result |= CPU_FMA;
  if (sef_cpuid7_ebx.bits.clflushopt != 0)
    result |= CPU_FLUSHOPT;
  if (ext_cpuid1_edx.bits.rdtscp != 0)
    result |= CPU_RDTSCP;
  if (sef_cpuid7_ecx.bits.rdpid != 0)
    result |= CPU_RDPID;

  // AMD|Hygon features.
  if (is_amd_family()) {
    if ((ext_cpuid1_edx.bits.tdnow != 0) ||
        (ext_cpuid1_ecx.bits.prefetchw != 0))
      result |= CPU_3DNOW_PREFETCH;
    if (ext_cpuid1_ecx.bits.lzcnt != 0)
      result |= CPU_LZCNT;
    if (ext_cpuid1_ecx.bits.sse4a != 0)
      result |= CPU_SSE4A;
  }

  // Intel features.
  if (is_intel()) {
    if (ext_cpuid1_ecx.bits.lzcnt != 0) {
      result |= CPU_LZCNT;
    }
    if (ext_cpuid1_ecx.bits.prefetchw != 0) {
      result |= CPU_3DNOW_PREFETCH;
    }
    if (sef_cpuid7_ebx.bits.clwb != 0) {
      result |= CPU_CLWB;
    }
    if (sef_cpuid7_edx.bits.serialize != 0)
      result |= CPU_SERIALIZE;
  }

  // ZX features.
  if (is_zx()) {
    if (ext_cpuid1_ecx.bits.lzcnt != 0) {
      result |= CPU_LZCNT;
    }
    if (ext_cpuid1_ecx.bits.prefetchw != 0) {
      result |= CPU_3DNOW_PREFETCH;
    }
  }

  // Protection key features.
  if (sef_cpuid7_ecx.bits.pku != 0) {
    result |= CPU_PKU;
  }
  if (sef_cpuid7_ecx.bits.ospke != 0) {
    result |= CPU_OSPKE;
  }

  // Control flow enforcement (CET) features.
  if (sef_cpuid7_ecx.bits.cet_ss != 0) {
    result |= CPU_CET_SS;
  }
  if (sef_cpuid7_edx.bits.cet_ibt != 0) {
    result |= CPU_CET_IBT;
  }

  // Composite features.
  if (supports_tscinv_bit() &&
      ((is_amd_family() && !is_amd_Barcelona()) ||
       is_intel_tsc_synched_at_init())) {
    result |= CPU_TSCINV;
  }

  return result;
}

bool VM_Version::os_supports_avx_vectors() {
  bool retVal = false;
  int nreg = 2 LP64_ONLY(+2);
  if (supports_evex()) {
    // Verify that OS save/restore all bits of EVEX registers
    // during signal processing.
    retVal = true;
    for (int i = 0; i < 16 * nreg; i++) { // 64 bytes per zmm register
      if (_cpuid_info.zmm_save[i] != ymm_test_value()) {
        retVal = false;
        break;
      }
    }
  } else if (supports_avx()) {
    // Verify that OS save/restore all bits of AVX registers
    // during signal processing.
    retVal = true;
    for (int i = 0; i < 8 * nreg; i++) { // 32 bytes per ymm register
      if (_cpuid_info.ymm_save[i] != ymm_test_value()) {
        retVal = false;
        break;
      }
    }
    // zmm_save will be set on a EVEX enabled machine even if we choose AVX code gen
    if (retVal == false) {
      // Verify that OS save/restore all bits of EVEX registers
      // during signal processing.
      retVal = true;
      for (int i = 0; i < 16 * nreg; i++) { // 64 bytes per zmm register
        if (_cpuid_info.zmm_save[i] != ymm_test_value()) {
          retVal = false;
          break;
        }
      }
    }
  }
  return retVal;
}

uint VM_Version::cores_per_cpu() {
  uint result = 1;
  if (is_intel()) {
    bool supports_topology = supports_processor_topology();
    if (supports_topology) {
      result = _cpuid_info.tpl_cpuidB1_ebx.bits.logical_cpus /
               _cpuid_info.tpl_cpuidB0_ebx.bits.logical_cpus;
    }
    if (!supports_topology || result == 0) {
      result = (_cpuid_info.dcp_cpuid4_eax.bits.cores_per_cpu + 1);
    }
  } else if (is_amd_family()) {
    result = (_cpuid_info.ext_cpuid8_ecx.bits.cores_per_cpu + 1);
  } else if (is_zx()) {
    bool supports_topology = supports_processor_topology();
    if (supports_topology) {
      result = _cpuid_info.tpl_cpuidB1_ebx.bits.logical_cpus /
               _cpuid_info.tpl_cpuidB0_ebx.bits.logical_cpus;
    }
    if (!supports_topology || result == 0) {
      result = (_cpuid_info.dcp_cpuid4_eax.bits.cores_per_cpu + 1);
    }
  }
  return result;
}

uint VM_Version::threads_per_core() {
  uint result = 1;
  if (is_intel() && supports_processor_topology()) {
    result = _cpuid_info.tpl_cpuidB0_ebx.bits.logical_cpus;
  } else if (is_zx() && supports_processor_topology()) {
    result = _cpuid_info.tpl_cpuidB0_ebx.bits.logical_cpus;
  } else if (_cpuid_info.std_cpuid1_edx.bits.ht != 0) {
    if (cpu_family() >= 0x17) {
      result = _cpuid_info.ext_cpuid1E_ebx.bits.threads_per_core + 1;
    } else {
      result = _cpuid_info.std_cpuid1_ebx.bits.threads_per_cpu /
                 cores_per_cpu();
    }
  }
  return (result == 0 ? 1 : result);
}

uint VM_Version::L1_line_size() {
  uint result = 0;
  if (is_intel()) {
    result = (_cpuid_info.dcp_cpuid4_ebx.bits.L1_line_size + 1);
  } else if (is_amd_family()) {
    result = _cpuid_info.ext_cpuid5_ecx.bits.L1_line_size;
  } else if (is_zx()) {
    result = (_cpuid_info.dcp_cpuid4_ebx.bits.L1_line_size + 1);
  }
  if (result < 32) // not defined ?
    result = 32;   // 32 bytes by default on x86 and other x64
  return result;
}

bool VM_Version::is_intel_tsc_synched_at_init() {
  if (is_intel_family_core()) {
    uint32_t ext_model = extended_cpu_model();
    if (ext_model == CPU_MODEL_NEHALEM_EP     ||
        ext_model == CPU_MODEL_WESTMERE_EP    ||
        ext_model == CPU_MODEL_SANDYBRIDGE_EP ||
        ext_model == CPU_MODEL_IVYBRIDGE_EP) {
      // <= 2-socket invariant tsc support. EX versions are usually used
      // in > 2-socket systems and likely don't synchronize tscs at
      // initialization.
      // Code that uses tsc values must be prepared for them to arbitrarily
      // jump forward or backward.
      return true;
    }
  }
  return false;
}

intx VM_Version::allocate_prefetch_distance(bool use_watermark_prefetch) {
  // Hardware prefetching (distance/size in bytes):
  // Pentium 3 -  64 /  32
  // Pentium 4 - 256 / 128
  // Athlon    -  64 /  32 ????
  // Opteron   - 128 /  64 only when 2 sequential cache lines accessed
  // Core      - 128 /  64
  //
  // Software prefetching (distance in bytes / instruction with best score):
  // Pentium 3 - 128 / prefetchnta
  // Pentium 4 - 512 / prefetchnta
  // Athlon    - 128 / prefetchnta
  // Opteron   - 256 / prefetchnta
  // Core      - 256 / prefetchnta
  // It will be used only when AllocatePrefetchStyle > 0

  if (is_amd_family()) { // AMD | Hygon
    if (supports_sse2()) {
      return 256; // Opteron
    } else {
      return 128; // Athlon
    }
  } else { // Intel
    if (supports_sse3() && cpu_family() == 6) {
      if (supports_sse4_2() && supports_ht()) { // Nehalem based cpus
        return 192;
      } else if (use_watermark_prefetch) { // watermark prefetching on Core
#ifdef _LP64
        return 384;
#else
        return 320;
#endif
      }
    }
    if (supports_sse2()) {
      if (cpu_family() == 6) {
        return 256; // Pentium M, Core, Core2
      } else {
        return 512; // Pentium 4
      }
    } else {
      return 128; // Pentium 3 (and all other old CPUs)
    }
  }
}

bool VM_Version::is_intrinsic_supported(vmIntrinsicID id) {
  assert(id != vmIntrinsics::_none, "must be a VM intrinsic");
  switch (id) {
  case vmIntrinsics::_floatToFloat16:
  case vmIntrinsics::_float16ToFloat:
    if (!supports_float16()) {
      return false;
    }
    break;
  default:
    break;
  }
  return true;
}
<|MERGE_RESOLUTION|>--- conflicted
+++ resolved
@@ -2760,13 +2760,8 @@
     nonlibc_tty_print_uint64_comma_uint64(new_cpu_features & _features, new_cpu_glibc_features & _glibc_features);
     static const char part2[] = " together with -XX:CRaCCheckpointTo when making a checkpoint file; specified -XX:CRaCRestoreFrom file contains CPU features ";
     tty->print_raw(part2, sizeof(part2) - 1);
-<<<<<<< HEAD
-    nonlibc_tty_print_uint64_comma_uint64(features_saved, glibc_features_saved);
+    nonlibc_tty_print_uint64_comma_uint64(_features, _glibc_features);
     missing_features(features_missing, glibc_features_missing);
-=======
-    nonlibc_tty_print_uint64_comma_uint64(_features, _glibc_features);
-    fatal_missing_features(features_missing, glibc_features_missing);
->>>>>>> ed4ad9ba
   }
 
   if (ShowCPUFeatures)
