--- conflicted
+++ resolved
@@ -1073,7 +1073,6 @@
 #else
 # define FEATURE_ACTIVE(glibc) true
 #endif
-<<<<<<< HEAD
 
   const uint64_t shouldnotuseval[KIND_COUNT] = { shouldnotuse_CPU, shouldnotuse_GLIBC };
   auto shouldnotuse = [&](enum kind kind, uint64_t value, const char *hotspotglibcstr, bool feature_active) {
@@ -1082,56 +1081,10 @@
       disable(kind, value, hotspotglibcstr);
     }
   };
-#define EXCESSIVE6(kind, hotspotglibc, hotspot_field, hotspot_union, glibc_index, glibc_reg)               \
-  shouldnotuse(PASTE_TOKENS(KIND_, kind), PASTE_TOKENS3(kind, _, hotspotglibc),                            \
-    STR(hotspotglibc), FEATURE_ACTIVE(hotspotglibc, hotspot_field, hotspot_union, glibc_index, glibc_reg))
-#define EXCESSIVE(kind, hotspotglibc, hotspot_field, def...) EXCESSIVE6(kind, hotspotglibc, hotspot_field, def)
-
-#define DEF_ExtCpuid1Ecx ExtCpuid1Ecx, CPUID_INDEX_80000001, ecx
-#define DEF_SefCpuid7Ebx SefCpuid7Ebx, CPUID_INDEX_7       , ebx
-#define DEF_SefCpuid7Ecx SefCpuid7Ecx, CPUID_INDEX_7       , ecx
-#define DEF_SefCpuid7Edx SefCpuid7Edx, CPUID_INDEX_7       , edx
-#define DEF_StdCpuid1Ecx StdCpuid1Ecx, CPUID_INDEX_1       , ecx
-#define DEF_StdCpuid1Edx StdCpuid1Edx, CPUID_INDEX_1       , edx
-  EXCESSIVE(CPU  , AVX     , avx     , DEF_StdCpuid1Ecx);
-  EXCESSIVE(CPU  , CX8     , cmpxchg8, DEF_StdCpuid1Edx);
-  EXCESSIVE(CPU  , FMA     , fma     , DEF_StdCpuid1Ecx);
-  EXCESSIVE(CPU  , RTM     , rtm     , DEF_SefCpuid7Ebx);
-  EXCESSIVE(CPU  , AVX2    , avx2    , DEF_SefCpuid7Ebx);
-  EXCESSIVE(CPU  , BMI1    , bmi1    , DEF_SefCpuid7Ebx);
-  EXCESSIVE(CPU  , BMI2    , bmi2    , DEF_SefCpuid7Ebx);
-  EXCESSIVE(CPU  , CMOV    , cmov    , DEF_StdCpuid1Edx);
-  EXCESSIVE(CPU  , ERMS    , erms    , DEF_SefCpuid7Ebx);
-  EXCESSIVE(CPU  , SSE2    , sse2    , DEF_StdCpuid1Edx);
-  EXCESSIVE(CPU  , LZCNT   , fma4    , DEF_ExtCpuid1Ecx);
-  EXCESSIVE(CPU  , SSSE3   , ssse3   , DEF_StdCpuid1Ecx);
-  EXCESSIVE(CPU  , POPCNT  , popcnt  , DEF_StdCpuid1Ecx);
-  EXCESSIVE(CPU  , SSE4_1  , sse4_1  , DEF_StdCpuid1Ecx);
-  EXCESSIVE(CPU  , SSE4_2  , sse4_2  , DEF_StdCpuid1Ecx);
-  EXCESSIVE(CPU  , AVX512F , avx512f , DEF_SefCpuid7Ebx);
-  EXCESSIVE(CPU  , AVX512CD, avx512cd, DEF_SefCpuid7Ebx);
-  EXCESSIVE(CPU  , AVX512BW, avx512bw, DEF_SefCpuid7Ebx);
-  EXCESSIVE(CPU  , AVX512DQ, avx512dq, DEF_SefCpuid7Ebx);
-  EXCESSIVE(CPU  , AVX512ER, avx512er, DEF_SefCpuid7Ebx);
-  EXCESSIVE(CPU  , AVX512PF, avx512pf, DEF_SefCpuid7Ebx);
-  EXCESSIVE(CPU  , AVX512VL, avx512vl, DEF_SefCpuid7Ebx);
-  EXCESSIVE(GLIBC, IBT     , ibt     , DEF_SefCpuid7Edx);
-  EXCESSIVE(GLIBC, FMA4    , fma4    , DEF_ExtCpuid1Ecx);
-  EXCESSIVE(GLIBC, MOVBE   , movbe   , DEF_StdCpuid1Ecx);
-  EXCESSIVE(GLIBC, SHSTK   , shstk   , DEF_SefCpuid7Ecx);
-  EXCESSIVE(GLIBC, XSAVE   , xsave   , DEF_StdCpuid1Ecx);
-  EXCESSIVE(GLIBC, OSXSAVE , osxsave , DEF_StdCpuid1Ecx);
-  EXCESSIVE(GLIBC, HTT     , ht      , DEF_StdCpuid1Edx);
-#undef EXCESSIVE
-#undef EXCESSIVE6
-=======
-#define EXCESSIVE3(kind, hotspot, glibc) do {                                                        \
-    EXCESSIVE_HANDLED(kind, hotspot);                                                                \
-    if (PASTE_TOKENS(excessive_, kind) & PASTE_TOKENS3(kind, _, hotspot) && FEATURE_ACTIVE(glibc)) { \
-      PASTE_TOKENS(disable_, kind) |= PASTE_TOKENS3(kind, _, hotspot);                               \
-    }                                                                                                \
-  } while (0)
+#define EXCESSIVE3(kind, hotspot, glibc) \
+  shouldnotuse(PASTE_TOKENS(KIND_, kind), PASTE_TOKENS3(kind, _, hotspot), STR(hotspot), FEATURE_ACTIVE(glibc))
 #define EXCESSIVE(kind, hotspotglibc) EXCESSIVE3(kind, hotspotglibc, hotspotglibc)
+
   EXCESSIVE(CPU  , AVX     );
   EXCESSIVE(CPU  , CX8     );
   EXCESSIVE(CPU  , FMA     );
@@ -1163,57 +1116,6 @@
   EXCESSIVE(GLIBC, HTT     );
 #undef EXCESSIVE
 #undef EXCESSIVE3
-
-  char disable_str[64 * (10 + 3) + 1];
-  strcpy(disable_str, glibc_prefix);
-  char *disable_end = disable_str + glibc_prefix_len;
-#define GLIBC_DISABLE2(kind, hotspot, glibc) do {                                                                                   \
-    assert(!(PASTE_TOKENS(disable_handled_, kind) & PASTE_TOKENS3(kind, _, hotspot)), "already used " STR(kind) "_" STR(hotspot) ); \
-    DEBUG_ONLY(PASTE_TOKENS(disable_handled_, kind) |= PASTE_TOKENS3(kind, _, hotspot));                                            \
-    if (PASTE_TOKENS(disable_, kind) & PASTE_TOKENS3(kind, _, hotspot)) {                                                           \
-      const char str[] = ",-" STR(glibc);                                                                                           \
-      size_t remains = disable_str + sizeof(disable_str) - disable_end;                                                             \
-      strncpy(disable_end, str, remains);                                                                                           \
-      size_t len = strnlen(disable_end, remains);                                                                                   \
-      remains -= len;                                                                                                               \
-      assert(remains > 0, "internal error: disable_str overflow");                                                                  \
-      disable_end += len;                                                                                                           \
-    }                                                                                                                               \
-  } while (0);
-#define GLIBC_DISABLE(kind, hotspot_glibc) GLIBC_DISABLE2(kind, hotspot_glibc, hotspot_glibc)
-  GLIBC_DISABLE(CPU  , AVX)
-  GLIBC_DISABLE(CPU  , CX8)
-  GLIBC_DISABLE(CPU  , FMA)
-  GLIBC_DISABLE(CPU  , RTM)
-  GLIBC_DISABLE(CPU  , AVX2)
-  GLIBC_DISABLE(CPU  , BMI1)
-  GLIBC_DISABLE(CPU  , BMI2)
-  GLIBC_DISABLE(CPU  , CMOV)
-  GLIBC_DISABLE(CPU  , ERMS)
-  GLIBC_DISABLE(CPU  , SSE2)
-  GLIBC_DISABLE(CPU  , LZCNT)
-  GLIBC_DISABLE(CPU  , SSSE3)
-  GLIBC_DISABLE(CPU  , POPCNT)
-  GLIBC_DISABLE(CPU  , SSE4_1)
-  GLIBC_DISABLE(CPU  , SSE4_2)
-  GLIBC_DISABLE(CPU  , AVX512F)
-  GLIBC_DISABLE(CPU  , AVX512CD)
-  GLIBC_DISABLE(CPU  , AVX512BW)
-  GLIBC_DISABLE(CPU  , AVX512DQ)
-  GLIBC_DISABLE(CPU  , AVX512ER)
-  GLIBC_DISABLE(CPU  , AVX512PF)
-  GLIBC_DISABLE(CPU  , AVX512VL)
-  GLIBC_DISABLE2(CPU , CET_IBT, IBT)
-  GLIBC_DISABLE2(CPU , CET_SS , SHSTK)
-  GLIBC_DISABLE(GLIBC, FMA4)
-  GLIBC_DISABLE(GLIBC, MOVBE)
-  GLIBC_DISABLE(GLIBC, XSAVE)
-  GLIBC_DISABLE(GLIBC, OSXSAVE)
-  GLIBC_DISABLE(GLIBC, HTT)
-#undef GLIBC_DISABLE
-#undef GLIBC_DISABLE2
-  *disable_end = 0;
->>>>>>> 7d03b259
 
 #ifdef ASSERT
   // These cannot be disabled by GLIBC_TUNABLES interface.
