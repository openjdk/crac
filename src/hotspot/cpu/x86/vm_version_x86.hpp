--- conflicted
+++ resolved
@@ -451,7 +451,6 @@
 #define DECLARE_CPU_FEATURE_FLAG(id, name, bit) CPU_##id = (bit),
     CPU_FEATURE_FLAGS(DECLARE_CPU_FEATURE_FLAG)
 #undef DECLARE_CPU_FEATURE_FLAG
-<<<<<<< HEAD
 #if 0
 FIXME:CPUFeatures1
     MAX_CPU = CPU_SHA512 << 1
@@ -548,84 +547,15 @@
     }
   };
 
-=======
-    MAX_CPU_FEATURES
-  };
-
-  class VM_Features {
-    friend class VMStructs;
-    friend class JVMCIVMStructs;
-
-   private:
-    uint64_t _features_bitmap[(MAX_CPU_FEATURES / BitsPerLong) + 1];
-
-    STATIC_ASSERT(sizeof(_features_bitmap) * BitsPerByte >= MAX_CPU_FEATURES);
-
-    // Number of 8-byte elements in _bitmap.
-    constexpr static int features_bitmap_element_count() {
-      return sizeof(_features_bitmap) / sizeof(uint64_t);
-    }
-
-    constexpr static int features_bitmap_element_shift_count() {
-      return LogBitsPerLong;
-    }
-
-    constexpr static uint64_t features_bitmap_element_mask() {
-      return (1ULL << features_bitmap_element_shift_count()) - 1;
-    }
-
-    static int index(Feature_Flag feature) {
-      int idx = feature >> features_bitmap_element_shift_count();
-      assert(idx < features_bitmap_element_count(), "Features array index out of bounds");
-      return idx;
-    }
-
-    static uint64_t bit_mask(Feature_Flag feature) {
-      return (1ULL << (feature & features_bitmap_element_mask()));
-    }
-
-    static int _features_bitmap_size; // for JVMCI purposes
-   public:
-    VM_Features() {
-      for (int i = 0; i < features_bitmap_element_count(); i++) {
-        _features_bitmap[i] = 0;
-      }
-    }
-
-    void set_feature(Feature_Flag feature) {
-      int idx = index(feature);
-      _features_bitmap[idx] |= bit_mask(feature);
-    }
-
-    void clear_feature(VM_Version::Feature_Flag feature) {
-      int idx = index(feature);
-      _features_bitmap[idx] &= ~bit_mask(feature);
-    }
-
-    bool supports_feature(VM_Version::Feature_Flag feature) {
-      int idx = index(feature);
-      return (_features_bitmap[idx] & bit_mask(feature)) != 0;
-    }
-  };
-
->>>>>>> c59e44a7
   // CPU feature flags vector, can be affected by VM settings.
   static VM_Features _features;
 
   // Original CPU feature flags vector, not affected by VM settings.
   static VM_Features _cpu_features;
 
-<<<<<<< HEAD
 //FIXME:CPUFeatures4
-=======
->>>>>>> c59e44a7
   static const char* _features_names[];
   static const char* _glibc_features_names[];
-
-  static void clear_cpu_features() {
-    _features = VM_Features();
-    _cpu_features = VM_Features();
-  }
 
   static void clear_cpu_features() {
     _features = VM_Features();
@@ -774,7 +704,6 @@
     jlong        apx_save[2]; // Save r16 and r31
 
     VM_Features feature_flags() const;
-<<<<<<< HEAD
 
 #if 0
 FIXME:CPUFeatures1
@@ -803,8 +732,6 @@
     uint64_t glibc_flags() const { return 0; }
 #endif //LINUX
 #endif
-=======
->>>>>>> c59e44a7
 
     // Asserts
     void assert_is_initialized() const {
