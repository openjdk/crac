--- conflicted
+++ resolved
@@ -45,7 +45,6 @@
 #include "prims/jvm_misc.hpp"
 #include "runtime/arguments.hpp"
 #include "runtime/atomic.hpp"
-#include "runtime/crac.hpp"
 #include "runtime/globals.hpp"
 #include "runtime/globals_extension.hpp"
 #include "runtime/interfaceSupport.inline.hpp"
@@ -66,16 +65,9 @@
 #include "runtime/vm_version.hpp"
 #include "signals_posix.hpp"
 #include "semaphore_posix.hpp"
-<<<<<<< HEAD
-#include "services/attachListener.hpp"
-#include "services/memTracker.hpp"
-#include "services/runtimeService.hpp"
-#include "linuxAttachOperation.hpp"
-=======
 #include "services/memTracker.hpp"
 #include "services/runtimeService.hpp"
 #include "services/writeableFlags.hpp"
->>>>>>> e3c180f7
 #include "utilities/align.hpp"
 #include "utilities/decoder.hpp"
 #include "utilities/defaultStream.hpp"
@@ -162,89 +154,6 @@
   DAX_SHARED_BIT = 1 << 8
 };
 
-<<<<<<< HEAD
-class FdsInfo {
-public:
-
-  enum state_t {
-    INVALID = -3,
-    CLOSED = -2,
-    ROOT = -1,
-    DUP_OF_0 = 0,
-    // ...
-  };
-
-  enum mark_t {
-    M_CANT_RESTORE = 1 << 0,
-  };
-
-private:
-  struct fdinfo {
-    int fd;
-    struct stat stat;
-    state_t state;
-    unsigned mark;
-
-    int flags;
-  };
-
-  // params are indices into _fdinfos
-  bool same_fd(int i1, int i2);
-
-  bool _inited;
-  GrowableArray<fdinfo> _fdinfos;
-
-  void assert_mark(int i) {
-    assert(_inited, "");
-    assert(i < _fdinfos.length(), "");
-    assert(_fdinfos.at(i).state != CLOSED, "");
-  }
-
-public:
-  void initialize();
-
-  int len() { return _fdinfos.length(); }
-
-  state_t get_state(int i) {
-    assert(_inited, "");
-    assert(i < _fdinfos.length(), "");
-    return _fdinfos.at(i).state;
-  }
-
-  state_t find_state(int fd, state_t orstate) {
-    for (int i = 0; i < _fdinfos.length(); ++i) {
-      fdinfo *info = _fdinfos.adr_at(i);
-      if (info->fd == fd) {
-        return info->state;
-      }
-    }
-    return orstate;
-  }
-
-  int get_fd(int i) {
-    assert(_inited, "");
-    assert(i < _fdinfos.length(), "");
-    return _fdinfos.at(i).fd;
-  }
-
-  struct stat* get_stat(int i) {
-    assert(_inited, "");
-    assert(i < _fdinfos.length(), "");
-    return &_fdinfos.at(i).stat;
-  }
-
-  FdsInfo(bool do_init = true) :
-    _inited(false),
-    _fdinfos(16, mtInternal)
-  {
-    if (do_init) {
-      initialize();
-    }
-  }
-};
-
-=======
->>>>>>> e3c180f7
 ////////////////////////////////////////////////////////////////////////////////
 // global variables
 julong os::Linux::_physical_memory = 0;
@@ -270,12 +179,6 @@
 
 static int clock_tics_per_sec = 100;
 
-<<<<<<< HEAD
-// CRaC
-static FdsInfo _vm_inited_fds(false);
-
-=======
->>>>>>> e3c180f7
 // If the VM might have been created on the primordial thread, we need to resolve the
 // primordial thread stack bounds and check if the current thread might be the
 // primordial thread in places. If we know that the primordial thread is never used,
@@ -5533,312 +5436,6 @@
   return true;
 }
 
-<<<<<<< HEAD
-// CRaC
-
-void os::vm_create_start() {
-  if (!CRaCCheckpointTo) {
-    return;
-  }
-  os::Linux::close_extra_descriptors();
-  _vm_inited_fds.initialize();
-}
-
-/* taken from criu, that took this from kernel */
-#define NFS_PREF ".nfs"
-#define NFS_PREF_LEN ((unsigned)sizeof(NFS_PREF) - 1)
-#define NFS_FILEID_LEN ((unsigned)sizeof(uint64_t) << 1)
-#define NFS_COUNTER_LEN ((unsigned)sizeof(unsigned int) << 1)
-#define NFS_LEN (NFS_PREF_LEN + NFS_FILEID_LEN + NFS_COUNTER_LEN)
-static bool nfs_silly_rename(char* path) {
-  char *sep = strrchr(path, '/');
-  char *base = sep ? sep + 1 : path;
-  if (strncmp(base, NFS_PREF, NFS_PREF_LEN)) {
-    return false;
-  }
-  for (unsigned i = NFS_PREF_LEN; i < NFS_LEN; ++i) {
-    if (!isxdigit(base[i])) {
-      return false;
-    }
-  }
-  return true;
-}
-
-static int readfdlink(int fd, char *link, size_t len) {
-  char fdpath[64];
-  snprintf(fdpath, sizeof(fdpath), "/proc/self/fd/%d", fd);
-  int ret = readlink(fdpath, link, len);
-  if (ret == -1) {
-    return ret;
-  }
-  link[(unsigned)ret < len ? ret : len - 1] = '\0';
-  return ret;
-}
-
-static bool same_stat(struct stat* st1, struct stat* st2) {
-  return st1->st_dev == st2->st_dev &&
-         st1->st_ino == st2->st_ino;
-}
-
-bool FdsInfo::same_fd(int i1, int i2) {
-  assert(i1 < _fdinfos.length(), "");
-  assert(i2 < _fdinfos.length(), "");
-  fdinfo *fi1 = _fdinfos.adr_at(i1);
-  fdinfo *fi2 = _fdinfos.adr_at(i2);
-  if (!same_stat(&fi1->stat, &fi2->stat)) {
-    return false;
-  }
-
-  int flags1 = fcntl(fi1->fd, F_GETFL);
-  int flags2 = fcntl(fi2->fd, F_GETFL);
-  if (flags1 != flags2) {
-    return false;
-  }
-
-  const int test_flag = O_NONBLOCK;
-  const int new_flags1 = flags1 ^ test_flag;
-  fcntl(fi1->fd, F_SETFL, new_flags1);
-  if (fcntl(fi1->fd, F_GETFL) != new_flags1) {
-    // flag write ignored or handled differently,
-    // don't know what to do
-    return false;
-  }
-
-  const int new_flags2 = fcntl(fi2->fd, F_GETFL);
-  const bool are_same = new_flags1 == new_flags2;
-
-  fcntl(fi2->fd, flags1);
-
-  return are_same;
-}
-
-void FdsInfo::initialize() {
-  assert(!_inited, "should be called only once");
-
-  char path[PATH_MAX];
-  struct dirent *dp;
-
-  DIR *dir = opendir("/proc/self/fd");
-  int dfd = dirfd(dir);
-  while (dp = readdir(dir)) {
-    if (dp->d_name[0] == '.') {
-      // skip "." and ".."
-      continue;
-    }
-    fdinfo info;
-    info.fd = atoi(dp->d_name);
-    if (info.fd == dfd) {
-      continue;
-    }
-    int r = fstat(info.fd, &info.stat);
-    if (r == -1) {
-      info.state = CLOSED;
-      continue;
-    }
-    info.state = ROOT; // can be changed to DUP_OF_0 + N below
-    info.mark = 0;
-    _fdinfos.append(info);
-  }
-  closedir(dir);
-  _inited = true;
-
-  for (int i = 0; i < _fdinfos.length(); ++i) {
-    fdinfo *info = _fdinfos.adr_at(i);
-    for (int j = 0; j < i; ++j) {
-      if (get_state(j) == ROOT && same_fd(i, j)) {
-        info->state = (state_t)(DUP_OF_0 + j);
-        break;
-      }
-    }
-
-    if (info->state == ROOT) {
-      char fdpath[PATH_MAX];
-      int r = readfdlink(info->fd, fdpath, sizeof(fdpath));
-      guarantee(-1 != r, "can't stat fd");
-      if (info->stat.st_nlink == 0 ||
-          strstr(fdpath, "(deleted)") ||
-          nfs_silly_rename(fdpath)) {
-        info->mark |= FdsInfo::M_CANT_RESTORE;
-      }
-    }
-  }
-}
-
-static const char* stat2strtype(mode_t mode) {
-  switch (mode & S_IFMT) {
-  case S_IFSOCK: return "socket";
-  case S_IFLNK:  return "symlink";
-  case S_IFREG:  return "regular";
-  case S_IFBLK:  return "block";
-  case S_IFDIR:  return "directory";
-  case S_IFCHR:  return "character";
-  case S_IFIFO:  return "fifo";
-  default:       break;
-  }
-  return "unknown";
-}
-
-static int stat2stfail(mode_t mode) {
-  switch (mode & S_IFMT) {
-  case S_IFSOCK:
-    return JVM_CR_FAIL_SOCK;
-  case S_IFLNK:
-  case S_IFREG:
-  case S_IFBLK:
-  case S_IFDIR:
-  case S_IFCHR:
-    return JVM_CR_FAIL_FILE;
-  case S_IFIFO:
-    return JVM_CR_FAIL_PIPE;
-  default:
-    break;
-  }
-  return JVM_CR_FAIL;
-}
-
-// If checkpoint is called throught the API, jcmd operation and jcmd output doesn't exist.
-bool VM_Crac::is_socket_from_jcmd(int sock) {
-  if (_attach_op == NULL)
-    return false;
-  int sock_fd = _attach_op->socket();
-  return sock == sock_fd;
-}
-
-void VM_Crac::report_ok_to_jcmd_if_any() {
-  if (_attach_op == NULL)
-    return;
-  bufferedStream* buf = static_cast<bufferedStream*>(_ostream);
-  _attach_op->effectively_complete_raw(JNI_OK, buf);
-  // redirect any further output to console
-  _ostream = tty;
-}
-
-bool VM_Crac::check_fds() {
-
-  AttachListener::abort();
-
-  FdsInfo fds;
-
-  bool ok = true;
-
-  for (int i = 0; i < fds.len(); ++i) {
-    if (fds.get_state(i) == FdsInfo::CLOSED) {
-      continue;
-    }
-    int fd = fds.get_fd(i);
-
-    char detailsbuf[PATH_MAX];
-    struct stat* st = fds.get_stat(i);
-    const char* type = stat2strtype(st->st_mode);
-    int linkret = readfdlink(fd, detailsbuf, sizeof(detailsbuf));
-    const char* details = 0 < linkret ? detailsbuf : "";
-    print_resources("JVM: FD fd=%d type=%s path=\"%s\" ", fd, type, details);
-
-    if (is_claimed_fd(fd)) {
-      print_resources("OK: claimed by java code\n");
-      continue;
-    }
-
-    if (_vm_inited_fds.find_state(fd, FdsInfo::CLOSED) != FdsInfo::CLOSED) {
-      print_resources("OK: inherited from process env\n");
-      continue;
-    }
-
-    if (S_ISSOCK(st->st_mode)) {
-      if (is_socket_from_jcmd(fd)){
-        print_resources("OK: jcmd socket\n");
-        continue;
-      }
-    }
-
-    print_resources("BAD: opened by application\n");
-    ok = false;
-
-    const int maxinfo = 64;
-    size_t buflen = strlen(details) + maxinfo;
-    char* msg = NEW_C_HEAP_ARRAY(char, buflen, mtInternal);
-    int len = snprintf(msg, buflen, "FD fd=%d type=%s path=%s", fd, type, detailsbuf);
-    msg[len < 0 ? 0 : ((size_t) len >= buflen ? buflen - 1 : len)] = '\0';
-    _failures->append(CracFailDep(stat2stfail(st->st_mode & S_IFMT), msg));
-  }
-
-  return ok;
-}
-
-bool VM_Crac::memory_checkpoint() {
-  return PerfMemoryLinux::checkpoint(CRaCCheckpointTo);
-}
-
-void VM_Crac::memory_restore() {
-  PerfMemoryLinux::restore();
-}
-
-static char modules_path[JVM_MAXPATHLEN] = { '\0' };
-
-static bool is_fd_ignored(int fd, const char *path) {
-  const char *list = CRaCIgnoredFileDescriptors;
-  while (list && *list) {
-    const char *end = strchr(list, ',');
-    if (!end) {
-      end = list + strlen(list);
-    }
-    char *invalid;
-    int ignored_fd = strtol(list, &invalid, 10);
-    if (invalid == end) { // entry was integer -> file descriptor
-      if (fd == ignored_fd) {
-        log_trace(os)("CRaC not closing file descriptor %d (%s) as it is marked as ignored.", fd, path);
-        return true;
-      }
-    } else { // interpret entry as path
-      int path_len = path ? strlen(path) : -1;
-      if (path_len != -1 && path_len == end - list && !strncmp(path, list, end - list)) {
-        log_trace(os)("CRaC not closing file descriptor %d (%s) as it is marked as ignored.", fd, path);
-        return true;
-      }
-    }
-    if (*end) {
-      list = end + 1;
-    } else {
-      break;
-    }
-  }
-
-  if (os::same_files(modules_path, path)) {
-    // Path to the modules directory is opened early when JVM is booted up and won't be closed.
-    // We can ignore this for purposes of CRaC.
-    return true;
-  }
-
-  return false;
-}
-
-void os::Linux::close_extra_descriptors() {
-  // Path to the modules directory is opened early when JVM is booted up and won't be closed.
-  // We can ignore this for purposes of CRaC.
-  if (modules_path[0] == '\0') {
-    const char* fileSep = os::file_separator();
-    jio_snprintf(modules_path, JVM_MAXPATHLEN, "%s%slib%s" MODULES_IMAGE_NAME, Arguments::get_java_home(), fileSep, fileSep);
-  }
-
-  char path[PATH_MAX];
-  struct dirent *dp;
-
-  DIR *dir = opendir("/proc/self/fd");
-  while (dp = readdir(dir)) {
-    int fd = atoi(dp->d_name);
-    if (fd > 2 && fd != dirfd(dir)) {
-      int r = readfdlink(fd, path, sizeof(path));
-      if (!is_fd_ignored(fd, r != -1 ? path : nullptr)) {
-        log_warning(os)("CRaC closing file descriptor %d: %s", fd, path);
-        close(fd);
-      }
-    }
-  }
-  closedir(dir);
-}
-
-=======
->>>>>>> e3c180f7
 void os::print_memory_mappings(char* addr, size_t bytes, outputStream* st) {
   unsigned long long start = (unsigned long long)addr;
   unsigned long long end = start + bytes;
