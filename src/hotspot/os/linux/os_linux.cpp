/*
 * Copyright (c) 1999, 2021, Oracle and/or its affiliates. All rights reserved.
 * Copyright (c) 2017, 2022, Azul Systems, Inc. All rights reserved.
 * DO NOT ALTER OR REMOVE COPYRIGHT NOTICES OR THIS FILE HEADER.
 *
 * This code is free software; you can redistribute it and/or modify it
 * under the terms of the GNU General Public License version 2 only, as
 * published by the Free Software Foundation.
 *
 * This code is distributed in the hope that it will be useful, but WITHOUT
 * ANY WARRANTY; without even the implied warranty of MERCHANTABILITY or
 * FITNESS FOR A PARTICULAR PURPOSE.  See the GNU General Public License
 * version 2 for more details (a copy is included in the LICENSE file that
 * accompanied this code).
 *
 * You should have received a copy of the GNU General Public License version
 * 2 along with this work; if not, write to the Free Software Foundation,
 * Inc., 51 Franklin St, Fifth Floor, Boston, MA 02110-1301 USA.
 *
 * Please contact Oracle, 500 Oracle Parkway, Redwood Shores, CA 94065 USA
 * or visit www.oracle.com if you need additional information or have any
 * questions.
 *
 */

// no precompiled headers
#include "jvm.h"
#include "classfile/classLoader.hpp"
#include "classfile/vmSymbols.hpp"
#include "code/icBuffer.hpp"
#include "code/vtableStubs.hpp"
#include "compiler/compileBroker.hpp"
#include "compiler/disassembler.hpp"
#include "interpreter/interpreter.hpp"
#include "jvmtifiles/jvmti.h"
#include "logging/log.hpp"
#include "logging/logStream.hpp"
#include "memory/allocation.inline.hpp"
#include "memory/oopFactory.hpp"
#include "oops/oop.inline.hpp"
#include "oops/typeArrayOop.inline.hpp"
#include "os_linux.inline.hpp"
#include "os_posix.inline.hpp"
#include "os_share_linux.hpp"
#include "osContainer_linux.hpp"
#include "perfMemory_linux.hpp"
#include "prims/jniFastGetField.hpp"
#include "prims/jvm_misc.hpp"
#include "runtime/arguments.hpp"
#include "runtime/atomic.hpp"
#include "runtime/globals.hpp"
#include "runtime/globals_extension.hpp"
#include "runtime/interfaceSupport.inline.hpp"
#include "runtime/init.hpp"
#include "runtime/java.hpp"
#include "runtime/javaCalls.hpp"
#include "runtime/jniHandles.hpp"
#include "runtime/jniHandles.inline.hpp"
#include "runtime/mutexLocker.hpp"
#include "runtime/objectMonitor.hpp"
#include "runtime/osThread.hpp"
#include "runtime/perfMemory.hpp"
#include "runtime/sharedRuntime.hpp"
#include "runtime/statSampler.hpp"
#include "runtime/stubRoutines.hpp"
#include "runtime/thread.inline.hpp"
#include "runtime/threadCritical.hpp"
#include "runtime/threadSMR.hpp"
#include "runtime/timer.hpp"
#include "runtime/vm_version.hpp"
#include "signals_posix.hpp"
#include "semaphore_posix.hpp"
#include "services/attachListener.hpp"
#include "services/heapDumper.hpp"
#include "services/memTracker.hpp"
#include "services/runtimeService.hpp"
#include "services/writeableFlags.hpp"
#include "linuxAttachOperation.hpp"
#include "utilities/align.hpp"
#include "utilities/decoder.hpp"
#include "utilities/defaultStream.hpp"
#include "utilities/events.hpp"
#include "utilities/elfFile.hpp"
#include "utilities/growableArray.hpp"
#include "utilities/macros.hpp"
#include "utilities/powerOfTwo.hpp"
#include "utilities/vmError.hpp"
#include "attachListener_linux.hpp"

// put OS-includes here
# include <arpa/inet.h>
# include <sys/types.h>
# include <sys/mman.h>
# include <sys/stat.h>
# include <sys/select.h>
# include <sys/sysmacros.h>
# include <sys/wait.h>
# include <pthread.h>
# include <signal.h>
# include <endian.h>
# include <errno.h>
# include <dlfcn.h>
# include <stdio.h>
# include <unistd.h>
# include <sys/resource.h>
# include <pthread.h>
# include <sys/stat.h>
# include <sys/time.h>
# include <sys/times.h>
# include <sys/utsname.h>
# include <sys/socket.h>
# include <pwd.h>
# include <poll.h>
# include <fcntl.h>
# include <string.h>
# include <syscall.h>
# include <sys/sysinfo.h>
# include <sys/ipc.h>
# include <sys/shm.h>
# include <link.h>
# include <stdint.h>
# include <inttypes.h>
# include <sys/ioctl.h>
# include <libgen.h>
# include <linux/elf-em.h>
#ifdef __GLIBC__
# include <malloc.h>
#endif

#ifndef _GNU_SOURCE
  #define _GNU_SOURCE
  #include <sched.h>
  #undef _GNU_SOURCE
#else
  #include <sched.h>
#endif

// if RUSAGE_THREAD for getrusage() has not been defined, do it here. The code calling
// getrusage() is prepared to handle the associated failure.
#ifndef RUSAGE_THREAD
  #define RUSAGE_THREAD   (1)               /* only the calling thread */
#endif

#define MAX_PATH    (2 * K)

#define MAX_SECS 100000000

// for timer info max values which include all bits
#define ALL_64_BITS CONST64(0xFFFFFFFFFFFFFFFF)

#ifdef MUSL_LIBC
// dlvsym is not a part of POSIX
// and musl libc doesn't implement it.
static void *dlvsym(void *handle,
                    const char *symbol,
                    const char *version) {
   // load the latest version of symbol
   return dlsym(handle, symbol);
}
#endif

enum CoredumpFilterBit {
  FILE_BACKED_PVT_BIT = 1 << 2,
  FILE_BACKED_SHARED_BIT = 1 << 3,
  LARGEPAGES_BIT = 1 << 6,
  DAX_SHARED_BIT = 1 << 8
};

class FdsInfo {
public:

  enum state_t {
    INVALID = -3,
    CLOSED = -2,
    ROOT = -1,
    DUP_OF_0 = 0,
    // ...
  };

  enum mark_t {
    M_CANT_RESTORE = 1 << 0,
  };

private:
  struct fdinfo {
    struct stat stat;
    state_t state;
    unsigned mark;

    int flags;
  };

  bool same_fd(int fd1, int fd2);

  fdinfo *_fdinfos;
  int _len;

  void assert_mark(int i) {
    assert(inited(), "");
    assert(i < len(), "");
    assert(_fdinfos[i].state != CLOSED, "");
  }

public:
  void initialize();

  bool inited() { return _fdinfos != NULL; }
  int len() { return _len; }

  state_t get_state(int i, state_t orstate = INVALID) {
    assert(inited(), "");
    if (i < len()) {
      return _fdinfos[i].state;
    }
    guarantee(orstate != INVALID, "can't use default orstate");
    return orstate;
  }

  void set_state(int i, state_t newst) {
    assert(inited(), "");
    assert(i < len(), "");
    _fdinfos[i].state = newst;
  }

  void mark(int i, mark_t m) {
    assert_mark(i);
    _fdinfos[i].mark |= (unsigned)m;
  }
  void clear(int i, mark_t m) {
    assert_mark(i);
    _fdinfos[i].mark &= ~(unsigned)m;
  }
  bool check(int i, mark_t m) {
    assert_mark(i);
    return 0 != (_fdinfos[i].mark & (unsigned)m);
  }

  struct stat* get_stat(int i) {
    assert(inited(), "");
    assert(i < len(), "");
    return &_fdinfos[i].stat;
  }

  FdsInfo(bool do_init = true) :
    _fdinfos(NULL),
    _len(-1)
  {
    if (do_init) {
      initialize();
    }
  }

  ~FdsInfo() {
    if (_fdinfos) {
      FREE_C_HEAP_ARRAY(fdinfo, _fdinfos);
    }
  }
};

struct CracFailDep {
  int _type;
  char* _msg;
  CracFailDep(int type, char* msg) :
    _type(type),
    _msg(msg)
  { }
  CracFailDep() :
    _type(JVM_CR_FAIL),
    _msg(NULL)
  { }
};

class CracRestoreParameters : public CHeapObj<mtInternal> {
  char* _raw_content;
  GrowableArray<const char *>* _properties;
  const char* _args;

  struct header {
    jlong _restore_time;
<<<<<<< HEAD
    jlong _restore_nanos;
=======
    jlong _restore_counter;
    int _nflags;
>>>>>>> ed3efac0
    int _nprops;
    int _env_memory_size;
  };

  static bool write_check_error(int fd, const void *buf, int count) {
    int wret = write(fd, buf, count);
    if (wret != count) {
      if (wret < 0) {
        perror("shm error");
      } else {
        fprintf(stderr, "write shm truncated");
      }
      return false;
    }
    return true;
  }

  static int system_props_length(const SystemProperty* props) {
    int len = 0;
    while (props != NULL) {
      ++len;
      props = props->next();
    }
    return len;
  }

  static int env_vars_size(const char* const * env) {
    int len = 0;
    for (; *env; ++env) {
      len += strlen(*env) + 1;
    }
    return len;
  }

 public:
  const char *args() const { return _args; }
  GrowableArray<const char *>* properties() const { return _properties; }

  CracRestoreParameters() :
    _raw_content(NULL),
    _properties(new (ResourceObj::C_HEAP, mtInternal) GrowableArray<const char *>(0, mtInternal)),
    _args(NULL)
  {}

  ~CracRestoreParameters() {
    if (_raw_content) {
      FREE_C_HEAP_ARRAY(char, _raw_content);
    }
    delete _properties;
  }

  static bool write_to(int fd,
      const char* const* flags, int num_flags,
      const SystemProperty* props,
      const char *args,
      jlong restore_time,
      jlong restore_nanos) {
    header hdr = {
      restore_time,
<<<<<<< HEAD
      restore_nanos,
=======
      restore_counter,
      num_flags,
>>>>>>> ed3efac0
      system_props_length(props),
      env_vars_size(environ)
    };

    if (!write_check_error(fd, (void *)&hdr, sizeof(header))) {
      return false;
    }

    for (int i = 0; i < num_flags; ++i) {
      if (!write_check_error(fd, flags[i], strlen(flags[i]) + 1)) {
        return false;
      }
    }

    const SystemProperty* p = props;
    while (p != NULL) {
      char prop[4096];
      int len = snprintf(prop, sizeof(prop), "%s=%s", p->key(), p->value());
      guarantee((0 < len) && ((unsigned)len < sizeof(prop)), "property does not fit temp buffer");
      if (!write_check_error(fd, prop, len+1)) {
        return false;
      }
      p = p->next();
    }

    // Write env vars
    for (char** env = environ; *env; ++env) {
      if (!write_check_error(fd, *env, strlen(*env) + 1)) {
        return false;
      }
    }

    return write_check_error(fd, args, strlen(args)+1); // +1 for null char
  }

  bool read_from(int fd);

};

class VM_Crac: public VM_Operation {
  jarray _fd_arr;
  const bool _dry_run;
  bool _ok;
  GrowableArray<CracFailDep>* _failures;
  CracRestoreParameters _restore_parameters;
  outputStream* _ostream;
  LinuxAttachOperation* _attach_op;

public:
  VM_Crac(jarray fd_arr, jobjectArray obj_arr, bool dry_run, bufferedStream* jcmd_stream) :
    _fd_arr(fd_arr),
    _dry_run(dry_run),
    _ok(false),
    _failures(new (ResourceObj::C_HEAP, mtInternal) GrowableArray<CracFailDep>(0, mtInternal)),
    _restore_parameters(),
    _ostream(jcmd_stream ? jcmd_stream : tty),
    _attach_op(jcmd_stream ? LinuxAttachListener::get_current_op() : NULL)
  { }

  ~VM_Crac() {
    delete _failures;
  }

  GrowableArray<CracFailDep>* failures() { return _failures; }
  bool ok() { return _ok; }
  const char* new_args() { return _restore_parameters.args(); }
  GrowableArray<const char *>* new_properties() { return _restore_parameters.properties(); }
  virtual bool allow_nested_vm_operations() const  { return true; }
  VMOp_Type type() const { return VMOp_VM_Crac; }
  void doit();
  bool read_shm(int shmid);

private:
  bool is_claimed_fd(int fd);
  bool is_socket_from_jcmd(int sock_fd);
  void report_ok_to_jcmd_if_any();
  void print_resources(const char* msg, ...);
  void trace_cr(const char* msg, ...);
};

////////////////////////////////////////////////////////////////////////////////
// global variables
julong os::Linux::_physical_memory = 0;

address   os::Linux::_initial_thread_stack_bottom = NULL;
uintptr_t os::Linux::_initial_thread_stack_size   = 0;

int (*os::Linux::_pthread_getcpuclockid)(pthread_t, clockid_t *) = NULL;
int (*os::Linux::_pthread_setname_np)(pthread_t, const char*) = NULL;
pthread_t os::Linux::_main_thread;
int os::Linux::_page_size = -1;
bool os::Linux::_supports_fast_thread_cpu_time = false;
const char * os::Linux::_libc_version = NULL;
const char * os::Linux::_libpthread_version = NULL;
size_t os::Linux::_default_large_page_size = 0;

#ifdef __GLIBC__
os::Linux::mallinfo_func_t os::Linux::_mallinfo = NULL;
os::Linux::mallinfo2_func_t os::Linux::_mallinfo2 = NULL;
#endif // __GLIBC__

static jlong initial_time_count=0;

static int clock_tics_per_sec = 100;

// CRaC
static const char* _crengine = NULL;
static jlong _restore_start_time;
static jlong _restore_start_nanos;
static FdsInfo _vm_inited_fds(false);

// If the VM might have been created on the primordial thread, we need to resolve the
// primordial thread stack bounds and check if the current thread might be the
// primordial thread in places. If we know that the primordial thread is never used,
// such as when the VM was created by one of the standard java launchers, we can
// avoid this
static bool suppress_primordial_thread_resolution = false;

// utility functions

julong os::available_memory() {
  return Linux::available_memory();
}

julong os::Linux::available_memory() {
  // values in struct sysinfo are "unsigned long"
  struct sysinfo si;
  julong avail_mem;

  if (OSContainer::is_containerized()) {
    jlong mem_limit, mem_usage;
    if ((mem_limit = OSContainer::memory_limit_in_bytes()) < 1) {
      log_debug(os, container)("container memory limit %s: " JLONG_FORMAT ", using host value",
                             mem_limit == OSCONTAINER_ERROR ? "failed" : "unlimited", mem_limit);
    }
    if (mem_limit > 0 && (mem_usage = OSContainer::memory_usage_in_bytes()) < 1) {
      log_debug(os, container)("container memory usage failed: " JLONG_FORMAT ", using host value", mem_usage);
    }
    if (mem_limit > 0 && mem_usage > 0 ) {
      avail_mem = mem_limit > mem_usage ? (julong)mem_limit - (julong)mem_usage : 0;
      log_trace(os)("available container memory: " JULONG_FORMAT, avail_mem);
      return avail_mem;
    }
  }

  sysinfo(&si);
  avail_mem = (julong)si.freeram * si.mem_unit;
  log_trace(os)("available memory: " JULONG_FORMAT, avail_mem);
  return avail_mem;
}

julong os::physical_memory() {
  jlong phys_mem = 0;
  if (OSContainer::is_containerized()) {
    jlong mem_limit;
    if ((mem_limit = OSContainer::memory_limit_in_bytes()) > 0) {
      log_trace(os)("total container memory: " JLONG_FORMAT, mem_limit);
      return mem_limit;
    }
    log_debug(os, container)("container memory limit %s: " JLONG_FORMAT ", using host value",
                            mem_limit == OSCONTAINER_ERROR ? "failed" : "unlimited", mem_limit);
  }

  phys_mem = Linux::physical_memory();
  log_trace(os)("total system memory: " JLONG_FORMAT, phys_mem);
  return phys_mem;
}

static uint64_t initial_total_ticks = 0;
static uint64_t initial_steal_ticks = 0;
static bool     has_initial_tick_info = false;

static void next_line(FILE *f) {
  int c;
  do {
    c = fgetc(f);
  } while (c != '\n' && c != EOF);
}

bool os::Linux::get_tick_information(CPUPerfTicks* pticks, int which_logical_cpu) {
  FILE*         fh;
  uint64_t      userTicks, niceTicks, systemTicks, idleTicks;
  // since at least kernel 2.6 : iowait: time waiting for I/O to complete
  // irq: time  servicing interrupts; softirq: time servicing softirqs
  uint64_t      iowTicks = 0, irqTicks = 0, sirqTicks= 0;
  // steal (since kernel 2.6.11): time spent in other OS when running in a virtualized environment
  uint64_t      stealTicks = 0;
  // guest (since kernel 2.6.24): time spent running a virtual CPU for guest OS under the
  // control of the Linux kernel
  uint64_t      guestNiceTicks = 0;
  int           logical_cpu = -1;
  const int     required_tickinfo_count = (which_logical_cpu == -1) ? 4 : 5;
  int           n;

  memset(pticks, 0, sizeof(CPUPerfTicks));

  if ((fh = fopen("/proc/stat", "r")) == NULL) {
    return false;
  }

  if (which_logical_cpu == -1) {
    n = fscanf(fh, "cpu " UINT64_FORMAT " " UINT64_FORMAT " " UINT64_FORMAT " "
            UINT64_FORMAT " " UINT64_FORMAT " " UINT64_FORMAT " " UINT64_FORMAT " "
            UINT64_FORMAT " " UINT64_FORMAT " ",
            &userTicks, &niceTicks, &systemTicks, &idleTicks,
            &iowTicks, &irqTicks, &sirqTicks,
            &stealTicks, &guestNiceTicks);
  } else {
    // Move to next line
    next_line(fh);

    // find the line for requested cpu faster to just iterate linefeeds?
    for (int i = 0; i < which_logical_cpu; i++) {
      next_line(fh);
    }

    n = fscanf(fh, "cpu%u " UINT64_FORMAT " " UINT64_FORMAT " " UINT64_FORMAT " "
               UINT64_FORMAT " " UINT64_FORMAT " " UINT64_FORMAT " " UINT64_FORMAT " "
               UINT64_FORMAT " " UINT64_FORMAT " ",
               &logical_cpu, &userTicks, &niceTicks,
               &systemTicks, &idleTicks, &iowTicks, &irqTicks, &sirqTicks,
               &stealTicks, &guestNiceTicks);
  }

  fclose(fh);
  if (n < required_tickinfo_count || logical_cpu != which_logical_cpu) {
    return false;
  }
  pticks->used       = userTicks + niceTicks;
  pticks->usedKernel = systemTicks + irqTicks + sirqTicks;
  pticks->total      = userTicks + niceTicks + systemTicks + idleTicks +
                       iowTicks + irqTicks + sirqTicks + stealTicks + guestNiceTicks;

  if (n > required_tickinfo_count + 3) {
    pticks->steal = stealTicks;
    pticks->has_steal_ticks = true;
  } else {
    pticks->steal = 0;
    pticks->has_steal_ticks = false;
  }

  return true;
}

// Return true if user is running as root.

bool os::have_special_privileges() {
  static bool init = false;
  static bool privileges = false;
  if (!init) {
    privileges = (getuid() != geteuid()) || (getgid() != getegid());
    init = true;
  }
  return privileges;
}


#ifndef SYS_gettid
// i386: 224, ia64: 1105, amd64: 186, sparc: 143
  #ifdef __ia64__
    #define SYS_gettid 1105
  #else
    #ifdef __i386__
      #define SYS_gettid 224
    #else
      #ifdef __amd64__
        #define SYS_gettid 186
      #else
        #ifdef __sparc__
          #define SYS_gettid 143
        #else
          #error define gettid for the arch
        #endif
      #endif
    #endif
  #endif
#endif


// pid_t gettid()
//
// Returns the kernel thread id of the currently running thread. Kernel
// thread id is used to access /proc.
pid_t os::Linux::gettid() {
  int rslt = syscall(SYS_gettid);
  assert(rslt != -1, "must be."); // old linuxthreads implementation?
  return (pid_t)rslt;
}

// Most versions of linux have a bug where the number of processors are
// determined by looking at the /proc file system.  In a chroot environment,
// the system call returns 1.
static bool unsafe_chroot_detected = false;
static const char *unstable_chroot_error = "/proc file system not found.\n"
                     "Java may be unstable running multithreaded in a chroot "
                     "environment on Linux when /proc filesystem is not mounted.";

void os::Linux::initialize_system_info() {
  set_processor_count(sysconf(_SC_NPROCESSORS_CONF));
  if (processor_count() == 1) {
    pid_t pid = os::Linux::gettid();
    char fname[32];
    jio_snprintf(fname, sizeof(fname), "/proc/%d", pid);
    FILE *fp = fopen(fname, "r");
    if (fp == NULL) {
      unsafe_chroot_detected = true;
    } else {
      fclose(fp);
    }
  }
  _physical_memory = (julong)sysconf(_SC_PHYS_PAGES) * (julong)sysconf(_SC_PAGESIZE);
  assert(processor_count() > 0, "linux error");
}

void os::init_system_properties_values() {
  // The next steps are taken in the product version:
  //
  // Obtain the JAVA_HOME value from the location of libjvm.so.
  // This library should be located at:
  // <JAVA_HOME>/lib/{client|server}/libjvm.so.
  //
  // If "/jre/lib/" appears at the right place in the path, then we
  // assume libjvm.so is installed in a JDK and we use this path.
  //
  // Otherwise exit with message: "Could not create the Java virtual machine."
  //
  // The following extra steps are taken in the debugging version:
  //
  // If "/jre/lib/" does NOT appear at the right place in the path
  // instead of exit check for $JAVA_HOME environment variable.
  //
  // If it is defined and we are able to locate $JAVA_HOME/jre/lib/<arch>,
  // then we append a fake suffix "hotspot/libjvm.so" to this path so
  // it looks like libjvm.so is installed there
  // <JAVA_HOME>/jre/lib/<arch>/hotspot/libjvm.so.
  //
  // Otherwise exit.
  //
  // Important note: if the location of libjvm.so changes this
  // code needs to be changed accordingly.

  // See ld(1):
  //      The linker uses the following search paths to locate required
  //      shared libraries:
  //        1: ...
  //        ...
  //        7: The default directories, normally /lib and /usr/lib.
#ifndef OVERRIDE_LIBPATH
  #if defined(_LP64)
    #define DEFAULT_LIBPATH "/usr/lib64:/lib64:/lib:/usr/lib"
  #else
    #define DEFAULT_LIBPATH "/lib:/usr/lib"
  #endif
#else
  #define DEFAULT_LIBPATH OVERRIDE_LIBPATH
#endif

// Base path of extensions installed on the system.
#define SYS_EXT_DIR     "/usr/java/packages"
#define EXTENSIONS_DIR  "/lib/ext"

  // Buffer that fits several sprintfs.
  // Note that the space for the colon and the trailing null are provided
  // by the nulls included by the sizeof operator.
  const size_t bufsize =
    MAX2((size_t)MAXPATHLEN,  // For dll_dir & friends.
         (size_t)MAXPATHLEN + sizeof(EXTENSIONS_DIR) + sizeof(SYS_EXT_DIR) + sizeof(EXTENSIONS_DIR)); // extensions dir
  char *buf = NEW_C_HEAP_ARRAY(char, bufsize, mtInternal);

  // sysclasspath, java_home, dll_dir
  {
    char *pslash;
    os::jvm_path(buf, bufsize);

    // Found the full path to libjvm.so.
    // Now cut the path to <java_home>/jre if we can.
    pslash = strrchr(buf, '/');
    if (pslash != NULL) {
      *pslash = '\0';            // Get rid of /libjvm.so.
    }
    pslash = strrchr(buf, '/');
    if (pslash != NULL) {
      *pslash = '\0';            // Get rid of /{client|server|hotspot}.
    }
    Arguments::set_dll_dir(buf);

    if (pslash != NULL) {
      pslash = strrchr(buf, '/');
      if (pslash != NULL) {
        *pslash = '\0';        // Get rid of /lib.
      }
    }
    Arguments::set_java_home(buf);
    if (!set_boot_path('/', ':')) {
      vm_exit_during_initialization("Failed setting boot class path.", NULL);
    }
  }

  // Where to look for native libraries.
  //
  // Note: Due to a legacy implementation, most of the library path
  // is set in the launcher. This was to accomodate linking restrictions
  // on legacy Linux implementations (which are no longer supported).
  // Eventually, all the library path setting will be done here.
  //
  // However, to prevent the proliferation of improperly built native
  // libraries, the new path component /usr/java/packages is added here.
  // Eventually, all the library path setting will be done here.
  {
    // Get the user setting of LD_LIBRARY_PATH, and prepended it. It
    // should always exist (until the legacy problem cited above is
    // addressed).
    const char *v = ::getenv("LD_LIBRARY_PATH");
    const char *v_colon = ":";
    if (v == NULL) { v = ""; v_colon = ""; }
    // That's +1 for the colon and +1 for the trailing '\0'.
    char *ld_library_path = NEW_C_HEAP_ARRAY(char,
                                             strlen(v) + 1 +
                                             sizeof(SYS_EXT_DIR) + sizeof("/lib/") + sizeof(DEFAULT_LIBPATH) + 1,
                                             mtInternal);
    sprintf(ld_library_path, "%s%s" SYS_EXT_DIR "/lib:" DEFAULT_LIBPATH, v, v_colon);
    Arguments::set_library_path(ld_library_path);
    FREE_C_HEAP_ARRAY(char, ld_library_path);
  }

  // Extensions directories.
  sprintf(buf, "%s" EXTENSIONS_DIR ":" SYS_EXT_DIR EXTENSIONS_DIR, Arguments::get_java_home());
  Arguments::set_ext_dirs(buf);

  FREE_C_HEAP_ARRAY(char, buf);

#undef DEFAULT_LIBPATH
#undef SYS_EXT_DIR
#undef EXTENSIONS_DIR
}

////////////////////////////////////////////////////////////////////////////////
// breakpoint support

void os::breakpoint() {
  BREAKPOINT;
}

extern "C" void breakpoint() {
  // use debugger to set breakpoint here
}

//////////////////////////////////////////////////////////////////////////////
// detecting pthread library

void os::Linux::libpthread_init() {
  // Save glibc and pthread version strings.
#if !defined(_CS_GNU_LIBC_VERSION) || \
    !defined(_CS_GNU_LIBPTHREAD_VERSION)
  #error "glibc too old (< 2.3.2)"
#endif

#ifdef MUSL_LIBC
  // confstr() from musl libc returns EINVAL for
  // _CS_GNU_LIBC_VERSION and _CS_GNU_LIBPTHREAD_VERSION
  os::Linux::set_libc_version("musl - unknown");
  os::Linux::set_libpthread_version("musl - unknown");
#else
  size_t n = confstr(_CS_GNU_LIBC_VERSION, NULL, 0);
  assert(n > 0, "cannot retrieve glibc version");
  char *str = (char *)malloc(n, mtInternal);
  confstr(_CS_GNU_LIBC_VERSION, str, n);
  os::Linux::set_libc_version(str);

  n = confstr(_CS_GNU_LIBPTHREAD_VERSION, NULL, 0);
  assert(n > 0, "cannot retrieve pthread version");
  str = (char *)malloc(n, mtInternal);
  confstr(_CS_GNU_LIBPTHREAD_VERSION, str, n);
  os::Linux::set_libpthread_version(str);
#endif
}

/////////////////////////////////////////////////////////////////////////////
// thread stack expansion

// os::Linux::manually_expand_stack() takes care of expanding the thread
// stack. Note that this is normally not needed: pthread stacks allocate
// thread stack using mmap() without MAP_NORESERVE, so the stack is already
// committed. Therefore it is not necessary to expand the stack manually.
//
// Manually expanding the stack was historically needed on LinuxThreads
// thread stacks, which were allocated with mmap(MAP_GROWSDOWN). Nowadays
// it is kept to deal with very rare corner cases:
//
// For one, user may run the VM on an own implementation of threads
// whose stacks are - like the old LinuxThreads - implemented using
// mmap(MAP_GROWSDOWN).
//
// Also, this coding may be needed if the VM is running on the primordial
// thread. Normally we avoid running on the primordial thread; however,
// user may still invoke the VM on the primordial thread.
//
// The following historical comment describes the details about running
// on a thread stack allocated with mmap(MAP_GROWSDOWN):


// Force Linux kernel to expand current thread stack. If "bottom" is close
// to the stack guard, caller should block all signals.
//
// MAP_GROWSDOWN:
//   A special mmap() flag that is used to implement thread stacks. It tells
//   kernel that the memory region should extend downwards when needed. This
//   allows early versions of LinuxThreads to only mmap the first few pages
//   when creating a new thread. Linux kernel will automatically expand thread
//   stack as needed (on page faults).
//
//   However, because the memory region of a MAP_GROWSDOWN stack can grow on
//   demand, if a page fault happens outside an already mapped MAP_GROWSDOWN
//   region, it's hard to tell if the fault is due to a legitimate stack
//   access or because of reading/writing non-exist memory (e.g. buffer
//   overrun). As a rule, if the fault happens below current stack pointer,
//   Linux kernel does not expand stack, instead a SIGSEGV is sent to the
//   application (see Linux kernel fault.c).
//
//   This Linux feature can cause SIGSEGV when VM bangs thread stack for
//   stack overflow detection.
//
//   Newer version of LinuxThreads (since glibc-2.2, or, RH-7.x) and NPTL do
//   not use MAP_GROWSDOWN.
//
// To get around the problem and allow stack banging on Linux, we need to
// manually expand thread stack after receiving the SIGSEGV.
//
// There are two ways to expand thread stack to address "bottom", we used
// both of them in JVM before 1.5:
//   1. adjust stack pointer first so that it is below "bottom", and then
//      touch "bottom"
//   2. mmap() the page in question
//
// Now alternate signal stack is gone, it's harder to use 2. For instance,
// if current sp is already near the lower end of page 101, and we need to
// call mmap() to map page 100, it is possible that part of the mmap() frame
// will be placed in page 100. When page 100 is mapped, it is zero-filled.
// That will destroy the mmap() frame and cause VM to crash.
//
// The following code works by adjusting sp first, then accessing the "bottom"
// page to force a page fault. Linux kernel will then automatically expand the
// stack mapping.
//
// _expand_stack_to() assumes its frame size is less than page size, which
// should always be true if the function is not inlined.

static void NOINLINE _expand_stack_to(address bottom) {
  address sp;
  size_t size;
  volatile char *p;

  // Adjust bottom to point to the largest address within the same page, it
  // gives us a one-page buffer if alloca() allocates slightly more memory.
  bottom = (address)align_down((uintptr_t)bottom, os::Linux::page_size());
  bottom += os::Linux::page_size() - 1;

  // sp might be slightly above current stack pointer; if that's the case, we
  // will alloca() a little more space than necessary, which is OK. Don't use
  // os::current_stack_pointer(), as its result can be slightly below current
  // stack pointer, causing us to not alloca enough to reach "bottom".
  sp = (address)&sp;

  if (sp > bottom) {
    size = sp - bottom;
    p = (volatile char *)alloca(size);
    assert(p != NULL && p <= (volatile char *)bottom, "alloca problem?");
    p[0] = '\0';
  }
}

void os::Linux::expand_stack_to(address bottom) {
  _expand_stack_to(bottom);
}

bool os::Linux::manually_expand_stack(JavaThread * t, address addr) {
  assert(t!=NULL, "just checking");
  assert(t->osthread()->expanding_stack(), "expand should be set");

  if (t->is_in_usable_stack(addr)) {
    sigset_t mask_all, old_sigset;
    sigfillset(&mask_all);
    pthread_sigmask(SIG_SETMASK, &mask_all, &old_sigset);
    _expand_stack_to(addr);
    pthread_sigmask(SIG_SETMASK, &old_sigset, NULL);
    return true;
  }
  return false;
}

//////////////////////////////////////////////////////////////////////////////
// create new thread

// Thread start routine for all newly created threads
static void *thread_native_entry(Thread *thread) {

  thread->record_stack_base_and_size();

#ifndef __GLIBC__
  // Try to randomize the cache line index of hot stack frames.
  // This helps when threads of the same stack traces evict each other's
  // cache lines. The threads can be either from the same JVM instance, or
  // from different JVM instances. The benefit is especially true for
  // processors with hyperthreading technology.
  // This code is not needed anymore in glibc because it has MULTI_PAGE_ALIASING
  // and we did not see any degradation in performance without `alloca()`.
  static int counter = 0;
  int pid = os::current_process_id();
  int random = ((pid ^ counter++) & 7) * 128;
  void *stackmem = alloca(random != 0 ? random : 1); // ensure we allocate > 0
  // Ensure the alloca result is used in a way that prevents the compiler from eliding it.
  *(char *)stackmem = 1;
#endif

  thread->initialize_thread_current();

  OSThread* osthread = thread->osthread();
  Monitor* sync = osthread->startThread_lock();

  osthread->set_thread_id(os::current_thread_id());

  if (UseNUMA) {
    int lgrp_id = os::numa_get_group_id();
    if (lgrp_id != -1) {
      thread->set_lgrp_id(lgrp_id);
    }
  }
  // initialize signal mask for this thread
  PosixSignals::hotspot_sigmask(thread);

  // initialize floating point control register
  os::Linux::init_thread_fpu_state();

  // handshaking with parent thread
  {
    MutexLocker ml(sync, Mutex::_no_safepoint_check_flag);

    // notify parent thread
    osthread->set_state(INITIALIZED);
    sync->notify_all();

    // wait until os::start_thread()
    while (osthread->get_state() == INITIALIZED) {
      sync->wait_without_safepoint_check();
    }
  }

  log_info(os, thread)("Thread is alive (tid: " UINTX_FORMAT ", pthread id: " UINTX_FORMAT ").",
    os::current_thread_id(), (uintx) pthread_self());

  assert(osthread->pthread_id() != 0, "pthread_id was not set as expected");

  // call one more level start routine
  thread->call_run();

  // Note: at this point the thread object may already have deleted itself.
  // Prevent dereferencing it from here on out.
  thread = NULL;

  log_info(os, thread)("Thread finished (tid: " UINTX_FORMAT ", pthread id: " UINTX_FORMAT ").",
    os::current_thread_id(), (uintx) pthread_self());

  return 0;
}

// On Linux, glibc places static TLS blocks (for __thread variables) on
// the thread stack. This decreases the stack size actually available
// to threads.
//
// For large static TLS sizes, this may cause threads to malfunction due
// to insufficient stack space. This is a well-known issue in glibc:
// http://sourceware.org/bugzilla/show_bug.cgi?id=11787.
//
// As a workaround, we call a private but assumed-stable glibc function,
// __pthread_get_minstack() to obtain the minstack size and derive the
// static TLS size from it. We then increase the user requested stack
// size by this TLS size.
//
// Due to compatibility concerns, this size adjustment is opt-in and
// controlled via AdjustStackSizeForTLS.
typedef size_t (*GetMinStack)(const pthread_attr_t *attr);

GetMinStack _get_minstack_func = NULL;

static void get_minstack_init() {
  _get_minstack_func =
        (GetMinStack)dlsym(RTLD_DEFAULT, "__pthread_get_minstack");
  log_info(os, thread)("Lookup of __pthread_get_minstack %s",
                       _get_minstack_func == NULL ? "failed" : "succeeded");
}

// Returns the size of the static TLS area glibc puts on thread stacks.
// The value is cached on first use, which occurs when the first thread
// is created during VM initialization.
static size_t get_static_tls_area_size(const pthread_attr_t *attr) {
  size_t tls_size = 0;
  if (_get_minstack_func != NULL) {
    // Obtain the pthread minstack size by calling __pthread_get_minstack.
    size_t minstack_size = _get_minstack_func(attr);

    // Remove non-TLS area size included in minstack size returned
    // by __pthread_get_minstack() to get the static TLS size.
    // In glibc before 2.27, minstack size includes guard_size.
    // In glibc 2.27 and later, guard_size is automatically added
    // to the stack size by pthread_create and is no longer included
    // in minstack size. In both cases, the guard_size is taken into
    // account, so there is no need to adjust the result for that.
    //
    // Although __pthread_get_minstack() is a private glibc function,
    // it is expected to have a stable behavior across future glibc
    // versions while glibc still allocates the static TLS blocks off
    // the stack. Following is glibc 2.28 __pthread_get_minstack():
    //
    // size_t
    // __pthread_get_minstack (const pthread_attr_t *attr)
    // {
    //   return GLRO(dl_pagesize) + __static_tls_size + PTHREAD_STACK_MIN;
    // }
    //
    //
    // The following 'minstack_size > os::vm_page_size() + PTHREAD_STACK_MIN'
    // if check is done for precaution.
    if (minstack_size > (size_t)os::vm_page_size() + PTHREAD_STACK_MIN) {
      tls_size = minstack_size - os::vm_page_size() - PTHREAD_STACK_MIN;
    }
  }

  log_info(os, thread)("Stack size adjustment for TLS is " SIZE_FORMAT,
                       tls_size);
  return tls_size;
}

bool os::create_thread(Thread* thread, ThreadType thr_type,
                       size_t req_stack_size) {
  assert(thread->osthread() == NULL, "caller responsible");

  // Allocate the OSThread object
  OSThread* osthread = new OSThread(NULL, NULL);
  if (osthread == NULL) {
    return false;
  }

  // set the correct thread state
  osthread->set_thread_type(thr_type);

  // Initial state is ALLOCATED but not INITIALIZED
  osthread->set_state(ALLOCATED);

  thread->set_osthread(osthread);

  // init thread attributes
  pthread_attr_t attr;
  pthread_attr_init(&attr);
  pthread_attr_setdetachstate(&attr, PTHREAD_CREATE_DETACHED);

  // Calculate stack size if it's not specified by caller.
  size_t stack_size = os::Posix::get_initial_stack_size(thr_type, req_stack_size);
  // In glibc versions prior to 2.7 the guard size mechanism
  // is not implemented properly. The posix standard requires adding
  // the size of the guard pages to the stack size, instead Linux
  // takes the space out of 'stacksize'. Thus we adapt the requested
  // stack_size by the size of the guard pages to mimick proper
  // behaviour. However, be careful not to end up with a size
  // of zero due to overflow. Don't add the guard page in that case.
  size_t guard_size = os::Linux::default_guard_size(thr_type);
  // Configure glibc guard page. Must happen before calling
  // get_static_tls_area_size(), which uses the guard_size.
  pthread_attr_setguardsize(&attr, guard_size);

  size_t stack_adjust_size = 0;
  if (AdjustStackSizeForTLS) {
    // Adjust the stack_size for on-stack TLS - see get_static_tls_area_size().
    stack_adjust_size += get_static_tls_area_size(&attr);
  } else {
    stack_adjust_size += guard_size;
  }

  stack_adjust_size = align_up(stack_adjust_size, os::vm_page_size());
  if (stack_size <= SIZE_MAX - stack_adjust_size) {
    stack_size += stack_adjust_size;
  }
  assert(is_aligned(stack_size, os::vm_page_size()), "stack_size not aligned");

  int status = pthread_attr_setstacksize(&attr, stack_size);
  if (status != 0) {
    // pthread_attr_setstacksize() function can fail
    // if the stack size exceeds a system-imposed limit.
    assert_status(status == EINVAL, status, "pthread_attr_setstacksize");
    log_warning(os, thread)("The %sthread stack size specified is invalid: " SIZE_FORMAT "k",
                            (thr_type == compiler_thread) ? "compiler " : ((thr_type == java_thread) ? "" : "VM "),
                            stack_size / K);
    thread->set_osthread(NULL);
    delete osthread;
    return false;
  }

  ThreadState state;

  {
    pthread_t tid;
    int ret = pthread_create(&tid, &attr, (void* (*)(void*)) thread_native_entry, thread);

    char buf[64];
    if (ret == 0) {
      log_info(os, thread)("Thread started (pthread id: " UINTX_FORMAT ", attributes: %s). ",
        (uintx) tid, os::Posix::describe_pthread_attr(buf, sizeof(buf), &attr));
    } else {
      log_warning(os, thread)("Failed to start thread - pthread_create failed (%s) for attributes: %s.",
        os::errno_name(ret), os::Posix::describe_pthread_attr(buf, sizeof(buf), &attr));
      // Log some OS information which might explain why creating the thread failed.
      log_info(os, thread)("Number of threads approx. running in the VM: %d", Threads::number_of_threads());
      LogStream st(Log(os, thread)::info());
      os::Posix::print_rlimit_info(&st);
      os::print_memory_info(&st);
      os::Linux::print_proc_sys_info(&st);
      os::Linux::print_container_info(&st);
    }

    pthread_attr_destroy(&attr);

    if (ret != 0) {
      // Need to clean up stuff we've allocated so far
      thread->set_osthread(NULL);
      delete osthread;
      return false;
    }

    // Store pthread info into the OSThread
    osthread->set_pthread_id(tid);

    // Wait until child thread is either initialized or aborted
    {
      Monitor* sync_with_child = osthread->startThread_lock();
      MutexLocker ml(sync_with_child, Mutex::_no_safepoint_check_flag);
      while ((state = osthread->get_state()) == ALLOCATED) {
        sync_with_child->wait_without_safepoint_check();
      }
    }
  }

  // The thread is returned suspended (in state INITIALIZED),
  // and is started higher up in the call chain
  assert(state == INITIALIZED, "race condition");
  return true;
}

/////////////////////////////////////////////////////////////////////////////
// attach existing thread

// bootstrap the main thread
bool os::create_main_thread(JavaThread* thread) {
  assert(os::Linux::_main_thread == pthread_self(), "should be called inside main thread");
  return create_attached_thread(thread);
}

bool os::create_attached_thread(JavaThread* thread) {
#ifdef ASSERT
  thread->verify_not_published();
#endif

  // Allocate the OSThread object
  OSThread* osthread = new OSThread(NULL, NULL);

  if (osthread == NULL) {
    return false;
  }

  // Store pthread info into the OSThread
  osthread->set_thread_id(os::Linux::gettid());
  osthread->set_pthread_id(::pthread_self());

  // initialize floating point control register
  os::Linux::init_thread_fpu_state();

  // Initial thread state is RUNNABLE
  osthread->set_state(RUNNABLE);

  thread->set_osthread(osthread);

  if (UseNUMA) {
    int lgrp_id = os::numa_get_group_id();
    if (lgrp_id != -1) {
      thread->set_lgrp_id(lgrp_id);
    }
  }

  if (os::is_primordial_thread()) {
    // If current thread is primordial thread, its stack is mapped on demand,
    // see notes about MAP_GROWSDOWN. Here we try to force kernel to map
    // the entire stack region to avoid SEGV in stack banging.
    // It is also useful to get around the heap-stack-gap problem on SuSE
    // kernel (see 4821821 for details). We first expand stack to the top
    // of yellow zone, then enable stack yellow zone (order is significant,
    // enabling yellow zone first will crash JVM on SuSE Linux), so there
    // is no gap between the last two virtual memory regions.

    StackOverflow* overflow_state = thread->stack_overflow_state();
    address addr = overflow_state->stack_reserved_zone_base();
    assert(addr != NULL, "initialization problem?");
    assert(overflow_state->stack_available(addr) > 0, "stack guard should not be enabled");

    osthread->set_expanding_stack();
    os::Linux::manually_expand_stack(thread, addr);
    osthread->clear_expanding_stack();
  }

  // initialize signal mask for this thread
  // and save the caller's signal mask
  PosixSignals::hotspot_sigmask(thread);

  log_info(os, thread)("Thread attached (tid: " UINTX_FORMAT ", pthread id: " UINTX_FORMAT ").",
    os::current_thread_id(), (uintx) pthread_self());

  return true;
}

void os::pd_start_thread(Thread* thread) {
  OSThread * osthread = thread->osthread();
  assert(osthread->get_state() != INITIALIZED, "just checking");
  Monitor* sync_with_child = osthread->startThread_lock();
  MutexLocker ml(sync_with_child, Mutex::_no_safepoint_check_flag);
  sync_with_child->notify();
}

// Free Linux resources related to the OSThread
void os::free_thread(OSThread* osthread) {
  assert(osthread != NULL, "osthread not set");

  // We are told to free resources of the argument thread,
  // but we can only really operate on the current thread.
  assert(Thread::current()->osthread() == osthread,
         "os::free_thread but not current thread");

#ifdef ASSERT
  sigset_t current;
  sigemptyset(&current);
  pthread_sigmask(SIG_SETMASK, NULL, &current);
  assert(!sigismember(&current, PosixSignals::SR_signum), "SR signal should not be blocked!");
#endif

  // Restore caller's signal mask
  sigset_t sigmask = osthread->caller_sigmask();
  pthread_sigmask(SIG_SETMASK, &sigmask, NULL);

  delete osthread;
}

//////////////////////////////////////////////////////////////////////////////
// primordial thread

// Check if current thread is the primordial thread, similar to Solaris thr_main.
bool os::is_primordial_thread(void) {
  if (suppress_primordial_thread_resolution) {
    return false;
  }
  char dummy;
  // If called before init complete, thread stack bottom will be null.
  // Can be called if fatal error occurs before initialization.
  if (os::Linux::initial_thread_stack_bottom() == NULL) return false;
  assert(os::Linux::initial_thread_stack_bottom() != NULL &&
         os::Linux::initial_thread_stack_size()   != 0,
         "os::init did not locate primordial thread's stack region");
  if ((address)&dummy >= os::Linux::initial_thread_stack_bottom() &&
      (address)&dummy < os::Linux::initial_thread_stack_bottom() +
                        os::Linux::initial_thread_stack_size()) {
    return true;
  } else {
    return false;
  }
}

// Find the virtual memory area that contains addr
static bool find_vma(address addr, address* vma_low, address* vma_high) {
  FILE *fp = fopen("/proc/self/maps", "r");
  if (fp) {
    address low, high;
    while (!feof(fp)) {
      if (fscanf(fp, "%p-%p", &low, &high) == 2) {
        if (low <= addr && addr < high) {
          if (vma_low)  *vma_low  = low;
          if (vma_high) *vma_high = high;
          fclose(fp);
          return true;
        }
      }
      for (;;) {
        int ch = fgetc(fp);
        if (ch == EOF || ch == (int)'\n') break;
      }
    }
    fclose(fp);
  }
  return false;
}

// Locate primordial thread stack. This special handling of primordial thread stack
// is needed because pthread_getattr_np() on most (all?) Linux distros returns
// bogus value for the primordial process thread. While the launcher has created
// the VM in a new thread since JDK 6, we still have to allow for the use of the
// JNI invocation API from a primordial thread.
void os::Linux::capture_initial_stack(size_t max_size) {

  // max_size is either 0 (which means accept OS default for thread stacks) or
  // a user-specified value known to be at least the minimum needed. If we
  // are actually on the primordial thread we can make it appear that we have a
  // smaller max_size stack by inserting the guard pages at that location. But we
  // cannot do anything to emulate a larger stack than what has been provided by
  // the OS or threading library. In fact if we try to use a stack greater than
  // what is set by rlimit then we will crash the hosting process.

  // Maximum stack size is the easy part, get it from RLIMIT_STACK.
  // If this is "unlimited" then it will be a huge value.
  struct rlimit rlim;
  getrlimit(RLIMIT_STACK, &rlim);
  size_t stack_size = rlim.rlim_cur;

  // 6308388: a bug in ld.so will relocate its own .data section to the
  //   lower end of primordial stack; reduce ulimit -s value a little bit
  //   so we won't install guard page on ld.so's data section.
  //   But ensure we don't underflow the stack size - allow 1 page spare
  if (stack_size >= (size_t)(3 * page_size())) {
    stack_size -= 2 * page_size();
  }

  // Try to figure out where the stack base (top) is. This is harder.
  //
  // When an application is started, glibc saves the initial stack pointer in
  // a global variable "__libc_stack_end", which is then used by system
  // libraries. __libc_stack_end should be pretty close to stack top. The
  // variable is available since the very early days. However, because it is
  // a private interface, it could disappear in the future.
  //
  // Linux kernel saves start_stack information in /proc/<pid>/stat. Similar
  // to __libc_stack_end, it is very close to stack top, but isn't the real
  // stack top. Note that /proc may not exist if VM is running as a chroot
  // program, so reading /proc/<pid>/stat could fail. Also the contents of
  // /proc/<pid>/stat could change in the future (though unlikely).
  //
  // We try __libc_stack_end first. If that doesn't work, look for
  // /proc/<pid>/stat. If neither of them works, we use current stack pointer
  // as a hint, which should work well in most cases.

  uintptr_t stack_start;

  // try __libc_stack_end first
  uintptr_t *p = (uintptr_t *)dlsym(RTLD_DEFAULT, "__libc_stack_end");
  if (p && *p) {
    stack_start = *p;
  } else {
    // see if we can get the start_stack field from /proc/self/stat
    FILE *fp;
    int pid;
    char state;
    int ppid;
    int pgrp;
    int session;
    int nr;
    int tpgrp;
    unsigned long flags;
    unsigned long minflt;
    unsigned long cminflt;
    unsigned long majflt;
    unsigned long cmajflt;
    unsigned long utime;
    unsigned long stime;
    long cutime;
    long cstime;
    long prio;
    long nice;
    long junk;
    long it_real;
    uintptr_t start;
    uintptr_t vsize;
    intptr_t rss;
    uintptr_t rsslim;
    uintptr_t scodes;
    uintptr_t ecode;
    int i;

    // Figure what the primordial thread stack base is. Code is inspired
    // by email from Hans Boehm. /proc/self/stat begins with current pid,
    // followed by command name surrounded by parentheses, state, etc.
    char stat[2048];
    int statlen;

    fp = fopen("/proc/self/stat", "r");
    if (fp) {
      statlen = fread(stat, 1, 2047, fp);
      stat[statlen] = '\0';
      fclose(fp);

      // Skip pid and the command string. Note that we could be dealing with
      // weird command names, e.g. user could decide to rename java launcher
      // to "java 1.4.2 :)", then the stat file would look like
      //                1234 (java 1.4.2 :)) R ... ...
      // We don't really need to know the command string, just find the last
      // occurrence of ")" and then start parsing from there. See bug 4726580.
      char * s = strrchr(stat, ')');

      i = 0;
      if (s) {
        // Skip blank chars
        do { s++; } while (s && isspace(*s));

#define _UFM UINTX_FORMAT
#define _DFM INTX_FORMAT

        //                                     1   1   1   1   1   1   1   1   1   1   2   2    2    2    2    2    2    2    2
        //              3  4  5  6  7  8   9   0   1   2   3   4   5   6   7   8   9   0   1    2    3    4    5    6    7    8
        i = sscanf(s, "%c %d %d %d %d %d %lu %lu %lu %lu %lu %lu %lu %ld %ld %ld %ld %ld %ld " _UFM _UFM _DFM _UFM _UFM _UFM _UFM,
                   &state,          // 3  %c
                   &ppid,           // 4  %d
                   &pgrp,           // 5  %d
                   &session,        // 6  %d
                   &nr,             // 7  %d
                   &tpgrp,          // 8  %d
                   &flags,          // 9  %lu
                   &minflt,         // 10 %lu
                   &cminflt,        // 11 %lu
                   &majflt,         // 12 %lu
                   &cmajflt,        // 13 %lu
                   &utime,          // 14 %lu
                   &stime,          // 15 %lu
                   &cutime,         // 16 %ld
                   &cstime,         // 17 %ld
                   &prio,           // 18 %ld
                   &nice,           // 19 %ld
                   &junk,           // 20 %ld
                   &it_real,        // 21 %ld
                   &start,          // 22 UINTX_FORMAT
                   &vsize,          // 23 UINTX_FORMAT
                   &rss,            // 24 INTX_FORMAT
                   &rsslim,         // 25 UINTX_FORMAT
                   &scodes,         // 26 UINTX_FORMAT
                   &ecode,          // 27 UINTX_FORMAT
                   &stack_start);   // 28 UINTX_FORMAT
      }

#undef _UFM
#undef _DFM

      if (i != 28 - 2) {
        assert(false, "Bad conversion from /proc/self/stat");
        // product mode - assume we are the primordial thread, good luck in the
        // embedded case.
        warning("Can't detect primordial thread stack location - bad conversion");
        stack_start = (uintptr_t) &rlim;
      }
    } else {
      // For some reason we can't open /proc/self/stat (for example, running on
      // FreeBSD with a Linux emulator, or inside chroot), this should work for
      // most cases, so don't abort:
      warning("Can't detect primordial thread stack location - no /proc/self/stat");
      stack_start = (uintptr_t) &rlim;
    }
  }

  // Now we have a pointer (stack_start) very close to the stack top, the
  // next thing to do is to figure out the exact location of stack top. We
  // can find out the virtual memory area that contains stack_start by
  // reading /proc/self/maps, it should be the last vma in /proc/self/maps,
  // and its upper limit is the real stack top. (again, this would fail if
  // running inside chroot, because /proc may not exist.)

  uintptr_t stack_top;
  address low, high;
  if (find_vma((address)stack_start, &low, &high)) {
    // success, "high" is the true stack top. (ignore "low", because initial
    // thread stack grows on demand, its real bottom is high - RLIMIT_STACK.)
    stack_top = (uintptr_t)high;
  } else {
    // failed, likely because /proc/self/maps does not exist
    warning("Can't detect primordial thread stack location - find_vma failed");
    // best effort: stack_start is normally within a few pages below the real
    // stack top, use it as stack top, and reduce stack size so we won't put
    // guard page outside stack.
    stack_top = stack_start;
    stack_size -= 16 * page_size();
  }

  // stack_top could be partially down the page so align it
  stack_top = align_up(stack_top, page_size());

  // Allowed stack value is minimum of max_size and what we derived from rlimit
  if (max_size > 0) {
    _initial_thread_stack_size = MIN2(max_size, stack_size);
  } else {
    // Accept the rlimit max, but if stack is unlimited then it will be huge, so
    // clamp it at 8MB as we do on Solaris
    _initial_thread_stack_size = MIN2(stack_size, 8*M);
  }
  _initial_thread_stack_size = align_down(_initial_thread_stack_size, page_size());
  _initial_thread_stack_bottom = (address)stack_top - _initial_thread_stack_size;

  assert(_initial_thread_stack_bottom < (address)stack_top, "overflow!");

  if (log_is_enabled(Info, os, thread)) {
    // See if we seem to be on primordial process thread
    bool primordial = uintptr_t(&rlim) > uintptr_t(_initial_thread_stack_bottom) &&
                      uintptr_t(&rlim) < stack_top;

    log_info(os, thread)("Capturing initial stack in %s thread: req. size: " SIZE_FORMAT "K, actual size: "
                         SIZE_FORMAT "K, top=" INTPTR_FORMAT ", bottom=" INTPTR_FORMAT,
                         primordial ? "primordial" : "user", max_size / K,  _initial_thread_stack_size / K,
                         stack_top, intptr_t(_initial_thread_stack_bottom));
  }
}

////////////////////////////////////////////////////////////////////////////////
// time support

// Time since start-up in seconds to a fine granularity.
double os::elapsedTime() {
  return ((double)os::elapsed_counter()) / os::elapsed_frequency(); // nanosecond resolution
}

jlong os::elapsed_counter() {
  return javaTimeNanos() - initial_time_count;
}

jlong os::elapsed_frequency() {
  return NANOSECS_PER_SEC; // nanosecond resolution
}

bool os::supports_vtime() { return true; }

double os::elapsedVTime() {
  struct rusage usage;
  int retval = getrusage(RUSAGE_THREAD, &usage);
  if (retval == 0) {
    return (double) (usage.ru_utime.tv_sec + usage.ru_stime.tv_sec) + (double) (usage.ru_utime.tv_usec + usage.ru_stime.tv_usec) / (1000 * 1000);
  } else {
    // better than nothing, but not much
    return elapsedTime();
  }
}

void os::Linux::fast_thread_clock_init() {
  if (!UseLinuxPosixThreadCPUClocks) {
    return;
  }
  clockid_t clockid;
  struct timespec tp;
  int (*pthread_getcpuclockid_func)(pthread_t, clockid_t *) =
      (int(*)(pthread_t, clockid_t *)) dlsym(RTLD_DEFAULT, "pthread_getcpuclockid");

  // Switch to using fast clocks for thread cpu time if
  // the clock_getres() returns 0 error code.
  // Note, that some kernels may support the current thread
  // clock (CLOCK_THREAD_CPUTIME_ID) but not the clocks
  // returned by the pthread_getcpuclockid().
  // If the fast Posix clocks are supported then the clock_getres()
  // must return at least tp.tv_sec == 0 which means a resolution
  // better than 1 sec. This is extra check for reliability.

  if (pthread_getcpuclockid_func &&
      pthread_getcpuclockid_func(_main_thread, &clockid) == 0 &&
      clock_getres(clockid, &tp) == 0 && tp.tv_sec == 0) {
    _supports_fast_thread_cpu_time = true;
    _pthread_getcpuclockid = pthread_getcpuclockid_func;
  }
}

// Return the real, user, and system times in seconds from an
// arbitrary fixed point in the past.
bool os::getTimesSecs(double* process_real_time,
                      double* process_user_time,
                      double* process_system_time) {
  struct tms ticks;
  clock_t real_ticks = times(&ticks);

  if (real_ticks == (clock_t) (-1)) {
    return false;
  } else {
    double ticks_per_second = (double) clock_tics_per_sec;
    *process_user_time = ((double) ticks.tms_utime) / ticks_per_second;
    *process_system_time = ((double) ticks.tms_stime) / ticks_per_second;
    *process_real_time = ((double) real_ticks) / ticks_per_second;

    return true;
  }
}


char * os::local_time_string(char *buf, size_t buflen) {
  struct tm t;
  time_t long_time;
  time(&long_time);
  localtime_r(&long_time, &t);
  jio_snprintf(buf, buflen, "%d-%02d-%02d %02d:%02d:%02d",
               t.tm_year + 1900, t.tm_mon + 1, t.tm_mday,
               t.tm_hour, t.tm_min, t.tm_sec);
  return buf;
}

struct tm* os::localtime_pd(const time_t* clock, struct tm*  res) {
  return localtime_r(clock, res);
}

// thread_id is kernel thread id (similar to Solaris LWP id)
intx os::current_thread_id() { return os::Linux::gettid(); }
int os::current_process_id() {
  return ::getpid();
}

// DLL functions

const char* os::dll_file_extension() { return ".so"; }

// This must be hard coded because it's the system's temporary
// directory not the java application's temp directory, ala java.io.tmpdir.
const char* os::get_temp_directory() { return "/tmp"; }

static bool file_exists(const char* filename) {
  struct stat statbuf;
  if (filename == NULL || strlen(filename) == 0) {
    return false;
  }
  return os::stat(filename, &statbuf) == 0;
}

// check if addr is inside libjvm.so
bool os::address_is_in_vm(address addr) {
  static address libjvm_base_addr;
  Dl_info dlinfo;

  if (libjvm_base_addr == NULL) {
    if (dladdr(CAST_FROM_FN_PTR(void *, os::address_is_in_vm), &dlinfo) != 0) {
      libjvm_base_addr = (address)dlinfo.dli_fbase;
    }
    assert(libjvm_base_addr !=NULL, "Cannot obtain base address for libjvm");
  }

  if (dladdr((void *)addr, &dlinfo) != 0) {
    if (libjvm_base_addr == (address)dlinfo.dli_fbase) return true;
  }

  return false;
}

bool os::dll_address_to_function_name(address addr, char *buf,
                                      int buflen, int *offset,
                                      bool demangle) {
  // buf is not optional, but offset is optional
  assert(buf != NULL, "sanity check");

  Dl_info dlinfo;

  if (dladdr((void*)addr, &dlinfo) != 0) {
    // see if we have a matching symbol
    if (dlinfo.dli_saddr != NULL && dlinfo.dli_sname != NULL) {
      if (!(demangle && Decoder::demangle(dlinfo.dli_sname, buf, buflen))) {
        jio_snprintf(buf, buflen, "%s", dlinfo.dli_sname);
      }
      if (offset != NULL) *offset = addr - (address)dlinfo.dli_saddr;
      return true;
    }
    // no matching symbol so try for just file info
    if (dlinfo.dli_fname != NULL && dlinfo.dli_fbase != NULL) {
      if (Decoder::decode((address)(addr - (address)dlinfo.dli_fbase),
                          buf, buflen, offset, dlinfo.dli_fname, demangle)) {
        return true;
      }
    }
  }

  buf[0] = '\0';
  if (offset != NULL) *offset = -1;
  return false;
}

struct _address_to_library_name {
  address addr;          // input : memory address
  size_t  buflen;        //         size of fname
  char*   fname;         // output: library name
  address base;          //         library base addr
};

static int address_to_library_name_callback(struct dl_phdr_info *info,
                                            size_t size, void *data) {
  int i;
  bool found = false;
  address libbase = NULL;
  struct _address_to_library_name * d = (struct _address_to_library_name *)data;

  // iterate through all loadable segments
  for (i = 0; i < info->dlpi_phnum; i++) {
    address segbase = (address)(info->dlpi_addr + info->dlpi_phdr[i].p_vaddr);
    if (info->dlpi_phdr[i].p_type == PT_LOAD) {
      // base address of a library is the lowest address of its loaded
      // segments.
      if (libbase == NULL || libbase > segbase) {
        libbase = segbase;
      }
      // see if 'addr' is within current segment
      if (segbase <= d->addr &&
          d->addr < segbase + info->dlpi_phdr[i].p_memsz) {
        found = true;
      }
    }
  }

  // dlpi_name is NULL or empty if the ELF file is executable, return 0
  // so dll_address_to_library_name() can fall through to use dladdr() which
  // can figure out executable name from argv[0].
  if (found && info->dlpi_name && info->dlpi_name[0]) {
    d->base = libbase;
    if (d->fname) {
      jio_snprintf(d->fname, d->buflen, "%s", info->dlpi_name);
    }
    return 1;
  }
  return 0;
}

bool os::dll_address_to_library_name(address addr, char* buf,
                                     int buflen, int* offset) {
  // buf is not optional, but offset is optional
  assert(buf != NULL, "sanity check");

  Dl_info dlinfo;
  struct _address_to_library_name data;

  // There is a bug in old glibc dladdr() implementation that it could resolve
  // to wrong library name if the .so file has a base address != NULL. Here
  // we iterate through the program headers of all loaded libraries to find
  // out which library 'addr' really belongs to. This workaround can be
  // removed once the minimum requirement for glibc is moved to 2.3.x.
  data.addr = addr;
  data.fname = buf;
  data.buflen = buflen;
  data.base = NULL;
  int rslt = dl_iterate_phdr(address_to_library_name_callback, (void *)&data);

  if (rslt) {
    // buf already contains library name
    if (offset) *offset = addr - data.base;
    return true;
  }
  if (dladdr((void*)addr, &dlinfo) != 0) {
    if (dlinfo.dli_fname != NULL) {
      jio_snprintf(buf, buflen, "%s", dlinfo.dli_fname);
    }
    if (dlinfo.dli_fbase != NULL && offset != NULL) {
      *offset = addr - (address)dlinfo.dli_fbase;
    }
    return true;
  }

  buf[0] = '\0';
  if (offset) *offset = -1;
  return false;
}

// Loads .dll/.so and
// in case of error it checks if .dll/.so was built for the
// same architecture as Hotspot is running on


// Remember the stack's state. The Linux dynamic linker will change
// the stack to 'executable' at most once, so we must safepoint only once.
bool os::Linux::_stack_is_executable = false;

// VM operation that loads a library.  This is necessary if stack protection
// of the Java stacks can be lost during loading the library.  If we
// do not stop the Java threads, they can stack overflow before the stacks
// are protected again.
class VM_LinuxDllLoad: public VM_Operation {
 private:
  const char *_filename;
  char *_ebuf;
  int _ebuflen;
  void *_lib;
 public:
  VM_LinuxDllLoad(const char *fn, char *ebuf, int ebuflen) :
    _filename(fn), _ebuf(ebuf), _ebuflen(ebuflen), _lib(NULL) {}
  VMOp_Type type() const { return VMOp_LinuxDllLoad; }
  void doit() {
    _lib = os::Linux::dll_load_in_vmthread(_filename, _ebuf, _ebuflen);
    os::Linux::_stack_is_executable = true;
  }
  void* loaded_library() { return _lib; }
};

void * os::dll_load(const char *filename, char *ebuf, int ebuflen) {
  void * result = NULL;
  bool load_attempted = false;

  log_info(os)("attempting shared library load of %s", filename);

  // Check whether the library to load might change execution rights
  // of the stack. If they are changed, the protection of the stack
  // guard pages will be lost. We need a safepoint to fix this.
  //
  // See Linux man page execstack(8) for more info.
  if (os::uses_stack_guard_pages() && !os::Linux::_stack_is_executable) {
    if (!ElfFile::specifies_noexecstack(filename)) {
      if (!is_init_completed()) {
        os::Linux::_stack_is_executable = true;
        // This is OK - No Java threads have been created yet, and hence no
        // stack guard pages to fix.
        //
        // Dynamic loader will make all stacks executable after
        // this function returns, and will not do that again.
        assert(Threads::number_of_threads() == 0, "no Java threads should exist yet.");
      } else {
        warning("You have loaded library %s which might have disabled stack guard. "
                "The VM will try to fix the stack guard now.\n"
                "It's highly recommended that you fix the library with "
                "'execstack -c <libfile>', or link it with '-z noexecstack'.",
                filename);

        JavaThread *jt = JavaThread::current();
        if (jt->thread_state() != _thread_in_native) {
          // This happens when a compiler thread tries to load a hsdis-<arch>.so file
          // that requires ExecStack. Cannot enter safe point. Let's give up.
          warning("Unable to fix stack guard. Giving up.");
        } else {
          if (!LoadExecStackDllInVMThread) {
            // This is for the case where the DLL has an static
            // constructor function that executes JNI code. We cannot
            // load such DLLs in the VMThread.
            result = os::Linux::dlopen_helper(filename, ebuf, ebuflen);
          }

          ThreadInVMfromNative tiv(jt);
          debug_only(VMNativeEntryWrapper vew;)

          VM_LinuxDllLoad op(filename, ebuf, ebuflen);
          VMThread::execute(&op);
          if (LoadExecStackDllInVMThread) {
            result = op.loaded_library();
          }
          load_attempted = true;
        }
      }
    }
  }

  if (!load_attempted) {
    result = os::Linux::dlopen_helper(filename, ebuf, ebuflen);
  }

  if (result != NULL) {
    // Successful loading
    return result;
  }

  Elf32_Ehdr elf_head;
  int diag_msg_max_length=ebuflen-strlen(ebuf);
  char* diag_msg_buf=ebuf+strlen(ebuf);

  if (diag_msg_max_length==0) {
    // No more space in ebuf for additional diagnostics message
    return NULL;
  }


  int file_descriptor= ::open(filename, O_RDONLY | O_NONBLOCK);

  if (file_descriptor < 0) {
    // Can't open library, report dlerror() message
    return NULL;
  }

  bool failed_to_read_elf_head=
    (sizeof(elf_head)!=
     (::read(file_descriptor, &elf_head,sizeof(elf_head))));

  ::close(file_descriptor);
  if (failed_to_read_elf_head) {
    // file i/o error - report dlerror() msg
    return NULL;
  }

  if (elf_head.e_ident[EI_DATA] != LITTLE_ENDIAN_ONLY(ELFDATA2LSB) BIG_ENDIAN_ONLY(ELFDATA2MSB)) {
    // handle invalid/out of range endianness values
    if (elf_head.e_ident[EI_DATA] == 0 || elf_head.e_ident[EI_DATA] > 2) {
      return NULL;
    }

#if defined(VM_LITTLE_ENDIAN)
    // VM is LE, shared object BE
    elf_head.e_machine = be16toh(elf_head.e_machine);
#else
    // VM is BE, shared object LE
    elf_head.e_machine = le16toh(elf_head.e_machine);
#endif
  }

  typedef struct {
    Elf32_Half    code;         // Actual value as defined in elf.h
    Elf32_Half    compat_class; // Compatibility of archs at VM's sense
    unsigned char elf_class;    // 32 or 64 bit
    unsigned char endianness;   // MSB or LSB
    char*         name;         // String representation
  } arch_t;

#ifndef EM_AARCH64
  #define EM_AARCH64    183               /* ARM AARCH64 */
#endif
#ifndef EM_RISCV
  #define EM_RISCV      243               /* RISC-V */
#endif

  static const arch_t arch_array[]={
    {EM_386,         EM_386,     ELFCLASS32, ELFDATA2LSB, (char*)"IA 32"},
    {EM_486,         EM_386,     ELFCLASS32, ELFDATA2LSB, (char*)"IA 32"},
    {EM_IA_64,       EM_IA_64,   ELFCLASS64, ELFDATA2LSB, (char*)"IA 64"},
    {EM_X86_64,      EM_X86_64,  ELFCLASS64, ELFDATA2LSB, (char*)"AMD 64"},
    {EM_SPARC,       EM_SPARC,   ELFCLASS32, ELFDATA2MSB, (char*)"Sparc 32"},
    {EM_SPARC32PLUS, EM_SPARC,   ELFCLASS32, ELFDATA2MSB, (char*)"Sparc 32"},
    {EM_SPARCV9,     EM_SPARCV9, ELFCLASS64, ELFDATA2MSB, (char*)"Sparc v9 64"},
    {EM_PPC,         EM_PPC,     ELFCLASS32, ELFDATA2MSB, (char*)"Power PC 32"},
#if defined(VM_LITTLE_ENDIAN)
    {EM_PPC64,       EM_PPC64,   ELFCLASS64, ELFDATA2LSB, (char*)"Power PC 64 LE"},
    {EM_SH,          EM_SH,      ELFCLASS32, ELFDATA2LSB, (char*)"SuperH"},
#else
    {EM_PPC64,       EM_PPC64,   ELFCLASS64, ELFDATA2MSB, (char*)"Power PC 64"},
    {EM_SH,          EM_SH,      ELFCLASS32, ELFDATA2MSB, (char*)"SuperH BE"},
#endif
    {EM_ARM,         EM_ARM,     ELFCLASS32, ELFDATA2LSB, (char*)"ARM"},
    // we only support 64 bit z architecture
    {EM_S390,        EM_S390,    ELFCLASS64, ELFDATA2MSB, (char*)"IBM System/390"},
    {EM_ALPHA,       EM_ALPHA,   ELFCLASS64, ELFDATA2LSB, (char*)"Alpha"},
    {EM_MIPS_RS3_LE, EM_MIPS_RS3_LE, ELFCLASS32, ELFDATA2LSB, (char*)"MIPSel"},
    {EM_MIPS,        EM_MIPS,    ELFCLASS32, ELFDATA2MSB, (char*)"MIPS"},
    {EM_PARISC,      EM_PARISC,  ELFCLASS32, ELFDATA2MSB, (char*)"PARISC"},
    {EM_68K,         EM_68K,     ELFCLASS32, ELFDATA2MSB, (char*)"M68k"},
    {EM_AARCH64,     EM_AARCH64, ELFCLASS64, ELFDATA2LSB, (char*)"AARCH64"},
    {EM_RISCV,       EM_RISCV,   ELFCLASS64, ELFDATA2LSB, (char*)"RISC-V"},
  };

#if  (defined IA32)
  static  Elf32_Half running_arch_code=EM_386;
#elif   (defined AMD64) || (defined X32)
  static  Elf32_Half running_arch_code=EM_X86_64;
#elif  (defined IA64)
  static  Elf32_Half running_arch_code=EM_IA_64;
#elif  (defined __sparc) && (defined _LP64)
  static  Elf32_Half running_arch_code=EM_SPARCV9;
#elif  (defined __sparc) && (!defined _LP64)
  static  Elf32_Half running_arch_code=EM_SPARC;
#elif  (defined __powerpc64__)
  static  Elf32_Half running_arch_code=EM_PPC64;
#elif  (defined __powerpc__)
  static  Elf32_Half running_arch_code=EM_PPC;
#elif  (defined AARCH64)
  static  Elf32_Half running_arch_code=EM_AARCH64;
#elif  (defined ARM)
  static  Elf32_Half running_arch_code=EM_ARM;
#elif  (defined S390)
  static  Elf32_Half running_arch_code=EM_S390;
#elif  (defined ALPHA)
  static  Elf32_Half running_arch_code=EM_ALPHA;
#elif  (defined MIPSEL)
  static  Elf32_Half running_arch_code=EM_MIPS_RS3_LE;
#elif  (defined PARISC)
  static  Elf32_Half running_arch_code=EM_PARISC;
#elif  (defined MIPS)
  static  Elf32_Half running_arch_code=EM_MIPS;
#elif  (defined M68K)
  static  Elf32_Half running_arch_code=EM_68K;
#elif  (defined SH)
  static  Elf32_Half running_arch_code=EM_SH;
#elif  (defined RISCV)
  static  Elf32_Half running_arch_code=EM_RISCV;
#else
    #error Method os::dll_load requires that one of following is defined:\
        AARCH64, ALPHA, ARM, AMD64, IA32, IA64, M68K, MIPS, MIPSEL, PARISC, __powerpc__, __powerpc64__, RISCV, S390, SH, __sparc
#endif

  // Identify compatibility class for VM's architecture and library's architecture
  // Obtain string descriptions for architectures

  arch_t lib_arch={elf_head.e_machine,0,elf_head.e_ident[EI_CLASS], elf_head.e_ident[EI_DATA], NULL};
  int running_arch_index=-1;

  for (unsigned int i=0; i < ARRAY_SIZE(arch_array); i++) {
    if (running_arch_code == arch_array[i].code) {
      running_arch_index    = i;
    }
    if (lib_arch.code == arch_array[i].code) {
      lib_arch.compat_class = arch_array[i].compat_class;
      lib_arch.name         = arch_array[i].name;
    }
  }

  assert(running_arch_index != -1,
         "Didn't find running architecture code (running_arch_code) in arch_array");
  if (running_arch_index == -1) {
    // Even though running architecture detection failed
    // we may still continue with reporting dlerror() message
    return NULL;
  }

  if (lib_arch.compat_class != arch_array[running_arch_index].compat_class) {
    if (lib_arch.name != NULL) {
      ::snprintf(diag_msg_buf, diag_msg_max_length-1,
                 " (Possible cause: can't load %s .so on a %s platform)",
                 lib_arch.name, arch_array[running_arch_index].name);
    } else {
      ::snprintf(diag_msg_buf, diag_msg_max_length-1,
                 " (Possible cause: can't load this .so (machine code=0x%x) on a %s platform)",
                 lib_arch.code, arch_array[running_arch_index].name);
    }
    return NULL;
  }

  if (lib_arch.endianness != arch_array[running_arch_index].endianness) {
    ::snprintf(diag_msg_buf, diag_msg_max_length-1, " (Possible cause: endianness mismatch)");
    return NULL;
  }

  // ELF file class/capacity : 0 - invalid, 1 - 32bit, 2 - 64bit
  if (lib_arch.elf_class > 2 || lib_arch.elf_class < 1) {
    ::snprintf(diag_msg_buf, diag_msg_max_length-1, " (Possible cause: invalid ELF file class)");
    return NULL;
  }

  if (lib_arch.elf_class != arch_array[running_arch_index].elf_class) {
    ::snprintf(diag_msg_buf, diag_msg_max_length-1,
               " (Possible cause: architecture word width mismatch, can't load %d-bit .so on a %d-bit platform)",
               (int) lib_arch.elf_class * 32, arch_array[running_arch_index].elf_class * 32);
    return NULL;
  }

  return NULL;
}

void * os::Linux::dlopen_helper(const char *filename, char *ebuf,
                                int ebuflen) {
  void * result = ::dlopen(filename, RTLD_LAZY);
  if (result == NULL) {
    const char* error_report = ::dlerror();
    if (error_report == NULL) {
      error_report = "dlerror returned no error description";
    }
    if (ebuf != NULL && ebuflen > 0) {
      ::strncpy(ebuf, error_report, ebuflen-1);
      ebuf[ebuflen-1]='\0';
    }
    Events::log(NULL, "Loading shared library %s failed, %s", filename, error_report);
    log_info(os)("shared library load of %s failed, %s", filename, error_report);
  } else {
    Events::log(NULL, "Loaded shared library %s", filename);
    log_info(os)("shared library load of %s was successful", filename);
  }
  return result;
}

void * os::Linux::dll_load_in_vmthread(const char *filename, char *ebuf,
                                       int ebuflen) {
  void * result = NULL;
  if (LoadExecStackDllInVMThread) {
    result = dlopen_helper(filename, ebuf, ebuflen);
  }

  // Since 7019808, libjvm.so is linked with -noexecstack. If the VM loads a
  // library that requires an executable stack, or which does not have this
  // stack attribute set, dlopen changes the stack attribute to executable. The
  // read protection of the guard pages gets lost.
  //
  // Need to check _stack_is_executable again as multiple VM_LinuxDllLoad
  // may have been queued at the same time.

  if (!_stack_is_executable) {
    for (JavaThreadIteratorWithHandle jtiwh; JavaThread *jt = jtiwh.next(); ) {
      StackOverflow* overflow_state = jt->stack_overflow_state();
      if (!overflow_state->stack_guard_zone_unused() &&     // Stack not yet fully initialized
          overflow_state->stack_guards_enabled()) {         // No pending stack overflow exceptions
        if (!os::guard_memory((char *)jt->stack_end(), StackOverflow::stack_guard_zone_size())) {
          warning("Attempt to reguard stack yellow zone failed.");
        }
      }
    }
  }

  return result;
}

void* os::dll_lookup(void* handle, const char* name) {
  void* res = dlsym(handle, name);
  return res;
}

void* os::get_default_process_handle() {
  return (void*)::dlopen(NULL, RTLD_LAZY);
}

static bool _print_ascii_file(const char* filename, outputStream* st, const char* hdr = NULL) {
  int fd = ::open(filename, O_RDONLY);
  if (fd == -1) {
    return false;
  }

  if (hdr != NULL) {
    st->print_cr("%s", hdr);
  }

  char buf[33];
  int bytes;
  buf[32] = '\0';
  while ((bytes = ::read(fd, buf, sizeof(buf)-1)) > 0) {
    st->print_raw(buf, bytes);
  }

  ::close(fd);

  return true;
}

static void _print_ascii_file_h(const char* header, const char* filename, outputStream* st, bool same_line = true) {
  st->print("%s:%c", header, same_line ? ' ' : '\n');
  if (!_print_ascii_file(filename, st)) {
    st->print_cr("<Not Available>");
  }
}

void os::print_dll_info(outputStream *st) {
  st->print_cr("Dynamic libraries:");

  char fname[32];
  pid_t pid = os::Linux::gettid();

  jio_snprintf(fname, sizeof(fname), "/proc/%d/maps", pid);

  if (!_print_ascii_file(fname, st)) {
    st->print_cr("Can not get library information for pid = %d", pid);
  }
}

struct loaded_modules_info_param {
  os::LoadedModulesCallbackFunc callback;
  void *param;
};

static int dl_iterate_callback(struct dl_phdr_info *info, size_t size, void *data) {
  if ((info->dlpi_name == NULL) || (*info->dlpi_name == '\0')) {
    return 0;
  }

  struct loaded_modules_info_param *callback_param = reinterpret_cast<struct loaded_modules_info_param *>(data);
  address base = NULL;
  address top = NULL;
  for (int idx = 0; idx < info->dlpi_phnum; idx++) {
    const ElfW(Phdr) *phdr = info->dlpi_phdr + idx;
    if (phdr->p_type == PT_LOAD) {
      address raw_phdr_base = reinterpret_cast<address>(info->dlpi_addr + phdr->p_vaddr);

      address phdr_base = align_down(raw_phdr_base, phdr->p_align);
      if ((base == NULL) || (base > phdr_base)) {
        base = phdr_base;
      }

      address phdr_top = align_up(raw_phdr_base + phdr->p_memsz, phdr->p_align);
      if ((top == NULL) || (top < phdr_top)) {
        top = phdr_top;
      }
    }
  }

  return callback_param->callback(info->dlpi_name, base, top, callback_param->param);
}

int os::get_loaded_modules_info(os::LoadedModulesCallbackFunc callback, void *param) {
  struct loaded_modules_info_param callback_param = {callback, param};
  return dl_iterate_phdr(&dl_iterate_callback, &callback_param);
}

void os::print_os_info_brief(outputStream* st) {
  os::Linux::print_distro_info(st);

  os::Posix::print_uname_info(st);

  os::Linux::print_libversion_info(st);

}

void os::print_os_info(outputStream* st) {
  st->print_cr("OS:");

  os::Linux::print_distro_info(st);

  os::Posix::print_uname_info(st);

  os::Linux::print_uptime_info(st);

  // Print warning if unsafe chroot environment detected
  if (unsafe_chroot_detected) {
    st->print_cr("WARNING!! %s", unstable_chroot_error);
  }

  os::Linux::print_libversion_info(st);

  os::Posix::print_rlimit_info(st);

  os::Posix::print_load_average(st);
  st->cr();

  os::Linux::print_system_memory_info(st);
  st->cr();

  os::Linux::print_process_memory_info(st);
  st->cr();

  os::Linux::print_proc_sys_info(st);
  st->cr();

  if (os::Linux::print_ld_preload_file(st)) {
    st->cr();
  }

  if (os::Linux::print_container_info(st)) {
    st->cr();
  }

  VM_Version::print_platform_virtualization_info(st);

  os::Linux::print_steal_info(st);
}

// Try to identify popular distros.
// Most Linux distributions have a /etc/XXX-release file, which contains
// the OS version string. Newer Linux distributions have a /etc/lsb-release
// file that also contains the OS version string. Some have more than one
// /etc/XXX-release file (e.g. Mandrake has both /etc/mandrake-release and
// /etc/redhat-release.), so the order is important.
// Any Linux that is based on Redhat (i.e. Oracle, Mandrake, Sun JDS...) have
// their own specific XXX-release file as well as a redhat-release file.
// Because of this the XXX-release file needs to be searched for before the
// redhat-release file.
// Since Red Hat and SuSE have an lsb-release file that is not very descriptive the
// search for redhat-release / SuSE-release needs to be before lsb-release.
// Since the lsb-release file is the new standard it needs to be searched
// before the older style release files.
// Searching system-release (Red Hat) and os-release (other Linuxes) are a
// next to last resort.  The os-release file is a new standard that contains
// distribution information and the system-release file seems to be an old
// standard that has been replaced by the lsb-release and os-release files.
// Searching for the debian_version file is the last resort.  It contains
// an informative string like "6.0.6" or "wheezy/sid". Because of this
// "Debian " is printed before the contents of the debian_version file.

const char* distro_files[] = {
  "/etc/oracle-release",
  "/etc/mandriva-release",
  "/etc/mandrake-release",
  "/etc/sun-release",
  "/etc/redhat-release",
  "/etc/SuSE-release",
  "/etc/lsb-release",
  "/etc/turbolinux-release",
  "/etc/gentoo-release",
  "/etc/ltib-release",
  "/etc/angstrom-version",
  "/etc/system-release",
  "/etc/os-release",
  NULL };

void os::Linux::print_distro_info(outputStream* st) {
  for (int i = 0;; i++) {
    const char* file = distro_files[i];
    if (file == NULL) {
      break;  // done
    }
    // If file prints, we found it.
    if (_print_ascii_file(file, st)) {
      return;
    }
  }

  if (file_exists("/etc/debian_version")) {
    st->print("Debian ");
    _print_ascii_file("/etc/debian_version", st);
  } else {
    st->print_cr("Linux");
  }
}

static void parse_os_info_helper(FILE* fp, char* distro, size_t length, bool get_first_line) {
  char buf[256];
  while (fgets(buf, sizeof(buf), fp)) {
    // Edit out extra stuff in expected format
    if (strstr(buf, "DISTRIB_DESCRIPTION=") != NULL || strstr(buf, "PRETTY_NAME=") != NULL) {
      char* ptr = strstr(buf, "\"");  // the name is in quotes
      if (ptr != NULL) {
        ptr++; // go beyond first quote
        char* nl = strchr(ptr, '\"');
        if (nl != NULL) *nl = '\0';
        strncpy(distro, ptr, length);
      } else {
        ptr = strstr(buf, "=");
        ptr++; // go beyond equals then
        char* nl = strchr(ptr, '\n');
        if (nl != NULL) *nl = '\0';
        strncpy(distro, ptr, length);
      }
      return;
    } else if (get_first_line) {
      char* nl = strchr(buf, '\n');
      if (nl != NULL) *nl = '\0';
      strncpy(distro, buf, length);
      return;
    }
  }
  // print last line and close
  char* nl = strchr(buf, '\n');
  if (nl != NULL) *nl = '\0';
  strncpy(distro, buf, length);
}

static void parse_os_info(char* distro, size_t length, const char* file) {
  FILE* fp = fopen(file, "r");
  if (fp != NULL) {
    // if suse format, print out first line
    bool get_first_line = (strcmp(file, "/etc/SuSE-release") == 0);
    parse_os_info_helper(fp, distro, length, get_first_line);
    fclose(fp);
  }
}

void os::get_summary_os_info(char* buf, size_t buflen) {
  for (int i = 0;; i++) {
    const char* file = distro_files[i];
    if (file == NULL) {
      break; // ran out of distro_files
    }
    if (file_exists(file)) {
      parse_os_info(buf, buflen, file);
      return;
    }
  }
  // special case for debian
  if (file_exists("/etc/debian_version")) {
    strncpy(buf, "Debian ", buflen);
    if (buflen > 7) {
      parse_os_info(&buf[7], buflen-7, "/etc/debian_version");
    }
  } else {
    strncpy(buf, "Linux", buflen);
  }
}

void os::Linux::print_libversion_info(outputStream* st) {
  // libc, pthread
  st->print("libc: ");
  st->print("%s ", os::Linux::libc_version());
  st->print("%s ", os::Linux::libpthread_version());
  st->cr();
}

void os::Linux::print_proc_sys_info(outputStream* st) {
  _print_ascii_file_h("/proc/sys/kernel/threads-max (system-wide limit on the number of threads)",
                      "/proc/sys/kernel/threads-max", st);
  _print_ascii_file_h("/proc/sys/vm/max_map_count (maximum number of memory map areas a process may have)",
                      "/proc/sys/vm/max_map_count", st);
  _print_ascii_file_h("/proc/sys/kernel/pid_max (system-wide limit on number of process identifiers)",
                      "/proc/sys/kernel/pid_max", st);
}

void os::Linux::print_system_memory_info(outputStream* st) {
  _print_ascii_file_h("/proc/meminfo", "/proc/meminfo", st, false);
  st->cr();

  // some information regarding THPs; for details see
  // https://www.kernel.org/doc/Documentation/vm/transhuge.txt
  _print_ascii_file_h("/sys/kernel/mm/transparent_hugepage/enabled",
                      "/sys/kernel/mm/transparent_hugepage/enabled", st);
  _print_ascii_file_h("/sys/kernel/mm/transparent_hugepage/defrag (defrag/compaction efforts parameter)",
                      "/sys/kernel/mm/transparent_hugepage/defrag", st);
}

void os::Linux::print_process_memory_info(outputStream* st) {

  st->print_cr("Process Memory:");

  // Print virtual and resident set size; peak values; swap; and for
  //  rss its components if the kernel is recent enough.
  ssize_t vmsize = -1, vmpeak = -1, vmswap = -1,
      vmrss = -1, vmhwm = -1, rssanon = -1, rssfile = -1, rssshmem = -1;
  const int num_values = 8;
  int num_found = 0;
  FILE* f = ::fopen("/proc/self/status", "r");
  char buf[256];
  if (f != NULL) {
    while (::fgets(buf, sizeof(buf), f) != NULL && num_found < num_values) {
      if ( (vmsize == -1    && sscanf(buf, "VmSize: " SSIZE_FORMAT " kB", &vmsize) == 1) ||
           (vmpeak == -1    && sscanf(buf, "VmPeak: " SSIZE_FORMAT " kB", &vmpeak) == 1) ||
           (vmswap == -1    && sscanf(buf, "VmSwap: " SSIZE_FORMAT " kB", &vmswap) == 1) ||
           (vmhwm == -1     && sscanf(buf, "VmHWM: " SSIZE_FORMAT " kB", &vmhwm) == 1) ||
           (vmrss == -1     && sscanf(buf, "VmRSS: " SSIZE_FORMAT " kB", &vmrss) == 1) ||
           (rssanon == -1   && sscanf(buf, "RssAnon: " SSIZE_FORMAT " kB", &rssanon) == 1) ||
           (rssfile == -1   && sscanf(buf, "RssFile: " SSIZE_FORMAT " kB", &rssfile) == 1) ||
           (rssshmem == -1  && sscanf(buf, "RssShmem: " SSIZE_FORMAT " kB", &rssshmem) == 1)
           )
      {
        num_found ++;
      }
    }
    fclose(f);

    st->print_cr("Virtual Size: " SSIZE_FORMAT "K (peak: " SSIZE_FORMAT "K)", vmsize, vmpeak);
    st->print("Resident Set Size: " SSIZE_FORMAT "K (peak: " SSIZE_FORMAT "K)", vmrss, vmhwm);
    if (rssanon != -1) { // requires kernel >= 4.5
      st->print(" (anon: " SSIZE_FORMAT "K, file: " SSIZE_FORMAT "K, shmem: " SSIZE_FORMAT "K)",
                  rssanon, rssfile, rssshmem);
    }
    st->cr();
    if (vmswap != -1) { // requires kernel >= 2.6.34
      st->print_cr("Swapped out: " SSIZE_FORMAT "K", vmswap);
    }
  } else {
    st->print_cr("Could not open /proc/self/status to get process memory related information");
  }

  // Print glibc outstanding allocations.
  // (note: there is no implementation of mallinfo for muslc)
#ifdef __GLIBC__
  size_t total_allocated = 0;
  bool might_have_wrapped = false;
  if (_mallinfo2 != NULL) {
    struct glibc_mallinfo2 mi = _mallinfo2();
    total_allocated = mi.uordblks;
  } else if (_mallinfo != NULL) {
    // mallinfo is an old API. Member names mean next to nothing and, beyond that, are int.
    // So values may have wrapped around. Still useful enough to see how much glibc thinks
    // we allocated.
    struct glibc_mallinfo mi = _mallinfo();
    total_allocated = (size_t)(unsigned)mi.uordblks;
    // Since mallinfo members are int, glibc values may have wrapped. Warn about this.
    might_have_wrapped = (vmrss * K) > UINT_MAX && (vmrss * K) > (total_allocated + UINT_MAX);
  }
  if (_mallinfo2 != NULL || _mallinfo != NULL) {
    st->print_cr("C-Heap outstanding allocations: " SIZE_FORMAT "K%s",
                 total_allocated / K,
                 might_have_wrapped ? " (may have wrapped)" : "");
  }
#endif // __GLIBC__

}

bool os::Linux::print_ld_preload_file(outputStream* st) {
  return _print_ascii_file("/etc/ld.so.preload", st, "/etc/ld.so.preload:");
}

void os::Linux::print_uptime_info(outputStream* st) {
  struct sysinfo sinfo;
  int ret = sysinfo(&sinfo);
  if (ret == 0) {
    os::print_dhm(st, "OS uptime:", (long) sinfo.uptime);
  }
}

bool os::Linux::print_container_info(outputStream* st) {
  if (!OSContainer::is_containerized()) {
    return false;
  }

  st->print_cr("container (cgroup) information:");

  const char *p_ct = OSContainer::container_type();
  st->print_cr("container_type: %s", p_ct != NULL ? p_ct : "not supported");

  char *p = OSContainer::cpu_cpuset_cpus();
  st->print_cr("cpu_cpuset_cpus: %s", p != NULL ? p : "not supported");
  free(p);

  p = OSContainer::cpu_cpuset_memory_nodes();
  st->print_cr("cpu_memory_nodes: %s", p != NULL ? p : "not supported");
  free(p);

  int i = OSContainer::active_processor_count();
  st->print("active_processor_count: ");
  if (i > 0) {
    st->print_cr("%d", i);
  } else {
    st->print_cr("not supported");
  }

  i = OSContainer::cpu_quota();
  st->print("cpu_quota: ");
  if (i > 0) {
    st->print_cr("%d", i);
  } else {
    st->print_cr("%s", i == OSCONTAINER_ERROR ? "not supported" : "no quota");
  }

  i = OSContainer::cpu_period();
  st->print("cpu_period: ");
  if (i > 0) {
    st->print_cr("%d", i);
  } else {
    st->print_cr("%s", i == OSCONTAINER_ERROR ? "not supported" : "no period");
  }

  i = OSContainer::cpu_shares();
  st->print("cpu_shares: ");
  if (i > 0) {
    st->print_cr("%d", i);
  } else {
    st->print_cr("%s", i == OSCONTAINER_ERROR ? "not supported" : "no shares");
  }

  jlong j = OSContainer::memory_limit_in_bytes();
  st->print("memory_limit_in_bytes: ");
  if (j > 0) {
    st->print_cr(JLONG_FORMAT, j);
  } else {
    st->print_cr("%s", j == OSCONTAINER_ERROR ? "not supported" : "unlimited");
  }

  j = OSContainer::memory_and_swap_limit_in_bytes();
  st->print("memory_and_swap_limit_in_bytes: ");
  if (j > 0) {
    st->print_cr(JLONG_FORMAT, j);
  } else {
    st->print_cr("%s", j == OSCONTAINER_ERROR ? "not supported" : "unlimited");
  }

  j = OSContainer::memory_soft_limit_in_bytes();
  st->print("memory_soft_limit_in_bytes: ");
  if (j > 0) {
    st->print_cr(JLONG_FORMAT, j);
  } else {
    st->print_cr("%s", j == OSCONTAINER_ERROR ? "not supported" : "unlimited");
  }

  j = OSContainer::OSContainer::memory_usage_in_bytes();
  st->print("memory_usage_in_bytes: ");
  if (j > 0) {
    st->print_cr(JLONG_FORMAT, j);
  } else {
    st->print_cr("%s", j == OSCONTAINER_ERROR ? "not supported" : "unlimited");
  }

  j = OSContainer::OSContainer::memory_max_usage_in_bytes();
  st->print("memory_max_usage_in_bytes: ");
  if (j > 0) {
    st->print_cr(JLONG_FORMAT, j);
  } else {
    st->print_cr("%s", j == OSCONTAINER_ERROR ? "not supported" : "unlimited");
  }

  return true;
}

void os::Linux::print_steal_info(outputStream* st) {
  if (has_initial_tick_info) {
    CPUPerfTicks pticks;
    bool res = os::Linux::get_tick_information(&pticks, -1);

    if (res && pticks.has_steal_ticks) {
      uint64_t steal_ticks_difference = pticks.steal - initial_steal_ticks;
      uint64_t total_ticks_difference = pticks.total - initial_total_ticks;
      double steal_ticks_perc = 0.0;
      if (total_ticks_difference != 0) {
        steal_ticks_perc = (double) steal_ticks_difference / total_ticks_difference;
      }
      st->print_cr("Steal ticks since vm start: " UINT64_FORMAT, steal_ticks_difference);
      st->print_cr("Steal ticks percentage since vm start:%7.3f", steal_ticks_perc);
    }
  }
}

void os::print_memory_info(outputStream* st) {

  st->print("Memory:");
  st->print(" %dk page", os::vm_page_size()>>10);

  // values in struct sysinfo are "unsigned long"
  struct sysinfo si;
  sysinfo(&si);

  st->print(", physical " UINT64_FORMAT "k",
            os::physical_memory() >> 10);
  st->print("(" UINT64_FORMAT "k free)",
            os::available_memory() >> 10);
  st->print(", swap " UINT64_FORMAT "k",
            ((jlong)si.totalswap * si.mem_unit) >> 10);
  st->print("(" UINT64_FORMAT "k free)",
            ((jlong)si.freeswap * si.mem_unit) >> 10);
  st->cr();
  st->print("Page Sizes: ");
  _page_sizes.print_on(st);
  st->cr();
}

// Print the first "model name" line and the first "flags" line
// that we find and nothing more. We assume "model name" comes
// before "flags" so if we find a second "model name", then the
// "flags" field is considered missing.
static bool print_model_name_and_flags(outputStream* st, char* buf, size_t buflen) {
#if defined(IA32) || defined(AMD64)
  // Other platforms have less repetitive cpuinfo files
  FILE *fp = fopen("/proc/cpuinfo", "r");
  if (fp) {
    bool model_name_printed = false;
    while (!feof(fp)) {
      if (fgets(buf, buflen, fp)) {
        // Assume model name comes before flags
        if (strstr(buf, "model name") != NULL) {
          if (!model_name_printed) {
            st->print_raw("CPU Model and flags from /proc/cpuinfo:\n");
            st->print_raw(buf);
            model_name_printed = true;
          } else {
            // model name printed but not flags?  Odd, just return
            fclose(fp);
            return true;
          }
        }
        // print the flags line too
        if (strstr(buf, "flags") != NULL) {
          st->print_raw(buf);
          fclose(fp);
          return true;
        }
      }
    }
    fclose(fp);
  }
#endif // x86 platforms
  return false;
}

// additional information about CPU e.g. available frequency ranges
static void print_sys_devices_cpu_info(outputStream* st, char* buf, size_t buflen) {
  _print_ascii_file_h("Online cpus", "/sys/devices/system/cpu/online", st);
  _print_ascii_file_h("Offline cpus", "/sys/devices/system/cpu/offline", st);

  if (ExtensiveErrorReports) {
    // cache related info (cpu 0, should be similar for other CPUs)
    for (unsigned int i=0; i < 10; i++) { // handle max. 10 cache entries
      char hbuf_level[60];
      char hbuf_type[60];
      char hbuf_size[60];
      char hbuf_coherency_line_size[80];
      snprintf(hbuf_level, 60, "/sys/devices/system/cpu/cpu0/cache/index%u/level", i);
      snprintf(hbuf_type, 60, "/sys/devices/system/cpu/cpu0/cache/index%u/type", i);
      snprintf(hbuf_size, 60, "/sys/devices/system/cpu/cpu0/cache/index%u/size", i);
      snprintf(hbuf_coherency_line_size, 80, "/sys/devices/system/cpu/cpu0/cache/index%u/coherency_line_size", i);
      if (file_exists(hbuf_level)) {
        _print_ascii_file_h("cache level", hbuf_level, st);
        _print_ascii_file_h("cache type", hbuf_type, st);
        _print_ascii_file_h("cache size", hbuf_size, st);
        _print_ascii_file_h("cache coherency line size", hbuf_coherency_line_size, st);
      }
    }
  }

  // we miss the cpufreq entries on Power and s390x
#if defined(IA32) || defined(AMD64)
  _print_ascii_file_h("BIOS frequency limitation", "/sys/devices/system/cpu/cpu0/cpufreq/bios_limit", st);
  _print_ascii_file_h("Frequency switch latency (ns)", "/sys/devices/system/cpu/cpu0/cpufreq/cpuinfo_transition_latency", st);
  _print_ascii_file_h("Available cpu frequencies", "/sys/devices/system/cpu/cpu0/cpufreq/scaling_available_frequencies", st);
  // min and max should be in the Available range but still print them (not all info might be available for all kernels)
  if (ExtensiveErrorReports) {
    _print_ascii_file_h("Maximum cpu frequency", "/sys/devices/system/cpu/cpu0/cpufreq/cpuinfo_max_freq", st);
    _print_ascii_file_h("Minimum cpu frequency", "/sys/devices/system/cpu/cpu0/cpufreq/cpuinfo_min_freq", st);
    _print_ascii_file_h("Current cpu frequency", "/sys/devices/system/cpu/cpu0/cpufreq/scaling_cur_freq", st);
  }
  // governors are power schemes, see https://wiki.archlinux.org/index.php/CPU_frequency_scaling
  if (ExtensiveErrorReports) {
    _print_ascii_file_h("Available governors", "/sys/devices/system/cpu/cpu0/cpufreq/scaling_available_governors", st);
  }
  _print_ascii_file_h("Current governor", "/sys/devices/system/cpu/cpu0/cpufreq/scaling_governor", st);
  // Core performance boost, see https://www.kernel.org/doc/Documentation/cpu-freq/boost.txt
  // Raise operating frequency of some cores in a multi-core package if certain conditions apply, e.g.
  // whole chip is not fully utilized
  _print_ascii_file_h("Core performance/turbo boost", "/sys/devices/system/cpu/cpufreq/boost", st);
#endif
}

void os::pd_print_cpu_info(outputStream* st, char* buf, size_t buflen) {
  // Only print the model name if the platform provides this as a summary
  if (!print_model_name_and_flags(st, buf, buflen)) {
    _print_ascii_file_h("/proc/cpuinfo", "/proc/cpuinfo", st, false);
  }
  st->cr();
  print_sys_devices_cpu_info(st, buf, buflen);
}

#if defined(AMD64) || defined(IA32) || defined(X32)
const char* search_string = "model name";
#elif defined(M68K)
const char* search_string = "CPU";
#elif defined(PPC64)
const char* search_string = "cpu";
#elif defined(S390)
const char* search_string = "machine =";
#elif defined(SPARC)
const char* search_string = "cpu";
#else
const char* search_string = "Processor";
#endif

// Parses the cpuinfo file for string representing the model name.
void os::get_summary_cpu_info(char* cpuinfo, size_t length) {
  FILE* fp = fopen("/proc/cpuinfo", "r");
  if (fp != NULL) {
    while (!feof(fp)) {
      char buf[256];
      if (fgets(buf, sizeof(buf), fp)) {
        char* start = strstr(buf, search_string);
        if (start != NULL) {
          char *ptr = start + strlen(search_string);
          char *end = buf + strlen(buf);
          while (ptr != end) {
             // skip whitespace and colon for the rest of the name.
             if (*ptr != ' ' && *ptr != '\t' && *ptr != ':') {
               break;
             }
             ptr++;
          }
          if (ptr != end) {
            // reasonable string, get rid of newline and keep the rest
            char* nl = strchr(buf, '\n');
            if (nl != NULL) *nl = '\0';
            strncpy(cpuinfo, ptr, length);
            fclose(fp);
            return;
          }
        }
      }
    }
    fclose(fp);
  }
  // cpuinfo not found or parsing failed, just print generic string.  The entire
  // /proc/cpuinfo file will be printed later in the file (or enough of it for x86)
#if   defined(AARCH64)
  strncpy(cpuinfo, "AArch64", length);
#elif defined(AMD64)
  strncpy(cpuinfo, "x86_64", length);
#elif defined(ARM)  // Order wrt. AARCH64 is relevant!
  strncpy(cpuinfo, "ARM", length);
#elif defined(IA32)
  strncpy(cpuinfo, "x86_32", length);
#elif defined(IA64)
  strncpy(cpuinfo, "IA64", length);
#elif defined(PPC)
  strncpy(cpuinfo, "PPC64", length);
#elif defined(S390)
  strncpy(cpuinfo, "S390", length);
#elif defined(SPARC)
  strncpy(cpuinfo, "sparcv9", length);
#elif defined(ZERO_LIBARCH)
  strncpy(cpuinfo, ZERO_LIBARCH, length);
#else
  strncpy(cpuinfo, "unknown", length);
#endif
}

static char saved_jvm_path[MAXPATHLEN] = {0};

// Find the full path to the current module, libjvm.so
void os::jvm_path(char *buf, jint buflen) {
  // Error checking.
  if (buflen < MAXPATHLEN) {
    assert(false, "must use a large-enough buffer");
    buf[0] = '\0';
    return;
  }
  // Lazy resolve the path to current module.
  if (saved_jvm_path[0] != 0) {
    strcpy(buf, saved_jvm_path);
    return;
  }

  char dli_fname[MAXPATHLEN];
  dli_fname[0] = '\0';
  bool ret = dll_address_to_library_name(
                                         CAST_FROM_FN_PTR(address, os::jvm_path),
                                         dli_fname, sizeof(dli_fname), NULL);
  assert(ret, "cannot locate libjvm");
  char *rp = NULL;
  if (ret && dli_fname[0] != '\0') {
    rp = os::Posix::realpath(dli_fname, buf, buflen);
  }
  if (rp == NULL) {
    return;
  }

  if (Arguments::sun_java_launcher_is_altjvm()) {
    // Support for the java launcher's '-XXaltjvm=<path>' option. Typical
    // value for buf is "<JAVA_HOME>/jre/lib/<vmtype>/libjvm.so".
    // If "/jre/lib/" appears at the right place in the string, then
    // assume we are installed in a JDK and we're done. Otherwise, check
    // for a JAVA_HOME environment variable and fix up the path so it
    // looks like libjvm.so is installed there (append a fake suffix
    // hotspot/libjvm.so).
    const char *p = buf + strlen(buf) - 1;
    for (int count = 0; p > buf && count < 5; ++count) {
      for (--p; p > buf && *p != '/'; --p)
        /* empty */ ;
    }

    if (strncmp(p, "/jre/lib/", 9) != 0) {
      // Look for JAVA_HOME in the environment.
      char* java_home_var = ::getenv("JAVA_HOME");
      if (java_home_var != NULL && java_home_var[0] != 0) {
        char* jrelib_p;
        int len;

        // Check the current module name "libjvm.so".
        p = strrchr(buf, '/');
        if (p == NULL) {
          return;
        }
        assert(strstr(p, "/libjvm") == p, "invalid library name");

        rp = os::Posix::realpath(java_home_var, buf, buflen);
        if (rp == NULL) {
          return;
        }

        // determine if this is a legacy image or modules image
        // modules image doesn't have "jre" subdirectory
        len = strlen(buf);
        assert(len < buflen, "Ran out of buffer room");
        jrelib_p = buf + len;
        snprintf(jrelib_p, buflen-len, "/jre/lib");
        if (0 != access(buf, F_OK)) {
          snprintf(jrelib_p, buflen-len, "/lib");
        }

        if (0 == access(buf, F_OK)) {
          // Use current module name "libjvm.so"
          len = strlen(buf);
          snprintf(buf + len, buflen-len, "/hotspot/libjvm.so");
        } else {
          // Go back to path of .so
          rp = os::Posix::realpath(dli_fname, buf, buflen);
          if (rp == NULL) {
            return;
          }
        }
      }
    }
  }

  strncpy(saved_jvm_path, buf, MAXPATHLEN);
  saved_jvm_path[MAXPATHLEN - 1] = '\0';
}

void os::print_jni_name_prefix_on(outputStream* st, int args_size) {
  // no prefix required, not even "_"
}

void os::print_jni_name_suffix_on(outputStream* st, int args_size) {
  // no suffix required
}

////////////////////////////////////////////////////////////////////////////////
// Virtual Memory

int os::vm_page_size() {
  // Seems redundant as all get out
  assert(os::Linux::page_size() != -1, "must call os::init");
  return os::Linux::page_size();
}

// Solaris allocates memory by pages.
int os::vm_allocation_granularity() {
  assert(os::Linux::page_size() != -1, "must call os::init");
  return os::Linux::page_size();
}

// Rationale behind this function:
//  current (Mon Apr 25 20:12:18 MSD 2005) oprofile drops samples without executable
//  mapping for address (see lookup_dcookie() in the kernel module), thus we cannot get
//  samples for JITted code. Here we create private executable mapping over the code cache
//  and then we can use standard (well, almost, as mapping can change) way to provide
//  info for the reporting script by storing timestamp and location of symbol
void linux_wrap_code(char* base, size_t size) {
  static volatile jint cnt = 0;

  if (!UseOprofile) {
    return;
  }

  char buf[PATH_MAX+1];
  int num = Atomic::add(&cnt, 1);

  snprintf(buf, sizeof(buf), "%s/hs-vm-%d-%d",
           os::get_temp_directory(), os::current_process_id(), num);
  unlink(buf);

  int fd = ::open(buf, O_CREAT | O_RDWR, S_IRWXU);

  if (fd != -1) {
    off_t rv = ::lseek(fd, size-2, SEEK_SET);
    if (rv != (off_t)-1) {
      if (::write(fd, "", 1) == 1) {
        mmap(base, size,
             PROT_READ|PROT_WRITE|PROT_EXEC,
             MAP_PRIVATE|MAP_FIXED|MAP_NORESERVE, fd, 0);
      }
    }
    ::close(fd);
    unlink(buf);
  }
}

static bool recoverable_mmap_error(int err) {
  // See if the error is one we can let the caller handle. This
  // list of errno values comes from JBS-6843484. I can't find a
  // Linux man page that documents this specific set of errno
  // values so while this list currently matches Solaris, it may
  // change as we gain experience with this failure mode.
  switch (err) {
  case EBADF:
  case EINVAL:
  case ENOTSUP:
    // let the caller deal with these errors
    return true;

  default:
    // Any remaining errors on this OS can cause our reserved mapping
    // to be lost. That can cause confusion where different data
    // structures think they have the same memory mapped. The worst
    // scenario is if both the VM and a library think they have the
    // same memory mapped.
    return false;
  }
}

static void warn_fail_commit_memory(char* addr, size_t size, bool exec,
                                    int err) {
  warning("INFO: os::commit_memory(" PTR_FORMAT ", " SIZE_FORMAT
          ", %d) failed; error='%s' (errno=%d)", p2i(addr), size, exec,
          os::strerror(err), err);
}

static void warn_fail_commit_memory(char* addr, size_t size,
                                    size_t alignment_hint, bool exec,
                                    int err) {
  warning("INFO: os::commit_memory(" PTR_FORMAT ", " SIZE_FORMAT
          ", " SIZE_FORMAT ", %d) failed; error='%s' (errno=%d)", p2i(addr), size,
          alignment_hint, exec, os::strerror(err), err);
}

// NOTE: Linux kernel does not really reserve the pages for us.
//       All it does is to check if there are enough free pages
//       left at the time of mmap(). This could be a potential
//       problem.
int os::Linux::commit_memory_impl(char* addr, size_t size, bool exec) {
  int prot = exec ? PROT_READ|PROT_WRITE|PROT_EXEC : PROT_READ|PROT_WRITE;
  uintptr_t res = (uintptr_t) ::mmap(addr, size, prot,
                                     MAP_PRIVATE|MAP_FIXED|MAP_ANONYMOUS, -1, 0);
  if (res != (uintptr_t) MAP_FAILED) {
    if (UseNUMAInterleaving) {
      numa_make_global(addr, size);
    }
    return 0;
  }

  int err = errno;  // save errno from mmap() call above

  if (!recoverable_mmap_error(err)) {
    warn_fail_commit_memory(addr, size, exec, err);
    vm_exit_out_of_memory(size, OOM_MMAP_ERROR, "committing reserved memory.");
  }

  return err;
}

bool os::pd_commit_memory(char* addr, size_t size, bool exec) {
  return os::Linux::commit_memory_impl(addr, size, exec) == 0;
}

void os::pd_commit_memory_or_exit(char* addr, size_t size, bool exec,
                                  const char* mesg) {
  assert(mesg != NULL, "mesg must be specified");
  int err = os::Linux::commit_memory_impl(addr, size, exec);
  if (err != 0) {
    // the caller wants all commit errors to exit with the specified mesg:
    warn_fail_commit_memory(addr, size, exec, err);
    vm_exit_out_of_memory(size, OOM_MMAP_ERROR, "%s", mesg);
  }
}

// Define MAP_HUGETLB here so we can build HotSpot on old systems.
#ifndef MAP_HUGETLB
  #define MAP_HUGETLB 0x40000
#endif

// If mmap flags are set with MAP_HUGETLB and the system supports multiple
// huge page sizes, flag bits [26:31] can be used to encode the log2 of the
// desired huge page size. Otherwise, the system's default huge page size will be used.
// See mmap(2) man page for more info (since Linux 3.8).
// https://lwn.net/Articles/533499/
#ifndef MAP_HUGE_SHIFT
  #define MAP_HUGE_SHIFT 26
#endif

// Define MADV_HUGEPAGE here so we can build HotSpot on old systems.
#ifndef MADV_HUGEPAGE
  #define MADV_HUGEPAGE 14
#endif

int os::Linux::commit_memory_impl(char* addr, size_t size,
                                  size_t alignment_hint, bool exec) {
  int err = os::Linux::commit_memory_impl(addr, size, exec);
  if (err == 0) {
    realign_memory(addr, size, alignment_hint);
  }
  return err;
}

bool os::pd_commit_memory(char* addr, size_t size, size_t alignment_hint,
                          bool exec) {
  return os::Linux::commit_memory_impl(addr, size, alignment_hint, exec) == 0;
}

void os::pd_commit_memory_or_exit(char* addr, size_t size,
                                  size_t alignment_hint, bool exec,
                                  const char* mesg) {
  assert(mesg != NULL, "mesg must be specified");
  int err = os::Linux::commit_memory_impl(addr, size, alignment_hint, exec);
  if (err != 0) {
    // the caller wants all commit errors to exit with the specified mesg:
    warn_fail_commit_memory(addr, size, alignment_hint, exec, err);
    vm_exit_out_of_memory(size, OOM_MMAP_ERROR, "%s", mesg);
  }
}

void os::pd_realign_memory(char *addr, size_t bytes, size_t alignment_hint) {
  if (UseTransparentHugePages && alignment_hint > (size_t)vm_page_size()) {
    // We don't check the return value: madvise(MADV_HUGEPAGE) may not
    // be supported or the memory may already be backed by huge pages.
    ::madvise(addr, bytes, MADV_HUGEPAGE);
  }
}

void os::pd_free_memory(char *addr, size_t bytes, size_t alignment_hint) {
  // This method works by doing an mmap over an existing mmaping and effectively discarding
  // the existing pages. However it won't work for SHM-based large pages that cannot be
  // uncommitted at all. We don't do anything in this case to avoid creating a segment with
  // small pages on top of the SHM segment. This method always works for small pages, so we
  // allow that in any case.
  if (alignment_hint <= (size_t)os::vm_page_size() || can_commit_large_page_memory()) {
    commit_memory(addr, bytes, alignment_hint, !ExecMem);
  }
}

void os::numa_make_global(char *addr, size_t bytes) {
  Linux::numa_interleave_memory(addr, bytes);
}

// Define for numa_set_bind_policy(int). Setting the argument to 0 will set the
// bind policy to MPOL_PREFERRED for the current thread.
#define USE_MPOL_PREFERRED 0

void os::numa_make_local(char *addr, size_t bytes, int lgrp_hint) {
  // To make NUMA and large pages more robust when both enabled, we need to ease
  // the requirements on where the memory should be allocated. MPOL_BIND is the
  // default policy and it will force memory to be allocated on the specified
  // node. Changing this to MPOL_PREFERRED will prefer to allocate the memory on
  // the specified node, but will not force it. Using this policy will prevent
  // getting SIGBUS when trying to allocate large pages on NUMA nodes with no
  // free large pages.
  Linux::numa_set_bind_policy(USE_MPOL_PREFERRED);
  Linux::numa_tonode_memory(addr, bytes, lgrp_hint);
}

bool os::numa_topology_changed() { return false; }

size_t os::numa_get_groups_num() {
  // Return just the number of nodes in which it's possible to allocate memory
  // (in numa terminology, configured nodes).
  return Linux::numa_num_configured_nodes();
}

int os::numa_get_group_id() {
  int cpu_id = Linux::sched_getcpu();
  if (cpu_id != -1) {
    int lgrp_id = Linux::get_node_by_cpu(cpu_id);
    if (lgrp_id != -1) {
      return lgrp_id;
    }
  }
  return 0;
}

int os::numa_get_group_id_for_address(const void* address) {
  void** pages = const_cast<void**>(&address);
  int id = -1;

  if (os::Linux::numa_move_pages(0, 1, pages, NULL, &id, 0) == -1) {
    return -1;
  }
  if (id < 0) {
    return -1;
  }
  return id;
}

int os::Linux::get_existing_num_nodes() {
  int node;
  int highest_node_number = Linux::numa_max_node();
  int num_nodes = 0;

  // Get the total number of nodes in the system including nodes without memory.
  for (node = 0; node <= highest_node_number; node++) {
    if (is_node_in_existing_nodes(node)) {
      num_nodes++;
    }
  }
  return num_nodes;
}

size_t os::numa_get_leaf_groups(int *ids, size_t size) {
  int highest_node_number = Linux::numa_max_node();
  size_t i = 0;

  // Map all node ids in which it is possible to allocate memory. Also nodes are
  // not always consecutively available, i.e. available from 0 to the highest
  // node number. If the nodes have been bound explicitly using numactl membind,
  // then allocate memory from those nodes only.
  for (int node = 0; node <= highest_node_number; node++) {
    if (Linux::is_node_in_bound_nodes((unsigned int)node)) {
      ids[i++] = node;
    }
  }
  return i;
}

bool os::get_page_info(char *start, page_info* info) {
  return false;
}

char *os::scan_pages(char *start, char* end, page_info* page_expected,
                     page_info* page_found) {
  return end;
}


int os::Linux::sched_getcpu_syscall(void) {
  unsigned int cpu = 0;
  int retval = -1;

#if defined(IA32)
  #ifndef SYS_getcpu
    #define SYS_getcpu 318
  #endif
  retval = syscall(SYS_getcpu, &cpu, NULL, NULL);
#elif defined(AMD64)
// Unfortunately we have to bring all these macros here from vsyscall.h
// to be able to compile on old linuxes.
  #define __NR_vgetcpu 2
  #define VSYSCALL_START (-10UL << 20)
  #define VSYSCALL_SIZE 1024
  #define VSYSCALL_ADDR(vsyscall_nr) (VSYSCALL_START+VSYSCALL_SIZE*(vsyscall_nr))
  typedef long (*vgetcpu_t)(unsigned int *cpu, unsigned int *node, unsigned long *tcache);
  vgetcpu_t vgetcpu = (vgetcpu_t)VSYSCALL_ADDR(__NR_vgetcpu);
  retval = vgetcpu(&cpu, NULL, NULL);
#endif

  return (retval == -1) ? retval : cpu;
}

void os::Linux::sched_getcpu_init() {
  // sched_getcpu() should be in libc.
  set_sched_getcpu(CAST_TO_FN_PTR(sched_getcpu_func_t,
                                  dlsym(RTLD_DEFAULT, "sched_getcpu")));

  // If it's not, try a direct syscall.
  if (sched_getcpu() == -1) {
    set_sched_getcpu(CAST_TO_FN_PTR(sched_getcpu_func_t,
                                    (void*)&sched_getcpu_syscall));
  }

  if (sched_getcpu() == -1) {
    vm_exit_during_initialization("getcpu(2) system call not supported by kernel");
  }
}

// Something to do with the numa-aware allocator needs these symbols
extern "C" JNIEXPORT void numa_warn(int number, char *where, ...) { }
extern "C" JNIEXPORT void numa_error(char *where) { }

// Handle request to load libnuma symbol version 1.1 (API v1). If it fails
// load symbol from base version instead.
void* os::Linux::libnuma_dlsym(void* handle, const char *name) {
  void *f = dlvsym(handle, name, "libnuma_1.1");
  if (f == NULL) {
    f = dlsym(handle, name);
  }
  return f;
}

// Handle request to load libnuma symbol version 1.2 (API v2) only.
// Return NULL if the symbol is not defined in this particular version.
void* os::Linux::libnuma_v2_dlsym(void* handle, const char* name) {
  return dlvsym(handle, name, "libnuma_1.2");
}

// Check numa dependent syscalls
static bool numa_syscall_check() {
  // NUMA APIs depend on several syscalls. E.g., get_mempolicy is required for numa_get_membind and
  // numa_get_interleave_mask. But these dependent syscalls can be unsupported for various reasons.
  // Especially in dockers, get_mempolicy is not allowed with the default configuration. So it's necessary
  // to check whether the syscalls are available. Currently, only get_mempolicy is checked since checking
  // others like mbind would cause unexpected side effects.
#ifdef SYS_get_mempolicy
  int dummy = 0;
  if (syscall(SYS_get_mempolicy, &dummy, NULL, 0, (void*)&dummy, 3) == -1) {
    return false;
  }
#endif

  return true;
}

bool os::Linux::libnuma_init() {
  // Requires sched_getcpu() and numa dependent syscalls support
  if ((sched_getcpu() != -1) && numa_syscall_check()) {
    void *handle = dlopen("libnuma.so.1", RTLD_LAZY);
    if (handle != NULL) {
      set_numa_node_to_cpus(CAST_TO_FN_PTR(numa_node_to_cpus_func_t,
                                           libnuma_dlsym(handle, "numa_node_to_cpus")));
      set_numa_node_to_cpus_v2(CAST_TO_FN_PTR(numa_node_to_cpus_v2_func_t,
                                              libnuma_v2_dlsym(handle, "numa_node_to_cpus")));
      set_numa_max_node(CAST_TO_FN_PTR(numa_max_node_func_t,
                                       libnuma_dlsym(handle, "numa_max_node")));
      set_numa_num_configured_nodes(CAST_TO_FN_PTR(numa_num_configured_nodes_func_t,
                                                   libnuma_dlsym(handle, "numa_num_configured_nodes")));
      set_numa_available(CAST_TO_FN_PTR(numa_available_func_t,
                                        libnuma_dlsym(handle, "numa_available")));
      set_numa_tonode_memory(CAST_TO_FN_PTR(numa_tonode_memory_func_t,
                                            libnuma_dlsym(handle, "numa_tonode_memory")));
      set_numa_interleave_memory(CAST_TO_FN_PTR(numa_interleave_memory_func_t,
                                                libnuma_dlsym(handle, "numa_interleave_memory")));
      set_numa_interleave_memory_v2(CAST_TO_FN_PTR(numa_interleave_memory_v2_func_t,
                                                libnuma_v2_dlsym(handle, "numa_interleave_memory")));
      set_numa_set_bind_policy(CAST_TO_FN_PTR(numa_set_bind_policy_func_t,
                                              libnuma_dlsym(handle, "numa_set_bind_policy")));
      set_numa_bitmask_isbitset(CAST_TO_FN_PTR(numa_bitmask_isbitset_func_t,
                                               libnuma_dlsym(handle, "numa_bitmask_isbitset")));
      set_numa_distance(CAST_TO_FN_PTR(numa_distance_func_t,
                                       libnuma_dlsym(handle, "numa_distance")));
      set_numa_get_membind(CAST_TO_FN_PTR(numa_get_membind_func_t,
                                          libnuma_v2_dlsym(handle, "numa_get_membind")));
      set_numa_get_interleave_mask(CAST_TO_FN_PTR(numa_get_interleave_mask_func_t,
                                                  libnuma_v2_dlsym(handle, "numa_get_interleave_mask")));
      set_numa_move_pages(CAST_TO_FN_PTR(numa_move_pages_func_t,
                                         libnuma_dlsym(handle, "numa_move_pages")));
      set_numa_set_preferred(CAST_TO_FN_PTR(numa_set_preferred_func_t,
                                            libnuma_dlsym(handle, "numa_set_preferred")));

      if (numa_available() != -1) {
        set_numa_all_nodes((unsigned long*)libnuma_dlsym(handle, "numa_all_nodes"));
        set_numa_all_nodes_ptr((struct bitmask **)libnuma_dlsym(handle, "numa_all_nodes_ptr"));
        set_numa_nodes_ptr((struct bitmask **)libnuma_dlsym(handle, "numa_nodes_ptr"));
        set_numa_interleave_bitmask(_numa_get_interleave_mask());
        set_numa_membind_bitmask(_numa_get_membind());
        // Create an index -> node mapping, since nodes are not always consecutive
        _nindex_to_node = new (ResourceObj::C_HEAP, mtInternal) GrowableArray<int>(0, mtInternal);
        rebuild_nindex_to_node_map();
        // Create a cpu -> node mapping
        _cpu_to_node = new (ResourceObj::C_HEAP, mtInternal) GrowableArray<int>(0, mtInternal);
        rebuild_cpu_to_node_map();
        return true;
      }
    }
  }
  return false;
}

size_t os::Linux::default_guard_size(os::ThreadType thr_type) {
  // Creating guard page is very expensive. Java thread has HotSpot
  // guard pages, only enable glibc guard page for non-Java threads.
  // (Remember: compiler thread is a Java thread, too!)
  return ((thr_type == java_thread || thr_type == compiler_thread) ? 0 : page_size());
}

void os::Linux::rebuild_nindex_to_node_map() {
  int highest_node_number = Linux::numa_max_node();

  nindex_to_node()->clear();
  for (int node = 0; node <= highest_node_number; node++) {
    if (Linux::is_node_in_existing_nodes(node)) {
      nindex_to_node()->append(node);
    }
  }
}

// rebuild_cpu_to_node_map() constructs a table mapping cpud id to node id.
// The table is later used in get_node_by_cpu().
void os::Linux::rebuild_cpu_to_node_map() {
  const size_t NCPUS = 32768; // Since the buffer size computation is very obscure
                              // in libnuma (possible values are starting from 16,
                              // and continuing up with every other power of 2, but less
                              // than the maximum number of CPUs supported by kernel), and
                              // is a subject to change (in libnuma version 2 the requirements
                              // are more reasonable) we'll just hardcode the number they use
                              // in the library.
  const size_t BitsPerCLong = sizeof(long) * CHAR_BIT;

  size_t cpu_num = processor_count();
  size_t cpu_map_size = NCPUS / BitsPerCLong;
  size_t cpu_map_valid_size =
    MIN2((cpu_num + BitsPerCLong - 1) / BitsPerCLong, cpu_map_size);

  cpu_to_node()->clear();
  cpu_to_node()->at_grow(cpu_num - 1);

  size_t node_num = get_existing_num_nodes();

  int distance = 0;
  int closest_distance = INT_MAX;
  int closest_node = 0;
  unsigned long *cpu_map = NEW_C_HEAP_ARRAY(unsigned long, cpu_map_size, mtInternal);
  for (size_t i = 0; i < node_num; i++) {
    // Check if node is configured (not a memory-less node). If it is not, find
    // the closest configured node. Check also if node is bound, i.e. it's allowed
    // to allocate memory from the node. If it's not allowed, map cpus in that node
    // to the closest node from which memory allocation is allowed.
    if (!is_node_in_configured_nodes(nindex_to_node()->at(i)) ||
        !is_node_in_bound_nodes(nindex_to_node()->at(i))) {
      closest_distance = INT_MAX;
      // Check distance from all remaining nodes in the system. Ignore distance
      // from itself, from another non-configured node, and from another non-bound
      // node.
      for (size_t m = 0; m < node_num; m++) {
        if (m != i &&
            is_node_in_configured_nodes(nindex_to_node()->at(m)) &&
            is_node_in_bound_nodes(nindex_to_node()->at(m))) {
          distance = numa_distance(nindex_to_node()->at(i), nindex_to_node()->at(m));
          // If a closest node is found, update. There is always at least one
          // configured and bound node in the system so there is always at least
          // one node close.
          if (distance != 0 && distance < closest_distance) {
            closest_distance = distance;
            closest_node = nindex_to_node()->at(m);
          }
        }
      }
     } else {
       // Current node is already a configured node.
       closest_node = nindex_to_node()->at(i);
     }

    // Get cpus from the original node and map them to the closest node. If node
    // is a configured node (not a memory-less node), then original node and
    // closest node are the same.
    if (numa_node_to_cpus(nindex_to_node()->at(i), cpu_map, cpu_map_size * sizeof(unsigned long)) != -1) {
      for (size_t j = 0; j < cpu_map_valid_size; j++) {
        if (cpu_map[j] != 0) {
          for (size_t k = 0; k < BitsPerCLong; k++) {
            if (cpu_map[j] & (1UL << k)) {
              int cpu_index = j * BitsPerCLong + k;

#ifndef PRODUCT
              if (UseDebuggerErgo1 && cpu_index >= (int)cpu_num) {
                // Some debuggers limit the processor count without
                // intercepting the NUMA APIs. Just fake the values.
                cpu_index = 0;
              }
#endif

              cpu_to_node()->at_put(cpu_index, closest_node);
            }
          }
        }
      }
    }
  }
  FREE_C_HEAP_ARRAY(unsigned long, cpu_map);
}

int os::Linux::numa_node_to_cpus(int node, unsigned long *buffer, int bufferlen) {
  // use the latest version of numa_node_to_cpus if available
  if (_numa_node_to_cpus_v2 != NULL) {

    // libnuma bitmask struct
    struct bitmask {
      unsigned long size; /* number of bits in the map */
      unsigned long *maskp;
    };

    struct bitmask mask;
    mask.maskp = (unsigned long *)buffer;
    mask.size = bufferlen * 8;
    return _numa_node_to_cpus_v2(node, &mask);
  } else if (_numa_node_to_cpus != NULL) {
    return _numa_node_to_cpus(node, buffer, bufferlen);
  }
  return -1;
}

int os::Linux::get_node_by_cpu(int cpu_id) {
  if (cpu_to_node() != NULL && cpu_id >= 0 && cpu_id < cpu_to_node()->length()) {
    return cpu_to_node()->at(cpu_id);
  }
  return -1;
}

GrowableArray<int>* os::Linux::_cpu_to_node;
GrowableArray<int>* os::Linux::_nindex_to_node;
os::Linux::sched_getcpu_func_t os::Linux::_sched_getcpu;
os::Linux::numa_node_to_cpus_func_t os::Linux::_numa_node_to_cpus;
os::Linux::numa_node_to_cpus_v2_func_t os::Linux::_numa_node_to_cpus_v2;
os::Linux::numa_max_node_func_t os::Linux::_numa_max_node;
os::Linux::numa_num_configured_nodes_func_t os::Linux::_numa_num_configured_nodes;
os::Linux::numa_available_func_t os::Linux::_numa_available;
os::Linux::numa_tonode_memory_func_t os::Linux::_numa_tonode_memory;
os::Linux::numa_interleave_memory_func_t os::Linux::_numa_interleave_memory;
os::Linux::numa_interleave_memory_v2_func_t os::Linux::_numa_interleave_memory_v2;
os::Linux::numa_set_bind_policy_func_t os::Linux::_numa_set_bind_policy;
os::Linux::numa_bitmask_isbitset_func_t os::Linux::_numa_bitmask_isbitset;
os::Linux::numa_distance_func_t os::Linux::_numa_distance;
os::Linux::numa_get_membind_func_t os::Linux::_numa_get_membind;
os::Linux::numa_get_interleave_mask_func_t os::Linux::_numa_get_interleave_mask;
os::Linux::numa_move_pages_func_t os::Linux::_numa_move_pages;
os::Linux::numa_set_preferred_func_t os::Linux::_numa_set_preferred;
os::Linux::NumaAllocationPolicy os::Linux::_current_numa_policy;
unsigned long* os::Linux::_numa_all_nodes;
struct bitmask* os::Linux::_numa_all_nodes_ptr;
struct bitmask* os::Linux::_numa_nodes_ptr;
struct bitmask* os::Linux::_numa_interleave_bitmask;
struct bitmask* os::Linux::_numa_membind_bitmask;

bool os::pd_uncommit_memory(char* addr, size_t size, bool exec) {
  uintptr_t res = (uintptr_t) ::mmap(addr, size, PROT_NONE,
                                     MAP_PRIVATE|MAP_FIXED|MAP_NORESERVE|MAP_ANONYMOUS, -1, 0);
  return res  != (uintptr_t) MAP_FAILED;
}

static address get_stack_commited_bottom(address bottom, size_t size) {
  address nbot = bottom;
  address ntop = bottom + size;

  size_t page_sz = os::vm_page_size();
  unsigned pages = size / page_sz;

  unsigned char vec[1];
  unsigned imin = 1, imax = pages + 1, imid;
  int mincore_return_value = 0;

  assert(imin <= imax, "Unexpected page size");

  while (imin < imax) {
    imid = (imax + imin) / 2;
    nbot = ntop - (imid * page_sz);

    // Use a trick with mincore to check whether the page is mapped or not.
    // mincore sets vec to 1 if page resides in memory and to 0 if page
    // is swapped output but if page we are asking for is unmapped
    // it returns -1,ENOMEM
    mincore_return_value = mincore(nbot, page_sz, vec);

    if (mincore_return_value == -1) {
      // Page is not mapped go up
      // to find first mapped page
      if (errno != EAGAIN) {
        assert(errno == ENOMEM, "Unexpected mincore errno");
        imax = imid;
      }
    } else {
      // Page is mapped go down
      // to find first not mapped page
      imin = imid + 1;
    }
  }

  nbot = nbot + page_sz;

  // Adjust stack bottom one page up if last checked page is not mapped
  if (mincore_return_value == -1) {
    nbot = nbot + page_sz;
  }

  return nbot;
}

bool os::committed_in_range(address start, size_t size, address& committed_start, size_t& committed_size) {
  int mincore_return_value;
  const size_t stripe = 1024;  // query this many pages each time
  unsigned char vec[stripe + 1];
  // set a guard
  vec[stripe] = 'X';

  const size_t page_sz = os::vm_page_size();
  size_t pages = size / page_sz;

  assert(is_aligned(start, page_sz), "Start address must be page aligned");
  assert(is_aligned(size, page_sz), "Size must be page aligned");

  committed_start = NULL;

  int loops = (pages + stripe - 1) / stripe;
  int committed_pages = 0;
  address loop_base = start;
  bool found_range = false;

  for (int index = 0; index < loops && !found_range; index ++) {
    assert(pages > 0, "Nothing to do");
    int pages_to_query = (pages >= stripe) ? stripe : pages;
    pages -= pages_to_query;

    // Get stable read
    while ((mincore_return_value = mincore(loop_base, pages_to_query * page_sz, vec)) == -1 && errno == EAGAIN);

    // During shutdown, some memory goes away without properly notifying NMT,
    // E.g. ConcurrentGCThread/WatcherThread can exit without deleting thread object.
    // Bailout and return as not committed for now.
    if (mincore_return_value == -1 && errno == ENOMEM) {
      return false;
    }

    assert(vec[stripe] == 'X', "overflow guard");
    assert(mincore_return_value == 0, "Range must be valid");
    // Process this stripe
    for (int vecIdx = 0; vecIdx < pages_to_query; vecIdx ++) {
      if ((vec[vecIdx] & 0x01) == 0) { // not committed
        // End of current contiguous region
        if (committed_start != NULL) {
          found_range = true;
          break;
        }
      } else { // committed
        // Start of region
        if (committed_start == NULL) {
          committed_start = loop_base + page_sz * vecIdx;
        }
        committed_pages ++;
      }
    }

    loop_base += pages_to_query * page_sz;
  }

  if (committed_start != NULL) {
    assert(committed_pages > 0, "Must have committed region");
    assert(committed_pages <= int(size / page_sz), "Can not commit more than it has");
    assert(committed_start >= start && committed_start < start + size, "Out of range");
    committed_size = page_sz * committed_pages;
    return true;
  } else {
    assert(committed_pages == 0, "Should not have committed region");
    return false;
  }
}


// Linux uses a growable mapping for the stack, and if the mapping for
// the stack guard pages is not removed when we detach a thread the
// stack cannot grow beyond the pages where the stack guard was
// mapped.  If at some point later in the process the stack expands to
// that point, the Linux kernel cannot expand the stack any further
// because the guard pages are in the way, and a segfault occurs.
//
// However, it's essential not to split the stack region by unmapping
// a region (leaving a hole) that's already part of the stack mapping,
// so if the stack mapping has already grown beyond the guard pages at
// the time we create them, we have to truncate the stack mapping.
// So, we need to know the extent of the stack mapping when
// create_stack_guard_pages() is called.

// We only need this for stacks that are growable: at the time of
// writing thread stacks don't use growable mappings (i.e. those
// creeated with MAP_GROWSDOWN), and aren't marked "[stack]", so this
// only applies to the main thread.

// If the (growable) stack mapping already extends beyond the point
// where we're going to put our guard pages, truncate the mapping at
// that point by munmap()ping it.  This ensures that when we later
// munmap() the guard pages we don't leave a hole in the stack
// mapping. This only affects the main/primordial thread

bool os::pd_create_stack_guard_pages(char* addr, size_t size) {
  if (os::is_primordial_thread()) {
    // As we manually grow stack up to bottom inside create_attached_thread(),
    // it's likely that os::Linux::initial_thread_stack_bottom is mapped and
    // we don't need to do anything special.
    // Check it first, before calling heavy function.
    uintptr_t stack_extent = (uintptr_t) os::Linux::initial_thread_stack_bottom();
    unsigned char vec[1];

    if (mincore((address)stack_extent, os::vm_page_size(), vec) == -1) {
      // Fallback to slow path on all errors, including EAGAIN
      stack_extent = (uintptr_t) get_stack_commited_bottom(
                                                           os::Linux::initial_thread_stack_bottom(),
                                                           (size_t)addr - stack_extent);
    }

    if (stack_extent < (uintptr_t)addr) {
      ::munmap((void*)stack_extent, (uintptr_t)(addr - stack_extent));
    }
  }

  return os::commit_memory(addr, size, !ExecMem);
}

// If this is a growable mapping, remove the guard pages entirely by
// munmap()ping them.  If not, just call uncommit_memory(). This only
// affects the main/primordial thread, but guard against future OS changes.
// It's safe to always unmap guard pages for primordial thread because we
// always place it right after end of the mapped region.

bool os::remove_stack_guard_pages(char* addr, size_t size) {
  uintptr_t stack_extent, stack_base;

  if (os::is_primordial_thread()) {
    return ::munmap(addr, size) == 0;
  }

  return os::uncommit_memory(addr, size);
}

// 'requested_addr' is only treated as a hint, the return value may or
// may not start from the requested address. Unlike Linux mmap(), this
// function returns NULL to indicate failure.
static char* anon_mmap(char* requested_addr, size_t bytes) {
  // MAP_FIXED is intentionally left out, to leave existing mappings intact.
  const int flags = MAP_PRIVATE | MAP_NORESERVE | MAP_ANONYMOUS;

  // Map reserved/uncommitted pages PROT_NONE so we fail early if we
  // touch an uncommitted page. Otherwise, the read/write might
  // succeed if we have enough swap space to back the physical page.
  char* addr = (char*)::mmap(requested_addr, bytes, PROT_NONE, flags, -1, 0);

  return addr == MAP_FAILED ? NULL : addr;
}

// Allocate (using mmap, NO_RESERVE, with small pages) at either a given request address
//   (req_addr != NULL) or with a given alignment.
//  - bytes shall be a multiple of alignment.
//  - req_addr can be NULL. If not NULL, it must be a multiple of alignment.
//  - alignment sets the alignment at which memory shall be allocated.
//     It must be a multiple of allocation granularity.
// Returns address of memory or NULL. If req_addr was not NULL, will only return
//  req_addr or NULL.
static char* anon_mmap_aligned(char* req_addr, size_t bytes, size_t alignment) {
  size_t extra_size = bytes;
  if (req_addr == NULL && alignment > 0) {
    extra_size += alignment;
  }

  char* start = anon_mmap(req_addr, extra_size);
  if (start != NULL) {
    if (req_addr != NULL) {
      if (start != req_addr) {
        ::munmap(start, extra_size);
        start = NULL;
      }
    } else {
      char* const start_aligned = align_up(start, alignment);
      char* const end_aligned = start_aligned + bytes;
      char* const end = start + extra_size;
      if (start_aligned > start) {
        ::munmap(start, start_aligned - start);
      }
      if (end_aligned < end) {
        ::munmap(end_aligned, end - end_aligned);
      }
      start = start_aligned;
    }
  }
  return start;
}

static int anon_munmap(char * addr, size_t size) {
  return ::munmap(addr, size) == 0;
}

char* os::pd_reserve_memory(size_t bytes, bool exec) {
  return anon_mmap(NULL, bytes);
}

bool os::pd_release_memory(char* addr, size_t size) {
  return anon_munmap(addr, size);
}

#ifdef CAN_SHOW_REGISTERS_ON_ASSERT
extern char* g_assert_poison; // assertion poison page address
#endif

static bool linux_mprotect(char* addr, size_t size, int prot) {
  // Linux wants the mprotect address argument to be page aligned.
  char* bottom = (char*)align_down((intptr_t)addr, os::Linux::page_size());

  // According to SUSv3, mprotect() should only be used with mappings
  // established by mmap(), and mmap() always maps whole pages. Unaligned
  // 'addr' likely indicates problem in the VM (e.g. trying to change
  // protection of malloc'ed or statically allocated memory). Check the
  // caller if you hit this assert.
  assert(addr == bottom, "sanity check");

  size = align_up(pointer_delta(addr, bottom, 1) + size, os::Linux::page_size());
  // Don't log anything if we're executing in the poison page signal handling
  // context. It can lead to reentrant use of other parts of the VM code.
#ifdef CAN_SHOW_REGISTERS_ON_ASSERT
  if (addr != g_assert_poison)
#endif
  Events::log(NULL, "Protecting memory [" INTPTR_FORMAT "," INTPTR_FORMAT "] with protection modes %x", p2i(bottom), p2i(bottom+size), prot);
  return ::mprotect(bottom, size, prot) == 0;
}

// Set protections specified
bool os::protect_memory(char* addr, size_t bytes, ProtType prot,
                        bool is_committed) {
  unsigned int p = 0;
  switch (prot) {
  case MEM_PROT_NONE: p = PROT_NONE; break;
  case MEM_PROT_READ: p = PROT_READ; break;
  case MEM_PROT_RW:   p = PROT_READ|PROT_WRITE; break;
  case MEM_PROT_RWX:  p = PROT_READ|PROT_WRITE|PROT_EXEC; break;
  default:
    ShouldNotReachHere();
  }
  // is_committed is unused.
  return linux_mprotect(addr, bytes, p);
}

bool os::guard_memory(char* addr, size_t size) {
  return linux_mprotect(addr, size, PROT_NONE);
}

bool os::unguard_memory(char* addr, size_t size) {
  return linux_mprotect(addr, size, PROT_READ|PROT_WRITE);
}

bool os::Linux::transparent_huge_pages_sanity_check(bool warn,
                                                    size_t page_size) {
  bool result = false;
  void *p = mmap(NULL, page_size * 2, PROT_READ|PROT_WRITE,
                 MAP_ANONYMOUS|MAP_PRIVATE,
                 -1, 0);
  if (p != MAP_FAILED) {
    void *aligned_p = align_up(p, page_size);

    result = madvise(aligned_p, page_size, MADV_HUGEPAGE) == 0;

    munmap(p, page_size * 2);
  }

  if (warn && !result) {
    warning("TransparentHugePages is not supported by the operating system.");
  }

  return result;
}

int os::Linux::hugetlbfs_page_size_flag(size_t page_size) {
  if (page_size != default_large_page_size()) {
    return (exact_log2(page_size) << MAP_HUGE_SHIFT);
  }
  return 0;
}

bool os::Linux::hugetlbfs_sanity_check(bool warn, size_t page_size) {
  // Include the page size flag to ensure we sanity check the correct page size.
  int flags = MAP_ANONYMOUS | MAP_PRIVATE | MAP_HUGETLB | hugetlbfs_page_size_flag(page_size);
  void *p = mmap(NULL, page_size, PROT_READ|PROT_WRITE, flags, -1, 0);

  if (p != MAP_FAILED) {
    // Mapping succeeded, sanity check passed.
    munmap(p, page_size);
    return true;
  } else {
      log_info(pagesize)("Large page size (" SIZE_FORMAT "%s) failed sanity check, "
                         "checking if smaller large page sizes are usable",
                         byte_size_in_exact_unit(page_size),
                         exact_unit_for_byte_size(page_size));
      for (size_t page_size_ = _page_sizes.next_smaller(page_size);
          page_size_ != (size_t)os::vm_page_size();
          page_size_ = _page_sizes.next_smaller(page_size_)) {
        flags = MAP_ANONYMOUS | MAP_PRIVATE | MAP_HUGETLB | hugetlbfs_page_size_flag(page_size_);
        p = mmap(NULL, page_size_, PROT_READ|PROT_WRITE, flags, -1, 0);
        if (p != MAP_FAILED) {
          // Mapping succeeded, sanity check passed.
          munmap(p, page_size_);
          log_info(pagesize)("Large page size (" SIZE_FORMAT "%s) passed sanity check",
                             byte_size_in_exact_unit(page_size_),
                             exact_unit_for_byte_size(page_size_));
          return true;
        }
      }
  }

  if (warn) {
    warning("HugeTLBFS is not configured or not supported by the operating system.");
  }

  return false;
}

bool os::Linux::shm_hugetlbfs_sanity_check(bool warn, size_t page_size) {
  // Try to create a large shared memory segment.
  int shmid = shmget(IPC_PRIVATE, page_size, SHM_HUGETLB|IPC_CREAT|SHM_R|SHM_W);
  if (shmid == -1) {
    // Possible reasons for shmget failure:
    // 1. shmmax is too small for the request.
    //    > check shmmax value: cat /proc/sys/kernel/shmmax
    //    > increase shmmax value: echo "new_value" > /proc/sys/kernel/shmmax
    // 2. not enough large page memory.
    //    > check available large pages: cat /proc/meminfo
    //    > increase amount of large pages:
    //          sysctl -w vm.nr_hugepages=new_value
    //    > For more information regarding large pages please refer to:
    //      https://www.kernel.org/doc/Documentation/vm/hugetlbpage.txt
    if (warn) {
      warning("Large pages using UseSHM are not configured on this system.");
    }
    return false;
  }
  // Managed to create a segment, now delete it.
  shmctl(shmid, IPC_RMID, NULL);
  return true;
}

// From the coredump_filter documentation:
//
// - (bit 0) anonymous private memory
// - (bit 1) anonymous shared memory
// - (bit 2) file-backed private memory
// - (bit 3) file-backed shared memory
// - (bit 4) ELF header pages in file-backed private memory areas (it is
//           effective only if the bit 2 is cleared)
// - (bit 5) hugetlb private memory
// - (bit 6) hugetlb shared memory
// - (bit 7) dax private memory
// - (bit 8) dax shared memory
//
static void set_coredump_filter(CoredumpFilterBit bit) {
  FILE *f;
  long cdm;

  if ((f = fopen("/proc/self/coredump_filter", "r+")) == NULL) {
    return;
  }

  if (fscanf(f, "%lx", &cdm) != 1) {
    fclose(f);
    return;
  }

  long saved_cdm = cdm;
  rewind(f);
  cdm |= bit;

  if (cdm != saved_cdm) {
    fprintf(f, "%#lx", cdm);
  }

  fclose(f);
}

// Large page support

static size_t _large_page_size = 0;

static size_t scan_default_large_page_size() {
  size_t default_large_page_size = 0;

  // large_page_size on Linux is used to round up heap size. x86 uses either
  // 2M or 4M page, depending on whether PAE (Physical Address Extensions)
  // mode is enabled. AMD64/EM64T uses 2M page in 64bit mode. IA64 can use
  // page as large as 1G.
  //
  // Here we try to figure out page size by parsing /proc/meminfo and looking
  // for a line with the following format:
  //    Hugepagesize:     2048 kB
  //
  // If we can't determine the value (e.g. /proc is not mounted, or the text
  // format has been changed), we'll set largest page size to 0

  FILE *fp = fopen("/proc/meminfo", "r");
  if (fp) {
    while (!feof(fp)) {
      int x = 0;
      char buf[16];
      if (fscanf(fp, "Hugepagesize: %d", &x) == 1) {
        if (x && fgets(buf, sizeof(buf), fp) && strcmp(buf, " kB\n") == 0) {
          default_large_page_size = x * K;
          break;
        }
      } else {
        // skip to next line
        for (;;) {
          int ch = fgetc(fp);
          if (ch == EOF || ch == (int)'\n') break;
        }
      }
    }
    fclose(fp);
  }

  return default_large_page_size;
}

static os::PageSizes scan_multiple_page_support() {
  // Scan /sys/kernel/mm/hugepages
  // to discover the available page sizes
  const char* sys_hugepages = "/sys/kernel/mm/hugepages";
  os::PageSizes page_sizes;

  DIR *dir = opendir(sys_hugepages);

  struct dirent *entry;
  size_t page_size;
  while ((entry = readdir(dir)) != NULL) {
    if (entry->d_type == DT_DIR &&
        sscanf(entry->d_name, "hugepages-%zukB", &page_size) == 1) {
      // The kernel is using kB, hotspot uses bytes
      // Add each found Large Page Size to page_sizes
      page_sizes.add(page_size * K);
    }
  }
  closedir(dir);

  LogTarget(Debug, pagesize) lt;
  if (lt.is_enabled()) {
    LogStream ls(lt);
    ls.print("Large Page sizes: ");
    page_sizes.print_on(&ls);
  }

  return page_sizes;
}

size_t os::Linux::default_large_page_size() {
  return _default_large_page_size;
}

void warn_no_large_pages_configured() {
  if (!FLAG_IS_DEFAULT(UseLargePages)) {
    log_warning(pagesize)("UseLargePages disabled, no large pages configured and available on the system.");
  }
}

bool os::Linux::setup_large_page_type(size_t page_size) {
  if (FLAG_IS_DEFAULT(UseHugeTLBFS) &&
      FLAG_IS_DEFAULT(UseSHM) &&
      FLAG_IS_DEFAULT(UseTransparentHugePages)) {

    // The type of large pages has not been specified by the user.

    // Try UseHugeTLBFS and then UseSHM.
    UseHugeTLBFS = UseSHM = true;

    // Don't try UseTransparentHugePages since there are known
    // performance issues with it turned on. This might change in the future.
    UseTransparentHugePages = false;
  }

  if (UseTransparentHugePages) {
    bool warn_on_failure = !FLAG_IS_DEFAULT(UseTransparentHugePages);
    if (transparent_huge_pages_sanity_check(warn_on_failure, page_size)) {
      UseHugeTLBFS = false;
      UseSHM = false;
      return true;
    }
    UseTransparentHugePages = false;
  }

  if (UseHugeTLBFS) {
    bool warn_on_failure = !FLAG_IS_DEFAULT(UseHugeTLBFS);
    if (hugetlbfs_sanity_check(warn_on_failure, page_size)) {
      UseSHM = false;
      return true;
    }
    UseHugeTLBFS = false;
  }

  if (UseSHM) {
    bool warn_on_failure = !FLAG_IS_DEFAULT(UseSHM);
    if (shm_hugetlbfs_sanity_check(warn_on_failure, page_size)) {
      return true;
    }
    UseSHM = false;
  }

  warn_no_large_pages_configured();
  return false;
}

void os::large_page_init() {
  // 1) Handle the case where we do not want to use huge pages and hence
  //    there is no need to scan the OS for related info
  if (!UseLargePages &&
      !UseTransparentHugePages &&
      !UseHugeTLBFS &&
      !UseSHM) {
    // Not using large pages.
    return;
  }

  if (!FLAG_IS_DEFAULT(UseLargePages) && !UseLargePages) {
    // The user explicitly turned off large pages.
    // Ignore the rest of the large pages flags.
    UseTransparentHugePages = false;
    UseHugeTLBFS = false;
    UseSHM = false;
    return;
  }

  // 2) Scan OS info
  size_t default_large_page_size = scan_default_large_page_size();
  os::Linux::_default_large_page_size = default_large_page_size;
  if (default_large_page_size == 0) {
    // No large pages configured, return.
    warn_no_large_pages_configured();
    UseLargePages = false;
    UseTransparentHugePages = false;
    UseHugeTLBFS = false;
    UseSHM = false;
    return;
  }
  os::PageSizes all_large_pages = scan_multiple_page_support();

  // 3) Consistency check and post-processing

  // It is unclear if /sys/kernel/mm/hugepages/ and /proc/meminfo could disagree. Manually
  // re-add the default page size to the list of page sizes to be sure.
  all_large_pages.add(default_large_page_size);

  // Check LargePageSizeInBytes matches an available page size and if so set _large_page_size
  // using LargePageSizeInBytes as the maximum allowed large page size. If LargePageSizeInBytes
  // doesn't match an available page size set _large_page_size to default_large_page_size
  // and use it as the maximum.
 if (FLAG_IS_DEFAULT(LargePageSizeInBytes) ||
      LargePageSizeInBytes == 0 ||
      LargePageSizeInBytes == default_large_page_size) {
    _large_page_size = default_large_page_size;
    log_info(pagesize)("Using the default large page size: " SIZE_FORMAT "%s",
                       byte_size_in_exact_unit(_large_page_size),
                       exact_unit_for_byte_size(_large_page_size));
  } else {
    if (all_large_pages.contains(LargePageSizeInBytes)) {
      _large_page_size = LargePageSizeInBytes;
      log_info(pagesize)("Overriding default large page size (" SIZE_FORMAT "%s) "
                         "using LargePageSizeInBytes: " SIZE_FORMAT "%s",
                         byte_size_in_exact_unit(default_large_page_size),
                         exact_unit_for_byte_size(default_large_page_size),
                         byte_size_in_exact_unit(_large_page_size),
                         exact_unit_for_byte_size(_large_page_size));
    } else {
      _large_page_size = default_large_page_size;
      log_info(pagesize)("LargePageSizeInBytes is not a valid large page size (" SIZE_FORMAT "%s) "
                         "using the default large page size: " SIZE_FORMAT "%s",
                         byte_size_in_exact_unit(LargePageSizeInBytes),
                         exact_unit_for_byte_size(LargePageSizeInBytes),
                         byte_size_in_exact_unit(_large_page_size),
                         exact_unit_for_byte_size(_large_page_size));
    }
  }

  // Populate _page_sizes with large page sizes less than or equal to
  // _large_page_size.
  for (size_t page_size = _large_page_size; page_size != 0;
         page_size = all_large_pages.next_smaller(page_size)) {
    _page_sizes.add(page_size);
  }

  LogTarget(Info, pagesize) lt;
  if (lt.is_enabled()) {
    LogStream ls(lt);
    ls.print("Usable page sizes: ");
    _page_sizes.print_on(&ls);
  }

  // Now determine the type of large pages to use:
  UseLargePages = os::Linux::setup_large_page_type(_large_page_size);

  set_coredump_filter(LARGEPAGES_BIT);
}

#ifndef SHM_HUGETLB
  #define SHM_HUGETLB 04000
#endif

#define shm_warning_format(format, ...)              \
  do {                                               \
    if (UseLargePages &&                             \
        (!FLAG_IS_DEFAULT(UseLargePages) ||          \
         !FLAG_IS_DEFAULT(UseSHM) ||                 \
         !FLAG_IS_DEFAULT(LargePageSizeInBytes))) {  \
      warning(format, __VA_ARGS__);                  \
    }                                                \
  } while (0)

#define shm_warning(str) shm_warning_format("%s", str)

#define shm_warning_with_errno(str)                \
  do {                                             \
    int err = errno;                               \
    shm_warning_format(str " (error = %d)", err);  \
  } while (0)

static char* shmat_with_alignment(int shmid, size_t bytes, size_t alignment) {
  assert(is_aligned(bytes, alignment), "Must be divisible by the alignment");

  if (!is_aligned(alignment, SHMLBA)) {
    assert(false, "Code below assumes that alignment is at least SHMLBA aligned");
    return NULL;
  }

  // To ensure that we get 'alignment' aligned memory from shmat,
  // we pre-reserve aligned virtual memory and then attach to that.

  char* pre_reserved_addr = anon_mmap_aligned(NULL /* req_addr */, bytes, alignment);
  if (pre_reserved_addr == NULL) {
    // Couldn't pre-reserve aligned memory.
    shm_warning("Failed to pre-reserve aligned memory for shmat.");
    return NULL;
  }

  // SHM_REMAP is needed to allow shmat to map over an existing mapping.
  char* addr = (char*)shmat(shmid, pre_reserved_addr, SHM_REMAP);

  if ((intptr_t)addr == -1) {
    int err = errno;
    shm_warning_with_errno("Failed to attach shared memory.");

    assert(err != EACCES, "Unexpected error");
    assert(err != EIDRM,  "Unexpected error");
    assert(err != EINVAL, "Unexpected error");

    // Since we don't know if the kernel unmapped the pre-reserved memory area
    // we can't unmap it, since that would potentially unmap memory that was
    // mapped from other threads.
    return NULL;
  }

  return addr;
}

static char* shmat_at_address(int shmid, char* req_addr) {
  if (!is_aligned(req_addr, SHMLBA)) {
    assert(false, "Requested address needs to be SHMLBA aligned");
    return NULL;
  }

  char* addr = (char*)shmat(shmid, req_addr, 0);

  if ((intptr_t)addr == -1) {
    shm_warning_with_errno("Failed to attach shared memory.");
    return NULL;
  }

  return addr;
}

static char* shmat_large_pages(int shmid, size_t bytes, size_t alignment, char* req_addr) {
  // If a req_addr has been provided, we assume that the caller has already aligned the address.
  if (req_addr != NULL) {
    assert(is_aligned(req_addr, os::large_page_size()), "Must be divisible by the large page size");
    assert(is_aligned(req_addr, alignment), "Must be divisible by given alignment");
    return shmat_at_address(shmid, req_addr);
  }

  // Since shmid has been setup with SHM_HUGETLB, shmat will automatically
  // return large page size aligned memory addresses when req_addr == NULL.
  // However, if the alignment is larger than the large page size, we have
  // to manually ensure that the memory returned is 'alignment' aligned.
  if (alignment > os::large_page_size()) {
    assert(is_aligned(alignment, os::large_page_size()), "Must be divisible by the large page size");
    return shmat_with_alignment(shmid, bytes, alignment);
  } else {
    return shmat_at_address(shmid, NULL);
  }
}

char* os::Linux::reserve_memory_special_shm(size_t bytes, size_t alignment,
                                            char* req_addr, bool exec) {
  // "exec" is passed in but not used.  Creating the shared image for
  // the code cache doesn't have an SHM_X executable permission to check.
  assert(UseLargePages && UseSHM, "only for SHM large pages");
  assert(is_aligned(req_addr, os::large_page_size()), "Unaligned address");
  assert(is_aligned(req_addr, alignment), "Unaligned address");

  if (!is_aligned(bytes, os::large_page_size())) {
    return NULL; // Fallback to small pages.
  }

  // Create a large shared memory region to attach to based on size.
  // Currently, size is the total size of the heap.
  int shmid = shmget(IPC_PRIVATE, bytes, SHM_HUGETLB|IPC_CREAT|SHM_R|SHM_W);
  if (shmid == -1) {
    // Possible reasons for shmget failure:
    // 1. shmmax is too small for the request.
    //    > check shmmax value: cat /proc/sys/kernel/shmmax
    //    > increase shmmax value: echo "new_value" > /proc/sys/kernel/shmmax
    // 2. not enough large page memory.
    //    > check available large pages: cat /proc/meminfo
    //    > increase amount of large pages:
    //          sysctl -w vm.nr_hugepages=new_value
    //    > For more information regarding large pages please refer to:
    //      https://www.kernel.org/doc/Documentation/vm/hugetlbpage.txt
    //      Note 1: different Linux may use different name for this property,
    //            e.g. on Redhat AS-3 it is "hugetlb_pool".
    //      Note 2: it's possible there's enough physical memory available but
    //            they are so fragmented after a long run that they can't
    //            coalesce into large pages. Try to reserve large pages when
    //            the system is still "fresh".
    shm_warning_with_errno("Failed to reserve shared memory.");
    return NULL;
  }

  // Attach to the region.
  char* addr = shmat_large_pages(shmid, bytes, alignment, req_addr);

  // Remove shmid. If shmat() is successful, the actual shared memory segment
  // will be deleted when it's detached by shmdt() or when the process
  // terminates. If shmat() is not successful this will remove the shared
  // segment immediately.
  shmctl(shmid, IPC_RMID, NULL);

  return addr;
}

static void warn_on_commit_special_failure(char* req_addr, size_t bytes,
                                           size_t page_size, int error) {
  assert(error == ENOMEM, "Only expect to fail if no memory is available");

  bool warn_on_failure = UseLargePages &&
      (!FLAG_IS_DEFAULT(UseLargePages) ||
       !FLAG_IS_DEFAULT(UseHugeTLBFS) ||
       !FLAG_IS_DEFAULT(LargePageSizeInBytes));

  if (warn_on_failure) {
    char msg[128];
    jio_snprintf(msg, sizeof(msg), "Failed to reserve and commit memory. req_addr: "
                                   PTR_FORMAT " bytes: " SIZE_FORMAT " page size: "
                                   SIZE_FORMAT " (errno = %d).",
                                   req_addr, bytes, page_size, error);
    warning("%s", msg);
  }
}

bool os::Linux::commit_memory_special(size_t bytes,
                                      size_t page_size,
                                      char* req_addr,
                                      bool exec) {
  assert(UseLargePages && UseHugeTLBFS, "Should only get here when HugeTLBFS large pages are used");
  assert(is_aligned(bytes, page_size), "Unaligned size");
  assert(is_aligned(req_addr, page_size), "Unaligned address");
  assert(req_addr != NULL, "Must have a requested address for special mappings");

  int prot = exec ? PROT_READ|PROT_WRITE|PROT_EXEC : PROT_READ|PROT_WRITE;
  int flags = MAP_PRIVATE|MAP_ANONYMOUS|MAP_FIXED;

  // For large pages additional flags are required.
  if (page_size > (size_t) os::vm_page_size()) {
    flags |= MAP_HUGETLB | hugetlbfs_page_size_flag(page_size);
  }
  char* addr = (char*)::mmap(req_addr, bytes, prot, flags, -1, 0);

  if (addr == MAP_FAILED) {
    warn_on_commit_special_failure(req_addr, bytes, page_size, errno);
    return false;
  }

  log_debug(pagesize)("Commit special mapping: " PTR_FORMAT ", size=" SIZE_FORMAT "%s, page size="
                      SIZE_FORMAT "%s",
                      p2i(addr), byte_size_in_exact_unit(bytes),
                      exact_unit_for_byte_size(bytes),
                      byte_size_in_exact_unit(page_size),
                      exact_unit_for_byte_size(page_size));
  assert(is_aligned(addr, page_size), "Must be");
  return true;
}

char* os::Linux::reserve_memory_special_huge_tlbfs(size_t bytes,
                                                   size_t alignment,
                                                   size_t page_size,
                                                   char* req_addr,
                                                   bool exec) {
  assert(UseLargePages && UseHugeTLBFS, "only for Huge TLBFS large pages");
  assert(is_aligned(req_addr, alignment), "Must be");
  assert(is_aligned(req_addr, page_size), "Must be");
  assert(is_aligned(alignment, os::vm_allocation_granularity()), "Must be");
  assert(_page_sizes.contains(page_size), "Must be a valid page size");
  assert(page_size > (size_t)os::vm_page_size(), "Must be a large page size");
  assert(bytes >= page_size, "Shouldn't allocate large pages for small sizes");

  // We only end up here when at least 1 large page can be used.
  // If the size is not a multiple of the large page size, we
  // will mix the type of pages used, but in a decending order.
  // Start off by reserving a range of the given size that is
  // properly aligned. At this point no pages are committed. If
  // a requested address is given it will be used and it must be
  // aligned to both the large page size and the given alignment.
  // The larger of the two will be used.
  size_t required_alignment = MAX(page_size, alignment);
  char* const aligned_start = anon_mmap_aligned(req_addr, bytes, required_alignment);
  if (aligned_start == NULL) {
    return NULL;
  }

  // First commit using large pages.
  size_t large_bytes = align_down(bytes, page_size);
  bool large_committed = commit_memory_special(large_bytes, page_size, aligned_start, exec);

  if (large_committed && bytes == large_bytes) {
    // The size was large page aligned so no additional work is
    // needed even if the commit failed.
    return aligned_start;
  }

  // The requested size requires some small pages as well.
  char* small_start = aligned_start + large_bytes;
  size_t small_size = bytes - large_bytes;
  if (!large_committed) {
    // Failed to commit large pages, so we need to unmap the
    // reminder of the orinal reservation.
    ::munmap(small_start, small_size);
    return NULL;
  }

  // Commit the remaining bytes using small pages.
  bool small_committed = commit_memory_special(small_size, os::vm_page_size(), small_start, exec);
  if (!small_committed) {
    // Failed to commit the remaining size, need to unmap
    // the large pages part of the reservation.
    ::munmap(aligned_start, large_bytes);
    return NULL;
  }
  return aligned_start;
}

char* os::pd_reserve_memory_special(size_t bytes, size_t alignment, size_t page_size,
                                    char* req_addr, bool exec) {
  assert(UseLargePages, "only for large pages");

  char* addr;
  if (UseSHM) {
    // No support for using specific page sizes with SHM.
    addr = os::Linux::reserve_memory_special_shm(bytes, alignment, req_addr, exec);
  } else {
    assert(UseHugeTLBFS, "must be");
    addr = os::Linux::reserve_memory_special_huge_tlbfs(bytes, alignment, page_size, req_addr, exec);
  }

  if (addr != NULL) {
    if (UseNUMAInterleaving) {
      numa_make_global(addr, bytes);
    }
  }

  return addr;
}

bool os::Linux::release_memory_special_shm(char* base, size_t bytes) {
  // detaching the SHM segment will also delete it, see reserve_memory_special_shm()
  return shmdt(base) == 0;
}

bool os::Linux::release_memory_special_huge_tlbfs(char* base, size_t bytes) {
  return pd_release_memory(base, bytes);
}

bool os::pd_release_memory_special(char* base, size_t bytes) {
  assert(UseLargePages, "only for large pages");
  bool res;

  if (UseSHM) {
    res = os::Linux::release_memory_special_shm(base, bytes);
  } else {
    assert(UseHugeTLBFS, "must be");
    res = os::Linux::release_memory_special_huge_tlbfs(base, bytes);
  }
  return res;
}

size_t os::large_page_size() {
  return _large_page_size;
}

// With SysV SHM the entire memory region must be allocated as shared
// memory.
// HugeTLBFS allows application to commit large page memory on demand.
// However, when committing memory with HugeTLBFS fails, the region
// that was supposed to be committed will lose the old reservation
// and allow other threads to steal that memory region. Because of this
// behavior we can't commit HugeTLBFS memory.
bool os::can_commit_large_page_memory() {
  return UseTransparentHugePages;
}

bool os::can_execute_large_page_memory() {
  return UseTransparentHugePages || UseHugeTLBFS;
}

char* os::pd_attempt_map_memory_to_file_at(char* requested_addr, size_t bytes, int file_desc) {
  assert(file_desc >= 0, "file_desc is not valid");
  char* result = pd_attempt_reserve_memory_at(requested_addr, bytes, !ExecMem);
  if (result != NULL) {
    if (replace_existing_mapping_with_file_mapping(result, bytes, file_desc) == NULL) {
      vm_exit_during_initialization(err_msg("Error in mapping Java heap at the given filesystem directory"));
    }
  }
  return result;
}

// Reserve memory at an arbitrary address, only if that area is
// available (and not reserved for something else).

char* os::pd_attempt_reserve_memory_at(char* requested_addr, size_t bytes, bool exec) {
  // Assert only that the size is a multiple of the page size, since
  // that's all that mmap requires, and since that's all we really know
  // about at this low abstraction level.  If we need higher alignment,
  // we can either pass an alignment to this method or verify alignment
  // in one of the methods further up the call chain.  See bug 5044738.
  assert(bytes % os::vm_page_size() == 0, "reserving unexpected size block");

  // Repeatedly allocate blocks until the block is allocated at the
  // right spot.

  // Linux mmap allows caller to pass an address as hint; give it a try first,
  // if kernel honors the hint then we can return immediately.
  char * addr = anon_mmap(requested_addr, bytes);
  if (addr == requested_addr) {
    return requested_addr;
  }

  if (addr != NULL) {
    // mmap() is successful but it fails to reserve at the requested address
    anon_munmap(addr, bytes);
  }

  return NULL;
}

// Sleep forever; naked call to OS-specific sleep; use with CAUTION
void os::infinite_sleep() {
  while (true) {    // sleep forever ...
    ::sleep(100);   // ... 100 seconds at a time
  }
}

// Used to convert frequent JVM_Yield() to nops
bool os::dont_yield() {
  return DontYieldALot;
}

// Linux CFS scheduler (since 2.6.23) does not guarantee sched_yield(2) will
// actually give up the CPU. Since skip buddy (v2.6.28):
//
// * Sets the yielding task as skip buddy for current CPU's run queue.
// * Picks next from run queue, if empty, picks a skip buddy (can be the yielding task).
// * Clears skip buddies for this run queue (yielding task no longer a skip buddy).
//
// An alternative is calling os::naked_short_nanosleep with a small number to avoid
// getting re-scheduled immediately.
//
void os::naked_yield() {
  sched_yield();
}

////////////////////////////////////////////////////////////////////////////////
// thread priority support

// Note: Normal Linux applications are run with SCHED_OTHER policy. SCHED_OTHER
// only supports dynamic priority, static priority must be zero. For real-time
// applications, Linux supports SCHED_RR which allows static priority (1-99).
// However, for large multi-threaded applications, SCHED_RR is not only slower
// than SCHED_OTHER, but also very unstable (my volano tests hang hard 4 out
// of 5 runs - Sep 2005).
//
// The following code actually changes the niceness of kernel-thread/LWP. It
// has an assumption that setpriority() only modifies one kernel-thread/LWP,
// not the entire user process, and user level threads are 1:1 mapped to kernel
// threads. It has always been the case, but could change in the future. For
// this reason, the code should not be used as default (ThreadPriorityPolicy=0).
// It is only used when ThreadPriorityPolicy=1 and may require system level permission
// (e.g., root privilege or CAP_SYS_NICE capability).

int os::java_to_os_priority[CriticalPriority + 1] = {
  19,              // 0 Entry should never be used

   4,              // 1 MinPriority
   3,              // 2
   2,              // 3

   1,              // 4
   0,              // 5 NormPriority
  -1,              // 6

  -2,              // 7
  -3,              // 8
  -4,              // 9 NearMaxPriority

  -5,              // 10 MaxPriority

  -5               // 11 CriticalPriority
};

static int prio_init() {
  if (ThreadPriorityPolicy == 1) {
    if (geteuid() != 0) {
      if (!FLAG_IS_DEFAULT(ThreadPriorityPolicy) && !FLAG_IS_JIMAGE_RESOURCE(ThreadPriorityPolicy)) {
        warning("-XX:ThreadPriorityPolicy=1 may require system level permission, " \
                "e.g., being the root user. If the necessary permission is not " \
                "possessed, changes to priority will be silently ignored.");
      }
    }
  }
  if (UseCriticalJavaThreadPriority) {
    os::java_to_os_priority[MaxPriority] = os::java_to_os_priority[CriticalPriority];
  }
  return 0;
}

OSReturn os::set_native_priority(Thread* thread, int newpri) {
  if (!UseThreadPriorities || ThreadPriorityPolicy == 0) return OS_OK;

  int ret = setpriority(PRIO_PROCESS, thread->osthread()->thread_id(), newpri);
  return (ret == 0) ? OS_OK : OS_ERR;
}

OSReturn os::get_native_priority(const Thread* const thread,
                                 int *priority_ptr) {
  if (!UseThreadPriorities || ThreadPriorityPolicy == 0) {
    *priority_ptr = java_to_os_priority[NormPriority];
    return OS_OK;
  }

  errno = 0;
  *priority_ptr = getpriority(PRIO_PROCESS, thread->osthread()->thread_id());
  return (*priority_ptr != -1 || errno == 0 ? OS_OK : OS_ERR);
}

// This is the fastest way to get thread cpu time on Linux.
// Returns cpu time (user+sys) for any thread, not only for current.
// POSIX compliant clocks are implemented in the kernels 2.6.16+.
// It might work on 2.6.10+ with a special kernel/glibc patch.
// For reference, please, see IEEE Std 1003.1-2004:
//   http://www.unix.org/single_unix_specification

jlong os::Linux::fast_thread_cpu_time(clockid_t clockid) {
  struct timespec tp;
  int status = clock_gettime(clockid, &tp);
  assert(status == 0, "clock_gettime error: %s", os::strerror(errno));
  return (tp.tv_sec * NANOSECS_PER_SEC) + tp.tv_nsec;
}

// Determine if the vmid is the parent pid for a child in a PID namespace.
// Return the namespace pid if so, otherwise -1.
int os::Linux::get_namespace_pid(int vmid) {
  char fname[24];
  int retpid = -1;

  snprintf(fname, sizeof(fname), "/proc/%d/status", vmid);
  FILE *fp = fopen(fname, "r");

  if (fp) {
    int pid, nspid;
    int ret;
    while (!feof(fp) && !ferror(fp)) {
      ret = fscanf(fp, "NSpid: %d %d", &pid, &nspid);
      if (ret == 1) {
        break;
      }
      if (ret == 2) {
        retpid = nspid;
        break;
      }
      for (;;) {
        int ch = fgetc(fp);
        if (ch == EOF || ch == (int)'\n') break;
      }
    }
    fclose(fp);
  }
  return retpid;
}

extern void report_error(char* file_name, int line_no, char* title,
                         char* format, ...);

// Some linux distributions (notably: Alpine Linux) include the
// grsecurity in the kernel. Of particular interest from a JVM perspective
// is PaX (https://pax.grsecurity.net/), which adds some security features
// related to page attributes. Specifically, the MPROTECT PaX functionality
// (https://pax.grsecurity.net/docs/mprotect.txt) prevents dynamic
// code generation by disallowing a (previously) writable page to be
// marked as executable. This is, of course, exactly what HotSpot does
// for both JIT compiled method, as well as for stubs, adapters, etc.
//
// Instead of crashing "lazily" when trying to make a page executable,
// this code probes for the presence of PaX and reports the failure
// eagerly.
static void check_pax(void) {
  // Zero doesn't generate code dynamically, so no need to perform the PaX check
#ifndef ZERO
  size_t size = os::Linux::page_size();

  void* p = ::mmap(NULL, size, PROT_WRITE, MAP_PRIVATE|MAP_ANONYMOUS, -1, 0);
  if (p == MAP_FAILED) {
    log_debug(os)("os_linux.cpp: check_pax: mmap failed (%s)" , os::strerror(errno));
    vm_exit_out_of_memory(size, OOM_MMAP_ERROR, "failed to allocate memory for PaX check.");
  }

  int res = ::mprotect(p, size, PROT_WRITE|PROT_EXEC);
  if (res == -1) {
    log_debug(os)("os_linux.cpp: check_pax: mprotect failed (%s)" , os::strerror(errno));
    vm_exit_during_initialization(
      "Failed to mark memory page as executable - check if grsecurity/PaX is enabled");
  }

  ::munmap(p, size);
#endif
}

// this is called _before_ most of the global arguments have been parsed
void os::init(void) {
  char dummy;   // used to get a guess on initial stack address

  clock_tics_per_sec = sysconf(_SC_CLK_TCK);

  Linux::set_page_size(sysconf(_SC_PAGESIZE));
  if (Linux::page_size() == -1) {
    fatal("os_linux.cpp: os::init: sysconf failed (%s)",
          os::strerror(errno));
  }
  _page_sizes.add(Linux::page_size());

  Linux::initialize_system_info();

#ifdef __GLIBC__
  Linux::_mallinfo = CAST_TO_FN_PTR(Linux::mallinfo_func_t, dlsym(RTLD_DEFAULT, "mallinfo"));
  Linux::_mallinfo2 = CAST_TO_FN_PTR(Linux::mallinfo2_func_t, dlsym(RTLD_DEFAULT, "mallinfo2"));
#endif // __GLIBC__

  os::Linux::CPUPerfTicks pticks;
  bool res = os::Linux::get_tick_information(&pticks, -1);

  if (res && pticks.has_steal_ticks) {
    has_initial_tick_info = true;
    initial_total_ticks = pticks.total;
    initial_steal_ticks = pticks.steal;
  }

  // _main_thread points to the thread that created/loaded the JVM.
  Linux::_main_thread = pthread_self();

  // retrieve entry point for pthread_setname_np
  Linux::_pthread_setname_np =
    (int(*)(pthread_t, const char*))dlsym(RTLD_DEFAULT, "pthread_setname_np");

  check_pax();

  os::Posix::init();

  initial_time_count = javaTimeNanos();
}

// To install functions for atexit system call
extern "C" {
  static void perfMemory_exit_helper() {
    perfMemory_exit();
  }
}

void os::pd_init_container_support() {
  OSContainer::init();
}

void os::Linux::numa_init() {

  // Java can be invoked as
  // 1. Without numactl and heap will be allocated/configured on all nodes as
  //    per the system policy.
  // 2. With numactl --interleave:
  //      Use numa_get_interleave_mask(v2) API to get nodes bitmask. The same
  //      API for membind case bitmask is reset.
  //      Interleave is only hint and Kernel can fallback to other nodes if
  //      no memory is available on the target nodes.
  // 3. With numactl --membind:
  //      Use numa_get_membind(v2) API to get nodes bitmask. The same API for
  //      interleave case returns bitmask of all nodes.
  // numa_all_nodes_ptr holds bitmask of all nodes.
  // numa_get_interleave_mask(v2) and numa_get_membind(v2) APIs returns correct
  // bitmask when externally configured to run on all or fewer nodes.

  if (!Linux::libnuma_init()) {
    FLAG_SET_ERGO(UseNUMA, false);
    FLAG_SET_ERGO(UseNUMAInterleaving, false); // Also depends on libnuma.
  } else {
    if ((Linux::numa_max_node() < 1) || Linux::is_bound_to_single_node()) {
      // If there's only one node (they start from 0) or if the process
      // is bound explicitly to a single node using membind, disable NUMA
      UseNUMA = false;
    } else {
      LogTarget(Info,os) log;
      LogStream ls(log);

      Linux::set_configured_numa_policy(Linux::identify_numa_policy());

      struct bitmask* bmp = Linux::_numa_membind_bitmask;
      const char* numa_mode = "membind";

      if (Linux::is_running_in_interleave_mode()) {
        bmp = Linux::_numa_interleave_bitmask;
        numa_mode = "interleave";
      }

      ls.print("UseNUMA is enabled and invoked in '%s' mode."
               " Heap will be configured using NUMA memory nodes:", numa_mode);

      for (int node = 0; node <= Linux::numa_max_node(); node++) {
        if (Linux::_numa_bitmask_isbitset(bmp, node)) {
          ls.print(" %d", node);
        }
      }
    }
  }

  // When NUMA requested, not-NUMA-aware allocations default to interleaving.
  if (UseNUMA && !UseNUMAInterleaving) {
    FLAG_SET_ERGO_IF_DEFAULT(UseNUMAInterleaving, true);
  }

  if (UseParallelGC && UseNUMA && UseLargePages && !can_commit_large_page_memory()) {
    // With SHM and HugeTLBFS large pages we cannot uncommit a page, so there's no way
    // we can make the adaptive lgrp chunk resizing work. If the user specified both
    // UseNUMA and UseLargePages (or UseSHM/UseHugeTLBFS) on the command line - warn
    // and disable adaptive resizing.
    if (UseAdaptiveSizePolicy || UseAdaptiveNUMAChunkSizing) {
      warning("UseNUMA is not fully compatible with SHM/HugeTLBFS large pages, "
              "disabling adaptive resizing (-XX:-UseAdaptiveSizePolicy -XX:-UseAdaptiveNUMAChunkSizing)");
      UseAdaptiveSizePolicy = false;
      UseAdaptiveNUMAChunkSizing = false;
    }
  }
}

// this is called _after_ the global arguments have been parsed
jint os::init_2(void) {

  // This could be set after os::Posix::init() but all platforms
  // have to set it the same so we have to mirror Solaris.
  DEBUG_ONLY(os::set_mutex_init_done();)

  os::Posix::init_2();

  Linux::fast_thread_clock_init();

  if (PosixSignals::init() == JNI_ERR) {
    return JNI_ERR;
  }

  if (AdjustStackSizeForTLS) {
    get_minstack_init();
  }

  // Check and sets minimum stack sizes against command line options
  if (Posix::set_minimum_stack_sizes() == JNI_ERR) {
    return JNI_ERR;
  }

#if defined(IA32) && !defined(ZERO)
  // Need to ensure we've determined the process's initial stack to
  // perform the workaround
  Linux::capture_initial_stack(JavaThread::stack_size_at_create());
  workaround_expand_exec_shield_cs_limit();
#else
  suppress_primordial_thread_resolution = Arguments::created_by_java_launcher();
  if (!suppress_primordial_thread_resolution) {
    Linux::capture_initial_stack(JavaThread::stack_size_at_create());
  }
#endif

  Linux::libpthread_init();
  Linux::sched_getcpu_init();
  log_info(os)("HotSpot is running with %s, %s",
               Linux::libc_version(), Linux::libpthread_version());

  if (UseNUMA || UseNUMAInterleaving) {
    Linux::numa_init();
  }

  if (MaxFDLimit) {
    // set the number of file descriptors to max. print out error
    // if getrlimit/setrlimit fails but continue regardless.
    struct rlimit nbr_files;
    int status = getrlimit(RLIMIT_NOFILE, &nbr_files);
    if (status != 0) {
      log_info(os)("os::init_2 getrlimit failed: %s", os::strerror(errno));
    } else {
      nbr_files.rlim_cur = nbr_files.rlim_max;
      status = setrlimit(RLIMIT_NOFILE, &nbr_files);
      if (status != 0) {
        log_info(os)("os::init_2 setrlimit failed: %s", os::strerror(errno));
      }
    }
  }

  // at-exit methods are called in the reverse order of their registration.
  // atexit functions are called on return from main or as a result of a
  // call to exit(3C). There can be only 32 of these functions registered
  // and atexit() does not set errno.

  if (PerfAllowAtExitRegistration) {
    // only register atexit functions if PerfAllowAtExitRegistration is set.
    // atexit functions can be delayed until process exit time, which
    // can be problematic for embedded VM situations. Embedded VMs should
    // call DestroyJavaVM() to assure that VM resources are released.

    // note: perfMemory_exit_helper atexit function may be removed in
    // the future if the appropriate cleanup code can be added to the
    // VM_Exit VMOperation's doit method.
    if (atexit(perfMemory_exit_helper) != 0) {
      warning("os::init_2 atexit(perfMemory_exit_helper) failed");
    }
  }

  // initialize thread priority policy
  prio_init();

  if (!FLAG_IS_DEFAULT(AllocateHeapAt)) {
    set_coredump_filter(DAX_SHARED_BIT);
  }

  if (DumpPrivateMappingsInCore) {
    set_coredump_filter(FILE_BACKED_PVT_BIT);
  }

  if (DumpSharedMappingsInCore) {
    set_coredump_filter(FILE_BACKED_SHARED_BIT);
  }

  if (DumpPerfMapAtExit && FLAG_IS_DEFAULT(UseCodeCacheFlushing)) {
    // Disable code cache flushing to ensure the map file written at
    // exit contains all nmethods generated during execution.
    FLAG_SET_DEFAULT(UseCodeCacheFlushing, false);
  }

  return JNI_OK;
}

// older glibc versions don't have this macro (which expands to
// an optimized bit-counting function) so we have to roll our own
#ifndef CPU_COUNT

static int _cpu_count(const cpu_set_t* cpus) {
  int count = 0;
  // only look up to the number of configured processors
  for (int i = 0; i < os::processor_count(); i++) {
    if (CPU_ISSET(i, cpus)) {
      count++;
    }
  }
  return count;
}

#define CPU_COUNT(cpus) _cpu_count(cpus)

#endif // CPU_COUNT

// Get the current number of available processors for this process.
// This value can change at any time during a process's lifetime.
// sched_getaffinity gives an accurate answer as it accounts for cpusets.
// If it appears there may be more than 1024 processors then we do a
// dynamic check - see 6515172 for details.
// If anything goes wrong we fallback to returning the number of online
// processors - which can be greater than the number available to the process.
int os::Linux::active_processor_count() {
  cpu_set_t cpus;  // can represent at most 1024 (CPU_SETSIZE) processors
  cpu_set_t* cpus_p = &cpus;
  int cpus_size = sizeof(cpu_set_t);

  int configured_cpus = os::processor_count();  // upper bound on available cpus
  int cpu_count = 0;

// old build platforms may not support dynamic cpu sets
#ifdef CPU_ALLOC

  // To enable easy testing of the dynamic path on different platforms we
  // introduce a diagnostic flag: UseCpuAllocPath
  if (configured_cpus >= CPU_SETSIZE || UseCpuAllocPath) {
    // kernel may use a mask bigger than cpu_set_t
    log_trace(os)("active_processor_count: using dynamic path %s"
                  "- configured processors: %d",
                  UseCpuAllocPath ? "(forced) " : "",
                  configured_cpus);
    cpus_p = CPU_ALLOC(configured_cpus);
    if (cpus_p != NULL) {
      cpus_size = CPU_ALLOC_SIZE(configured_cpus);
      // zero it just to be safe
      CPU_ZERO_S(cpus_size, cpus_p);
    }
    else {
       // failed to allocate so fallback to online cpus
       int online_cpus = ::sysconf(_SC_NPROCESSORS_ONLN);
       log_trace(os)("active_processor_count: "
                     "CPU_ALLOC failed (%s) - using "
                     "online processor count: %d",
                     os::strerror(errno), online_cpus);
       return online_cpus;
    }
  }
  else {
    log_trace(os)("active_processor_count: using static path - configured processors: %d",
                  configured_cpus);
  }
#else // CPU_ALLOC
// these stubs won't be executed
#define CPU_COUNT_S(size, cpus) -1
#define CPU_FREE(cpus)

  log_trace(os)("active_processor_count: only static path available - configured processors: %d",
                configured_cpus);
#endif // CPU_ALLOC

  // pid 0 means the current thread - which we have to assume represents the process
  if (sched_getaffinity(0, cpus_size, cpus_p) == 0) {
    if (cpus_p != &cpus) { // can only be true when CPU_ALLOC used
      cpu_count = CPU_COUNT_S(cpus_size, cpus_p);
    }
    else {
      cpu_count = CPU_COUNT(cpus_p);
    }
    log_trace(os)("active_processor_count: sched_getaffinity processor count: %d", cpu_count);
  }
  else {
    cpu_count = ::sysconf(_SC_NPROCESSORS_ONLN);
    warning("sched_getaffinity failed (%s)- using online processor count (%d) "
            "which may exceed available processors", os::strerror(errno), cpu_count);
  }

  if (cpus_p != &cpus) { // can only be true when CPU_ALLOC used
    CPU_FREE(cpus_p);
  }

  assert(cpu_count > 0 && cpu_count <= os::processor_count(), "sanity check");
  return cpu_count;
}

// Determine the active processor count from one of
// three different sources:
//
// 1. User option -XX:ActiveProcessorCount
// 2. kernel os calls (sched_getaffinity or sysconf(_SC_NPROCESSORS_ONLN)
// 3. extracted from cgroup cpu subsystem (shares and quotas)
//
// Option 1, if specified, will always override.
// If the cgroup subsystem is active and configured, we
// will return the min of the cgroup and option 2 results.
// This is required since tools, such as numactl, that
// alter cpu affinity do not update cgroup subsystem
// cpuset configuration files.
int os::active_processor_count() {
  // User has overridden the number of active processors
  if (ActiveProcessorCount > 0) {
    log_trace(os)("active_processor_count: "
                  "active processor count set by user : %d",
                  ActiveProcessorCount);
    return ActiveProcessorCount;
  }

  int active_cpus;
  if (OSContainer::is_containerized()) {
    active_cpus = OSContainer::active_processor_count();
    log_trace(os)("active_processor_count: determined by OSContainer: %d",
                   active_cpus);
  } else {
    active_cpus = os::Linux::active_processor_count();
  }

  return active_cpus;
}

static bool should_warn_invalid_processor_id() {
  if (os::processor_count() == 1) {
    // Don't warn if we only have one processor
    return false;
  }

  static volatile int warn_once = 1;

  if (Atomic::load(&warn_once) == 0 ||
      Atomic::xchg(&warn_once, 0) == 0) {
    // Don't warn more than once
    return false;
  }

  return true;
}

uint os::processor_id() {
  const int id = Linux::sched_getcpu();

  if (id < processor_count()) {
    return (uint)id;
  }

  // Some environments (e.g. openvz containers and the rr debugger) incorrectly
  // report a processor id that is higher than the number of processors available.
  // This is problematic, for example, when implementing CPU-local data structures,
  // where the processor id is used to index into an array of length processor_count().
  // If this happens we return 0 here. This is is safe since we always have at least
  // one processor, but it's not optimal for performance if we're actually executing
  // in an environment with more than one processor.
  if (should_warn_invalid_processor_id()) {
    log_warning(os)("Invalid processor id reported by the operating system "
                    "(got processor id %d, valid processor id range is 0-%d)",
                    id, processor_count() - 1);
    log_warning(os)("Falling back to assuming processor id is 0. "
                    "This could have a negative impact on performance.");
  }

  return 0;
}

void os::set_native_thread_name(const char *name) {
  if (Linux::_pthread_setname_np) {
    char buf [16]; // according to glibc manpage, 16 chars incl. '/0'
    snprintf(buf, sizeof(buf), "%s", name);
    buf[sizeof(buf) - 1] = '\0';
    const int rc = Linux::_pthread_setname_np(pthread_self(), buf);
    // ERANGE should not happen; all other errors should just be ignored.
    assert(rc != ERANGE, "pthread_setname_np failed");
  }
}

bool os::bind_to_processor(uint processor_id) {
  // Not yet implemented.
  return false;
}

////////////////////////////////////////////////////////////////////////////////
// debug support

bool os::find(address addr, outputStream* st) {
  Dl_info dlinfo;
  memset(&dlinfo, 0, sizeof(dlinfo));
  if (dladdr(addr, &dlinfo) != 0) {
    st->print(PTR_FORMAT ": ", p2i(addr));
    if (dlinfo.dli_sname != NULL && dlinfo.dli_saddr != NULL) {
      st->print("%s+" PTR_FORMAT, dlinfo.dli_sname,
                p2i(addr) - p2i(dlinfo.dli_saddr));
    } else if (dlinfo.dli_fbase != NULL) {
      st->print("<offset " PTR_FORMAT ">", p2i(addr) - p2i(dlinfo.dli_fbase));
    } else {
      st->print("<absolute address>");
    }
    if (dlinfo.dli_fname != NULL) {
      st->print(" in %s", dlinfo.dli_fname);
    }
    if (dlinfo.dli_fbase != NULL) {
      st->print(" at " PTR_FORMAT, p2i(dlinfo.dli_fbase));
    }
    st->cr();

    if (Verbose) {
      // decode some bytes around the PC
      address begin = clamp_address_in_page(addr-40, addr, os::vm_page_size());
      address end   = clamp_address_in_page(addr+40, addr, os::vm_page_size());
      address       lowest = (address) dlinfo.dli_sname;
      if (!lowest)  lowest = (address) dlinfo.dli_fbase;
      if (begin < lowest)  begin = lowest;
      Dl_info dlinfo2;
      if (dladdr(end, &dlinfo2) != 0 && dlinfo2.dli_saddr != dlinfo.dli_saddr
          && end > dlinfo2.dli_saddr && dlinfo2.dli_saddr > begin) {
        end = (address) dlinfo2.dli_saddr;
      }
      Disassembler::decode(begin, end, st);
    }
    return true;
  }
  return false;
}

////////////////////////////////////////////////////////////////////////////////
// misc

// This does not do anything on Linux. This is basically a hook for being
// able to use structured exception handling (thread-local exception filters)
// on, e.g., Win32.
void
os::os_exception_wrapper(java_call_t f, JavaValue* value, const methodHandle& method,
                         JavaCallArguments* args, JavaThread* thread) {
  f(value, method, args, thread);
}

void os::print_statistics() {
}

bool os::message_box(const char* title, const char* message) {
  int i;
  fdStream err(defaultStream::error_fd());
  for (i = 0; i < 78; i++) err.print_raw("=");
  err.cr();
  err.print_raw_cr(title);
  for (i = 0; i < 78; i++) err.print_raw("-");
  err.cr();
  err.print_raw_cr(message);
  for (i = 0; i < 78; i++) err.print_raw("=");
  err.cr();

  char buf[16];
  // Prevent process from exiting upon "read error" without consuming all CPU
  while (::read(0, buf, sizeof(buf)) <= 0) { ::sleep(100); }

  return buf[0] == 'y' || buf[0] == 'Y';
}

// Is a (classpath) directory empty?
bool os::dir_is_empty(const char* path) {
  DIR *dir = NULL;
  struct dirent *ptr;

  dir = opendir(path);
  if (dir == NULL) return true;

  // Scan the directory
  bool result = true;
  while (result && (ptr = readdir(dir)) != NULL) {
    if (strcmp(ptr->d_name, ".") != 0 && strcmp(ptr->d_name, "..") != 0) {
      result = false;
    }
  }
  closedir(dir);
  return result;
}

// This code originates from JDK's sysOpen and open64_w
// from src/solaris/hpi/src/system_md.c

int os::open(const char *path, int oflag, int mode) {
  if (strlen(path) > MAX_PATH - 1) {
    errno = ENAMETOOLONG;
    return -1;
  }

  // All file descriptors that are opened in the Java process and not
  // specifically destined for a subprocess should have the close-on-exec
  // flag set.  If we don't set it, then careless 3rd party native code
  // might fork and exec without closing all appropriate file descriptors
  // (e.g. as we do in closeDescriptors in UNIXProcess.c), and this in
  // turn might:
  //
  // - cause end-of-file to fail to be detected on some file
  //   descriptors, resulting in mysterious hangs, or
  //
  // - might cause an fopen in the subprocess to fail on a system
  //   suffering from bug 1085341.
  //
  // (Yes, the default setting of the close-on-exec flag is a Unix
  // design flaw)
  //
  // See:
  // 1085341: 32-bit stdio routines should support file descriptors >255
  // 4843136: (process) pipe file descriptor from Runtime.exec not being closed
  // 6339493: (process) Runtime.exec does not close all file descriptors on Solaris 9
  //
  // Modern Linux kernels (after 2.6.23 2007) support O_CLOEXEC with open().
  // O_CLOEXEC is preferable to using FD_CLOEXEC on an open file descriptor
  // because it saves a system call and removes a small window where the flag
  // is unset.  On ancient Linux kernels the O_CLOEXEC flag will be ignored
  // and we fall back to using FD_CLOEXEC (see below).
#ifdef O_CLOEXEC
  oflag |= O_CLOEXEC;
#endif

  int fd = ::open64(path, oflag, mode);
  if (fd == -1) return -1;

  //If the open succeeded, the file might still be a directory
  {
    struct stat64 buf64;
    int ret = ::fstat64(fd, &buf64);
    int st_mode = buf64.st_mode;

    if (ret != -1) {
      if ((st_mode & S_IFMT) == S_IFDIR) {
        errno = EISDIR;
        ::close(fd);
        return -1;
      }
    } else {
      ::close(fd);
      return -1;
    }
  }

#ifdef FD_CLOEXEC
  // Validate that the use of the O_CLOEXEC flag on open above worked.
  // With recent kernels, we will perform this check exactly once.
  static sig_atomic_t O_CLOEXEC_is_known_to_work = 0;
  if (!O_CLOEXEC_is_known_to_work) {
    int flags = ::fcntl(fd, F_GETFD);
    if (flags != -1) {
      if ((flags & FD_CLOEXEC) != 0)
        O_CLOEXEC_is_known_to_work = 1;
      else
        ::fcntl(fd, F_SETFD, flags | FD_CLOEXEC);
    }
  }
#endif

  return fd;
}


// create binary file, rewriting existing file if required
int os::create_binary_file(const char* path, bool rewrite_existing) {
  int oflags = O_WRONLY | O_CREAT;
  if (!rewrite_existing) {
    oflags |= O_EXCL;
  }
  return ::open64(path, oflags, S_IREAD | S_IWRITE);
}

// return current position of file pointer
jlong os::current_file_offset(int fd) {
  return (jlong)::lseek64(fd, (off64_t)0, SEEK_CUR);
}

// move file pointer to the specified offset
jlong os::seek_to_file_offset(int fd, jlong offset) {
  return (jlong)::lseek64(fd, (off64_t)offset, SEEK_SET);
}

// This code originates from JDK's sysAvailable
// from src/solaris/hpi/src/native_threads/src/sys_api_td.c

int os::available(int fd, jlong *bytes) {
  jlong cur, end;
  int mode;
  struct stat64 buf64;

  if (::fstat64(fd, &buf64) >= 0) {
    mode = buf64.st_mode;
    if (S_ISCHR(mode) || S_ISFIFO(mode) || S_ISSOCK(mode)) {
      int n;
      if (::ioctl(fd, FIONREAD, &n) >= 0) {
        *bytes = n;
        return 1;
      }
    }
  }
  if ((cur = ::lseek64(fd, 0L, SEEK_CUR)) == -1) {
    return 0;
  } else if ((end = ::lseek64(fd, 0L, SEEK_END)) == -1) {
    return 0;
  } else if (::lseek64(fd, cur, SEEK_SET) == -1) {
    return 0;
  }
  *bytes = end - cur;
  return 1;
}

// Map a block of memory.
char* os::pd_map_memory(int fd, const char* file_name, size_t file_offset,
                        char *addr, size_t bytes, bool read_only,
                        bool allow_exec) {
  int prot;
  int flags = MAP_PRIVATE;

  if (read_only) {
    prot = PROT_READ;
  } else {
    prot = PROT_READ | PROT_WRITE;
  }

  if (allow_exec) {
    prot |= PROT_EXEC;
  }

  if (addr != NULL) {
    flags |= MAP_FIXED;
  }

  char* mapped_address = (char*)mmap(addr, (size_t)bytes, prot, flags,
                                     fd, file_offset);
  if (mapped_address == MAP_FAILED) {
    return NULL;
  }
  return mapped_address;
}


// Remap a block of memory.
char* os::pd_remap_memory(int fd, const char* file_name, size_t file_offset,
                          char *addr, size_t bytes, bool read_only,
                          bool allow_exec) {
  // same as map_memory() on this OS
  return os::map_memory(fd, file_name, file_offset, addr, bytes, read_only,
                        allow_exec);
}


// Unmap a block of memory.
bool os::pd_unmap_memory(char* addr, size_t bytes) {
  return munmap(addr, bytes) == 0;
}

static jlong slow_thread_cpu_time(Thread *thread, bool user_sys_cpu_time);

static jlong fast_cpu_time(Thread *thread) {
    clockid_t clockid;
    int rc = os::Linux::pthread_getcpuclockid(thread->osthread()->pthread_id(),
                                              &clockid);
    if (rc == 0) {
      return os::Linux::fast_thread_cpu_time(clockid);
    } else {
      // It's possible to encounter a terminated native thread that failed
      // to detach itself from the VM - which should result in ESRCH.
      assert_status(rc == ESRCH, rc, "pthread_getcpuclockid failed");
      return -1;
    }
}

// current_thread_cpu_time(bool) and thread_cpu_time(Thread*, bool)
// are used by JVM M&M and JVMTI to get user+sys or user CPU time
// of a thread.
//
// current_thread_cpu_time() and thread_cpu_time(Thread*) returns
// the fast estimate available on the platform.

jlong os::current_thread_cpu_time() {
  if (os::Linux::supports_fast_thread_cpu_time()) {
    return os::Linux::fast_thread_cpu_time(CLOCK_THREAD_CPUTIME_ID);
  } else {
    // return user + sys since the cost is the same
    return slow_thread_cpu_time(Thread::current(), true /* user + sys */);
  }
}

jlong os::thread_cpu_time(Thread* thread) {
  // consistent with what current_thread_cpu_time() returns
  if (os::Linux::supports_fast_thread_cpu_time()) {
    return fast_cpu_time(thread);
  } else {
    return slow_thread_cpu_time(thread, true /* user + sys */);
  }
}

jlong os::current_thread_cpu_time(bool user_sys_cpu_time) {
  if (user_sys_cpu_time && os::Linux::supports_fast_thread_cpu_time()) {
    return os::Linux::fast_thread_cpu_time(CLOCK_THREAD_CPUTIME_ID);
  } else {
    return slow_thread_cpu_time(Thread::current(), user_sys_cpu_time);
  }
}

jlong os::thread_cpu_time(Thread *thread, bool user_sys_cpu_time) {
  if (user_sys_cpu_time && os::Linux::supports_fast_thread_cpu_time()) {
    return fast_cpu_time(thread);
  } else {
    return slow_thread_cpu_time(thread, user_sys_cpu_time);
  }
}

//  -1 on error.
static jlong slow_thread_cpu_time(Thread *thread, bool user_sys_cpu_time) {
  pid_t  tid = thread->osthread()->thread_id();
  char *s;
  char stat[2048];
  int statlen;
  char proc_name[64];
  int count;
  long sys_time, user_time;
  char cdummy;
  int idummy;
  long ldummy;
  FILE *fp;

  snprintf(proc_name, 64, "/proc/self/task/%d/stat", tid);
  fp = fopen(proc_name, "r");
  if (fp == NULL) return -1;
  statlen = fread(stat, 1, 2047, fp);
  stat[statlen] = '\0';
  fclose(fp);

  // Skip pid and the command string. Note that we could be dealing with
  // weird command names, e.g. user could decide to rename java launcher
  // to "java 1.4.2 :)", then the stat file would look like
  //                1234 (java 1.4.2 :)) R ... ...
  // We don't really need to know the command string, just find the last
  // occurrence of ")" and then start parsing from there. See bug 4726580.
  s = strrchr(stat, ')');
  if (s == NULL) return -1;

  // Skip blank chars
  do { s++; } while (s && isspace(*s));

  count = sscanf(s,"%c %d %d %d %d %d %lu %lu %lu %lu %lu %lu %lu",
                 &cdummy, &idummy, &idummy, &idummy, &idummy, &idummy,
                 &ldummy, &ldummy, &ldummy, &ldummy, &ldummy,
                 &user_time, &sys_time);
  if (count != 13) return -1;
  if (user_sys_cpu_time) {
    return ((jlong)sys_time + (jlong)user_time) * (1000000000 / clock_tics_per_sec);
  } else {
    return (jlong)user_time * (1000000000 / clock_tics_per_sec);
  }
}

void os::current_thread_cpu_time_info(jvmtiTimerInfo *info_ptr) {
  info_ptr->max_value = ALL_64_BITS;       // will not wrap in less than 64 bits
  info_ptr->may_skip_backward = false;     // elapsed time not wall time
  info_ptr->may_skip_forward = false;      // elapsed time not wall time
  info_ptr->kind = JVMTI_TIMER_TOTAL_CPU;  // user+system time is returned
}

void os::thread_cpu_time_info(jvmtiTimerInfo *info_ptr) {
  info_ptr->max_value = ALL_64_BITS;       // will not wrap in less than 64 bits
  info_ptr->may_skip_backward = false;     // elapsed time not wall time
  info_ptr->may_skip_forward = false;      // elapsed time not wall time
  info_ptr->kind = JVMTI_TIMER_TOTAL_CPU;  // user+system time is returned
}

bool os::is_thread_cpu_time_supported() {
  return true;
}

// System loadavg support.  Returns -1 if load average cannot be obtained.
// Linux doesn't yet have a (official) notion of processor sets,
// so just return the system wide load average.
int os::loadavg(double loadavg[], int nelem) {
  return ::getloadavg(loadavg, nelem);
}

void os::pause() {
  char filename[MAX_PATH];
  if (PauseAtStartupFile && PauseAtStartupFile[0]) {
    jio_snprintf(filename, MAX_PATH, "%s", PauseAtStartupFile);
  } else {
    jio_snprintf(filename, MAX_PATH, "./vm.paused.%d", current_process_id());
  }

  int fd = ::open(filename, O_WRONLY | O_CREAT | O_TRUNC, 0666);
  if (fd != -1) {
    struct stat buf;
    ::close(fd);
    while (::stat(filename, &buf) == 0) {
      (void)::poll(NULL, 0, 100);
    }
  } else {
    jio_fprintf(stderr,
                "Could not open pause file '%s', continuing immediately.\n", filename);
  }
}

// Get the default path to the core file
// Returns the length of the string
int os::get_core_path(char* buffer, size_t bufferSize) {
  /*
   * Max length of /proc/sys/kernel/core_pattern is 128 characters.
   * See https://www.kernel.org/doc/Documentation/sysctl/kernel.txt
   */
  const int core_pattern_len = 129;
  char core_pattern[core_pattern_len] = {0};

  int core_pattern_file = ::open("/proc/sys/kernel/core_pattern", O_RDONLY);
  if (core_pattern_file == -1) {
    return -1;
  }

  ssize_t ret = ::read(core_pattern_file, core_pattern, core_pattern_len);
  ::close(core_pattern_file);
  if (ret <= 0 || ret >= core_pattern_len || core_pattern[0] == '\n') {
    return -1;
  }
  if (core_pattern[ret-1] == '\n') {
    core_pattern[ret-1] = '\0';
  } else {
    core_pattern[ret] = '\0';
  }

  // Replace the %p in the core pattern with the process id. NOTE: we do this
  // only if the pattern doesn't start with "|", and we support only one %p in
  // the pattern.
  char *pid_pos = strstr(core_pattern, "%p");
  const char* tail = (pid_pos != NULL) ? (pid_pos + 2) : "";  // skip over the "%p"
  int written;

  if (core_pattern[0] == '/') {
    if (pid_pos != NULL) {
      *pid_pos = '\0';
      written = jio_snprintf(buffer, bufferSize, "%s%d%s", core_pattern,
                             current_process_id(), tail);
    } else {
      written = jio_snprintf(buffer, bufferSize, "%s", core_pattern);
    }
  } else {
    char cwd[PATH_MAX];

    const char* p = get_current_directory(cwd, PATH_MAX);
    if (p == NULL) {
      return -1;
    }

    if (core_pattern[0] == '|') {
      written = jio_snprintf(buffer, bufferSize,
                             "\"%s\" (or dumping to %s/core.%d)",
                             &core_pattern[1], p, current_process_id());
    } else if (pid_pos != NULL) {
      *pid_pos = '\0';
      written = jio_snprintf(buffer, bufferSize, "%s/%s%d%s", p, core_pattern,
                             current_process_id(), tail);
    } else {
      written = jio_snprintf(buffer, bufferSize, "%s/%s", p, core_pattern);
    }
  }

  if (written < 0) {
    return -1;
  }

  if (((size_t)written < bufferSize) && (pid_pos == NULL) && (core_pattern[0] != '|')) {
    int core_uses_pid_file = ::open("/proc/sys/kernel/core_uses_pid", O_RDONLY);

    if (core_uses_pid_file != -1) {
      char core_uses_pid = 0;
      ssize_t ret = ::read(core_uses_pid_file, &core_uses_pid, 1);
      ::close(core_uses_pid_file);

      if (core_uses_pid == '1') {
        jio_snprintf(buffer + written, bufferSize - written,
                                          ".%d", current_process_id());
      }
    }
  }

  return strlen(buffer);
}

bool os::start_debugging(char *buf, int buflen) {
  int len = (int)strlen(buf);
  char *p = &buf[len];

  jio_snprintf(p, buflen-len,
               "\n\n"
               "Do you want to debug the problem?\n\n"
               "To debug, run 'gdb /proc/%d/exe %d'; then switch to thread " UINTX_FORMAT " (" INTPTR_FORMAT ")\n"
               "Enter 'yes' to launch gdb automatically (PATH must include gdb)\n"
               "Otherwise, press RETURN to abort...",
               os::current_process_id(), os::current_process_id(),
               os::current_thread_id(), os::current_thread_id());

  bool yes = os::message_box("Unexpected Error", buf);

  if (yes) {
    // yes, user asked VM to launch debugger
    jio_snprintf(buf, sizeof(char)*buflen, "gdb /proc/%d/exe %d",
                 os::current_process_id(), os::current_process_id());

    os::fork_and_exec(buf);
    yes = false;
  }
  return yes;
}


// Java/Compiler thread:
//
//   Low memory addresses
// P0 +------------------------+
//    |                        |\  Java thread created by VM does not have glibc
//    |    glibc guard page    | - guard page, attached Java thread usually has
//    |                        |/  1 glibc guard page.
// P1 +------------------------+ Thread::stack_base() - Thread::stack_size()
//    |                        |\
//    |  HotSpot Guard Pages   | - red, yellow and reserved pages
//    |                        |/
//    +------------------------+ StackOverflow::stack_reserved_zone_base()
//    |                        |\
//    |      Normal Stack      | -
//    |                        |/
// P2 +------------------------+ Thread::stack_base()
//
// Non-Java thread:
//
//   Low memory addresses
// P0 +------------------------+
//    |                        |\
//    |  glibc guard page      | - usually 1 page
//    |                        |/
// P1 +------------------------+ Thread::stack_base() - Thread::stack_size()
//    |                        |\
//    |      Normal Stack      | -
//    |                        |/
// P2 +------------------------+ Thread::stack_base()
//
// ** P1 (aka bottom) and size (P2 = P1 - size) are the address and stack size
//    returned from pthread_attr_getstack().
// ** Due to NPTL implementation error, linux takes the glibc guard page out
//    of the stack size given in pthread_attr. We work around this for
//    threads created by the VM. (We adapt bottom to be P1 and size accordingly.)
//
#ifndef ZERO
static void current_stack_region(address * bottom, size_t * size) {
  if (os::is_primordial_thread()) {
    // primordial thread needs special handling because pthread_getattr_np()
    // may return bogus value.
    *bottom = os::Linux::initial_thread_stack_bottom();
    *size   = os::Linux::initial_thread_stack_size();
  } else {
    pthread_attr_t attr;

    int rslt = pthread_getattr_np(pthread_self(), &attr);

    // JVM needs to know exact stack location, abort if it fails
    if (rslt != 0) {
      if (rslt == ENOMEM) {
        vm_exit_out_of_memory(0, OOM_MMAP_ERROR, "pthread_getattr_np");
      } else {
        fatal("pthread_getattr_np failed with error = %d", rslt);
      }
    }

    if (pthread_attr_getstack(&attr, (void **)bottom, size) != 0) {
      fatal("Cannot locate current stack attributes!");
    }

    // Work around NPTL stack guard error.
    size_t guard_size = 0;
    rslt = pthread_attr_getguardsize(&attr, &guard_size);
    if (rslt != 0) {
      fatal("pthread_attr_getguardsize failed with error = %d", rslt);
    }
    *bottom += guard_size;
    *size   -= guard_size;

    pthread_attr_destroy(&attr);

  }
  assert(os::current_stack_pointer() >= *bottom &&
         os::current_stack_pointer() < *bottom + *size, "just checking");
}

address os::current_stack_base() {
  address bottom;
  size_t size;
  current_stack_region(&bottom, &size);
  return (bottom + size);
}

size_t os::current_stack_size() {
  // This stack size includes the usable stack and HotSpot guard pages
  // (for the threads that have Hotspot guard pages).
  address bottom;
  size_t size;
  current_stack_region(&bottom, &size);
  return size;
}
#endif

static inline struct timespec get_mtime(const char* filename) {
  struct stat st;
  int ret = os::stat(filename, &st);
  assert(ret == 0, "failed to stat() file '%s': %s", filename, os::strerror(errno));
  return st.st_mtim;
}

int os::compare_file_modified_times(const char* file1, const char* file2) {
  struct timespec filetime1 = get_mtime(file1);
  struct timespec filetime2 = get_mtime(file2);
  int diff = filetime1.tv_sec - filetime2.tv_sec;
  if (diff == 0) {
    return filetime1.tv_nsec - filetime2.tv_nsec;
  }
  return diff;
}

bool os::supports_map_sync() {
  return true;
}

// CRaC

jlong os::Linux::restore_start_time() {
  if (!_restore_start_time) {
    return -1;
  }
  return _restore_start_time;
}

jlong os::Linux::uptime_since_restore() {
  if (!_restore_start_nanos) {
    return -1;
  }
  return javaTimeNanos() - _restore_start_nanos;
}

void VM_Crac::trace_cr(const char* msg, ...) {
  if (CRTrace) {
    va_list ap;
    va_start(ap, msg);
    _ostream->print("CR: ");
    _ostream->vprint_cr(msg, ap);
    va_end(ap);
  }
}

void VM_Crac::print_resources(const char* msg, ...) {
  if (CRPrintResourcesOnCheckpoint) {
    va_list ap;
    va_start(ap, msg);
    _ostream->vprint(msg, ap);
    va_end(ap);
  }
}

void os::Linux::vm_create_start() {
  if (!CRaCCheckpointTo) {
    return;
  }
  close_extra_descriptors();
  _vm_inited_fds.initialize();
}

/* taken from criu, that took this from kernel */
#define NFS_PREF ".nfs"
#define NFS_PREF_LEN ((unsigned)sizeof(NFS_PREF) - 1)
#define NFS_FILEID_LEN ((unsigned)sizeof(uint64_t) << 1)
#define NFS_COUNTER_LEN ((unsigned)sizeof(unsigned int) << 1)
#define NFS_LEN (NFS_PREF_LEN + NFS_FILEID_LEN + NFS_COUNTER_LEN)
static bool nfs_silly_rename(char* path) {
  char *sep = strrchr(path, '/');
  char *base = sep ? sep + 1 : path;
  if (strncmp(base, NFS_PREF, NFS_PREF_LEN)) {
    return false;
  }
  for (unsigned i = NFS_PREF_LEN; i < NFS_LEN; ++i) {
    if (!isxdigit(base[i])) {
      return false;
    }
  }
  return true;
}

static int readfdlink(int fd, char *link, size_t len) {
  char fdpath[64];
  snprintf(fdpath, sizeof(fdpath), "/proc/self/fd/%d", fd);
  int ret = readlink(fdpath, link, len);
  if (ret == -1) {
    return ret;
  }
  link[(unsigned)ret < len ? ret : len - 1] = '\0';
  return ret;
}

static bool same_stat(struct stat* st1, struct stat* st2) {
  return st1->st_dev == st2->st_dev &&
         st1->st_ino == st2->st_ino;
}

bool FdsInfo::same_fd(int fd1, int fd2) {
  if (!same_stat(get_stat(fd1), get_stat(fd2))) {
    return false;
  }

  int flags1 = fcntl(fd1, F_GETFL);
  int flags2 = fcntl(fd2, F_GETFL);
  if (flags1 != flags2) {
    return false;
  }

  const int test_flag = O_NONBLOCK;
  const int new_flags1 = flags1 ^ test_flag;
  fcntl(fd1, F_SETFL, new_flags1);
  if (fcntl(fd1, F_GETFL) != new_flags1) {
    // flag write ignored or handled differently,
    // don't know what to do
    return false;
  }

  const int new_flags2 = fcntl(fd2, F_GETFL);
  const bool are_same = new_flags1 == new_flags2;

  fcntl(fd1, flags1);

  return are_same;
}

void FdsInfo::initialize() {
  assert(!inited(), "should be called only once");

  const int max_fd = sysconf(_SC_OPEN_MAX);
  _fdinfos = NEW_C_HEAP_ARRAY(fdinfo, max_fd, mtInternal);
  int last_fd = -1;

  for (int i = 0; i < max_fd; ++i) {
    fdinfo* info = _fdinfos + i;
    int r = fstat(i, &info->stat);
    if (r == -1) {
      info->state = CLOSED;
      continue;
    }
    info->state = ROOT; // can be changed to DUP_OF_0 + N below
    info->mark = 0;
    last_fd = i;
  }
  _len = last_fd + 1;
  _fdinfos = REALLOC_C_HEAP_ARRAY(fdinfo, _fdinfos, _len, mtInternal);

  for (int i = 0; i < _len; ++i) {
    for (int j = 0; j < i; ++j) {
      if (get_state(j) == ROOT && same_fd(i, j)) {
        _fdinfos[i].state = (state_t)(DUP_OF_0 + j);
        break;
      }
    }

    if (get_state(i) == ROOT) {
      char fdpath[PATH_MAX];
      int r = readfdlink(i, fdpath, sizeof(fdpath));
      guarantee(-1 != r, "can't stat fd");
      if (get_stat(i)->st_nlink == 0 ||
          strstr(fdpath, "(deleted)") ||
          nfs_silly_rename(fdpath)) {
        mark(i, FdsInfo::M_CANT_RESTORE);
      }
    }
  }
}

static int cr_util_path(char* path, int len) {
  os::jvm_path(path, len);
  // path is ".../lib/server/libjvm.so"
  char *after_elem = NULL;
  for (int i = 0; i < 2; ++i) {
    after_elem = strrchr(path, '/');
    *after_elem = '\0';
  }
  return after_elem - path;
}

static bool compute_crengine() {
  if (!CREngine) {
    return true;
  }

  if (CREngine[0] == '/') {
    _crengine = CREngine;
    return true;
  }

  char path[JVM_MAXPATHLEN];
  int pathlen = cr_util_path(path, sizeof(path));
  strcat(path + pathlen, "/");
  strcat(path + pathlen, CREngine);

  struct stat st;
  if (0 != stat(path, &st)) {
    warning("Could not find %s: %s", path, strerror(errno));
    return false;
  }

  _crengine = os::strdup(path);
  return true;
}

static int call_crengine() {
  if (!_crengine) {
    return -1;
  }

  pid_t pid = fork();
  if (pid == -1) {
    perror("cannot fork for crengine");
    return -1;
  }
  if (pid == 0) {
    execl(_crengine, _crengine, "checkpoint", CRaCCheckpointTo, NULL);
    perror("execl");
    exit(1);
  }

  int status;
  int ret;
  do {
    ret = waitpid(pid, &status, 0);
  } while (ret == -1 && errno == EINTR);

  if (ret == -1 || !WIFEXITED(status)) {
    return -1;
  }
  return WEXITSTATUS(status) == 0 ? 0 : -1;
}

class CracSHM {
  char _path[128];
public:
  CracSHM(int id) {
    int shmpathlen = snprintf(_path, sizeof(_path), "/crac_%d", id);
    if (shmpathlen < 0 || sizeof(_path) <= (size_t)shmpathlen) {
      fprintf(stderr, "shmpath is too long: %d\n", shmpathlen);
    }
  }

  int open(int mode) {
    int shmfd = shm_open(_path, mode, 0600);
    if (-1 == shmfd) {
      perror("shm_open");
    }
    return shmfd;
  }

  void unlink() {
    shm_unlink(_path);
  }
};

static int checkpoint_restore(int *shmid) {
  os::record_time_before_checkpoint();

  int cres = call_crengine();
  if (cres < 0) {
    return JVM_CHECKPOINT_ERROR;
  }

  sigset_t waitmask;
  sigemptyset(&waitmask);
  sigaddset(&waitmask, RESTORE_SIGNAL);

  siginfo_t info;
  int sig;
  do {
    sig = sigwaitinfo(&waitmask, &info);
  } while (sig == -1 && errno == EINTR);
  assert(sig == RESTORE_SIGNAL, "got what requested");

  os::update_javaTimeNanos_offset();

  if (CRTraceStartupTime) {
    tty->print_cr("STARTUPTIME " JLONG_FORMAT " restore-native", os::javaTimeNanos());
  }

  if (info.si_code != SI_QUEUE || info.si_int < 0) {
    tty->print("JVM: invalid info for restore provided: %s", info.si_code == SI_QUEUE ? "queued" : "not queued");
    if (info.si_code == SI_QUEUE) {
      tty->print(" code %d", info.si_int);
    }
    tty->cr();
    return JVM_CHECKPOINT_ERROR;
  }

  if (0 < info.si_int) {
    *shmid = info.si_int;
  }

  return JVM_CHECKPOINT_OK;
}

static const char* stat2strtype(mode_t mode) {
  switch (mode & S_IFMT) {
  case S_IFSOCK: return "socket";
  case S_IFLNK:  return "symlink";
  case S_IFREG:  return "regular";
  case S_IFBLK:  return "block";
  case S_IFDIR:  return "directory";
  case S_IFCHR:  return "character";
  case S_IFIFO:  return "fifo";
  default:       break;
  }
  return "unknown";
}

static int stat2stfail(mode_t mode) {
  switch (mode & S_IFMT) {
  case S_IFSOCK:
    return JVM_CR_FAIL_SOCK;
  case S_IFLNK:
  case S_IFREG:
  case S_IFBLK:
  case S_IFDIR:
  case S_IFCHR:
    return JVM_CR_FAIL_FILE;
  case S_IFIFO:
    return JVM_CR_FAIL_PIPE;
  default:
    break;
  }
  return JVM_CR_FAIL;
}

bool VM_Crac::read_shm(int shmid) {
  CracSHM shm(shmid);
  int shmfd = shm.open(O_RDONLY);
  shm.unlink();
  if (shmfd < 0) {
    return false;
  }
  bool ret = _restore_parameters.read_from(shmfd);
  close(shmfd);
  return ret;
}

// If checkpoint is called throught the API, jcmd operation and jcmd output doesn't exist.
bool VM_Crac::is_socket_from_jcmd(int sock) {
  if (_attach_op == NULL)
    return false;
  int sock_fd = _attach_op->socket();
  return sock == sock_fd;
}

void VM_Crac::report_ok_to_jcmd_if_any() {
  if (_attach_op == NULL)
    return;
  bufferedStream* buf = static_cast<bufferedStream*>(_ostream);
  _attach_op->effectively_complete_raw(JNI_OK, buf);
  // redirect any further output to console
  _ostream = tty;
}

bool VM_Crac::is_claimed_fd(int fd) {
  typeArrayOop claimed_fds = typeArrayOop(JNIHandles::resolve_non_null(_fd_arr));
  for (int j = 0; j < claimed_fds->length(); ++j) {
    jint cfd = claimed_fds->int_at(j);
    if (fd == cfd) {
      return true;
    }
  }
  return false;
}

void VM_Crac::doit() {

  AttachListener::abort();

  FdsInfo fds;

  // dry-run fails checkpoint
  bool ok = !_dry_run;

  for (int i = 0; i < fds.len(); ++i) {
    if (fds.get_state(i) == FdsInfo::CLOSED) {
      continue;
    }

    char detailsbuf[PATH_MAX];
    const char* type = stat2strtype(fds.get_stat(i)->st_mode);
    int linkret = readfdlink(i, detailsbuf, sizeof(detailsbuf));
    const char* details = 0 < linkret ? detailsbuf : "";
    print_resources("JVM: FD fd=%d type=%s path=\"%s\"", i, type, details);

    if (is_claimed_fd(i)) {
      print_resources("OK: claimed by java code\n");
      continue;
    }

    if (_vm_inited_fds.get_state(i, FdsInfo::CLOSED) != FdsInfo::CLOSED) {
      print_resources("OK: inherited from process env\n");
      continue;
    }

    struct stat* st = fds.get_stat(i);
    if (S_ISSOCK(st->st_mode)) {
      if (is_socket_from_jcmd(i)){
        print_resources("OK: jcmd socket\n");
        continue;
      }
    }

    print_resources("BAD: opened by application\n");
    ok = false;

    const int maxinfo = 64;
    size_t buflen = strlen(details) + maxinfo;
    char* msg = NEW_C_HEAP_ARRAY(char, buflen, mtInternal);
    int len = snprintf(msg, buflen, "FD fd=%d type=%s path=%s", i, type, detailsbuf);
    msg[len < 0 ? 0 : ((size_t) len >= buflen ? buflen - 1 : len)] = '\0';
    _failures->append(CracFailDep(stat2stfail(st->st_mode & S_IFMT), msg));
  }

  if (!ok && CRHeapDumpOnCheckpointException) {
    HeapDumper::dump_heap();
  }

  if (!ok && CRDoThrowCheckpointException) {
    return;
  }

  if (!PerfMemoryLinux::checkpoint(CRaCCheckpointTo)) {
    return;
  }

  int shmid = 0;
  if (CRAllowToSkipCheckpoint) {
    trace_cr("Skip Checkpoint");
  } else {
    trace_cr("Checkpoint ...");
    report_ok_to_jcmd_if_any();
    int ret = checkpoint_restore(&shmid);
    if (ret == JVM_CHECKPOINT_ERROR) {
      PerfMemoryLinux::restore();
      return;
    }
  }

  if (shmid <= 0 || !VM_Crac::read_shm(shmid)) {
    _restore_start_time = os::javaTimeMillis();
    _restore_start_nanos = os::javaTimeNanos();
  } else {
    _restore_start_nanos += os::monotonic_time_offset();
  }
  PerfMemoryLinux::restore();

  _ok = true;
}

bool os::Linux::prepare_checkpoint() {
  struct stat st;

  if (0 == stat(CRaCCheckpointTo, &st)) {
    if ((st.st_mode & S_IFMT) != S_IFDIR) {
      warning("%s: not a directory", CRaCCheckpointTo);
      return false;
    }
  } else {
    if (-1 == mkdir(CRaCCheckpointTo, 0700)) {
      warning("cannot create %s: %s", CRaCCheckpointTo, strerror(errno));
      return false;
    }
    if (-1 == rmdir(CRaCCheckpointTo)) {
      warning("cannot cleanup after check: %s", strerror(errno));
      // not fatal
    }
  }

  if (!compute_crengine()) {
    return false;
  }

  return true;
}

static Handle ret_cr(int ret, Handle new_args, Handle new_props, Handle err_codes, Handle err_msgs, TRAPS) {
  objArrayOop bundleObj = oopFactory::new_objectArray(5, CHECK_NH);
  objArrayHandle bundle(THREAD, bundleObj);
  jvalue jval = { .i = ret };
  oop retObj = java_lang_boxing_object::create(T_INT, &jval, CHECK_NH);
  bundle->obj_at_put(0, retObj);
  bundle->obj_at_put(1, new_args());
  bundle->obj_at_put(2, new_props());
  bundle->obj_at_put(3, err_codes());
  bundle->obj_at_put(4, err_msgs());
  return bundle;
}

/** Checkpoint main entry.
 */
Handle os::Linux::checkpoint(jarray fd_arr, jobjectArray obj_arr, bool dry_run, jlong jcmd_stream, TRAPS) {
  if (!CRaCCheckpointTo) {
    return ret_cr(JVM_CHECKPOINT_NONE, Handle(), Handle(), Handle(), Handle(), THREAD);
  }

  if (-1 == mkdir(CRaCCheckpointTo, 0700) && errno != EEXIST) {
    warning("cannot create %s: %s", CRaCCheckpointTo, strerror(errno));
    return ret_cr(JVM_CHECKPOINT_NONE, Handle(), Handle(), Handle(), Handle(), THREAD);
  }

  Universe::heap()->set_cleanup_unused(true);
  Universe::heap()->collect(GCCause::_full_gc_alot);
  Universe::heap()->set_cleanup_unused(false);

  VM_Crac cr(fd_arr, obj_arr, dry_run, (bufferedStream*)jcmd_stream);
  {
    MutexLocker ml(Heap_lock);
    VMThread::execute(&cr);
  }
  if (cr.ok()) {
    oop new_args = NULL;
    if (cr.new_args()) {
      new_args = java_lang_String::create_oop_from_str(cr.new_args(), CHECK_NH);
    }
    GrowableArray<const char *>* new_properties = cr.new_properties();
    objArrayOop propsObj = oopFactory::new_objArray(vmClasses::String_klass(), new_properties->length(), CHECK_NH);
    objArrayHandle props(THREAD, propsObj);

    for (int i = 0; i < new_properties->length(); i++) {
      oop propObj = java_lang_String::create_oop_from_str(new_properties->at(i), CHECK_NH);
      props->obj_at_put(i, propObj);
    }
    return ret_cr(JVM_CHECKPOINT_OK, Handle(THREAD, new_args), props, Handle(), Handle(), THREAD);
  }

  GrowableArray<CracFailDep>* failures = cr.failures();

  typeArrayOop codesObj = oopFactory::new_intArray(failures->length(), CHECK_NH);
  typeArrayHandle codes(THREAD, codesObj);
  objArrayOop msgsObj = oopFactory::new_objArray(vmClasses::String_klass(), failures->length(), CHECK_NH);
  objArrayHandle msgs(THREAD, msgsObj);

  for (int i = 0; i < failures->length(); ++i) {
    codes->int_at_put(i, failures->at(i)._type);
    oop msgObj = java_lang_String::create_oop_from_str(failures->at(i)._msg, CHECK_NH);
    FREE_C_HEAP_ARRAY(char, failures->at(i)._msg);
    msgs->obj_at_put(i, msgObj);
  }

  return ret_cr(JVM_CHECKPOINT_ERROR, Handle(), Handle(), codes, msgs, THREAD);
}

void os::Linux::restore() {
  struct stat st;

  jlong restore_time = javaTimeMillis();
  jlong restore_nanos = javaTimeNanos();

  compute_crengine();

  int id = getpid();
  CracSHM shm(id);
  int shmfd = shm.open(O_RDWR | O_CREAT);
  if (0 <= shmfd) {
    if (CracRestoreParameters::write_to(
          shmfd,
          Arguments::jvm_flags_array(), Arguments::num_jvm_flags(),
          Arguments::system_properties(),
          Arguments::java_command() ? Arguments::java_command() : "",
          restore_time,
          restore_nanos)) {
      char strid[32];
      snprintf(strid, sizeof(strid), "%d", id);
      setenv("CRAC_NEW_ARGS_ID", strid, true);
    }
    close(shmfd);
  }


  if (_crengine) {
    execl(_crengine, _crengine, "restore", CRaCRestoreFrom, NULL);
    warning("cannot execute \"%s restore ...\" (%s)", _crengine, strerror(errno));
  }
}

static char modules_path[JVM_MAXPATHLEN] = { '\0' };

static bool is_fd_ignored(int fd, const char *path) {
  const char *list = CRaCIgnoredFileDescriptors;
  while (list && *list) {
    const char *end = strchr(list, ',');
    if (!end) {
      end = list + strlen(list);
    }
    char *invalid;
    int ignored_fd = strtol(list, &invalid, 10);
    if (invalid == end) { // entry was integer -> file descriptor
      if (fd == ignored_fd) {
        log_trace(os)("CRaC not closing file descriptor %d (%s) as it is marked as ignored.", fd, path);
        return true;
      }
    } else { // interpret entry as path
      int path_len = path ? strlen(path) : -1;
      if (path_len != -1 && path_len == end - list && !strncmp(path, list, end - list)) {
        log_trace(os)("CRaC not closing file descriptor %d (%s) as it is marked as ignored.", fd, path);
        return true;
      }
    }
    if (*end) {
      list = end + 1;
    } else {
      break;
    }
  }

  if (os::same_files(modules_path, path)) {
    // Path to the modules directory is opened early when JVM is booted up and won't be closed.
    // We can ignore this for purposes of CRaC.
    return true;
  }

  return false;
}

void os::Linux::close_extra_descriptors() {
  // Path to the modules directory is opened early when JVM is booted up and won't be closed.
  // We can ignore this for purposes of CRaC.
  if (modules_path[0] == '\0') {
    const char* fileSep = os::file_separator();
    jio_snprintf(modules_path, JVM_MAXPATHLEN, "%s%slib%s" MODULES_IMAGE_NAME, Arguments::get_java_home(), fileSep, fileSep);
  }

  char path[PATH_MAX];
  struct dirent *dp;

  DIR *dir = opendir("/proc/self/fd");
  while (dp = readdir(dir)) {
    int fd = atoi(dp->d_name);
    if (fd > 2 && fd != dirfd(dir)) {
      int r = readfdlink(fd, path, sizeof(path));
      if (!is_fd_ignored(fd, r != -1 ? path : nullptr)) {
        log_warning(os)("CRaC closing file descriptor %d: %s", fd, path);
        close(fd);
      }
    }
  }
  closedir(dir);
}

bool CracRestoreParameters::read_from(int fd) {
  struct stat st;
  if (fstat(fd, &st)) {
    perror("fstat (ignoring restore parameters)");
    return false;
  }

  char *contents = NEW_C_HEAP_ARRAY(char, st.st_size, mtInternal);
  if (read(fd, contents, st.st_size) < 0) {
    perror("read (ignoring restore parameters)");
    FREE_C_HEAP_ARRAY(char, contents);
    return false;
  }

  _raw_content = contents;

  // parse the contents to read new system properties and arguments
  header* hdr = (header*)_raw_content;
  char* cursor = _raw_content + sizeof(header);

  ::_restore_start_time = hdr->_restore_time;
  ::_restore_start_nanos = hdr->_restore_nanos;

  for (int i = 0; i < hdr->_nflags; i++) {
    FormatBuffer<80> err_msg("%s", "");
    JVMFlag::Error result;
    const char *name = cursor;
    if (*cursor == '+' || *cursor == '-') {
      name = cursor + 1;
      result = WriteableFlags::set_flag(name, *cursor == '+' ? "true" : "false",
        JVMFlagOrigin::CRAC_RESTORE, err_msg);
      cursor += strlen(cursor) + 1;
    } else {
      char* eq = strchrnul(cursor, '=');
      if (*eq == '\0') {
        result = JVMFlag::Error::MISSING_VALUE;
        cursor = eq + 1;
      } else {
        *eq = '\0';
        char* value = eq + 1;
        result = WriteableFlags::set_flag(cursor, value, JVMFlagOrigin::CRAC_RESTORE, err_msg);
        cursor = value + strlen(value) + 1;
      }
    }
    guarantee(result == JVMFlag::Error::SUCCESS, "VM Option '%s' cannot be changed: %s",
        name, JVMFlag::flag_error_str(result));
  }

  for (int i = 0; i < hdr->_nprops; i++) {
    assert((cursor + strlen(cursor) <= contents + st.st_size), "property length exceeds shared memory size");
    int idx = _properties->append(cursor);
    int prop_len = strlen(cursor) + 1;
    cursor = cursor + prop_len;
  }

  char* env_mem = NEW_C_HEAP_ARRAY(char, hdr->_env_memory_size, mtArguments); // left this pointer unowned, it is freed when process dies
  memcpy(env_mem, cursor, hdr->_env_memory_size);

  const char* env_end = env_mem + hdr->_env_memory_size;
  while (env_mem < env_end) {
    const size_t s = strlen(env_mem) + 1;
    assert(env_mem + s <= env_end, "env vars exceed memory buffer, maybe ending 0 is lost");
    putenv(env_mem);
    env_mem += s;
  }
  cursor += hdr->_env_memory_size;

  _args = cursor;
  return true;
}


void os::print_memory_mappings(char* addr, size_t bytes, outputStream* st) {
  unsigned long long start = (unsigned long long)addr;
  unsigned long long end = start + bytes;
  FILE* f = ::fopen("/proc/self/maps", "r");
  int num_found = 0;
  if (f != NULL) {
    st->print("Range [%llx-%llx) contains: ", start, end);
    char line[512];
    while(fgets(line, sizeof(line), f) == line) {
      unsigned long long a1 = 0;
      unsigned long long a2 = 0;
      if (::sscanf(line, "%llx-%llx", &a1, &a2) == 2) {
        // Lets print out every range which touches ours.
        if ((a1 >= start && a1 < end) || // left leg in
            (a2 >= start && a2 < end) || // right leg in
            (a1 < start && a2 >= end)) { // superimposition
          num_found ++;
          st->print("%s", line); // line includes \n
        }
      }
    }
    ::fclose(f);
    if (num_found == 0) {
      st->print("nothing.");
    }
    st->cr();
  }
}

static bool read_all(int fd, char *dest, size_t n) {
  size_t rd = 0;
  do {
    ssize_t r = ::read(fd, dest + rd, n - rd);
    if (r == 0) {
      return false;
    } else if (r < 0) {
      if (errno == EINTR) {
        continue;
      }
      return false;
    }
    rd += r;
  } while (rd < n);
  return true;
}

bool os::read_bootid(char *dest) {
  int fd = ::open("/proc/sys/kernel/random/boot_id", O_RDONLY);
  if (fd < 0 || !read_all(fd, dest, UUID_LENGTH)) {
    perror("CRaC: Cannot read system boot ID");
    return false;
  }
  char c;
  if (!read_all(fd, &c, 1) || c != '\n') {
    perror("CRaC: system boot ID does not end with newline");
    return false;
  }
  if (::read(fd, &c, 1) != 0) {
    perror("CRaC: Unexpected data/error reading system boot ID");
    return false;
  }
  if (::close(fd) != 0) {
    perror("CRaC: Cannot close system boot ID file");
  }
  return true;
}<|MERGE_RESOLUTION|>--- conflicted
+++ resolved
@@ -277,12 +277,8 @@
 
   struct header {
     jlong _restore_time;
-<<<<<<< HEAD
     jlong _restore_nanos;
-=======
-    jlong _restore_counter;
     int _nflags;
->>>>>>> ed3efac0
     int _nprops;
     int _env_memory_size;
   };
@@ -342,12 +338,8 @@
       jlong restore_nanos) {
     header hdr = {
       restore_time,
-<<<<<<< HEAD
       restore_nanos,
-=======
-      restore_counter,
       num_flags,
->>>>>>> ed3efac0
       system_props_length(props),
       env_vars_size(environ)
     };
