--- conflicted
+++ resolved
@@ -6088,14 +6088,8 @@
     const int maxinfo = 64;
     size_t buflen = strlen(details) + maxinfo;
     char* msg = NEW_C_HEAP_ARRAY(char, buflen, mtInternal);
-<<<<<<< HEAD
-    int ilen = snprintf(msg, maxinfo, "FD fd=%d type=%s path=", i, type);
-    ilen = ilen > maxinfo ? maxinfo : ilen;
-    strncpy(msg + ilen, detailsbuf, buflen - ilen);
-=======
     int len = snprintf(msg, buflen, "FD fd=%d type=%s path=%s", i, type, detailsbuf);
     msg[len < 0 ? 0 : ((size_t) len >= buflen ? buflen - 1 : len)] = '\0';
->>>>>>> 53c347bc
     _failures->append(CracFailDep(stat2stfail(st->st_mode & S_IFMT), msg));
   }
 
