/*
 * Copyright (c) 1999, 2021, Oracle and/or its affiliates. All rights reserved.
 * Copyright (c) 2017, 2022, Azul Systems, Inc. All rights reserved.
 * DO NOT ALTER OR REMOVE COPYRIGHT NOTICES OR THIS FILE HEADER.
 *
 * This code is free software; you can redistribute it and/or modify it
 * under the terms of the GNU General Public License version 2 only, as
 * published by the Free Software Foundation.
 *
 * This code is distributed in the hope that it will be useful, but WITHOUT
 * ANY WARRANTY; without even the implied warranty of MERCHANTABILITY or
 * FITNESS FOR A PARTICULAR PURPOSE.  See the GNU General Public License
 * version 2 for more details (a copy is included in the LICENSE file that
 * accompanied this code).
 *
 * You should have received a copy of the GNU General Public License version
 * 2 along with this work; if not, write to the Free Software Foundation,
 * Inc., 51 Franklin St, Fifth Floor, Boston, MA 02110-1301 USA.
 *
 * Please contact Oracle, 500 Oracle Parkway, Redwood Shores, CA 94065 USA
 * or visit www.oracle.com if you need additional information or have any
 * questions.
 *
 */

// no precompiled headers
#include "jvm.h"
#include "classfile/classLoader.hpp"
#include "classfile/vmSymbols.hpp"
#include "code/icBuffer.hpp"
#include "code/vtableStubs.hpp"
#include "compiler/compileBroker.hpp"
#include "compiler/disassembler.hpp"
#include "interpreter/interpreter.hpp"
#include "jvmtifiles/jvmti.h"
#include "logging/log.hpp"
#include "logging/logStream.hpp"
#include "memory/allocation.inline.hpp"
#include "memory/oopFactory.hpp"
#include "oops/oop.inline.hpp"
#include "oops/typeArrayOop.inline.hpp"
#include "os_linux.inline.hpp"
#include "os_posix.inline.hpp"
#include "os_share_linux.hpp"
#include "osContainer_linux.hpp"
#include "perfMemory_linux.hpp"
#include "prims/jniFastGetField.hpp"
#include "prims/jvm_misc.hpp"
#include "runtime/arguments.hpp"
#include "runtime/atomic.hpp"
#include "runtime/globals.hpp"
#include "runtime/globals_extension.hpp"
#include "runtime/interfaceSupport.inline.hpp"
#include "runtime/init.hpp"
#include "runtime/java.hpp"
#include "runtime/javaCalls.hpp"
#include "runtime/jniHandles.hpp"
#include "runtime/jniHandles.inline.hpp"
#include "runtime/mutexLocker.hpp"
#include "runtime/objectMonitor.hpp"
#include "runtime/osThread.hpp"
#include "runtime/perfMemory.hpp"
#include "runtime/sharedRuntime.hpp"
#include "runtime/statSampler.hpp"
#include "runtime/stubRoutines.hpp"
#include "runtime/thread.inline.hpp"
#include "runtime/threadCritical.hpp"
#include "runtime/threadSMR.hpp"
#include "runtime/timer.hpp"
#include "runtime/vm_version.hpp"
#include "signals_posix.hpp"
#include "semaphore_posix.hpp"
#include "services/attachListener.hpp"
#include "services/heapDumper.hpp"
#include "services/memTracker.hpp"
#include "services/runtimeService.hpp"
#include "services/writeableFlags.hpp"
#include "linuxAttachOperation.hpp"
#include "utilities/align.hpp"
#include "utilities/decoder.hpp"
#include "utilities/defaultStream.hpp"
#include "utilities/events.hpp"
#include "utilities/elfFile.hpp"
#include "utilities/growableArray.hpp"
#include "utilities/macros.hpp"
#include "utilities/powerOfTwo.hpp"
#include "utilities/vmError.hpp"
#include "attachListener_linux.hpp"

// put OS-includes here
# include <arpa/inet.h>
# include <sys/types.h>
# include <sys/mman.h>
# include <sys/stat.h>
# include <sys/select.h>
# include <sys/sysmacros.h>
# include <sys/wait.h>
# include <pthread.h>
# include <signal.h>
# include <endian.h>
# include <errno.h>
# include <dlfcn.h>
# include <stdio.h>
# include <unistd.h>
# include <sys/resource.h>
# include <pthread.h>
# include <sys/stat.h>
# include <sys/time.h>
# include <sys/times.h>
# include <sys/utsname.h>
# include <sys/socket.h>
# include <pwd.h>
# include <poll.h>
# include <fcntl.h>
# include <string.h>
# include <syscall.h>
# include <sys/sysinfo.h>
# include <sys/ipc.h>
# include <sys/shm.h>
# include <link.h>
# include <stdint.h>
# include <inttypes.h>
# include <sys/ioctl.h>
# include <libgen.h>
# include <linux/elf-em.h>
#ifdef __GLIBC__
# include <malloc.h>
#endif

#ifndef _GNU_SOURCE
  #define _GNU_SOURCE
  #include <sched.h>
  #undef _GNU_SOURCE
#else
  #include <sched.h>
#endif

// if RUSAGE_THREAD for getrusage() has not been defined, do it here. The code calling
// getrusage() is prepared to handle the associated failure.
#ifndef RUSAGE_THREAD
  #define RUSAGE_THREAD   (1)               /* only the calling thread */
#endif

#define MAX_PATH    (2 * K)

#define MAX_SECS 100000000

// for timer info max values which include all bits
#define ALL_64_BITS CONST64(0xFFFFFFFFFFFFFFFF)

#ifdef MUSL_LIBC
// dlvsym is not a part of POSIX
// and musl libc doesn't implement it.
static void *dlvsym(void *handle,
                    const char *symbol,
                    const char *version) {
   // load the latest version of symbol
   return dlsym(handle, symbol);
}
#endif

enum CoredumpFilterBit {
  FILE_BACKED_PVT_BIT = 1 << 2,
  FILE_BACKED_SHARED_BIT = 1 << 3,
  LARGEPAGES_BIT = 1 << 6,
  DAX_SHARED_BIT = 1 << 8
};

class FdsInfo {
public:

  enum state_t {
    INVALID = -3,
    CLOSED = -2,
    ROOT = -1,
    DUP_OF_0 = 0,
    // ...
  };

  enum mark_t {
    M_CANT_RESTORE = 1 << 0,
  };

private:
  struct fdinfo {
    int fd;
    struct stat stat;
    state_t state;
    unsigned mark;

    int flags;
  };

  // params are indices into _fdinfos
  bool same_fd(int i1, int i2);

  bool _inited;
  GrowableArray<fdinfo> _fdinfos;

  void assert_mark(int i) {
    assert(_inited, "");
    assert(i < _fdinfos.length(), "");
    assert(_fdinfos.at(i).state != CLOSED, "");
  }

public:
  void initialize();

  int len() { return _fdinfos.length(); }

  state_t get_state(int i) {
    assert(_inited, "");
    assert(i < _fdinfos.length(), "");
    return _fdinfos.at(i).state;
  }

  state_t find_state(int fd, state_t orstate) {
    for (int i = 0; i < _fdinfos.length(); ++i) {
      fdinfo *info = _fdinfos.adr_at(i);
      if (info->fd == fd) {
        return info->state;
      }
    }
    return orstate;
  }

  int get_fd(int i) {
    assert(_inited, "");
    assert(i < _fdinfos.length(), "");
    return _fdinfos.at(i).fd;
  }

  struct stat* get_stat(int i) {
    assert(_inited, "");
    assert(i < _fdinfos.length(), "");
    return &_fdinfos.at(i).stat;
  }

  FdsInfo(bool do_init = true) :
    _inited(false),
    _fdinfos(16, mtInternal)
  {
    if (do_init) {
      initialize();
    }
  }
};

struct CracFailDep {
  int _type;
  char* _msg;
  CracFailDep(int type, char* msg) :
    _type(type),
    _msg(msg)
  { }
  CracFailDep() :
    _type(JVM_CR_FAIL),
    _msg(NULL)
  { }
};

class CracRestoreParameters : public CHeapObj<mtInternal> {
  char* _raw_content;
  GrowableArray<const char *>* _properties;
  const char* _args;

  struct header {
    jlong _restore_time;
    jlong _restore_nanos;
    int _nflags;
    int _nprops;
    int _env_memory_size;
  };

  static bool write_check_error(int fd, const void *buf, int count) {
    int wret = write(fd, buf, count);
    if (wret != count) {
      if (wret < 0) {
        perror("shm error");
      } else {
        fprintf(stderr, "write shm truncated");
      }
      return false;
    }
    return true;
  }

  static int system_props_length(const SystemProperty* props) {
    int len = 0;
    while (props != NULL) {
      ++len;
      props = props->next();
    }
    return len;
  }

  static int env_vars_size(const char* const * env) {
    int len = 0;
    for (; *env; ++env) {
      len += strlen(*env) + 1;
    }
    return len;
  }

 public:
  const char *args() const { return _args; }
  GrowableArray<const char *>* properties() const { return _properties; }

  CracRestoreParameters() :
    _raw_content(NULL),
    _properties(new (ResourceObj::C_HEAP, mtInternal) GrowableArray<const char *>(0, mtInternal)),
    _args(NULL)
  {}

  ~CracRestoreParameters() {
    if (_raw_content) {
      FREE_C_HEAP_ARRAY(char, _raw_content);
    }
    delete _properties;
  }

  static bool write_to(int fd,
      const char* const* flags, int num_flags,
      const SystemProperty* props,
      const char *args,
      jlong restore_time,
      jlong restore_nanos) {
    header hdr = {
      restore_time,
      restore_nanos,
      num_flags,
      system_props_length(props),
      env_vars_size(environ)
    };

    if (!write_check_error(fd, (void *)&hdr, sizeof(header))) {
      return false;
    }

    for (int i = 0; i < num_flags; ++i) {
      if (!write_check_error(fd, flags[i], strlen(flags[i]) + 1)) {
        return false;
      }
    }

    const SystemProperty* p = props;
    while (p != NULL) {
      char prop[4096];
      int len = snprintf(prop, sizeof(prop), "%s=%s", p->key(), p->value());
      guarantee((0 < len) && ((unsigned)len < sizeof(prop)), "property does not fit temp buffer");
      if (!write_check_error(fd, prop, len+1)) {
        return false;
      }
      p = p->next();
    }

    // Write env vars
    for (char** env = environ; *env; ++env) {
      if (!write_check_error(fd, *env, strlen(*env) + 1)) {
        return false;
      }
    }

    return write_check_error(fd, args, strlen(args)+1); // +1 for null char
  }

  bool read_from(int fd);

};

class VM_Crac: public VM_Operation {
  jarray _fd_arr;
  const bool _dry_run;
  bool _ok;
  GrowableArray<CracFailDep>* _failures;
  CracRestoreParameters _restore_parameters;
  outputStream* _ostream;
  LinuxAttachOperation* _attach_op;

public:
  VM_Crac(jarray fd_arr, jobjectArray obj_arr, bool dry_run, bufferedStream* jcmd_stream) :
    _fd_arr(fd_arr),
    _dry_run(dry_run),
    _ok(false),
    _failures(new (ResourceObj::C_HEAP, mtInternal) GrowableArray<CracFailDep>(0, mtInternal)),
    _restore_parameters(),
    _ostream(jcmd_stream ? jcmd_stream : tty),
    _attach_op(jcmd_stream ? LinuxAttachListener::get_current_op() : NULL)
  { }

  ~VM_Crac() {
    delete _failures;
  }

  GrowableArray<CracFailDep>* failures() { return _failures; }
  bool ok() { return _ok; }
  const char* new_args() { return _restore_parameters.args(); }
  GrowableArray<const char *>* new_properties() { return _restore_parameters.properties(); }
  virtual bool allow_nested_vm_operations() const  { return true; }
  VMOp_Type type() const { return VMOp_VM_Crac; }
  void doit();
  bool read_shm(int shmid);

private:
  bool is_claimed_fd(int fd);
  bool is_socket_from_jcmd(int sock_fd);
  void report_ok_to_jcmd_if_any();
  void print_resources(const char* msg, ...);
  void trace_cr(const char* msg, ...);
};

////////////////////////////////////////////////////////////////////////////////
// global variables
julong os::Linux::_physical_memory = 0;

address   os::Linux::_initial_thread_stack_bottom = NULL;
uintptr_t os::Linux::_initial_thread_stack_size   = 0;

int (*os::Linux::_pthread_getcpuclockid)(pthread_t, clockid_t *) = NULL;
int (*os::Linux::_pthread_setname_np)(pthread_t, const char*) = NULL;
pthread_t os::Linux::_main_thread;
int os::Linux::_page_size = -1;
bool os::Linux::_supports_fast_thread_cpu_time = false;
const char * os::Linux::_libc_version = NULL;
const char * os::Linux::_libpthread_version = NULL;
size_t os::Linux::_default_large_page_size = 0;

#ifdef __GLIBC__
os::Linux::mallinfo_func_t os::Linux::_mallinfo = NULL;
os::Linux::mallinfo2_func_t os::Linux::_mallinfo2 = NULL;
#endif // __GLIBC__

static jlong initial_time_count=0;

static int clock_tics_per_sec = 100;

// CRaC
static const char* _crengine = NULL;
static char* _crengine_arg_str = NULL;
static unsigned int _crengine_argc = 0;
static const char* _crengine_args[32];
static jlong _restore_start_time;
static jlong _restore_start_nanos;
static FdsInfo _vm_inited_fds(false);

// If the VM might have been created on the primordial thread, we need to resolve the
// primordial thread stack bounds and check if the current thread might be the
// primordial thread in places. If we know that the primordial thread is never used,
// such as when the VM was created by one of the standard java launchers, we can
// avoid this
static bool suppress_primordial_thread_resolution = false;

// utility functions

julong os::available_memory() {
  return Linux::available_memory();
}

julong os::Linux::available_memory() {
  // values in struct sysinfo are "unsigned long"
  struct sysinfo si;
  julong avail_mem;

  if (OSContainer::is_containerized()) {
    jlong mem_limit, mem_usage;
    if ((mem_limit = OSContainer::memory_limit_in_bytes()) < 1) {
      log_debug(os, container)("container memory limit %s: " JLONG_FORMAT ", using host value",
                             mem_limit == OSCONTAINER_ERROR ? "failed" : "unlimited", mem_limit);
    }
    if (mem_limit > 0 && (mem_usage = OSContainer::memory_usage_in_bytes()) < 1) {
      log_debug(os, container)("container memory usage failed: " JLONG_FORMAT ", using host value", mem_usage);
    }
    if (mem_limit > 0 && mem_usage > 0 ) {
      avail_mem = mem_limit > mem_usage ? (julong)mem_limit - (julong)mem_usage : 0;
      log_trace(os)("available container memory: " JULONG_FORMAT, avail_mem);
      return avail_mem;
    }
  }

  sysinfo(&si);
  avail_mem = (julong)si.freeram * si.mem_unit;
  log_trace(os)("available memory: " JULONG_FORMAT, avail_mem);
  return avail_mem;
}

julong os::physical_memory() {
  jlong phys_mem = 0;
  if (OSContainer::is_containerized()) {
    jlong mem_limit;
    if ((mem_limit = OSContainer::memory_limit_in_bytes()) > 0) {
      log_trace(os)("total container memory: " JLONG_FORMAT, mem_limit);
      return mem_limit;
    }
    log_debug(os, container)("container memory limit %s: " JLONG_FORMAT ", using host value",
                            mem_limit == OSCONTAINER_ERROR ? "failed" : "unlimited", mem_limit);
  }

  phys_mem = Linux::physical_memory();
  log_trace(os)("total system memory: " JLONG_FORMAT, phys_mem);
  return phys_mem;
}

static uint64_t initial_total_ticks = 0;
static uint64_t initial_steal_ticks = 0;
static bool     has_initial_tick_info = false;

static void next_line(FILE *f) {
  int c;
  do {
    c = fgetc(f);
  } while (c != '\n' && c != EOF);
}

bool os::Linux::get_tick_information(CPUPerfTicks* pticks, int which_logical_cpu) {
  FILE*         fh;
  uint64_t      userTicks, niceTicks, systemTicks, idleTicks;
  // since at least kernel 2.6 : iowait: time waiting for I/O to complete
  // irq: time  servicing interrupts; softirq: time servicing softirqs
  uint64_t      iowTicks = 0, irqTicks = 0, sirqTicks= 0;
  // steal (since kernel 2.6.11): time spent in other OS when running in a virtualized environment
  uint64_t      stealTicks = 0;
  // guest (since kernel 2.6.24): time spent running a virtual CPU for guest OS under the
  // control of the Linux kernel
  uint64_t      guestNiceTicks = 0;
  int           logical_cpu = -1;
  const int     required_tickinfo_count = (which_logical_cpu == -1) ? 4 : 5;
  int           n;

  memset(pticks, 0, sizeof(CPUPerfTicks));

  if ((fh = fopen("/proc/stat", "r")) == NULL) {
    return false;
  }

  if (which_logical_cpu == -1) {
    n = fscanf(fh, "cpu " UINT64_FORMAT " " UINT64_FORMAT " " UINT64_FORMAT " "
            UINT64_FORMAT " " UINT64_FORMAT " " UINT64_FORMAT " " UINT64_FORMAT " "
            UINT64_FORMAT " " UINT64_FORMAT " ",
            &userTicks, &niceTicks, &systemTicks, &idleTicks,
            &iowTicks, &irqTicks, &sirqTicks,
            &stealTicks, &guestNiceTicks);
  } else {
    // Move to next line
    next_line(fh);

    // find the line for requested cpu faster to just iterate linefeeds?
    for (int i = 0; i < which_logical_cpu; i++) {
      next_line(fh);
    }

    n = fscanf(fh, "cpu%u " UINT64_FORMAT " " UINT64_FORMAT " " UINT64_FORMAT " "
               UINT64_FORMAT " " UINT64_FORMAT " " UINT64_FORMAT " " UINT64_FORMAT " "
               UINT64_FORMAT " " UINT64_FORMAT " ",
               &logical_cpu, &userTicks, &niceTicks,
               &systemTicks, &idleTicks, &iowTicks, &irqTicks, &sirqTicks,
               &stealTicks, &guestNiceTicks);
  }

  fclose(fh);
  if (n < required_tickinfo_count || logical_cpu != which_logical_cpu) {
    return false;
  }
  pticks->used       = userTicks + niceTicks;
  pticks->usedKernel = systemTicks + irqTicks + sirqTicks;
  pticks->total      = userTicks + niceTicks + systemTicks + idleTicks +
                       iowTicks + irqTicks + sirqTicks + stealTicks + guestNiceTicks;

  if (n > required_tickinfo_count + 3) {
    pticks->steal = stealTicks;
    pticks->has_steal_ticks = true;
  } else {
    pticks->steal = 0;
    pticks->has_steal_ticks = false;
  }

  return true;
}

// Return true if user is running as root.

bool os::have_special_privileges() {
  static bool init = false;
  static bool privileges = false;
  if (!init) {
    privileges = (getuid() != geteuid()) || (getgid() != getegid());
    init = true;
  }
  return privileges;
}


#ifndef SYS_gettid
// i386: 224, ia64: 1105, amd64: 186, sparc: 143
  #ifdef __ia64__
    #define SYS_gettid 1105
  #else
    #ifdef __i386__
      #define SYS_gettid 224
    #else
      #ifdef __amd64__
        #define SYS_gettid 186
      #else
        #ifdef __sparc__
          #define SYS_gettid 143
        #else
          #error define gettid for the arch
        #endif
      #endif
    #endif
  #endif
#endif


// pid_t gettid()
//
// Returns the kernel thread id of the currently running thread. Kernel
// thread id is used to access /proc.
pid_t os::Linux::gettid() {
  int rslt = syscall(SYS_gettid);
  assert(rslt != -1, "must be."); // old linuxthreads implementation?
  return (pid_t)rslt;
}

// Most versions of linux have a bug where the number of processors are
// determined by looking at the /proc file system.  In a chroot environment,
// the system call returns 1.
static bool unsafe_chroot_detected = false;
static const char *unstable_chroot_error = "/proc file system not found.\n"
                     "Java may be unstable running multithreaded in a chroot "
                     "environment on Linux when /proc filesystem is not mounted.";

void os::Linux::initialize_processor_count() {
  set_processor_count(sysconf(_SC_NPROCESSORS_CONF));
  assert(processor_count() > 0, "linux error");
}

void os::Linux::initialize_system_info() {
  initialize_processor_count();
  if (processor_count() == 1) {
    pid_t pid = os::Linux::gettid();
    char fname[32];
    jio_snprintf(fname, sizeof(fname), "/proc/%d", pid);
    FILE *fp = fopen(fname, "r");
    if (fp == NULL) {
      unsafe_chroot_detected = true;
    } else {
      fclose(fp);
    }
  }
  _physical_memory = (julong)sysconf(_SC_PHYS_PAGES) * (julong)sysconf(_SC_PAGESIZE);
}

void os::init_system_properties_values() {
  // The next steps are taken in the product version:
  //
  // Obtain the JAVA_HOME value from the location of libjvm.so.
  // This library should be located at:
  // <JAVA_HOME>/lib/{client|server}/libjvm.so.
  //
  // If "/jre/lib/" appears at the right place in the path, then we
  // assume libjvm.so is installed in a JDK and we use this path.
  //
  // Otherwise exit with message: "Could not create the Java virtual machine."
  //
  // The following extra steps are taken in the debugging version:
  //
  // If "/jre/lib/" does NOT appear at the right place in the path
  // instead of exit check for $JAVA_HOME environment variable.
  //
  // If it is defined and we are able to locate $JAVA_HOME/jre/lib/<arch>,
  // then we append a fake suffix "hotspot/libjvm.so" to this path so
  // it looks like libjvm.so is installed there
  // <JAVA_HOME>/jre/lib/<arch>/hotspot/libjvm.so.
  //
  // Otherwise exit.
  //
  // Important note: if the location of libjvm.so changes this
  // code needs to be changed accordingly.

  // See ld(1):
  //      The linker uses the following search paths to locate required
  //      shared libraries:
  //        1: ...
  //        ...
  //        7: The default directories, normally /lib and /usr/lib.
#ifndef OVERRIDE_LIBPATH
  #if defined(_LP64)
    #define DEFAULT_LIBPATH "/usr/lib64:/lib64:/lib:/usr/lib"
  #else
    #define DEFAULT_LIBPATH "/lib:/usr/lib"
  #endif
#else
  #define DEFAULT_LIBPATH OVERRIDE_LIBPATH
#endif

// Base path of extensions installed on the system.
#define SYS_EXT_DIR     "/usr/java/packages"
#define EXTENSIONS_DIR  "/lib/ext"

  // Buffer that fits several sprintfs.
  // Note that the space for the colon and the trailing null are provided
  // by the nulls included by the sizeof operator.
  const size_t bufsize =
    MAX2((size_t)MAXPATHLEN,  // For dll_dir & friends.
         (size_t)MAXPATHLEN + sizeof(EXTENSIONS_DIR) + sizeof(SYS_EXT_DIR) + sizeof(EXTENSIONS_DIR)); // extensions dir
  char *buf = NEW_C_HEAP_ARRAY(char, bufsize, mtInternal);

  // sysclasspath, java_home, dll_dir
  {
    char *pslash;
    os::jvm_path(buf, bufsize);

    // Found the full path to libjvm.so.
    // Now cut the path to <java_home>/jre if we can.
    pslash = strrchr(buf, '/');
    if (pslash != NULL) {
      *pslash = '\0';            // Get rid of /libjvm.so.
    }
    pslash = strrchr(buf, '/');
    if (pslash != NULL) {
      *pslash = '\0';            // Get rid of /{client|server|hotspot}.
    }
    Arguments::set_dll_dir(buf);

    if (pslash != NULL) {
      pslash = strrchr(buf, '/');
      if (pslash != NULL) {
        *pslash = '\0';        // Get rid of /lib.
      }
    }
    Arguments::set_java_home(buf);
    if (!set_boot_path('/', ':')) {
      vm_exit_during_initialization("Failed setting boot class path.", NULL);
    }
  }

  // Where to look for native libraries.
  //
  // Note: Due to a legacy implementation, most of the library path
  // is set in the launcher. This was to accomodate linking restrictions
  // on legacy Linux implementations (which are no longer supported).
  // Eventually, all the library path setting will be done here.
  //
  // However, to prevent the proliferation of improperly built native
  // libraries, the new path component /usr/java/packages is added here.
  // Eventually, all the library path setting will be done here.
  {
    // Get the user setting of LD_LIBRARY_PATH, and prepended it. It
    // should always exist (until the legacy problem cited above is
    // addressed).
    const char *v = ::getenv("LD_LIBRARY_PATH");
    const char *v_colon = ":";
    if (v == NULL) { v = ""; v_colon = ""; }
    // That's +1 for the colon and +1 for the trailing '\0'.
    char *ld_library_path = NEW_C_HEAP_ARRAY(char,
                                             strlen(v) + 1 +
                                             sizeof(SYS_EXT_DIR) + sizeof("/lib/") + sizeof(DEFAULT_LIBPATH) + 1,
                                             mtInternal);
    sprintf(ld_library_path, "%s%s" SYS_EXT_DIR "/lib:" DEFAULT_LIBPATH, v, v_colon);
    Arguments::set_library_path(ld_library_path);
    FREE_C_HEAP_ARRAY(char, ld_library_path);
  }

  // Extensions directories.
  sprintf(buf, "%s" EXTENSIONS_DIR ":" SYS_EXT_DIR EXTENSIONS_DIR, Arguments::get_java_home());
  Arguments::set_ext_dirs(buf);

  FREE_C_HEAP_ARRAY(char, buf);

#undef DEFAULT_LIBPATH
#undef SYS_EXT_DIR
#undef EXTENSIONS_DIR
}

////////////////////////////////////////////////////////////////////////////////
// breakpoint support

void os::breakpoint() {
  BREAKPOINT;
}

extern "C" void breakpoint() {
  // use debugger to set breakpoint here
}

//////////////////////////////////////////////////////////////////////////////
// detecting pthread library

void os::Linux::libpthread_init() {
  // Save glibc and pthread version strings.
#if !defined(_CS_GNU_LIBC_VERSION) || \
    !defined(_CS_GNU_LIBPTHREAD_VERSION)
  #error "glibc too old (< 2.3.2)"
#endif

#ifdef MUSL_LIBC
  // confstr() from musl libc returns EINVAL for
  // _CS_GNU_LIBC_VERSION and _CS_GNU_LIBPTHREAD_VERSION
  os::Linux::set_libc_version("musl - unknown");
  os::Linux::set_libpthread_version("musl - unknown");
#else
  size_t n = confstr(_CS_GNU_LIBC_VERSION, NULL, 0);
  assert(n > 0, "cannot retrieve glibc version");
  char *str = (char *)malloc(n, mtInternal);
  confstr(_CS_GNU_LIBC_VERSION, str, n);
  os::Linux::set_libc_version(str);

  n = confstr(_CS_GNU_LIBPTHREAD_VERSION, NULL, 0);
  assert(n > 0, "cannot retrieve pthread version");
  str = (char *)malloc(n, mtInternal);
  confstr(_CS_GNU_LIBPTHREAD_VERSION, str, n);
  os::Linux::set_libpthread_version(str);
#endif
}

/////////////////////////////////////////////////////////////////////////////
// thread stack expansion

// os::Linux::manually_expand_stack() takes care of expanding the thread
// stack. Note that this is normally not needed: pthread stacks allocate
// thread stack using mmap() without MAP_NORESERVE, so the stack is already
// committed. Therefore it is not necessary to expand the stack manually.
//
// Manually expanding the stack was historically needed on LinuxThreads
// thread stacks, which were allocated with mmap(MAP_GROWSDOWN). Nowadays
// it is kept to deal with very rare corner cases:
//
// For one, user may run the VM on an own implementation of threads
// whose stacks are - like the old LinuxThreads - implemented using
// mmap(MAP_GROWSDOWN).
//
// Also, this coding may be needed if the VM is running on the primordial
// thread. Normally we avoid running on the primordial thread; however,
// user may still invoke the VM on the primordial thread.
//
// The following historical comment describes the details about running
// on a thread stack allocated with mmap(MAP_GROWSDOWN):


// Force Linux kernel to expand current thread stack. If "bottom" is close
// to the stack guard, caller should block all signals.
//
// MAP_GROWSDOWN:
//   A special mmap() flag that is used to implement thread stacks. It tells
//   kernel that the memory region should extend downwards when needed. This
//   allows early versions of LinuxThreads to only mmap the first few pages
//   when creating a new thread. Linux kernel will automatically expand thread
//   stack as needed (on page faults).
//
//   However, because the memory region of a MAP_GROWSDOWN stack can grow on
//   demand, if a page fault happens outside an already mapped MAP_GROWSDOWN
//   region, it's hard to tell if the fault is due to a legitimate stack
//   access or because of reading/writing non-exist memory (e.g. buffer
//   overrun). As a rule, if the fault happens below current stack pointer,
//   Linux kernel does not expand stack, instead a SIGSEGV is sent to the
//   application (see Linux kernel fault.c).
//
//   This Linux feature can cause SIGSEGV when VM bangs thread stack for
//   stack overflow detection.
//
//   Newer version of LinuxThreads (since glibc-2.2, or, RH-7.x) and NPTL do
//   not use MAP_GROWSDOWN.
//
// To get around the problem and allow stack banging on Linux, we need to
// manually expand thread stack after receiving the SIGSEGV.
//
// There are two ways to expand thread stack to address "bottom", we used
// both of them in JVM before 1.5:
//   1. adjust stack pointer first so that it is below "bottom", and then
//      touch "bottom"
//   2. mmap() the page in question
//
// Now alternate signal stack is gone, it's harder to use 2. For instance,
// if current sp is already near the lower end of page 101, and we need to
// call mmap() to map page 100, it is possible that part of the mmap() frame
// will be placed in page 100. When page 100 is mapped, it is zero-filled.
// That will destroy the mmap() frame and cause VM to crash.
//
// The following code works by adjusting sp first, then accessing the "bottom"
// page to force a page fault. Linux kernel will then automatically expand the
// stack mapping.
//
// _expand_stack_to() assumes its frame size is less than page size, which
// should always be true if the function is not inlined.

static void NOINLINE _expand_stack_to(address bottom) {
  address sp;
  size_t size;
  volatile char *p;

  // Adjust bottom to point to the largest address within the same page, it
  // gives us a one-page buffer if alloca() allocates slightly more memory.
  bottom = (address)align_down((uintptr_t)bottom, os::Linux::page_size());
  bottom += os::Linux::page_size() - 1;

  // sp might be slightly above current stack pointer; if that's the case, we
  // will alloca() a little more space than necessary, which is OK. Don't use
  // os::current_stack_pointer(), as its result can be slightly below current
  // stack pointer, causing us to not alloca enough to reach "bottom".
  sp = (address)&sp;

  if (sp > bottom) {
    size = sp - bottom;
    p = (volatile char *)alloca(size);
    assert(p != NULL && p <= (volatile char *)bottom, "alloca problem?");
    p[0] = '\0';
  }
}

void os::Linux::expand_stack_to(address bottom) {
  _expand_stack_to(bottom);
}

bool os::Linux::manually_expand_stack(JavaThread * t, address addr) {
  assert(t!=NULL, "just checking");
  assert(t->osthread()->expanding_stack(), "expand should be set");

  if (t->is_in_usable_stack(addr)) {
    sigset_t mask_all, old_sigset;
    sigfillset(&mask_all);
    pthread_sigmask(SIG_SETMASK, &mask_all, &old_sigset);
    _expand_stack_to(addr);
    pthread_sigmask(SIG_SETMASK, &old_sigset, NULL);
    return true;
  }
  return false;
}

//////////////////////////////////////////////////////////////////////////////
// create new thread

// Thread start routine for all newly created threads
static void *thread_native_entry(Thread *thread) {

  thread->record_stack_base_and_size();

#ifndef __GLIBC__
  // Try to randomize the cache line index of hot stack frames.
  // This helps when threads of the same stack traces evict each other's
  // cache lines. The threads can be either from the same JVM instance, or
  // from different JVM instances. The benefit is especially true for
  // processors with hyperthreading technology.
  // This code is not needed anymore in glibc because it has MULTI_PAGE_ALIASING
  // and we did not see any degradation in performance without `alloca()`.
  static int counter = 0;
  int pid = os::current_process_id();
  int random = ((pid ^ counter++) & 7) * 128;
  void *stackmem = alloca(random != 0 ? random : 1); // ensure we allocate > 0
  // Ensure the alloca result is used in a way that prevents the compiler from eliding it.
  *(char *)stackmem = 1;
#endif

  thread->initialize_thread_current();

  OSThread* osthread = thread->osthread();
  Monitor* sync = osthread->startThread_lock();

  osthread->set_thread_id(os::current_thread_id());

  if (UseNUMA) {
    int lgrp_id = os::numa_get_group_id();
    if (lgrp_id != -1) {
      thread->set_lgrp_id(lgrp_id);
    }
  }
  // initialize signal mask for this thread
  PosixSignals::hotspot_sigmask(thread);

  // initialize floating point control register
  os::Linux::init_thread_fpu_state();

  // handshaking with parent thread
  {
    MutexLocker ml(sync, Mutex::_no_safepoint_check_flag);

    // notify parent thread
    osthread->set_state(INITIALIZED);
    sync->notify_all();

    // wait until os::start_thread()
    while (osthread->get_state() == INITIALIZED) {
      sync->wait_without_safepoint_check();
    }
  }

  log_info(os, thread)("Thread is alive (tid: " UINTX_FORMAT ", pthread id: " UINTX_FORMAT ").",
    os::current_thread_id(), (uintx) pthread_self());

  assert(osthread->pthread_id() != 0, "pthread_id was not set as expected");

  // call one more level start routine
  thread->call_run();

  // Note: at this point the thread object may already have deleted itself.
  // Prevent dereferencing it from here on out.
  thread = NULL;

  log_info(os, thread)("Thread finished (tid: " UINTX_FORMAT ", pthread id: " UINTX_FORMAT ").",
    os::current_thread_id(), (uintx) pthread_self());

  return 0;
}

// On Linux, glibc places static TLS blocks (for __thread variables) on
// the thread stack. This decreases the stack size actually available
// to threads.
//
// For large static TLS sizes, this may cause threads to malfunction due
// to insufficient stack space. This is a well-known issue in glibc:
// http://sourceware.org/bugzilla/show_bug.cgi?id=11787.
//
// As a workaround, we call a private but assumed-stable glibc function,
// __pthread_get_minstack() to obtain the minstack size and derive the
// static TLS size from it. We then increase the user requested stack
// size by this TLS size.
//
// Due to compatibility concerns, this size adjustment is opt-in and
// controlled via AdjustStackSizeForTLS.
typedef size_t (*GetMinStack)(const pthread_attr_t *attr);

GetMinStack _get_minstack_func = NULL;

static void get_minstack_init() {
  _get_minstack_func =
        (GetMinStack)dlsym(RTLD_DEFAULT, "__pthread_get_minstack");
  log_info(os, thread)("Lookup of __pthread_get_minstack %s",
                       _get_minstack_func == NULL ? "failed" : "succeeded");
}

// Returns the size of the static TLS area glibc puts on thread stacks.
// The value is cached on first use, which occurs when the first thread
// is created during VM initialization.
static size_t get_static_tls_area_size(const pthread_attr_t *attr) {
  size_t tls_size = 0;
  if (_get_minstack_func != NULL) {
    // Obtain the pthread minstack size by calling __pthread_get_minstack.
    size_t minstack_size = _get_minstack_func(attr);

    // Remove non-TLS area size included in minstack size returned
    // by __pthread_get_minstack() to get the static TLS size.
    // In glibc before 2.27, minstack size includes guard_size.
    // In glibc 2.27 and later, guard_size is automatically added
    // to the stack size by pthread_create and is no longer included
    // in minstack size. In both cases, the guard_size is taken into
    // account, so there is no need to adjust the result for that.
    //
    // Although __pthread_get_minstack() is a private glibc function,
    // it is expected to have a stable behavior across future glibc
    // versions while glibc still allocates the static TLS blocks off
    // the stack. Following is glibc 2.28 __pthread_get_minstack():
    //
    // size_t
    // __pthread_get_minstack (const pthread_attr_t *attr)
    // {
    //   return GLRO(dl_pagesize) + __static_tls_size + PTHREAD_STACK_MIN;
    // }
    //
    //
    // The following 'minstack_size > os::vm_page_size() + PTHREAD_STACK_MIN'
    // if check is done for precaution.
    if (minstack_size > (size_t)os::vm_page_size() + PTHREAD_STACK_MIN) {
      tls_size = minstack_size - os::vm_page_size() - PTHREAD_STACK_MIN;
    }
  }

  log_info(os, thread)("Stack size adjustment for TLS is " SIZE_FORMAT,
                       tls_size);
  return tls_size;
}

bool os::create_thread(Thread* thread, ThreadType thr_type,
                       size_t req_stack_size) {
  assert(thread->osthread() == NULL, "caller responsible");

  // Allocate the OSThread object
  OSThread* osthread = new OSThread(NULL, NULL);
  if (osthread == NULL) {
    return false;
  }

  // set the correct thread state
  osthread->set_thread_type(thr_type);

  // Initial state is ALLOCATED but not INITIALIZED
  osthread->set_state(ALLOCATED);

  thread->set_osthread(osthread);

  // init thread attributes
  pthread_attr_t attr;
  pthread_attr_init(&attr);
  pthread_attr_setdetachstate(&attr, PTHREAD_CREATE_DETACHED);

  // Calculate stack size if it's not specified by caller.
  size_t stack_size = os::Posix::get_initial_stack_size(thr_type, req_stack_size);
  // In glibc versions prior to 2.7 the guard size mechanism
  // is not implemented properly. The posix standard requires adding
  // the size of the guard pages to the stack size, instead Linux
  // takes the space out of 'stacksize'. Thus we adapt the requested
  // stack_size by the size of the guard pages to mimick proper
  // behaviour. However, be careful not to end up with a size
  // of zero due to overflow. Don't add the guard page in that case.
  size_t guard_size = os::Linux::default_guard_size(thr_type);
  // Configure glibc guard page. Must happen before calling
  // get_static_tls_area_size(), which uses the guard_size.
  pthread_attr_setguardsize(&attr, guard_size);

  size_t stack_adjust_size = 0;
  if (AdjustStackSizeForTLS) {
    // Adjust the stack_size for on-stack TLS - see get_static_tls_area_size().
    stack_adjust_size += get_static_tls_area_size(&attr);
  } else {
    stack_adjust_size += guard_size;
  }

  stack_adjust_size = align_up(stack_adjust_size, os::vm_page_size());
  if (stack_size <= SIZE_MAX - stack_adjust_size) {
    stack_size += stack_adjust_size;
  }
  assert(is_aligned(stack_size, os::vm_page_size()), "stack_size not aligned");

  int status = pthread_attr_setstacksize(&attr, stack_size);
  if (status != 0) {
    // pthread_attr_setstacksize() function can fail
    // if the stack size exceeds a system-imposed limit.
    assert_status(status == EINVAL, status, "pthread_attr_setstacksize");
    log_warning(os, thread)("The %sthread stack size specified is invalid: " SIZE_FORMAT "k",
                            (thr_type == compiler_thread) ? "compiler " : ((thr_type == java_thread) ? "" : "VM "),
                            stack_size / K);
    thread->set_osthread(NULL);
    delete osthread;
    return false;
  }

  ThreadState state;

  {
    pthread_t tid;
    int ret = pthread_create(&tid, &attr, (void* (*)(void*)) thread_native_entry, thread);

    char buf[64];
    if (ret == 0) {
      log_info(os, thread)("Thread started (pthread id: " UINTX_FORMAT ", attributes: %s). ",
        (uintx) tid, os::Posix::describe_pthread_attr(buf, sizeof(buf), &attr));
    } else {
      log_warning(os, thread)("Failed to start thread - pthread_create failed (%s) for attributes: %s.",
        os::errno_name(ret), os::Posix::describe_pthread_attr(buf, sizeof(buf), &attr));
      // Log some OS information which might explain why creating the thread failed.
      log_info(os, thread)("Number of threads approx. running in the VM: %d", Threads::number_of_threads());
      LogStream st(Log(os, thread)::info());
      os::Posix::print_rlimit_info(&st);
      os::print_memory_info(&st);
      os::Linux::print_proc_sys_info(&st);
      os::Linux::print_container_info(&st);
    }

    pthread_attr_destroy(&attr);

    if (ret != 0) {
      // Need to clean up stuff we've allocated so far
      thread->set_osthread(NULL);
      delete osthread;
      return false;
    }

    // Store pthread info into the OSThread
    osthread->set_pthread_id(tid);

    // Wait until child thread is either initialized or aborted
    {
      Monitor* sync_with_child = osthread->startThread_lock();
      MutexLocker ml(sync_with_child, Mutex::_no_safepoint_check_flag);
      while ((state = osthread->get_state()) == ALLOCATED) {
        sync_with_child->wait_without_safepoint_check();
      }
    }
  }

  // The thread is returned suspended (in state INITIALIZED),
  // and is started higher up in the call chain
  assert(state == INITIALIZED, "race condition");
  return true;
}

/////////////////////////////////////////////////////////////////////////////
// attach existing thread

// bootstrap the main thread
bool os::create_main_thread(JavaThread* thread) {
  assert(os::Linux::_main_thread == pthread_self(), "should be called inside main thread");
  return create_attached_thread(thread);
}

bool os::create_attached_thread(JavaThread* thread) {
#ifdef ASSERT
  thread->verify_not_published();
#endif

  // Allocate the OSThread object
  OSThread* osthread = new OSThread(NULL, NULL);

  if (osthread == NULL) {
    return false;
  }

  // Store pthread info into the OSThread
  osthread->set_thread_id(os::Linux::gettid());
  osthread->set_pthread_id(::pthread_self());

  // initialize floating point control register
  os::Linux::init_thread_fpu_state();

  // Initial thread state is RUNNABLE
  osthread->set_state(RUNNABLE);

  thread->set_osthread(osthread);

  if (UseNUMA) {
    int lgrp_id = os::numa_get_group_id();
    if (lgrp_id != -1) {
      thread->set_lgrp_id(lgrp_id);
    }
  }

  if (os::is_primordial_thread()) {
    // If current thread is primordial thread, its stack is mapped on demand,
    // see notes about MAP_GROWSDOWN. Here we try to force kernel to map
    // the entire stack region to avoid SEGV in stack banging.
    // It is also useful to get around the heap-stack-gap problem on SuSE
    // kernel (see 4821821 for details). We first expand stack to the top
    // of yellow zone, then enable stack yellow zone (order is significant,
    // enabling yellow zone first will crash JVM on SuSE Linux), so there
    // is no gap between the last two virtual memory regions.

    StackOverflow* overflow_state = thread->stack_overflow_state();
    address addr = overflow_state->stack_reserved_zone_base();
    assert(addr != NULL, "initialization problem?");
    assert(overflow_state->stack_available(addr) > 0, "stack guard should not be enabled");

    osthread->set_expanding_stack();
    os::Linux::manually_expand_stack(thread, addr);
    osthread->clear_expanding_stack();
  }

  // initialize signal mask for this thread
  // and save the caller's signal mask
  PosixSignals::hotspot_sigmask(thread);

  log_info(os, thread)("Thread attached (tid: " UINTX_FORMAT ", pthread id: " UINTX_FORMAT ").",
    os::current_thread_id(), (uintx) pthread_self());

  return true;
}

void os::pd_start_thread(Thread* thread) {
  OSThread * osthread = thread->osthread();
  assert(osthread->get_state() != INITIALIZED, "just checking");
  Monitor* sync_with_child = osthread->startThread_lock();
  MutexLocker ml(sync_with_child, Mutex::_no_safepoint_check_flag);
  sync_with_child->notify();
}

// Free Linux resources related to the OSThread
void os::free_thread(OSThread* osthread) {
  assert(osthread != NULL, "osthread not set");

  // We are told to free resources of the argument thread,
  // but we can only really operate on the current thread.
  assert(Thread::current()->osthread() == osthread,
         "os::free_thread but not current thread");

#ifdef ASSERT
  sigset_t current;
  sigemptyset(&current);
  pthread_sigmask(SIG_SETMASK, NULL, &current);
  assert(!sigismember(&current, PosixSignals::SR_signum), "SR signal should not be blocked!");
#endif

  // Restore caller's signal mask
  sigset_t sigmask = osthread->caller_sigmask();
  pthread_sigmask(SIG_SETMASK, &sigmask, NULL);

  delete osthread;
}

//////////////////////////////////////////////////////////////////////////////
// primordial thread

// Check if current thread is the primordial thread, similar to Solaris thr_main.
bool os::is_primordial_thread(void) {
  if (suppress_primordial_thread_resolution) {
    return false;
  }
  char dummy;
  // If called before init complete, thread stack bottom will be null.
  // Can be called if fatal error occurs before initialization.
  if (os::Linux::initial_thread_stack_bottom() == NULL) return false;
  assert(os::Linux::initial_thread_stack_bottom() != NULL &&
         os::Linux::initial_thread_stack_size()   != 0,
         "os::init did not locate primordial thread's stack region");
  if ((address)&dummy >= os::Linux::initial_thread_stack_bottom() &&
      (address)&dummy < os::Linux::initial_thread_stack_bottom() +
                        os::Linux::initial_thread_stack_size()) {
    return true;
  } else {
    return false;
  }
}

// Find the virtual memory area that contains addr
static bool find_vma(address addr, address* vma_low, address* vma_high) {
  FILE *fp = fopen("/proc/self/maps", "r");
  if (fp) {
    address low, high;
    while (!feof(fp)) {
      if (fscanf(fp, "%p-%p", &low, &high) == 2) {
        if (low <= addr && addr < high) {
          if (vma_low)  *vma_low  = low;
          if (vma_high) *vma_high = high;
          fclose(fp);
          return true;
        }
      }
      for (;;) {
        int ch = fgetc(fp);
        if (ch == EOF || ch == (int)'\n') break;
      }
    }
    fclose(fp);
  }
  return false;
}

// Locate primordial thread stack. This special handling of primordial thread stack
// is needed because pthread_getattr_np() on most (all?) Linux distros returns
// bogus value for the primordial process thread. While the launcher has created
// the VM in a new thread since JDK 6, we still have to allow for the use of the
// JNI invocation API from a primordial thread.
void os::Linux::capture_initial_stack(size_t max_size) {

  // max_size is either 0 (which means accept OS default for thread stacks) or
  // a user-specified value known to be at least the minimum needed. If we
  // are actually on the primordial thread we can make it appear that we have a
  // smaller max_size stack by inserting the guard pages at that location. But we
  // cannot do anything to emulate a larger stack than what has been provided by
  // the OS or threading library. In fact if we try to use a stack greater than
  // what is set by rlimit then we will crash the hosting process.

  // Maximum stack size is the easy part, get it from RLIMIT_STACK.
  // If this is "unlimited" then it will be a huge value.
  struct rlimit rlim;
  getrlimit(RLIMIT_STACK, &rlim);
  size_t stack_size = rlim.rlim_cur;

  // 6308388: a bug in ld.so will relocate its own .data section to the
  //   lower end of primordial stack; reduce ulimit -s value a little bit
  //   so we won't install guard page on ld.so's data section.
  //   But ensure we don't underflow the stack size - allow 1 page spare
  if (stack_size >= (size_t)(3 * page_size())) {
    stack_size -= 2 * page_size();
  }

  // Try to figure out where the stack base (top) is. This is harder.
  //
  // When an application is started, glibc saves the initial stack pointer in
  // a global variable "__libc_stack_end", which is then used by system
  // libraries. __libc_stack_end should be pretty close to stack top. The
  // variable is available since the very early days. However, because it is
  // a private interface, it could disappear in the future.
  //
  // Linux kernel saves start_stack information in /proc/<pid>/stat. Similar
  // to __libc_stack_end, it is very close to stack top, but isn't the real
  // stack top. Note that /proc may not exist if VM is running as a chroot
  // program, so reading /proc/<pid>/stat could fail. Also the contents of
  // /proc/<pid>/stat could change in the future (though unlikely).
  //
  // We try __libc_stack_end first. If that doesn't work, look for
  // /proc/<pid>/stat. If neither of them works, we use current stack pointer
  // as a hint, which should work well in most cases.

  uintptr_t stack_start;

  // try __libc_stack_end first
  uintptr_t *p = (uintptr_t *)dlsym(RTLD_DEFAULT, "__libc_stack_end");
  if (p && *p) {
    stack_start = *p;
  } else {
    // see if we can get the start_stack field from /proc/self/stat
    FILE *fp;
    int pid;
    char state;
    int ppid;
    int pgrp;
    int session;
    int nr;
    int tpgrp;
    unsigned long flags;
    unsigned long minflt;
    unsigned long cminflt;
    unsigned long majflt;
    unsigned long cmajflt;
    unsigned long utime;
    unsigned long stime;
    long cutime;
    long cstime;
    long prio;
    long nice;
    long junk;
    long it_real;
    uintptr_t start;
    uintptr_t vsize;
    intptr_t rss;
    uintptr_t rsslim;
    uintptr_t scodes;
    uintptr_t ecode;
    int i;

    // Figure what the primordial thread stack base is. Code is inspired
    // by email from Hans Boehm. /proc/self/stat begins with current pid,
    // followed by command name surrounded by parentheses, state, etc.
    char stat[2048];
    int statlen;

    fp = fopen("/proc/self/stat", "r");
    if (fp) {
      statlen = fread(stat, 1, 2047, fp);
      stat[statlen] = '\0';
      fclose(fp);

      // Skip pid and the command string. Note that we could be dealing with
      // weird command names, e.g. user could decide to rename java launcher
      // to "java 1.4.2 :)", then the stat file would look like
      //                1234 (java 1.4.2 :)) R ... ...
      // We don't really need to know the command string, just find the last
      // occurrence of ")" and then start parsing from there. See bug 4726580.
      char * s = strrchr(stat, ')');

      i = 0;
      if (s) {
        // Skip blank chars
        do { s++; } while (s && isspace(*s));

#define _UFM UINTX_FORMAT
#define _DFM INTX_FORMAT

        //                                     1   1   1   1   1   1   1   1   1   1   2   2    2    2    2    2    2    2    2
        //              3  4  5  6  7  8   9   0   1   2   3   4   5   6   7   8   9   0   1    2    3    4    5    6    7    8
        i = sscanf(s, "%c %d %d %d %d %d %lu %lu %lu %lu %lu %lu %lu %ld %ld %ld %ld %ld %ld " _UFM _UFM _DFM _UFM _UFM _UFM _UFM,
                   &state,          // 3  %c
                   &ppid,           // 4  %d
                   &pgrp,           // 5  %d
                   &session,        // 6  %d
                   &nr,             // 7  %d
                   &tpgrp,          // 8  %d
                   &flags,          // 9  %lu
                   &minflt,         // 10 %lu
                   &cminflt,        // 11 %lu
                   &majflt,         // 12 %lu
                   &cmajflt,        // 13 %lu
                   &utime,          // 14 %lu
                   &stime,          // 15 %lu
                   &cutime,         // 16 %ld
                   &cstime,         // 17 %ld
                   &prio,           // 18 %ld
                   &nice,           // 19 %ld
                   &junk,           // 20 %ld
                   &it_real,        // 21 %ld
                   &start,          // 22 UINTX_FORMAT
                   &vsize,          // 23 UINTX_FORMAT
                   &rss,            // 24 INTX_FORMAT
                   &rsslim,         // 25 UINTX_FORMAT
                   &scodes,         // 26 UINTX_FORMAT
                   &ecode,          // 27 UINTX_FORMAT
                   &stack_start);   // 28 UINTX_FORMAT
      }

#undef _UFM
#undef _DFM

      if (i != 28 - 2) {
        assert(false, "Bad conversion from /proc/self/stat");
        // product mode - assume we are the primordial thread, good luck in the
        // embedded case.
        warning("Can't detect primordial thread stack location - bad conversion");
        stack_start = (uintptr_t) &rlim;
      }
    } else {
      // For some reason we can't open /proc/self/stat (for example, running on
      // FreeBSD with a Linux emulator, or inside chroot), this should work for
      // most cases, so don't abort:
      warning("Can't detect primordial thread stack location - no /proc/self/stat");
      stack_start = (uintptr_t) &rlim;
    }
  }

  // Now we have a pointer (stack_start) very close to the stack top, the
  // next thing to do is to figure out the exact location of stack top. We
  // can find out the virtual memory area that contains stack_start by
  // reading /proc/self/maps, it should be the last vma in /proc/self/maps,
  // and its upper limit is the real stack top. (again, this would fail if
  // running inside chroot, because /proc may not exist.)

  uintptr_t stack_top;
  address low, high;
  if (find_vma((address)stack_start, &low, &high)) {
    // success, "high" is the true stack top. (ignore "low", because initial
    // thread stack grows on demand, its real bottom is high - RLIMIT_STACK.)
    stack_top = (uintptr_t)high;
  } else {
    // failed, likely because /proc/self/maps does not exist
    warning("Can't detect primordial thread stack location - find_vma failed");
    // best effort: stack_start is normally within a few pages below the real
    // stack top, use it as stack top, and reduce stack size so we won't put
    // guard page outside stack.
    stack_top = stack_start;
    stack_size -= 16 * page_size();
  }

  // stack_top could be partially down the page so align it
  stack_top = align_up(stack_top, page_size());

  // Allowed stack value is minimum of max_size and what we derived from rlimit
  if (max_size > 0) {
    _initial_thread_stack_size = MIN2(max_size, stack_size);
  } else {
    // Accept the rlimit max, but if stack is unlimited then it will be huge, so
    // clamp it at 8MB as we do on Solaris
    _initial_thread_stack_size = MIN2(stack_size, 8*M);
  }
  _initial_thread_stack_size = align_down(_initial_thread_stack_size, page_size());
  _initial_thread_stack_bottom = (address)stack_top - _initial_thread_stack_size;

  assert(_initial_thread_stack_bottom < (address)stack_top, "overflow!");

  if (log_is_enabled(Info, os, thread)) {
    // See if we seem to be on primordial process thread
    bool primordial = uintptr_t(&rlim) > uintptr_t(_initial_thread_stack_bottom) &&
                      uintptr_t(&rlim) < stack_top;

    log_info(os, thread)("Capturing initial stack in %s thread: req. size: " SIZE_FORMAT "K, actual size: "
                         SIZE_FORMAT "K, top=" INTPTR_FORMAT ", bottom=" INTPTR_FORMAT,
                         primordial ? "primordial" : "user", max_size / K,  _initial_thread_stack_size / K,
                         stack_top, intptr_t(_initial_thread_stack_bottom));
  }
}

////////////////////////////////////////////////////////////////////////////////
// time support

// Time since start-up in seconds to a fine granularity.
double os::elapsedTime() {
  return ((double)os::elapsed_counter()) / os::elapsed_frequency(); // nanosecond resolution
}

jlong os::elapsed_counter() {
  return javaTimeNanos() - initial_time_count;
}

jlong os::elapsed_frequency() {
  return NANOSECS_PER_SEC; // nanosecond resolution
}

bool os::supports_vtime() { return true; }

double os::elapsedVTime() {
  struct rusage usage;
  int retval = getrusage(RUSAGE_THREAD, &usage);
  if (retval == 0) {
    return (double) (usage.ru_utime.tv_sec + usage.ru_stime.tv_sec) + (double) (usage.ru_utime.tv_usec + usage.ru_stime.tv_usec) / (1000 * 1000);
  } else {
    // better than nothing, but not much
    return elapsedTime();
  }
}

void os::Linux::fast_thread_clock_init() {
  if (!UseLinuxPosixThreadCPUClocks) {
    return;
  }
  clockid_t clockid;
  struct timespec tp;
  int (*pthread_getcpuclockid_func)(pthread_t, clockid_t *) =
      (int(*)(pthread_t, clockid_t *)) dlsym(RTLD_DEFAULT, "pthread_getcpuclockid");

  // Switch to using fast clocks for thread cpu time if
  // the clock_getres() returns 0 error code.
  // Note, that some kernels may support the current thread
  // clock (CLOCK_THREAD_CPUTIME_ID) but not the clocks
  // returned by the pthread_getcpuclockid().
  // If the fast Posix clocks are supported then the clock_getres()
  // must return at least tp.tv_sec == 0 which means a resolution
  // better than 1 sec. This is extra check for reliability.

  if (pthread_getcpuclockid_func &&
      pthread_getcpuclockid_func(_main_thread, &clockid) == 0 &&
      clock_getres(clockid, &tp) == 0 && tp.tv_sec == 0) {
    _supports_fast_thread_cpu_time = true;
    _pthread_getcpuclockid = pthread_getcpuclockid_func;
  }
}

// Return the real, user, and system times in seconds from an
// arbitrary fixed point in the past.
bool os::getTimesSecs(double* process_real_time,
                      double* process_user_time,
                      double* process_system_time) {
  struct tms ticks;
  clock_t real_ticks = times(&ticks);

  if (real_ticks == (clock_t) (-1)) {
    return false;
  } else {
    double ticks_per_second = (double) clock_tics_per_sec;
    *process_user_time = ((double) ticks.tms_utime) / ticks_per_second;
    *process_system_time = ((double) ticks.tms_stime) / ticks_per_second;
    *process_real_time = ((double) real_ticks) / ticks_per_second;

    return true;
  }
}


char * os::local_time_string(char *buf, size_t buflen) {
  struct tm t;
  time_t long_time;
  time(&long_time);
  localtime_r(&long_time, &t);
  jio_snprintf(buf, buflen, "%d-%02d-%02d %02d:%02d:%02d",
               t.tm_year + 1900, t.tm_mon + 1, t.tm_mday,
               t.tm_hour, t.tm_min, t.tm_sec);
  return buf;
}

struct tm* os::localtime_pd(const time_t* clock, struct tm*  res) {
  return localtime_r(clock, res);
}

// thread_id is kernel thread id (similar to Solaris LWP id)
intx os::current_thread_id() { return os::Linux::gettid(); }
int os::current_process_id() {
  return ::getpid();
}

// DLL functions

const char* os::dll_file_extension() { return ".so"; }

// This must be hard coded because it's the system's temporary
// directory not the java application's temp directory, ala java.io.tmpdir.
const char* os::get_temp_directory() { return "/tmp"; }

static bool file_exists(const char* filename) {
  struct stat statbuf;
  if (filename == NULL || strlen(filename) == 0) {
    return false;
  }
  return os::stat(filename, &statbuf) == 0;
}

// check if addr is inside libjvm.so
bool os::address_is_in_vm(address addr) {
  static address libjvm_base_addr;
  Dl_info dlinfo;

  if (libjvm_base_addr == NULL) {
    if (dladdr(CAST_FROM_FN_PTR(void *, os::address_is_in_vm), &dlinfo) != 0) {
      libjvm_base_addr = (address)dlinfo.dli_fbase;
    }
    assert(libjvm_base_addr !=NULL, "Cannot obtain base address for libjvm");
  }

  if (dladdr((void *)addr, &dlinfo) != 0) {
    if (libjvm_base_addr == (address)dlinfo.dli_fbase) return true;
  }

  return false;
}

bool os::dll_address_to_function_name(address addr, char *buf,
                                      int buflen, int *offset,
                                      bool demangle) {
  // buf is not optional, but offset is optional
  assert(buf != NULL, "sanity check");

  Dl_info dlinfo;

  if (dladdr((void*)addr, &dlinfo) != 0) {
    // see if we have a matching symbol
    if (dlinfo.dli_saddr != NULL && dlinfo.dli_sname != NULL) {
      if (!(demangle && Decoder::demangle(dlinfo.dli_sname, buf, buflen))) {
        jio_snprintf(buf, buflen, "%s", dlinfo.dli_sname);
      }
      if (offset != NULL) *offset = addr - (address)dlinfo.dli_saddr;
      return true;
    }
    // no matching symbol so try for just file info
    if (dlinfo.dli_fname != NULL && dlinfo.dli_fbase != NULL) {
      if (Decoder::decode((address)(addr - (address)dlinfo.dli_fbase),
                          buf, buflen, offset, dlinfo.dli_fname, demangle)) {
        return true;
      }
    }
  }

  buf[0] = '\0';
  if (offset != NULL) *offset = -1;
  return false;
}

struct _address_to_library_name {
  address addr;          // input : memory address
  size_t  buflen;        //         size of fname
  char*   fname;         // output: library name
  address base;          //         library base addr
};

static int address_to_library_name_callback(struct dl_phdr_info *info,
                                            size_t size, void *data) {
  int i;
  bool found = false;
  address libbase = NULL;
  struct _address_to_library_name * d = (struct _address_to_library_name *)data;

  // iterate through all loadable segments
  for (i = 0; i < info->dlpi_phnum; i++) {
    address segbase = (address)(info->dlpi_addr + info->dlpi_phdr[i].p_vaddr);
    if (info->dlpi_phdr[i].p_type == PT_LOAD) {
      // base address of a library is the lowest address of its loaded
      // segments.
      if (libbase == NULL || libbase > segbase) {
        libbase = segbase;
      }
      // see if 'addr' is within current segment
      if (segbase <= d->addr &&
          d->addr < segbase + info->dlpi_phdr[i].p_memsz) {
        found = true;
      }
    }
  }

  // dlpi_name is NULL or empty if the ELF file is executable, return 0
  // so dll_address_to_library_name() can fall through to use dladdr() which
  // can figure out executable name from argv[0].
  if (found && info->dlpi_name && info->dlpi_name[0]) {
    d->base = libbase;
    if (d->fname) {
      jio_snprintf(d->fname, d->buflen, "%s", info->dlpi_name);
    }
    return 1;
  }
  return 0;
}

bool os::dll_address_to_library_name(address addr, char* buf,
                                     int buflen, int* offset) {
  // buf is not optional, but offset is optional
  assert(buf != NULL, "sanity check");

  Dl_info dlinfo;
  struct _address_to_library_name data;

  // There is a bug in old glibc dladdr() implementation that it could resolve
  // to wrong library name if the .so file has a base address != NULL. Here
  // we iterate through the program headers of all loaded libraries to find
  // out which library 'addr' really belongs to. This workaround can be
  // removed once the minimum requirement for glibc is moved to 2.3.x.
  data.addr = addr;
  data.fname = buf;
  data.buflen = buflen;
  data.base = NULL;
  int rslt = dl_iterate_phdr(address_to_library_name_callback, (void *)&data);

  if (rslt) {
    // buf already contains library name
    if (offset) *offset = addr - data.base;
    return true;
  }
  if (dladdr((void*)addr, &dlinfo) != 0) {
    if (dlinfo.dli_fname != NULL) {
      jio_snprintf(buf, buflen, "%s", dlinfo.dli_fname);
    }
    if (dlinfo.dli_fbase != NULL && offset != NULL) {
      *offset = addr - (address)dlinfo.dli_fbase;
    }
    return true;
  }

  buf[0] = '\0';
  if (offset) *offset = -1;
  return false;
}

// Loads .dll/.so and
// in case of error it checks if .dll/.so was built for the
// same architecture as Hotspot is running on


// Remember the stack's state. The Linux dynamic linker will change
// the stack to 'executable' at most once, so we must safepoint only once.
bool os::Linux::_stack_is_executable = false;

// VM operation that loads a library.  This is necessary if stack protection
// of the Java stacks can be lost during loading the library.  If we
// do not stop the Java threads, they can stack overflow before the stacks
// are protected again.
class VM_LinuxDllLoad: public VM_Operation {
 private:
  const char *_filename;
  char *_ebuf;
  int _ebuflen;
  void *_lib;
 public:
  VM_LinuxDllLoad(const char *fn, char *ebuf, int ebuflen) :
    _filename(fn), _ebuf(ebuf), _ebuflen(ebuflen), _lib(NULL) {}
  VMOp_Type type() const { return VMOp_LinuxDllLoad; }
  void doit() {
    _lib = os::Linux::dll_load_in_vmthread(_filename, _ebuf, _ebuflen);
    os::Linux::_stack_is_executable = true;
  }
  void* loaded_library() { return _lib; }
};

void * os::dll_load(const char *filename, char *ebuf, int ebuflen) {
  void * result = NULL;
  bool load_attempted = false;

  log_info(os)("attempting shared library load of %s", filename);

  // Check whether the library to load might change execution rights
  // of the stack. If they are changed, the protection of the stack
  // guard pages will be lost. We need a safepoint to fix this.
  //
  // See Linux man page execstack(8) for more info.
  if (os::uses_stack_guard_pages() && !os::Linux::_stack_is_executable) {
    if (!ElfFile::specifies_noexecstack(filename)) {
      if (!is_init_completed()) {
        os::Linux::_stack_is_executable = true;
        // This is OK - No Java threads have been created yet, and hence no
        // stack guard pages to fix.
        //
        // Dynamic loader will make all stacks executable after
        // this function returns, and will not do that again.
        assert(Threads::number_of_threads() == 0, "no Java threads should exist yet.");
      } else {
        warning("You have loaded library %s which might have disabled stack guard. "
                "The VM will try to fix the stack guard now.\n"
                "It's highly recommended that you fix the library with "
                "'execstack -c <libfile>', or link it with '-z noexecstack'.",
                filename);

        JavaThread *jt = JavaThread::current();
        if (jt->thread_state() != _thread_in_native) {
          // This happens when a compiler thread tries to load a hsdis-<arch>.so file
          // that requires ExecStack. Cannot enter safe point. Let's give up.
          warning("Unable to fix stack guard. Giving up.");
        } else {
          if (!LoadExecStackDllInVMThread) {
            // This is for the case where the DLL has an static
            // constructor function that executes JNI code. We cannot
            // load such DLLs in the VMThread.
            result = os::Linux::dlopen_helper(filename, ebuf, ebuflen);
          }

          ThreadInVMfromNative tiv(jt);
          debug_only(VMNativeEntryWrapper vew;)

          VM_LinuxDllLoad op(filename, ebuf, ebuflen);
          VMThread::execute(&op);
          if (LoadExecStackDllInVMThread) {
            result = op.loaded_library();
          }
          load_attempted = true;
        }
      }
    }
  }

  if (!load_attempted) {
    result = os::Linux::dlopen_helper(filename, ebuf, ebuflen);
  }

  if (result != NULL) {
    // Successful loading
    return result;
  }

  Elf32_Ehdr elf_head;
  int diag_msg_max_length=ebuflen-strlen(ebuf);
  char* diag_msg_buf=ebuf+strlen(ebuf);

  if (diag_msg_max_length==0) {
    // No more space in ebuf for additional diagnostics message
    return NULL;
  }


  int file_descriptor= ::open(filename, O_RDONLY | O_NONBLOCK);

  if (file_descriptor < 0) {
    // Can't open library, report dlerror() message
    return NULL;
  }

  bool failed_to_read_elf_head=
    (sizeof(elf_head)!=
     (::read(file_descriptor, &elf_head,sizeof(elf_head))));

  ::close(file_descriptor);
  if (failed_to_read_elf_head) {
    // file i/o error - report dlerror() msg
    return NULL;
  }

  if (elf_head.e_ident[EI_DATA] != LITTLE_ENDIAN_ONLY(ELFDATA2LSB) BIG_ENDIAN_ONLY(ELFDATA2MSB)) {
    // handle invalid/out of range endianness values
    if (elf_head.e_ident[EI_DATA] == 0 || elf_head.e_ident[EI_DATA] > 2) {
      return NULL;
    }

#if defined(VM_LITTLE_ENDIAN)
    // VM is LE, shared object BE
    elf_head.e_machine = be16toh(elf_head.e_machine);
#else
    // VM is BE, shared object LE
    elf_head.e_machine = le16toh(elf_head.e_machine);
#endif
  }

  typedef struct {
    Elf32_Half    code;         // Actual value as defined in elf.h
    Elf32_Half    compat_class; // Compatibility of archs at VM's sense
    unsigned char elf_class;    // 32 or 64 bit
    unsigned char endianness;   // MSB or LSB
    char*         name;         // String representation
  } arch_t;

#ifndef EM_AARCH64
  #define EM_AARCH64    183               /* ARM AARCH64 */
#endif
#ifndef EM_RISCV
  #define EM_RISCV      243               /* RISC-V */
#endif

  static const arch_t arch_array[]={
    {EM_386,         EM_386,     ELFCLASS32, ELFDATA2LSB, (char*)"IA 32"},
    {EM_486,         EM_386,     ELFCLASS32, ELFDATA2LSB, (char*)"IA 32"},
    {EM_IA_64,       EM_IA_64,   ELFCLASS64, ELFDATA2LSB, (char*)"IA 64"},
    {EM_X86_64,      EM_X86_64,  ELFCLASS64, ELFDATA2LSB, (char*)"AMD 64"},
    {EM_SPARC,       EM_SPARC,   ELFCLASS32, ELFDATA2MSB, (char*)"Sparc 32"},
    {EM_SPARC32PLUS, EM_SPARC,   ELFCLASS32, ELFDATA2MSB, (char*)"Sparc 32"},
    {EM_SPARCV9,     EM_SPARCV9, ELFCLASS64, ELFDATA2MSB, (char*)"Sparc v9 64"},
    {EM_PPC,         EM_PPC,     ELFCLASS32, ELFDATA2MSB, (char*)"Power PC 32"},
#if defined(VM_LITTLE_ENDIAN)
    {EM_PPC64,       EM_PPC64,   ELFCLASS64, ELFDATA2LSB, (char*)"Power PC 64 LE"},
    {EM_SH,          EM_SH,      ELFCLASS32, ELFDATA2LSB, (char*)"SuperH"},
#else
    {EM_PPC64,       EM_PPC64,   ELFCLASS64, ELFDATA2MSB, (char*)"Power PC 64"},
    {EM_SH,          EM_SH,      ELFCLASS32, ELFDATA2MSB, (char*)"SuperH BE"},
#endif
    {EM_ARM,         EM_ARM,     ELFCLASS32, ELFDATA2LSB, (char*)"ARM"},
    // we only support 64 bit z architecture
    {EM_S390,        EM_S390,    ELFCLASS64, ELFDATA2MSB, (char*)"IBM System/390"},
    {EM_ALPHA,       EM_ALPHA,   ELFCLASS64, ELFDATA2LSB, (char*)"Alpha"},
    {EM_MIPS_RS3_LE, EM_MIPS_RS3_LE, ELFCLASS32, ELFDATA2LSB, (char*)"MIPSel"},
    {EM_MIPS,        EM_MIPS,    ELFCLASS32, ELFDATA2MSB, (char*)"MIPS"},
    {EM_PARISC,      EM_PARISC,  ELFCLASS32, ELFDATA2MSB, (char*)"PARISC"},
    {EM_68K,         EM_68K,     ELFCLASS32, ELFDATA2MSB, (char*)"M68k"},
    {EM_AARCH64,     EM_AARCH64, ELFCLASS64, ELFDATA2LSB, (char*)"AARCH64"},
    {EM_RISCV,       EM_RISCV,   ELFCLASS64, ELFDATA2LSB, (char*)"RISC-V"},
  };

#if  (defined IA32)
  static  Elf32_Half running_arch_code=EM_386;
#elif   (defined AMD64) || (defined X32)
  static  Elf32_Half running_arch_code=EM_X86_64;
#elif  (defined IA64)
  static  Elf32_Half running_arch_code=EM_IA_64;
#elif  (defined __sparc) && (defined _LP64)
  static  Elf32_Half running_arch_code=EM_SPARCV9;
#elif  (defined __sparc) && (!defined _LP64)
  static  Elf32_Half running_arch_code=EM_SPARC;
#elif  (defined __powerpc64__)
  static  Elf32_Half running_arch_code=EM_PPC64;
#elif  (defined __powerpc__)
  static  Elf32_Half running_arch_code=EM_PPC;
#elif  (defined AARCH64)
  static  Elf32_Half running_arch_code=EM_AARCH64;
#elif  (defined ARM)
  static  Elf32_Half running_arch_code=EM_ARM;
#elif  (defined S390)
  static  Elf32_Half running_arch_code=EM_S390;
#elif  (defined ALPHA)
  static  Elf32_Half running_arch_code=EM_ALPHA;
#elif  (defined MIPSEL)
  static  Elf32_Half running_arch_code=EM_MIPS_RS3_LE;
#elif  (defined PARISC)
  static  Elf32_Half running_arch_code=EM_PARISC;
#elif  (defined MIPS)
  static  Elf32_Half running_arch_code=EM_MIPS;
#elif  (defined M68K)
  static  Elf32_Half running_arch_code=EM_68K;
#elif  (defined SH)
  static  Elf32_Half running_arch_code=EM_SH;
#elif  (defined RISCV)
  static  Elf32_Half running_arch_code=EM_RISCV;
#else
    #error Method os::dll_load requires that one of following is defined:\
        AARCH64, ALPHA, ARM, AMD64, IA32, IA64, M68K, MIPS, MIPSEL, PARISC, __powerpc__, __powerpc64__, RISCV, S390, SH, __sparc
#endif

  // Identify compatibility class for VM's architecture and library's architecture
  // Obtain string descriptions for architectures

  arch_t lib_arch={elf_head.e_machine,0,elf_head.e_ident[EI_CLASS], elf_head.e_ident[EI_DATA], NULL};
  int running_arch_index=-1;

  for (unsigned int i=0; i < ARRAY_SIZE(arch_array); i++) {
    if (running_arch_code == arch_array[i].code) {
      running_arch_index    = i;
    }
    if (lib_arch.code == arch_array[i].code) {
      lib_arch.compat_class = arch_array[i].compat_class;
      lib_arch.name         = arch_array[i].name;
    }
  }

  assert(running_arch_index != -1,
         "Didn't find running architecture code (running_arch_code) in arch_array");
  if (running_arch_index == -1) {
    // Even though running architecture detection failed
    // we may still continue with reporting dlerror() message
    return NULL;
  }

  if (lib_arch.compat_class != arch_array[running_arch_index].compat_class) {
    if (lib_arch.name != NULL) {
      ::snprintf(diag_msg_buf, diag_msg_max_length-1,
                 " (Possible cause: can't load %s .so on a %s platform)",
                 lib_arch.name, arch_array[running_arch_index].name);
    } else {
      ::snprintf(diag_msg_buf, diag_msg_max_length-1,
                 " (Possible cause: can't load this .so (machine code=0x%x) on a %s platform)",
                 lib_arch.code, arch_array[running_arch_index].name);
    }
    return NULL;
  }

  if (lib_arch.endianness != arch_array[running_arch_index].endianness) {
    ::snprintf(diag_msg_buf, diag_msg_max_length-1, " (Possible cause: endianness mismatch)");
    return NULL;
  }

  // ELF file class/capacity : 0 - invalid, 1 - 32bit, 2 - 64bit
  if (lib_arch.elf_class > 2 || lib_arch.elf_class < 1) {
    ::snprintf(diag_msg_buf, diag_msg_max_length-1, " (Possible cause: invalid ELF file class)");
    return NULL;
  }

  if (lib_arch.elf_class != arch_array[running_arch_index].elf_class) {
    ::snprintf(diag_msg_buf, diag_msg_max_length-1,
               " (Possible cause: architecture word width mismatch, can't load %d-bit .so on a %d-bit platform)",
               (int) lib_arch.elf_class * 32, arch_array[running_arch_index].elf_class * 32);
    return NULL;
  }

  return NULL;
}

void * os::Linux::dlopen_helper(const char *filename, char *ebuf,
                                int ebuflen) {
  void * result = ::dlopen(filename, RTLD_LAZY);
  if (result == NULL) {
    const char* error_report = ::dlerror();
    if (error_report == NULL) {
      error_report = "dlerror returned no error description";
    }
    if (ebuf != NULL && ebuflen > 0) {
      ::strncpy(ebuf, error_report, ebuflen-1);
      ebuf[ebuflen-1]='\0';
    }
    Events::log(NULL, "Loading shared library %s failed, %s", filename, error_report);
    log_info(os)("shared library load of %s failed, %s", filename, error_report);
  } else {
    Events::log(NULL, "Loaded shared library %s", filename);
    log_info(os)("shared library load of %s was successful", filename);
  }
  return result;
}

void * os::Linux::dll_load_in_vmthread(const char *filename, char *ebuf,
                                       int ebuflen) {
  void * result = NULL;
  if (LoadExecStackDllInVMThread) {
    result = dlopen_helper(filename, ebuf, ebuflen);
  }

  // Since 7019808, libjvm.so is linked with -noexecstack. If the VM loads a
  // library that requires an executable stack, or which does not have this
  // stack attribute set, dlopen changes the stack attribute to executable. The
  // read protection of the guard pages gets lost.
  //
  // Need to check _stack_is_executable again as multiple VM_LinuxDllLoad
  // may have been queued at the same time.

  if (!_stack_is_executable) {
    for (JavaThreadIteratorWithHandle jtiwh; JavaThread *jt = jtiwh.next(); ) {
      StackOverflow* overflow_state = jt->stack_overflow_state();
      if (!overflow_state->stack_guard_zone_unused() &&     // Stack not yet fully initialized
          overflow_state->stack_guards_enabled()) {         // No pending stack overflow exceptions
        if (!os::guard_memory((char *)jt->stack_end(), StackOverflow::stack_guard_zone_size())) {
          warning("Attempt to reguard stack yellow zone failed.");
        }
      }
    }
  }

  return result;
}

void* os::dll_lookup(void* handle, const char* name) {
  void* res = dlsym(handle, name);
  return res;
}

void* os::get_default_process_handle() {
  return (void*)::dlopen(NULL, RTLD_LAZY);
}

static bool _print_ascii_file(const char* filename, outputStream* st, const char* hdr = NULL) {
  int fd = ::open(filename, O_RDONLY);
  if (fd == -1) {
    return false;
  }

  if (hdr != NULL) {
    st->print_cr("%s", hdr);
  }

  char buf[33];
  int bytes;
  buf[32] = '\0';
  while ((bytes = ::read(fd, buf, sizeof(buf)-1)) > 0) {
    st->print_raw(buf, bytes);
  }

  ::close(fd);

  return true;
}

static void _print_ascii_file_h(const char* header, const char* filename, outputStream* st, bool same_line = true) {
  st->print("%s:%c", header, same_line ? ' ' : '\n');
  if (!_print_ascii_file(filename, st)) {
    st->print_cr("<Not Available>");
  }
}

void os::print_dll_info(outputStream *st) {
  st->print_cr("Dynamic libraries:");

  char fname[32];
  pid_t pid = os::Linux::gettid();

  jio_snprintf(fname, sizeof(fname), "/proc/%d/maps", pid);

  if (!_print_ascii_file(fname, st)) {
    st->print_cr("Can not get library information for pid = %d", pid);
  }
}

struct loaded_modules_info_param {
  os::LoadedModulesCallbackFunc callback;
  void *param;
};

static int dl_iterate_callback(struct dl_phdr_info *info, size_t size, void *data) {
  if ((info->dlpi_name == NULL) || (*info->dlpi_name == '\0')) {
    return 0;
  }

  struct loaded_modules_info_param *callback_param = reinterpret_cast<struct loaded_modules_info_param *>(data);
  address base = NULL;
  address top = NULL;
  for (int idx = 0; idx < info->dlpi_phnum; idx++) {
    const ElfW(Phdr) *phdr = info->dlpi_phdr + idx;
    if (phdr->p_type == PT_LOAD) {
      address raw_phdr_base = reinterpret_cast<address>(info->dlpi_addr + phdr->p_vaddr);

      address phdr_base = align_down(raw_phdr_base, phdr->p_align);
      if ((base == NULL) || (base > phdr_base)) {
        base = phdr_base;
      }

      address phdr_top = align_up(raw_phdr_base + phdr->p_memsz, phdr->p_align);
      if ((top == NULL) || (top < phdr_top)) {
        top = phdr_top;
      }
    }
  }

  return callback_param->callback(info->dlpi_name, base, top, callback_param->param);
}

int os::get_loaded_modules_info(os::LoadedModulesCallbackFunc callback, void *param) {
  struct loaded_modules_info_param callback_param = {callback, param};
  return dl_iterate_phdr(&dl_iterate_callback, &callback_param);
}

void os::print_os_info_brief(outputStream* st) {
  os::Linux::print_distro_info(st);

  os::Posix::print_uname_info(st);

  os::Linux::print_libversion_info(st);

}

void os::print_os_info(outputStream* st) {
  st->print_cr("OS:");

  os::Linux::print_distro_info(st);

  os::Posix::print_uname_info(st);

  os::Linux::print_uptime_info(st);

  // Print warning if unsafe chroot environment detected
  if (unsafe_chroot_detected) {
    st->print_cr("WARNING!! %s", unstable_chroot_error);
  }

  os::Linux::print_libversion_info(st);

  os::Posix::print_rlimit_info(st);

  os::Posix::print_load_average(st);
  st->cr();

  os::Linux::print_system_memory_info(st);
  st->cr();

  os::Linux::print_process_memory_info(st);
  st->cr();

  os::Linux::print_proc_sys_info(st);
  st->cr();

  if (os::Linux::print_ld_preload_file(st)) {
    st->cr();
  }

  if (os::Linux::print_container_info(st)) {
    st->cr();
  }

  VM_Version::print_platform_virtualization_info(st);

  os::Linux::print_steal_info(st);
}

// Try to identify popular distros.
// Most Linux distributions have a /etc/XXX-release file, which contains
// the OS version string. Newer Linux distributions have a /etc/lsb-release
// file that also contains the OS version string. Some have more than one
// /etc/XXX-release file (e.g. Mandrake has both /etc/mandrake-release and
// /etc/redhat-release.), so the order is important.
// Any Linux that is based on Redhat (i.e. Oracle, Mandrake, Sun JDS...) have
// their own specific XXX-release file as well as a redhat-release file.
// Because of this the XXX-release file needs to be searched for before the
// redhat-release file.
// Since Red Hat and SuSE have an lsb-release file that is not very descriptive the
// search for redhat-release / SuSE-release needs to be before lsb-release.
// Since the lsb-release file is the new standard it needs to be searched
// before the older style release files.
// Searching system-release (Red Hat) and os-release (other Linuxes) are a
// next to last resort.  The os-release file is a new standard that contains
// distribution information and the system-release file seems to be an old
// standard that has been replaced by the lsb-release and os-release files.
// Searching for the debian_version file is the last resort.  It contains
// an informative string like "6.0.6" or "wheezy/sid". Because of this
// "Debian " is printed before the contents of the debian_version file.

const char* distro_files[] = {
  "/etc/oracle-release",
  "/etc/mandriva-release",
  "/etc/mandrake-release",
  "/etc/sun-release",
  "/etc/redhat-release",
  "/etc/SuSE-release",
  "/etc/lsb-release",
  "/etc/turbolinux-release",
  "/etc/gentoo-release",
  "/etc/ltib-release",
  "/etc/angstrom-version",
  "/etc/system-release",
  "/etc/os-release",
  NULL };

void os::Linux::print_distro_info(outputStream* st) {
  for (int i = 0;; i++) {
    const char* file = distro_files[i];
    if (file == NULL) {
      break;  // done
    }
    // If file prints, we found it.
    if (_print_ascii_file(file, st)) {
      return;
    }
  }

  if (file_exists("/etc/debian_version")) {
    st->print("Debian ");
    _print_ascii_file("/etc/debian_version", st);
  } else {
    st->print_cr("Linux");
  }
}

static void parse_os_info_helper(FILE* fp, char* distro, size_t length, bool get_first_line) {
  char buf[256];
  while (fgets(buf, sizeof(buf), fp)) {
    // Edit out extra stuff in expected format
    if (strstr(buf, "DISTRIB_DESCRIPTION=") != NULL || strstr(buf, "PRETTY_NAME=") != NULL) {
      char* ptr = strstr(buf, "\"");  // the name is in quotes
      if (ptr != NULL) {
        ptr++; // go beyond first quote
        char* nl = strchr(ptr, '\"');
        if (nl != NULL) *nl = '\0';
        strncpy(distro, ptr, length);
      } else {
        ptr = strstr(buf, "=");
        ptr++; // go beyond equals then
        char* nl = strchr(ptr, '\n');
        if (nl != NULL) *nl = '\0';
        strncpy(distro, ptr, length);
      }
      return;
    } else if (get_first_line) {
      char* nl = strchr(buf, '\n');
      if (nl != NULL) *nl = '\0';
      strncpy(distro, buf, length);
      return;
    }
  }
  // print last line and close
  char* nl = strchr(buf, '\n');
  if (nl != NULL) *nl = '\0';
  strncpy(distro, buf, length);
}

static void parse_os_info(char* distro, size_t length, const char* file) {
  FILE* fp = fopen(file, "r");
  if (fp != NULL) {
    // if suse format, print out first line
    bool get_first_line = (strcmp(file, "/etc/SuSE-release") == 0);
    parse_os_info_helper(fp, distro, length, get_first_line);
    fclose(fp);
  }
}

void os::get_summary_os_info(char* buf, size_t buflen) {
  for (int i = 0;; i++) {
    const char* file = distro_files[i];
    if (file == NULL) {
      break; // ran out of distro_files
    }
    if (file_exists(file)) {
      parse_os_info(buf, buflen, file);
      return;
    }
  }
  // special case for debian
  if (file_exists("/etc/debian_version")) {
    strncpy(buf, "Debian ", buflen);
    if (buflen > 7) {
      parse_os_info(&buf[7], buflen-7, "/etc/debian_version");
    }
  } else {
    strncpy(buf, "Linux", buflen);
  }
}

void os::Linux::print_libversion_info(outputStream* st) {
  // libc, pthread
  st->print("libc: ");
  st->print("%s ", os::Linux::libc_version());
  st->print("%s ", os::Linux::libpthread_version());
  st->cr();
}

void os::Linux::print_proc_sys_info(outputStream* st) {
  _print_ascii_file_h("/proc/sys/kernel/threads-max (system-wide limit on the number of threads)",
                      "/proc/sys/kernel/threads-max", st);
  _print_ascii_file_h("/proc/sys/vm/max_map_count (maximum number of memory map areas a process may have)",
                      "/proc/sys/vm/max_map_count", st);
  _print_ascii_file_h("/proc/sys/kernel/pid_max (system-wide limit on number of process identifiers)",
                      "/proc/sys/kernel/pid_max", st);
}

void os::Linux::print_system_memory_info(outputStream* st) {
  _print_ascii_file_h("/proc/meminfo", "/proc/meminfo", st, false);
  st->cr();

  // some information regarding THPs; for details see
  // https://www.kernel.org/doc/Documentation/vm/transhuge.txt
  _print_ascii_file_h("/sys/kernel/mm/transparent_hugepage/enabled",
                      "/sys/kernel/mm/transparent_hugepage/enabled", st);
  _print_ascii_file_h("/sys/kernel/mm/transparent_hugepage/defrag (defrag/compaction efforts parameter)",
                      "/sys/kernel/mm/transparent_hugepage/defrag", st);
}

void os::Linux::print_process_memory_info(outputStream* st) {

  st->print_cr("Process Memory:");

  // Print virtual and resident set size; peak values; swap; and for
  //  rss its components if the kernel is recent enough.
  ssize_t vmsize = -1, vmpeak = -1, vmswap = -1,
      vmrss = -1, vmhwm = -1, rssanon = -1, rssfile = -1, rssshmem = -1;
  const int num_values = 8;
  int num_found = 0;
  FILE* f = ::fopen("/proc/self/status", "r");
  char buf[256];
  if (f != NULL) {
    while (::fgets(buf, sizeof(buf), f) != NULL && num_found < num_values) {
      if ( (vmsize == -1    && sscanf(buf, "VmSize: " SSIZE_FORMAT " kB", &vmsize) == 1) ||
           (vmpeak == -1    && sscanf(buf, "VmPeak: " SSIZE_FORMAT " kB", &vmpeak) == 1) ||
           (vmswap == -1    && sscanf(buf, "VmSwap: " SSIZE_FORMAT " kB", &vmswap) == 1) ||
           (vmhwm == -1     && sscanf(buf, "VmHWM: " SSIZE_FORMAT " kB", &vmhwm) == 1) ||
           (vmrss == -1     && sscanf(buf, "VmRSS: " SSIZE_FORMAT " kB", &vmrss) == 1) ||
           (rssanon == -1   && sscanf(buf, "RssAnon: " SSIZE_FORMAT " kB", &rssanon) == 1) ||
           (rssfile == -1   && sscanf(buf, "RssFile: " SSIZE_FORMAT " kB", &rssfile) == 1) ||
           (rssshmem == -1  && sscanf(buf, "RssShmem: " SSIZE_FORMAT " kB", &rssshmem) == 1)
           )
      {
        num_found ++;
      }
    }
    fclose(f);

    st->print_cr("Virtual Size: " SSIZE_FORMAT "K (peak: " SSIZE_FORMAT "K)", vmsize, vmpeak);
    st->print("Resident Set Size: " SSIZE_FORMAT "K (peak: " SSIZE_FORMAT "K)", vmrss, vmhwm);
    if (rssanon != -1) { // requires kernel >= 4.5
      st->print(" (anon: " SSIZE_FORMAT "K, file: " SSIZE_FORMAT "K, shmem: " SSIZE_FORMAT "K)",
                  rssanon, rssfile, rssshmem);
    }
    st->cr();
    if (vmswap != -1) { // requires kernel >= 2.6.34
      st->print_cr("Swapped out: " SSIZE_FORMAT "K", vmswap);
    }
  } else {
    st->print_cr("Could not open /proc/self/status to get process memory related information");
  }

  // Print glibc outstanding allocations.
  // (note: there is no implementation of mallinfo for muslc)
#ifdef __GLIBC__
  size_t total_allocated = 0;
  bool might_have_wrapped = false;
  if (_mallinfo2 != NULL) {
    struct glibc_mallinfo2 mi = _mallinfo2();
    total_allocated = mi.uordblks;
  } else if (_mallinfo != NULL) {
    // mallinfo is an old API. Member names mean next to nothing and, beyond that, are int.
    // So values may have wrapped around. Still useful enough to see how much glibc thinks
    // we allocated.
    struct glibc_mallinfo mi = _mallinfo();
    total_allocated = (size_t)(unsigned)mi.uordblks;
    // Since mallinfo members are int, glibc values may have wrapped. Warn about this.
    might_have_wrapped = (vmrss * K) > UINT_MAX && (vmrss * K) > (total_allocated + UINT_MAX);
  }
  if (_mallinfo2 != NULL || _mallinfo != NULL) {
    st->print_cr("C-Heap outstanding allocations: " SIZE_FORMAT "K%s",
                 total_allocated / K,
                 might_have_wrapped ? " (may have wrapped)" : "");
  }
#endif // __GLIBC__

}

bool os::Linux::print_ld_preload_file(outputStream* st) {
  return _print_ascii_file("/etc/ld.so.preload", st, "/etc/ld.so.preload:");
}

void os::Linux::print_uptime_info(outputStream* st) {
  struct sysinfo sinfo;
  int ret = sysinfo(&sinfo);
  if (ret == 0) {
    os::print_dhm(st, "OS uptime:", (long) sinfo.uptime);
  }
}

bool os::Linux::print_container_info(outputStream* st) {
  if (!OSContainer::is_containerized()) {
    return false;
  }

  st->print_cr("container (cgroup) information:");

  const char *p_ct = OSContainer::container_type();
  st->print_cr("container_type: %s", p_ct != NULL ? p_ct : "not supported");

  char *p = OSContainer::cpu_cpuset_cpus();
  st->print_cr("cpu_cpuset_cpus: %s", p != NULL ? p : "not supported");
  free(p);

  p = OSContainer::cpu_cpuset_memory_nodes();
  st->print_cr("cpu_memory_nodes: %s", p != NULL ? p : "not supported");
  free(p);

  int i = OSContainer::active_processor_count();
  st->print("active_processor_count: ");
  if (i > 0) {
    st->print_cr("%d", i);
  } else {
    st->print_cr("not supported");
  }

  i = OSContainer::cpu_quota();
  st->print("cpu_quota: ");
  if (i > 0) {
    st->print_cr("%d", i);
  } else {
    st->print_cr("%s", i == OSCONTAINER_ERROR ? "not supported" : "no quota");
  }

  i = OSContainer::cpu_period();
  st->print("cpu_period: ");
  if (i > 0) {
    st->print_cr("%d", i);
  } else {
    st->print_cr("%s", i == OSCONTAINER_ERROR ? "not supported" : "no period");
  }

  i = OSContainer::cpu_shares();
  st->print("cpu_shares: ");
  if (i > 0) {
    st->print_cr("%d", i);
  } else {
    st->print_cr("%s", i == OSCONTAINER_ERROR ? "not supported" : "no shares");
  }

  jlong j = OSContainer::memory_limit_in_bytes();
  st->print("memory_limit_in_bytes: ");
  if (j > 0) {
    st->print_cr(JLONG_FORMAT, j);
  } else {
    st->print_cr("%s", j == OSCONTAINER_ERROR ? "not supported" : "unlimited");
  }

  j = OSContainer::memory_and_swap_limit_in_bytes();
  st->print("memory_and_swap_limit_in_bytes: ");
  if (j > 0) {
    st->print_cr(JLONG_FORMAT, j);
  } else {
    st->print_cr("%s", j == OSCONTAINER_ERROR ? "not supported" : "unlimited");
  }

  j = OSContainer::memory_soft_limit_in_bytes();
  st->print("memory_soft_limit_in_bytes: ");
  if (j > 0) {
    st->print_cr(JLONG_FORMAT, j);
  } else {
    st->print_cr("%s", j == OSCONTAINER_ERROR ? "not supported" : "unlimited");
  }

  j = OSContainer::OSContainer::memory_usage_in_bytes();
  st->print("memory_usage_in_bytes: ");
  if (j > 0) {
    st->print_cr(JLONG_FORMAT, j);
  } else {
    st->print_cr("%s", j == OSCONTAINER_ERROR ? "not supported" : "unlimited");
  }

  j = OSContainer::OSContainer::memory_max_usage_in_bytes();
  st->print("memory_max_usage_in_bytes: ");
  if (j > 0) {
    st->print_cr(JLONG_FORMAT, j);
  } else {
    st->print_cr("%s", j == OSCONTAINER_ERROR ? "not supported" : "unlimited");
  }

  return true;
}

void os::Linux::print_steal_info(outputStream* st) {
  if (has_initial_tick_info) {
    CPUPerfTicks pticks;
    bool res = os::Linux::get_tick_information(&pticks, -1);

    if (res && pticks.has_steal_ticks) {
      uint64_t steal_ticks_difference = pticks.steal - initial_steal_ticks;
      uint64_t total_ticks_difference = pticks.total - initial_total_ticks;
      double steal_ticks_perc = 0.0;
      if (total_ticks_difference != 0) {
        steal_ticks_perc = (double) steal_ticks_difference / total_ticks_difference;
      }
      st->print_cr("Steal ticks since vm start: " UINT64_FORMAT, steal_ticks_difference);
      st->print_cr("Steal ticks percentage since vm start:%7.3f", steal_ticks_perc);
    }
  }
}

void os::print_memory_info(outputStream* st) {

  st->print("Memory:");
  st->print(" %dk page", os::vm_page_size()>>10);

  // values in struct sysinfo are "unsigned long"
  struct sysinfo si;
  sysinfo(&si);

  st->print(", physical " UINT64_FORMAT "k",
            os::physical_memory() >> 10);
  st->print("(" UINT64_FORMAT "k free)",
            os::available_memory() >> 10);
  st->print(", swap " UINT64_FORMAT "k",
            ((jlong)si.totalswap * si.mem_unit) >> 10);
  st->print("(" UINT64_FORMAT "k free)",
            ((jlong)si.freeswap * si.mem_unit) >> 10);
  st->cr();
  st->print("Page Sizes: ");
  _page_sizes.print_on(st);
  st->cr();
}

// Print the first "model name" line and the first "flags" line
// that we find and nothing more. We assume "model name" comes
// before "flags" so if we find a second "model name", then the
// "flags" field is considered missing.
static bool print_model_name_and_flags(outputStream* st, char* buf, size_t buflen) {
#if defined(IA32) || defined(AMD64)
  // Other platforms have less repetitive cpuinfo files
  FILE *fp = fopen("/proc/cpuinfo", "r");
  if (fp) {
    bool model_name_printed = false;
    while (!feof(fp)) {
      if (fgets(buf, buflen, fp)) {
        // Assume model name comes before flags
        if (strstr(buf, "model name") != NULL) {
          if (!model_name_printed) {
            st->print_raw("CPU Model and flags from /proc/cpuinfo:\n");
            st->print_raw(buf);
            model_name_printed = true;
          } else {
            // model name printed but not flags?  Odd, just return
            fclose(fp);
            return true;
          }
        }
        // print the flags line too
        if (strstr(buf, "flags") != NULL) {
          st->print_raw(buf);
          fclose(fp);
          return true;
        }
      }
    }
    fclose(fp);
  }
#endif // x86 platforms
  return false;
}

// additional information about CPU e.g. available frequency ranges
static void print_sys_devices_cpu_info(outputStream* st, char* buf, size_t buflen) {
  _print_ascii_file_h("Online cpus", "/sys/devices/system/cpu/online", st);
  _print_ascii_file_h("Offline cpus", "/sys/devices/system/cpu/offline", st);

  if (ExtensiveErrorReports) {
    // cache related info (cpu 0, should be similar for other CPUs)
    for (unsigned int i=0; i < 10; i++) { // handle max. 10 cache entries
      char hbuf_level[60];
      char hbuf_type[60];
      char hbuf_size[60];
      char hbuf_coherency_line_size[80];
      snprintf(hbuf_level, 60, "/sys/devices/system/cpu/cpu0/cache/index%u/level", i);
      snprintf(hbuf_type, 60, "/sys/devices/system/cpu/cpu0/cache/index%u/type", i);
      snprintf(hbuf_size, 60, "/sys/devices/system/cpu/cpu0/cache/index%u/size", i);
      snprintf(hbuf_coherency_line_size, 80, "/sys/devices/system/cpu/cpu0/cache/index%u/coherency_line_size", i);
      if (file_exists(hbuf_level)) {
        _print_ascii_file_h("cache level", hbuf_level, st);
        _print_ascii_file_h("cache type", hbuf_type, st);
        _print_ascii_file_h("cache size", hbuf_size, st);
        _print_ascii_file_h("cache coherency line size", hbuf_coherency_line_size, st);
      }
    }
  }

  // we miss the cpufreq entries on Power and s390x
#if defined(IA32) || defined(AMD64)
  _print_ascii_file_h("BIOS frequency limitation", "/sys/devices/system/cpu/cpu0/cpufreq/bios_limit", st);
  _print_ascii_file_h("Frequency switch latency (ns)", "/sys/devices/system/cpu/cpu0/cpufreq/cpuinfo_transition_latency", st);
  _print_ascii_file_h("Available cpu frequencies", "/sys/devices/system/cpu/cpu0/cpufreq/scaling_available_frequencies", st);
  // min and max should be in the Available range but still print them (not all info might be available for all kernels)
  if (ExtensiveErrorReports) {
    _print_ascii_file_h("Maximum cpu frequency", "/sys/devices/system/cpu/cpu0/cpufreq/cpuinfo_max_freq", st);
    _print_ascii_file_h("Minimum cpu frequency", "/sys/devices/system/cpu/cpu0/cpufreq/cpuinfo_min_freq", st);
    _print_ascii_file_h("Current cpu frequency", "/sys/devices/system/cpu/cpu0/cpufreq/scaling_cur_freq", st);
  }
  // governors are power schemes, see https://wiki.archlinux.org/index.php/CPU_frequency_scaling
  if (ExtensiveErrorReports) {
    _print_ascii_file_h("Available governors", "/sys/devices/system/cpu/cpu0/cpufreq/scaling_available_governors", st);
  }
  _print_ascii_file_h("Current governor", "/sys/devices/system/cpu/cpu0/cpufreq/scaling_governor", st);
  // Core performance boost, see https://www.kernel.org/doc/Documentation/cpu-freq/boost.txt
  // Raise operating frequency of some cores in a multi-core package if certain conditions apply, e.g.
  // whole chip is not fully utilized
  _print_ascii_file_h("Core performance/turbo boost", "/sys/devices/system/cpu/cpufreq/boost", st);
#endif
}

void os::pd_print_cpu_info(outputStream* st, char* buf, size_t buflen) {
  // Only print the model name if the platform provides this as a summary
  if (!print_model_name_and_flags(st, buf, buflen)) {
    _print_ascii_file_h("/proc/cpuinfo", "/proc/cpuinfo", st, false);
  }
  st->cr();
  print_sys_devices_cpu_info(st, buf, buflen);
}

#if defined(AMD64) || defined(IA32) || defined(X32)
const char* search_string = "model name";
#elif defined(M68K)
const char* search_string = "CPU";
#elif defined(PPC64)
const char* search_string = "cpu";
#elif defined(S390)
const char* search_string = "machine =";
#elif defined(SPARC)
const char* search_string = "cpu";
#else
const char* search_string = "Processor";
#endif

// Parses the cpuinfo file for string representing the model name.
void os::get_summary_cpu_info(char* cpuinfo, size_t length) {
  FILE* fp = fopen("/proc/cpuinfo", "r");
  if (fp != NULL) {
    while (!feof(fp)) {
      char buf[256];
      if (fgets(buf, sizeof(buf), fp)) {
        char* start = strstr(buf, search_string);
        if (start != NULL) {
          char *ptr = start + strlen(search_string);
          char *end = buf + strlen(buf);
          while (ptr != end) {
             // skip whitespace and colon for the rest of the name.
             if (*ptr != ' ' && *ptr != '\t' && *ptr != ':') {
               break;
             }
             ptr++;
          }
          if (ptr != end) {
            // reasonable string, get rid of newline and keep the rest
            char* nl = strchr(buf, '\n');
            if (nl != NULL) *nl = '\0';
            strncpy(cpuinfo, ptr, length);
            fclose(fp);
            return;
          }
        }
      }
    }
    fclose(fp);
  }
  // cpuinfo not found or parsing failed, just print generic string.  The entire
  // /proc/cpuinfo file will be printed later in the file (or enough of it for x86)
#if   defined(AARCH64)
  strncpy(cpuinfo, "AArch64", length);
#elif defined(AMD64)
  strncpy(cpuinfo, "x86_64", length);
#elif defined(ARM)  // Order wrt. AARCH64 is relevant!
  strncpy(cpuinfo, "ARM", length);
#elif defined(IA32)
  strncpy(cpuinfo, "x86_32", length);
#elif defined(IA64)
  strncpy(cpuinfo, "IA64", length);
#elif defined(PPC)
  strncpy(cpuinfo, "PPC64", length);
#elif defined(S390)
  strncpy(cpuinfo, "S390", length);
#elif defined(SPARC)
  strncpy(cpuinfo, "sparcv9", length);
#elif defined(ZERO_LIBARCH)
  strncpy(cpuinfo, ZERO_LIBARCH, length);
#else
  strncpy(cpuinfo, "unknown", length);
#endif
}

static char saved_jvm_path[MAXPATHLEN] = {0};

// Find the full path to the current module, libjvm.so
void os::jvm_path(char *buf, jint buflen) {
  // Error checking.
  if (buflen < MAXPATHLEN) {
    assert(false, "must use a large-enough buffer");
    buf[0] = '\0';
    return;
  }
  // Lazy resolve the path to current module.
  if (saved_jvm_path[0] != 0) {
    strcpy(buf, saved_jvm_path);
    return;
  }

  char dli_fname[MAXPATHLEN];
  dli_fname[0] = '\0';
  bool ret = dll_address_to_library_name(
                                         CAST_FROM_FN_PTR(address, os::jvm_path),
                                         dli_fname, sizeof(dli_fname), NULL);
  assert(ret, "cannot locate libjvm");
  char *rp = NULL;
  if (ret && dli_fname[0] != '\0') {
    rp = os::Posix::realpath(dli_fname, buf, buflen);
  }
  if (rp == NULL) {
    return;
  }

  if (Arguments::sun_java_launcher_is_altjvm()) {
    // Support for the java launcher's '-XXaltjvm=<path>' option. Typical
    // value for buf is "<JAVA_HOME>/jre/lib/<vmtype>/libjvm.so".
    // If "/jre/lib/" appears at the right place in the string, then
    // assume we are installed in a JDK and we're done. Otherwise, check
    // for a JAVA_HOME environment variable and fix up the path so it
    // looks like libjvm.so is installed there (append a fake suffix
    // hotspot/libjvm.so).
    const char *p = buf + strlen(buf) - 1;
    for (int count = 0; p > buf && count < 5; ++count) {
      for (--p; p > buf && *p != '/'; --p)
        /* empty */ ;
    }

    if (strncmp(p, "/jre/lib/", 9) != 0) {
      // Look for JAVA_HOME in the environment.
      char* java_home_var = ::getenv("JAVA_HOME");
      if (java_home_var != NULL && java_home_var[0] != 0) {
        char* jrelib_p;
        int len;

        // Check the current module name "libjvm.so".
        p = strrchr(buf, '/');
        if (p == NULL) {
          return;
        }
        assert(strstr(p, "/libjvm") == p, "invalid library name");

        rp = os::Posix::realpath(java_home_var, buf, buflen);
        if (rp == NULL) {
          return;
        }

        // determine if this is a legacy image or modules image
        // modules image doesn't have "jre" subdirectory
        len = strlen(buf);
        assert(len < buflen, "Ran out of buffer room");
        jrelib_p = buf + len;
        snprintf(jrelib_p, buflen-len, "/jre/lib");
        if (0 != access(buf, F_OK)) {
          snprintf(jrelib_p, buflen-len, "/lib");
        }

        if (0 == access(buf, F_OK)) {
          // Use current module name "libjvm.so"
          len = strlen(buf);
          snprintf(buf + len, buflen-len, "/hotspot/libjvm.so");
        } else {
          // Go back to path of .so
          rp = os::Posix::realpath(dli_fname, buf, buflen);
          if (rp == NULL) {
            return;
          }
        }
      }
    }
  }

  strncpy(saved_jvm_path, buf, MAXPATHLEN);
  saved_jvm_path[MAXPATHLEN - 1] = '\0';
}

void os::print_jni_name_prefix_on(outputStream* st, int args_size) {
  // no prefix required, not even "_"
}

void os::print_jni_name_suffix_on(outputStream* st, int args_size) {
  // no suffix required
}

////////////////////////////////////////////////////////////////////////////////
// Virtual Memory

int os::vm_page_size() {
  // Seems redundant as all get out
  assert(os::Linux::page_size() != -1, "must call os::init");
  return os::Linux::page_size();
}

// Solaris allocates memory by pages.
int os::vm_allocation_granularity() {
  assert(os::Linux::page_size() != -1, "must call os::init");
  return os::Linux::page_size();
}

// Rationale behind this function:
//  current (Mon Apr 25 20:12:18 MSD 2005) oprofile drops samples without executable
//  mapping for address (see lookup_dcookie() in the kernel module), thus we cannot get
//  samples for JITted code. Here we create private executable mapping over the code cache
//  and then we can use standard (well, almost, as mapping can change) way to provide
//  info for the reporting script by storing timestamp and location of symbol
void linux_wrap_code(char* base, size_t size) {
  static volatile jint cnt = 0;

  if (!UseOprofile) {
    return;
  }

  char buf[PATH_MAX+1];
  int num = Atomic::add(&cnt, 1);

  snprintf(buf, sizeof(buf), "%s/hs-vm-%d-%d",
           os::get_temp_directory(), os::current_process_id(), num);
  unlink(buf);

  int fd = ::open(buf, O_CREAT | O_RDWR, S_IRWXU);

  if (fd != -1) {
    off_t rv = ::lseek(fd, size-2, SEEK_SET);
    if (rv != (off_t)-1) {
      if (::write(fd, "", 1) == 1) {
        mmap(base, size,
             PROT_READ|PROT_WRITE|PROT_EXEC,
             MAP_PRIVATE|MAP_FIXED|MAP_NORESERVE, fd, 0);
      }
    }
    ::close(fd);
    unlink(buf);
  }
}

static bool recoverable_mmap_error(int err) {
  // See if the error is one we can let the caller handle. This
  // list of errno values comes from JBS-6843484. I can't find a
  // Linux man page that documents this specific set of errno
  // values so while this list currently matches Solaris, it may
  // change as we gain experience with this failure mode.
  switch (err) {
  case EBADF:
  case EINVAL:
  case ENOTSUP:
    // let the caller deal with these errors
    return true;

  default:
    // Any remaining errors on this OS can cause our reserved mapping
    // to be lost. That can cause confusion where different data
    // structures think they have the same memory mapped. The worst
    // scenario is if both the VM and a library think they have the
    // same memory mapped.
    return false;
  }
}

static void warn_fail_commit_memory(char* addr, size_t size, bool exec,
                                    int err) {
  warning("INFO: os::commit_memory(" PTR_FORMAT ", " SIZE_FORMAT
          ", %d) failed; error='%s' (errno=%d)", p2i(addr), size, exec,
          os::strerror(err), err);
}

static void warn_fail_commit_memory(char* addr, size_t size,
                                    size_t alignment_hint, bool exec,
                                    int err) {
  warning("INFO: os::commit_memory(" PTR_FORMAT ", " SIZE_FORMAT
          ", " SIZE_FORMAT ", %d) failed; error='%s' (errno=%d)", p2i(addr), size,
          alignment_hint, exec, os::strerror(err), err);
}

// NOTE: Linux kernel does not really reserve the pages for us.
//       All it does is to check if there are enough free pages
//       left at the time of mmap(). This could be a potential
//       problem.
int os::Linux::commit_memory_impl(char* addr, size_t size, bool exec) {
  int prot = exec ? PROT_READ|PROT_WRITE|PROT_EXEC : PROT_READ|PROT_WRITE;
  uintptr_t res = (uintptr_t) ::mmap(addr, size, prot,
                                     MAP_PRIVATE|MAP_FIXED|MAP_ANONYMOUS, -1, 0);
  if (res != (uintptr_t) MAP_FAILED) {
    if (UseNUMAInterleaving) {
      numa_make_global(addr, size);
    }
    return 0;
  }

  int err = errno;  // save errno from mmap() call above

  if (!recoverable_mmap_error(err)) {
    warn_fail_commit_memory(addr, size, exec, err);
    vm_exit_out_of_memory(size, OOM_MMAP_ERROR, "committing reserved memory.");
  }

  return err;
}

bool os::pd_commit_memory(char* addr, size_t size, bool exec) {
  return os::Linux::commit_memory_impl(addr, size, exec) == 0;
}

void os::pd_commit_memory_or_exit(char* addr, size_t size, bool exec,
                                  const char* mesg) {
  assert(mesg != NULL, "mesg must be specified");
  int err = os::Linux::commit_memory_impl(addr, size, exec);
  if (err != 0) {
    // the caller wants all commit errors to exit with the specified mesg:
    warn_fail_commit_memory(addr, size, exec, err);
    vm_exit_out_of_memory(size, OOM_MMAP_ERROR, "%s", mesg);
  }
}

// Define MAP_HUGETLB here so we can build HotSpot on old systems.
#ifndef MAP_HUGETLB
  #define MAP_HUGETLB 0x40000
#endif

// If mmap flags are set with MAP_HUGETLB and the system supports multiple
// huge page sizes, flag bits [26:31] can be used to encode the log2 of the
// desired huge page size. Otherwise, the system's default huge page size will be used.
// See mmap(2) man page for more info (since Linux 3.8).
// https://lwn.net/Articles/533499/
#ifndef MAP_HUGE_SHIFT
  #define MAP_HUGE_SHIFT 26
#endif

// Define MADV_HUGEPAGE here so we can build HotSpot on old systems.
#ifndef MADV_HUGEPAGE
  #define MADV_HUGEPAGE 14
#endif

int os::Linux::commit_memory_impl(char* addr, size_t size,
                                  size_t alignment_hint, bool exec) {
  int err = os::Linux::commit_memory_impl(addr, size, exec);
  if (err == 0) {
    realign_memory(addr, size, alignment_hint);
  }
  return err;
}

bool os::pd_commit_memory(char* addr, size_t size, size_t alignment_hint,
                          bool exec) {
  return os::Linux::commit_memory_impl(addr, size, alignment_hint, exec) == 0;
}

void os::pd_commit_memory_or_exit(char* addr, size_t size,
                                  size_t alignment_hint, bool exec,
                                  const char* mesg) {
  assert(mesg != NULL, "mesg must be specified");
  int err = os::Linux::commit_memory_impl(addr, size, alignment_hint, exec);
  if (err != 0) {
    // the caller wants all commit errors to exit with the specified mesg:
    warn_fail_commit_memory(addr, size, alignment_hint, exec, err);
    vm_exit_out_of_memory(size, OOM_MMAP_ERROR, "%s", mesg);
  }
}

void os::pd_realign_memory(char *addr, size_t bytes, size_t alignment_hint) {
  if (UseTransparentHugePages && alignment_hint > (size_t)vm_page_size()) {
    // We don't check the return value: madvise(MADV_HUGEPAGE) may not
    // be supported or the memory may already be backed by huge pages.
    ::madvise(addr, bytes, MADV_HUGEPAGE);
  }
}

void os::pd_free_memory(char *addr, size_t bytes, size_t alignment_hint) {
  // This method works by doing an mmap over an existing mmaping and effectively discarding
  // the existing pages. However it won't work for SHM-based large pages that cannot be
  // uncommitted at all. We don't do anything in this case to avoid creating a segment with
  // small pages on top of the SHM segment. This method always works for small pages, so we
  // allow that in any case.
  if (alignment_hint <= (size_t)os::vm_page_size() || can_commit_large_page_memory()) {
    commit_memory(addr, bytes, alignment_hint, !ExecMem);
  }
}

void os::numa_make_global(char *addr, size_t bytes) {
  Linux::numa_interleave_memory(addr, bytes);
}

// Define for numa_set_bind_policy(int). Setting the argument to 0 will set the
// bind policy to MPOL_PREFERRED for the current thread.
#define USE_MPOL_PREFERRED 0

void os::numa_make_local(char *addr, size_t bytes, int lgrp_hint) {
  // To make NUMA and large pages more robust when both enabled, we need to ease
  // the requirements on where the memory should be allocated. MPOL_BIND is the
  // default policy and it will force memory to be allocated on the specified
  // node. Changing this to MPOL_PREFERRED will prefer to allocate the memory on
  // the specified node, but will not force it. Using this policy will prevent
  // getting SIGBUS when trying to allocate large pages on NUMA nodes with no
  // free large pages.
  Linux::numa_set_bind_policy(USE_MPOL_PREFERRED);
  Linux::numa_tonode_memory(addr, bytes, lgrp_hint);
}

bool os::numa_topology_changed() { return false; }

size_t os::numa_get_groups_num() {
  // Return just the number of nodes in which it's possible to allocate memory
  // (in numa terminology, configured nodes).
  return Linux::numa_num_configured_nodes();
}

int os::numa_get_group_id() {
  int cpu_id = Linux::sched_getcpu();
  if (cpu_id != -1) {
    int lgrp_id = Linux::get_node_by_cpu(cpu_id);
    if (lgrp_id != -1) {
      return lgrp_id;
    }
  }
  return 0;
}

int os::numa_get_group_id_for_address(const void* address) {
  void** pages = const_cast<void**>(&address);
  int id = -1;

  if (os::Linux::numa_move_pages(0, 1, pages, NULL, &id, 0) == -1) {
    return -1;
  }
  if (id < 0) {
    return -1;
  }
  return id;
}

int os::Linux::get_existing_num_nodes() {
  int node;
  int highest_node_number = Linux::numa_max_node();
  int num_nodes = 0;

  // Get the total number of nodes in the system including nodes without memory.
  for (node = 0; node <= highest_node_number; node++) {
    if (is_node_in_existing_nodes(node)) {
      num_nodes++;
    }
  }
  return num_nodes;
}

size_t os::numa_get_leaf_groups(int *ids, size_t size) {
  int highest_node_number = Linux::numa_max_node();
  size_t i = 0;

  // Map all node ids in which it is possible to allocate memory. Also nodes are
  // not always consecutively available, i.e. available from 0 to the highest
  // node number. If the nodes have been bound explicitly using numactl membind,
  // then allocate memory from those nodes only.
  for (int node = 0; node <= highest_node_number; node++) {
    if (Linux::is_node_in_bound_nodes((unsigned int)node)) {
      ids[i++] = node;
    }
  }
  return i;
}

bool os::get_page_info(char *start, page_info* info) {
  return false;
}

char *os::scan_pages(char *start, char* end, page_info* page_expected,
                     page_info* page_found) {
  return end;
}


int os::Linux::sched_getcpu_syscall(void) {
  unsigned int cpu = 0;
  int retval = -1;

#if defined(IA32)
  #ifndef SYS_getcpu
    #define SYS_getcpu 318
  #endif
  retval = syscall(SYS_getcpu, &cpu, NULL, NULL);
#elif defined(AMD64)
// Unfortunately we have to bring all these macros here from vsyscall.h
// to be able to compile on old linuxes.
  #define __NR_vgetcpu 2
  #define VSYSCALL_START (-10UL << 20)
  #define VSYSCALL_SIZE 1024
  #define VSYSCALL_ADDR(vsyscall_nr) (VSYSCALL_START+VSYSCALL_SIZE*(vsyscall_nr))
  typedef long (*vgetcpu_t)(unsigned int *cpu, unsigned int *node, unsigned long *tcache);
  vgetcpu_t vgetcpu = (vgetcpu_t)VSYSCALL_ADDR(__NR_vgetcpu);
  retval = vgetcpu(&cpu, NULL, NULL);
#endif

  return (retval == -1) ? retval : cpu;
}

void os::Linux::sched_getcpu_init() {
  // sched_getcpu() should be in libc.
  set_sched_getcpu(CAST_TO_FN_PTR(sched_getcpu_func_t,
                                  dlsym(RTLD_DEFAULT, "sched_getcpu")));

  // If it's not, try a direct syscall.
  if (sched_getcpu() == -1) {
    set_sched_getcpu(CAST_TO_FN_PTR(sched_getcpu_func_t,
                                    (void*)&sched_getcpu_syscall));
  }

  if (sched_getcpu() == -1) {
    vm_exit_during_initialization("getcpu(2) system call not supported by kernel");
  }
}

// Something to do with the numa-aware allocator needs these symbols
extern "C" JNIEXPORT void numa_warn(int number, char *where, ...) { }
extern "C" JNIEXPORT void numa_error(char *where) { }

// Handle request to load libnuma symbol version 1.1 (API v1). If it fails
// load symbol from base version instead.
void* os::Linux::libnuma_dlsym(void* handle, const char *name) {
  void *f = dlvsym(handle, name, "libnuma_1.1");
  if (f == NULL) {
    f = dlsym(handle, name);
  }
  return f;
}

// Handle request to load libnuma symbol version 1.2 (API v2) only.
// Return NULL if the symbol is not defined in this particular version.
void* os::Linux::libnuma_v2_dlsym(void* handle, const char* name) {
  return dlvsym(handle, name, "libnuma_1.2");
}

// Check numa dependent syscalls
static bool numa_syscall_check() {
  // NUMA APIs depend on several syscalls. E.g., get_mempolicy is required for numa_get_membind and
  // numa_get_interleave_mask. But these dependent syscalls can be unsupported for various reasons.
  // Especially in dockers, get_mempolicy is not allowed with the default configuration. So it's necessary
  // to check whether the syscalls are available. Currently, only get_mempolicy is checked since checking
  // others like mbind would cause unexpected side effects.
#ifdef SYS_get_mempolicy
  int dummy = 0;
  if (syscall(SYS_get_mempolicy, &dummy, NULL, 0, (void*)&dummy, 3) == -1) {
    return false;
  }
#endif

  return true;
}

bool os::Linux::libnuma_init() {
  // Requires sched_getcpu() and numa dependent syscalls support
  if ((sched_getcpu() != -1) && numa_syscall_check()) {
    void *handle = dlopen("libnuma.so.1", RTLD_LAZY);
    if (handle != NULL) {
      set_numa_node_to_cpus(CAST_TO_FN_PTR(numa_node_to_cpus_func_t,
                                           libnuma_dlsym(handle, "numa_node_to_cpus")));
      set_numa_node_to_cpus_v2(CAST_TO_FN_PTR(numa_node_to_cpus_v2_func_t,
                                              libnuma_v2_dlsym(handle, "numa_node_to_cpus")));
      set_numa_max_node(CAST_TO_FN_PTR(numa_max_node_func_t,
                                       libnuma_dlsym(handle, "numa_max_node")));
      set_numa_num_configured_nodes(CAST_TO_FN_PTR(numa_num_configured_nodes_func_t,
                                                   libnuma_dlsym(handle, "numa_num_configured_nodes")));
      set_numa_available(CAST_TO_FN_PTR(numa_available_func_t,
                                        libnuma_dlsym(handle, "numa_available")));
      set_numa_tonode_memory(CAST_TO_FN_PTR(numa_tonode_memory_func_t,
                                            libnuma_dlsym(handle, "numa_tonode_memory")));
      set_numa_interleave_memory(CAST_TO_FN_PTR(numa_interleave_memory_func_t,
                                                libnuma_dlsym(handle, "numa_interleave_memory")));
      set_numa_interleave_memory_v2(CAST_TO_FN_PTR(numa_interleave_memory_v2_func_t,
                                                libnuma_v2_dlsym(handle, "numa_interleave_memory")));
      set_numa_set_bind_policy(CAST_TO_FN_PTR(numa_set_bind_policy_func_t,
                                              libnuma_dlsym(handle, "numa_set_bind_policy")));
      set_numa_bitmask_isbitset(CAST_TO_FN_PTR(numa_bitmask_isbitset_func_t,
                                               libnuma_dlsym(handle, "numa_bitmask_isbitset")));
      set_numa_distance(CAST_TO_FN_PTR(numa_distance_func_t,
                                       libnuma_dlsym(handle, "numa_distance")));
      set_numa_get_membind(CAST_TO_FN_PTR(numa_get_membind_func_t,
                                          libnuma_v2_dlsym(handle, "numa_get_membind")));
      set_numa_get_interleave_mask(CAST_TO_FN_PTR(numa_get_interleave_mask_func_t,
                                                  libnuma_v2_dlsym(handle, "numa_get_interleave_mask")));
      set_numa_move_pages(CAST_TO_FN_PTR(numa_move_pages_func_t,
                                         libnuma_dlsym(handle, "numa_move_pages")));
      set_numa_set_preferred(CAST_TO_FN_PTR(numa_set_preferred_func_t,
                                            libnuma_dlsym(handle, "numa_set_preferred")));

      if (numa_available() != -1) {
        set_numa_all_nodes((unsigned long*)libnuma_dlsym(handle, "numa_all_nodes"));
        set_numa_all_nodes_ptr((struct bitmask **)libnuma_dlsym(handle, "numa_all_nodes_ptr"));
        set_numa_nodes_ptr((struct bitmask **)libnuma_dlsym(handle, "numa_nodes_ptr"));
        set_numa_interleave_bitmask(_numa_get_interleave_mask());
        set_numa_membind_bitmask(_numa_get_membind());
        // Create an index -> node mapping, since nodes are not always consecutive
        _nindex_to_node = new (ResourceObj::C_HEAP, mtInternal) GrowableArray<int>(0, mtInternal);
        rebuild_nindex_to_node_map();
        // Create a cpu -> node mapping
        _cpu_to_node = new (ResourceObj::C_HEAP, mtInternal) GrowableArray<int>(0, mtInternal);
        rebuild_cpu_to_node_map();
        return true;
      }
    }
  }
  return false;
}

size_t os::Linux::default_guard_size(os::ThreadType thr_type) {
  // Creating guard page is very expensive. Java thread has HotSpot
  // guard pages, only enable glibc guard page for non-Java threads.
  // (Remember: compiler thread is a Java thread, too!)
  return ((thr_type == java_thread || thr_type == compiler_thread) ? 0 : page_size());
}

void os::Linux::rebuild_nindex_to_node_map() {
  int highest_node_number = Linux::numa_max_node();

  nindex_to_node()->clear();
  for (int node = 0; node <= highest_node_number; node++) {
    if (Linux::is_node_in_existing_nodes(node)) {
      nindex_to_node()->append(node);
    }
  }
}

// rebuild_cpu_to_node_map() constructs a table mapping cpud id to node id.
// The table is later used in get_node_by_cpu().
void os::Linux::rebuild_cpu_to_node_map() {
  const size_t NCPUS = 32768; // Since the buffer size computation is very obscure
                              // in libnuma (possible values are starting from 16,
                              // and continuing up with every other power of 2, but less
                              // than the maximum number of CPUs supported by kernel), and
                              // is a subject to change (in libnuma version 2 the requirements
                              // are more reasonable) we'll just hardcode the number they use
                              // in the library.
  const size_t BitsPerCLong = sizeof(long) * CHAR_BIT;

  size_t cpu_num = processor_count();
  size_t cpu_map_size = NCPUS / BitsPerCLong;
  size_t cpu_map_valid_size =
    MIN2((cpu_num + BitsPerCLong - 1) / BitsPerCLong, cpu_map_size);

  cpu_to_node()->clear();
  cpu_to_node()->at_grow(cpu_num - 1);

  size_t node_num = get_existing_num_nodes();

  int distance = 0;
  int closest_distance = INT_MAX;
  int closest_node = 0;
  unsigned long *cpu_map = NEW_C_HEAP_ARRAY(unsigned long, cpu_map_size, mtInternal);
  for (size_t i = 0; i < node_num; i++) {
    // Check if node is configured (not a memory-less node). If it is not, find
    // the closest configured node. Check also if node is bound, i.e. it's allowed
    // to allocate memory from the node. If it's not allowed, map cpus in that node
    // to the closest node from which memory allocation is allowed.
    if (!is_node_in_configured_nodes(nindex_to_node()->at(i)) ||
        !is_node_in_bound_nodes(nindex_to_node()->at(i))) {
      closest_distance = INT_MAX;
      // Check distance from all remaining nodes in the system. Ignore distance
      // from itself, from another non-configured node, and from another non-bound
      // node.
      for (size_t m = 0; m < node_num; m++) {
        if (m != i &&
            is_node_in_configured_nodes(nindex_to_node()->at(m)) &&
            is_node_in_bound_nodes(nindex_to_node()->at(m))) {
          distance = numa_distance(nindex_to_node()->at(i), nindex_to_node()->at(m));
          // If a closest node is found, update. There is always at least one
          // configured and bound node in the system so there is always at least
          // one node close.
          if (distance != 0 && distance < closest_distance) {
            closest_distance = distance;
            closest_node = nindex_to_node()->at(m);
          }
        }
      }
     } else {
       // Current node is already a configured node.
       closest_node = nindex_to_node()->at(i);
     }

    // Get cpus from the original node and map them to the closest node. If node
    // is a configured node (not a memory-less node), then original node and
    // closest node are the same.
    if (numa_node_to_cpus(nindex_to_node()->at(i), cpu_map, cpu_map_size * sizeof(unsigned long)) != -1) {
      for (size_t j = 0; j < cpu_map_valid_size; j++) {
        if (cpu_map[j] != 0) {
          for (size_t k = 0; k < BitsPerCLong; k++) {
            if (cpu_map[j] & (1UL << k)) {
              int cpu_index = j * BitsPerCLong + k;

#ifndef PRODUCT
              if (UseDebuggerErgo1 && cpu_index >= (int)cpu_num) {
                // Some debuggers limit the processor count without
                // intercepting the NUMA APIs. Just fake the values.
                cpu_index = 0;
              }
#endif

              cpu_to_node()->at_put(cpu_index, closest_node);
            }
          }
        }
      }
    }
  }
  FREE_C_HEAP_ARRAY(unsigned long, cpu_map);
}

int os::Linux::numa_node_to_cpus(int node, unsigned long *buffer, int bufferlen) {
  // use the latest version of numa_node_to_cpus if available
  if (_numa_node_to_cpus_v2 != NULL) {

    // libnuma bitmask struct
    struct bitmask {
      unsigned long size; /* number of bits in the map */
      unsigned long *maskp;
    };

    struct bitmask mask;
    mask.maskp = (unsigned long *)buffer;
    mask.size = bufferlen * 8;
    return _numa_node_to_cpus_v2(node, &mask);
  } else if (_numa_node_to_cpus != NULL) {
    return _numa_node_to_cpus(node, buffer, bufferlen);
  }
  return -1;
}

int os::Linux::get_node_by_cpu(int cpu_id) {
  if (cpu_to_node() != NULL && cpu_id >= 0 && cpu_id < cpu_to_node()->length()) {
    return cpu_to_node()->at(cpu_id);
  }
  return -1;
}

GrowableArray<int>* os::Linux::_cpu_to_node;
GrowableArray<int>* os::Linux::_nindex_to_node;
os::Linux::sched_getcpu_func_t os::Linux::_sched_getcpu;
os::Linux::numa_node_to_cpus_func_t os::Linux::_numa_node_to_cpus;
os::Linux::numa_node_to_cpus_v2_func_t os::Linux::_numa_node_to_cpus_v2;
os::Linux::numa_max_node_func_t os::Linux::_numa_max_node;
os::Linux::numa_num_configured_nodes_func_t os::Linux::_numa_num_configured_nodes;
os::Linux::numa_available_func_t os::Linux::_numa_available;
os::Linux::numa_tonode_memory_func_t os::Linux::_numa_tonode_memory;
os::Linux::numa_interleave_memory_func_t os::Linux::_numa_interleave_memory;
os::Linux::numa_interleave_memory_v2_func_t os::Linux::_numa_interleave_memory_v2;
os::Linux::numa_set_bind_policy_func_t os::Linux::_numa_set_bind_policy;
os::Linux::numa_bitmask_isbitset_func_t os::Linux::_numa_bitmask_isbitset;
os::Linux::numa_distance_func_t os::Linux::_numa_distance;
os::Linux::numa_get_membind_func_t os::Linux::_numa_get_membind;
os::Linux::numa_get_interleave_mask_func_t os::Linux::_numa_get_interleave_mask;
os::Linux::numa_move_pages_func_t os::Linux::_numa_move_pages;
os::Linux::numa_set_preferred_func_t os::Linux::_numa_set_preferred;
os::Linux::NumaAllocationPolicy os::Linux::_current_numa_policy;
unsigned long* os::Linux::_numa_all_nodes;
struct bitmask* os::Linux::_numa_all_nodes_ptr;
struct bitmask* os::Linux::_numa_nodes_ptr;
struct bitmask* os::Linux::_numa_interleave_bitmask;
struct bitmask* os::Linux::_numa_membind_bitmask;

bool os::pd_uncommit_memory(char* addr, size_t size, bool exec) {
  uintptr_t res = (uintptr_t) ::mmap(addr, size, PROT_NONE,
                                     MAP_PRIVATE|MAP_FIXED|MAP_NORESERVE|MAP_ANONYMOUS, -1, 0);
  return res  != (uintptr_t) MAP_FAILED;
}

static address get_stack_commited_bottom(address bottom, size_t size) {
  address nbot = bottom;
  address ntop = bottom + size;

  size_t page_sz = os::vm_page_size();
  unsigned pages = size / page_sz;

  unsigned char vec[1];
  unsigned imin = 1, imax = pages + 1, imid;
  int mincore_return_value = 0;

  assert(imin <= imax, "Unexpected page size");

  while (imin < imax) {
    imid = (imax + imin) / 2;
    nbot = ntop - (imid * page_sz);

    // Use a trick with mincore to check whether the page is mapped or not.
    // mincore sets vec to 1 if page resides in memory and to 0 if page
    // is swapped output but if page we are asking for is unmapped
    // it returns -1,ENOMEM
    mincore_return_value = mincore(nbot, page_sz, vec);

    if (mincore_return_value == -1) {
      // Page is not mapped go up
      // to find first mapped page
      if (errno != EAGAIN) {
        assert(errno == ENOMEM, "Unexpected mincore errno");
        imax = imid;
      }
    } else {
      // Page is mapped go down
      // to find first not mapped page
      imin = imid + 1;
    }
  }

  nbot = nbot + page_sz;

  // Adjust stack bottom one page up if last checked page is not mapped
  if (mincore_return_value == -1) {
    nbot = nbot + page_sz;
  }

  return nbot;
}

bool os::committed_in_range(address start, size_t size, address& committed_start, size_t& committed_size) {
  int mincore_return_value;
  const size_t stripe = 1024;  // query this many pages each time
  unsigned char vec[stripe + 1];
  // set a guard
  vec[stripe] = 'X';

  const size_t page_sz = os::vm_page_size();
  size_t pages = size / page_sz;

  assert(is_aligned(start, page_sz), "Start address must be page aligned");
  assert(is_aligned(size, page_sz), "Size must be page aligned");

  committed_start = NULL;

  int loops = (pages + stripe - 1) / stripe;
  int committed_pages = 0;
  address loop_base = start;
  bool found_range = false;

  for (int index = 0; index < loops && !found_range; index ++) {
    assert(pages > 0, "Nothing to do");
    int pages_to_query = (pages >= stripe) ? stripe : pages;
    pages -= pages_to_query;

    // Get stable read
    while ((mincore_return_value = mincore(loop_base, pages_to_query * page_sz, vec)) == -1 && errno == EAGAIN);

    // During shutdown, some memory goes away without properly notifying NMT,
    // E.g. ConcurrentGCThread/WatcherThread can exit without deleting thread object.
    // Bailout and return as not committed for now.
    if (mincore_return_value == -1 && errno == ENOMEM) {
      return false;
    }

    assert(vec[stripe] == 'X', "overflow guard");
    assert(mincore_return_value == 0, "Range must be valid");
    // Process this stripe
    for (int vecIdx = 0; vecIdx < pages_to_query; vecIdx ++) {
      if ((vec[vecIdx] & 0x01) == 0) { // not committed
        // End of current contiguous region
        if (committed_start != NULL) {
          found_range = true;
          break;
        }
      } else { // committed
        // Start of region
        if (committed_start == NULL) {
          committed_start = loop_base + page_sz * vecIdx;
        }
        committed_pages ++;
      }
    }

    loop_base += pages_to_query * page_sz;
  }

  if (committed_start != NULL) {
    assert(committed_pages > 0, "Must have committed region");
    assert(committed_pages <= int(size / page_sz), "Can not commit more than it has");
    assert(committed_start >= start && committed_start < start + size, "Out of range");
    committed_size = page_sz * committed_pages;
    return true;
  } else {
    assert(committed_pages == 0, "Should not have committed region");
    return false;
  }
}


// Linux uses a growable mapping for the stack, and if the mapping for
// the stack guard pages is not removed when we detach a thread the
// stack cannot grow beyond the pages where the stack guard was
// mapped.  If at some point later in the process the stack expands to
// that point, the Linux kernel cannot expand the stack any further
// because the guard pages are in the way, and a segfault occurs.
//
// However, it's essential not to split the stack region by unmapping
// a region (leaving a hole) that's already part of the stack mapping,
// so if the stack mapping has already grown beyond the guard pages at
// the time we create them, we have to truncate the stack mapping.
// So, we need to know the extent of the stack mapping when
// create_stack_guard_pages() is called.

// We only need this for stacks that are growable: at the time of
// writing thread stacks don't use growable mappings (i.e. those
// creeated with MAP_GROWSDOWN), and aren't marked "[stack]", so this
// only applies to the main thread.

// If the (growable) stack mapping already extends beyond the point
// where we're going to put our guard pages, truncate the mapping at
// that point by munmap()ping it.  This ensures that when we later
// munmap() the guard pages we don't leave a hole in the stack
// mapping. This only affects the main/primordial thread

bool os::pd_create_stack_guard_pages(char* addr, size_t size) {
  if (os::is_primordial_thread()) {
    // As we manually grow stack up to bottom inside create_attached_thread(),
    // it's likely that os::Linux::initial_thread_stack_bottom is mapped and
    // we don't need to do anything special.
    // Check it first, before calling heavy function.
    uintptr_t stack_extent = (uintptr_t) os::Linux::initial_thread_stack_bottom();
    unsigned char vec[1];

    if (mincore((address)stack_extent, os::vm_page_size(), vec) == -1) {
      // Fallback to slow path on all errors, including EAGAIN
      stack_extent = (uintptr_t) get_stack_commited_bottom(
                                                           os::Linux::initial_thread_stack_bottom(),
                                                           (size_t)addr - stack_extent);
    }

    if (stack_extent < (uintptr_t)addr) {
      ::munmap((void*)stack_extent, (uintptr_t)(addr - stack_extent));
    }
  }

  return os::commit_memory(addr, size, !ExecMem);
}

// If this is a growable mapping, remove the guard pages entirely by
// munmap()ping them.  If not, just call uncommit_memory(). This only
// affects the main/primordial thread, but guard against future OS changes.
// It's safe to always unmap guard pages for primordial thread because we
// always place it right after end of the mapped region.

bool os::remove_stack_guard_pages(char* addr, size_t size) {
  uintptr_t stack_extent, stack_base;

  if (os::is_primordial_thread()) {
    return ::munmap(addr, size) == 0;
  }

  return os::uncommit_memory(addr, size);
}

// 'requested_addr' is only treated as a hint, the return value may or
// may not start from the requested address. Unlike Linux mmap(), this
// function returns NULL to indicate failure.
static char* anon_mmap(char* requested_addr, size_t bytes) {
  // MAP_FIXED is intentionally left out, to leave existing mappings intact.
  const int flags = MAP_PRIVATE | MAP_NORESERVE | MAP_ANONYMOUS;

  // Map reserved/uncommitted pages PROT_NONE so we fail early if we
  // touch an uncommitted page. Otherwise, the read/write might
  // succeed if we have enough swap space to back the physical page.
  char* addr = (char*)::mmap(requested_addr, bytes, PROT_NONE, flags, -1, 0);

  return addr == MAP_FAILED ? NULL : addr;
}

// Allocate (using mmap, NO_RESERVE, with small pages) at either a given request address
//   (req_addr != NULL) or with a given alignment.
//  - bytes shall be a multiple of alignment.
//  - req_addr can be NULL. If not NULL, it must be a multiple of alignment.
//  - alignment sets the alignment at which memory shall be allocated.
//     It must be a multiple of allocation granularity.
// Returns address of memory or NULL. If req_addr was not NULL, will only return
//  req_addr or NULL.
static char* anon_mmap_aligned(char* req_addr, size_t bytes, size_t alignment) {
  size_t extra_size = bytes;
  if (req_addr == NULL && alignment > 0) {
    extra_size += alignment;
  }

  char* start = anon_mmap(req_addr, extra_size);
  if (start != NULL) {
    if (req_addr != NULL) {
      if (start != req_addr) {
        ::munmap(start, extra_size);
        start = NULL;
      }
    } else {
      char* const start_aligned = align_up(start, alignment);
      char* const end_aligned = start_aligned + bytes;
      char* const end = start + extra_size;
      if (start_aligned > start) {
        ::munmap(start, start_aligned - start);
      }
      if (end_aligned < end) {
        ::munmap(end_aligned, end - end_aligned);
      }
      start = start_aligned;
    }
  }
  return start;
}

static int anon_munmap(char * addr, size_t size) {
  return ::munmap(addr, size) == 0;
}

char* os::pd_reserve_memory(size_t bytes, bool exec) {
  return anon_mmap(NULL, bytes);
}

bool os::pd_release_memory(char* addr, size_t size) {
  return anon_munmap(addr, size);
}

#ifdef CAN_SHOW_REGISTERS_ON_ASSERT
extern char* g_assert_poison; // assertion poison page address
#endif

static bool linux_mprotect(char* addr, size_t size, int prot) {
  // Linux wants the mprotect address argument to be page aligned.
  char* bottom = (char*)align_down((intptr_t)addr, os::Linux::page_size());

  // According to SUSv3, mprotect() should only be used with mappings
  // established by mmap(), and mmap() always maps whole pages. Unaligned
  // 'addr' likely indicates problem in the VM (e.g. trying to change
  // protection of malloc'ed or statically allocated memory). Check the
  // caller if you hit this assert.
  assert(addr == bottom, "sanity check");

  size = align_up(pointer_delta(addr, bottom, 1) + size, os::Linux::page_size());
  // Don't log anything if we're executing in the poison page signal handling
  // context. It can lead to reentrant use of other parts of the VM code.
#ifdef CAN_SHOW_REGISTERS_ON_ASSERT
  if (addr != g_assert_poison)
#endif
  Events::log(NULL, "Protecting memory [" INTPTR_FORMAT "," INTPTR_FORMAT "] with protection modes %x", p2i(bottom), p2i(bottom+size), prot);
  return ::mprotect(bottom, size, prot) == 0;
}

// Set protections specified
bool os::protect_memory(char* addr, size_t bytes, ProtType prot,
                        bool is_committed) {
  unsigned int p = 0;
  switch (prot) {
  case MEM_PROT_NONE: p = PROT_NONE; break;
  case MEM_PROT_READ: p = PROT_READ; break;
  case MEM_PROT_RW:   p = PROT_READ|PROT_WRITE; break;
  case MEM_PROT_RWX:  p = PROT_READ|PROT_WRITE|PROT_EXEC; break;
  default:
    ShouldNotReachHere();
  }
  // is_committed is unused.
  return linux_mprotect(addr, bytes, p);
}

bool os::guard_memory(char* addr, size_t size) {
  return linux_mprotect(addr, size, PROT_NONE);
}

bool os::unguard_memory(char* addr, size_t size) {
  return linux_mprotect(addr, size, PROT_READ|PROT_WRITE);
}

bool os::Linux::transparent_huge_pages_sanity_check(bool warn,
                                                    size_t page_size) {
  bool result = false;
  void *p = mmap(NULL, page_size * 2, PROT_READ|PROT_WRITE,
                 MAP_ANONYMOUS|MAP_PRIVATE,
                 -1, 0);
  if (p != MAP_FAILED) {
    void *aligned_p = align_up(p, page_size);

    result = madvise(aligned_p, page_size, MADV_HUGEPAGE) == 0;

    munmap(p, page_size * 2);
  }

  if (warn && !result) {
    warning("TransparentHugePages is not supported by the operating system.");
  }

  return result;
}

int os::Linux::hugetlbfs_page_size_flag(size_t page_size) {
  if (page_size != default_large_page_size()) {
    return (exact_log2(page_size) << MAP_HUGE_SHIFT);
  }
  return 0;
}

bool os::Linux::hugetlbfs_sanity_check(bool warn, size_t page_size) {
  // Include the page size flag to ensure we sanity check the correct page size.
  int flags = MAP_ANONYMOUS | MAP_PRIVATE | MAP_HUGETLB | hugetlbfs_page_size_flag(page_size);
  void *p = mmap(NULL, page_size, PROT_READ|PROT_WRITE, flags, -1, 0);

  if (p != MAP_FAILED) {
    // Mapping succeeded, sanity check passed.
    munmap(p, page_size);
    return true;
  } else {
      log_info(pagesize)("Large page size (" SIZE_FORMAT "%s) failed sanity check, "
                         "checking if smaller large page sizes are usable",
                         byte_size_in_exact_unit(page_size),
                         exact_unit_for_byte_size(page_size));
      for (size_t page_size_ = _page_sizes.next_smaller(page_size);
          page_size_ != (size_t)os::vm_page_size();
          page_size_ = _page_sizes.next_smaller(page_size_)) {
        flags = MAP_ANONYMOUS | MAP_PRIVATE | MAP_HUGETLB | hugetlbfs_page_size_flag(page_size_);
        p = mmap(NULL, page_size_, PROT_READ|PROT_WRITE, flags, -1, 0);
        if (p != MAP_FAILED) {
          // Mapping succeeded, sanity check passed.
          munmap(p, page_size_);
          log_info(pagesize)("Large page size (" SIZE_FORMAT "%s) passed sanity check",
                             byte_size_in_exact_unit(page_size_),
                             exact_unit_for_byte_size(page_size_));
          return true;
        }
      }
  }

  if (warn) {
    warning("HugeTLBFS is not configured or not supported by the operating system.");
  }

  return false;
}

bool os::Linux::shm_hugetlbfs_sanity_check(bool warn, size_t page_size) {
  // Try to create a large shared memory segment.
  int shmid = shmget(IPC_PRIVATE, page_size, SHM_HUGETLB|IPC_CREAT|SHM_R|SHM_W);
  if (shmid == -1) {
    // Possible reasons for shmget failure:
    // 1. shmmax is too small for the request.
    //    > check shmmax value: cat /proc/sys/kernel/shmmax
    //    > increase shmmax value: echo "new_value" > /proc/sys/kernel/shmmax
    // 2. not enough large page memory.
    //    > check available large pages: cat /proc/meminfo
    //    > increase amount of large pages:
    //          sysctl -w vm.nr_hugepages=new_value
    //    > For more information regarding large pages please refer to:
    //      https://www.kernel.org/doc/Documentation/vm/hugetlbpage.txt
    if (warn) {
      warning("Large pages using UseSHM are not configured on this system.");
    }
    return false;
  }
  // Managed to create a segment, now delete it.
  shmctl(shmid, IPC_RMID, NULL);
  return true;
}

// From the coredump_filter documentation:
//
// - (bit 0) anonymous private memory
// - (bit 1) anonymous shared memory
// - (bit 2) file-backed private memory
// - (bit 3) file-backed shared memory
// - (bit 4) ELF header pages in file-backed private memory areas (it is
//           effective only if the bit 2 is cleared)
// - (bit 5) hugetlb private memory
// - (bit 6) hugetlb shared memory
// - (bit 7) dax private memory
// - (bit 8) dax shared memory
//
static void set_coredump_filter(CoredumpFilterBit bit) {
  FILE *f;
  long cdm;

  if ((f = fopen("/proc/self/coredump_filter", "r+")) == NULL) {
    return;
  }

  if (fscanf(f, "%lx", &cdm) != 1) {
    fclose(f);
    return;
  }

  long saved_cdm = cdm;
  rewind(f);
  cdm |= bit;

  if (cdm != saved_cdm) {
    fprintf(f, "%#lx", cdm);
  }

  fclose(f);
}

// Large page support

static size_t _large_page_size = 0;

static size_t scan_default_large_page_size() {
  size_t default_large_page_size = 0;

  // large_page_size on Linux is used to round up heap size. x86 uses either
  // 2M or 4M page, depending on whether PAE (Physical Address Extensions)
  // mode is enabled. AMD64/EM64T uses 2M page in 64bit mode. IA64 can use
  // page as large as 1G.
  //
  // Here we try to figure out page size by parsing /proc/meminfo and looking
  // for a line with the following format:
  //    Hugepagesize:     2048 kB
  //
  // If we can't determine the value (e.g. /proc is not mounted, or the text
  // format has been changed), we'll set largest page size to 0

  FILE *fp = fopen("/proc/meminfo", "r");
  if (fp) {
    while (!feof(fp)) {
      int x = 0;
      char buf[16];
      if (fscanf(fp, "Hugepagesize: %d", &x) == 1) {
        if (x && fgets(buf, sizeof(buf), fp) && strcmp(buf, " kB\n") == 0) {
          default_large_page_size = x * K;
          break;
        }
      } else {
        // skip to next line
        for (;;) {
          int ch = fgetc(fp);
          if (ch == EOF || ch == (int)'\n') break;
        }
      }
    }
    fclose(fp);
  }

  return default_large_page_size;
}

static os::PageSizes scan_multiple_page_support() {
  // Scan /sys/kernel/mm/hugepages
  // to discover the available page sizes
  const char* sys_hugepages = "/sys/kernel/mm/hugepages";
  os::PageSizes page_sizes;

  DIR *dir = opendir(sys_hugepages);

  struct dirent *entry;
  size_t page_size;
  while ((entry = readdir(dir)) != NULL) {
    if (entry->d_type == DT_DIR &&
        sscanf(entry->d_name, "hugepages-%zukB", &page_size) == 1) {
      // The kernel is using kB, hotspot uses bytes
      // Add each found Large Page Size to page_sizes
      page_sizes.add(page_size * K);
    }
  }
  closedir(dir);

  LogTarget(Debug, pagesize) lt;
  if (lt.is_enabled()) {
    LogStream ls(lt);
    ls.print("Large Page sizes: ");
    page_sizes.print_on(&ls);
  }

  return page_sizes;
}

size_t os::Linux::default_large_page_size() {
  return _default_large_page_size;
}

void warn_no_large_pages_configured() {
  if (!FLAG_IS_DEFAULT(UseLargePages)) {
    log_warning(pagesize)("UseLargePages disabled, no large pages configured and available on the system.");
  }
}

bool os::Linux::setup_large_page_type(size_t page_size) {
  if (FLAG_IS_DEFAULT(UseHugeTLBFS) &&
      FLAG_IS_DEFAULT(UseSHM) &&
      FLAG_IS_DEFAULT(UseTransparentHugePages)) {

    // The type of large pages has not been specified by the user.

    // Try UseHugeTLBFS and then UseSHM.
    UseHugeTLBFS = UseSHM = true;

    // Don't try UseTransparentHugePages since there are known
    // performance issues with it turned on. This might change in the future.
    UseTransparentHugePages = false;
  }

  if (UseTransparentHugePages) {
    bool warn_on_failure = !FLAG_IS_DEFAULT(UseTransparentHugePages);
    if (transparent_huge_pages_sanity_check(warn_on_failure, page_size)) {
      UseHugeTLBFS = false;
      UseSHM = false;
      return true;
    }
    UseTransparentHugePages = false;
  }

  if (UseHugeTLBFS) {
    bool warn_on_failure = !FLAG_IS_DEFAULT(UseHugeTLBFS);
    if (hugetlbfs_sanity_check(warn_on_failure, page_size)) {
      UseSHM = false;
      return true;
    }
    UseHugeTLBFS = false;
  }

  if (UseSHM) {
    bool warn_on_failure = !FLAG_IS_DEFAULT(UseSHM);
    if (shm_hugetlbfs_sanity_check(warn_on_failure, page_size)) {
      return true;
    }
    UseSHM = false;
  }

  warn_no_large_pages_configured();
  return false;
}

void os::large_page_init() {
  // 1) Handle the case where we do not want to use huge pages and hence
  //    there is no need to scan the OS for related info
  if (!UseLargePages &&
      !UseTransparentHugePages &&
      !UseHugeTLBFS &&
      !UseSHM) {
    // Not using large pages.
    return;
  }

  if (!FLAG_IS_DEFAULT(UseLargePages) && !UseLargePages) {
    // The user explicitly turned off large pages.
    // Ignore the rest of the large pages flags.
    UseTransparentHugePages = false;
    UseHugeTLBFS = false;
    UseSHM = false;
    return;
  }

  // 2) Scan OS info
  size_t default_large_page_size = scan_default_large_page_size();
  os::Linux::_default_large_page_size = default_large_page_size;
  if (default_large_page_size == 0) {
    // No large pages configured, return.
    warn_no_large_pages_configured();
    UseLargePages = false;
    UseTransparentHugePages = false;
    UseHugeTLBFS = false;
    UseSHM = false;
    return;
  }
  os::PageSizes all_large_pages = scan_multiple_page_support();

  // 3) Consistency check and post-processing

  // It is unclear if /sys/kernel/mm/hugepages/ and /proc/meminfo could disagree. Manually
  // re-add the default page size to the list of page sizes to be sure.
  all_large_pages.add(default_large_page_size);

  // Check LargePageSizeInBytes matches an available page size and if so set _large_page_size
  // using LargePageSizeInBytes as the maximum allowed large page size. If LargePageSizeInBytes
  // doesn't match an available page size set _large_page_size to default_large_page_size
  // and use it as the maximum.
 if (FLAG_IS_DEFAULT(LargePageSizeInBytes) ||
      LargePageSizeInBytes == 0 ||
      LargePageSizeInBytes == default_large_page_size) {
    _large_page_size = default_large_page_size;
    log_info(pagesize)("Using the default large page size: " SIZE_FORMAT "%s",
                       byte_size_in_exact_unit(_large_page_size),
                       exact_unit_for_byte_size(_large_page_size));
  } else {
    if (all_large_pages.contains(LargePageSizeInBytes)) {
      _large_page_size = LargePageSizeInBytes;
      log_info(pagesize)("Overriding default large page size (" SIZE_FORMAT "%s) "
                         "using LargePageSizeInBytes: " SIZE_FORMAT "%s",
                         byte_size_in_exact_unit(default_large_page_size),
                         exact_unit_for_byte_size(default_large_page_size),
                         byte_size_in_exact_unit(_large_page_size),
                         exact_unit_for_byte_size(_large_page_size));
    } else {
      _large_page_size = default_large_page_size;
      log_info(pagesize)("LargePageSizeInBytes is not a valid large page size (" SIZE_FORMAT "%s) "
                         "using the default large page size: " SIZE_FORMAT "%s",
                         byte_size_in_exact_unit(LargePageSizeInBytes),
                         exact_unit_for_byte_size(LargePageSizeInBytes),
                         byte_size_in_exact_unit(_large_page_size),
                         exact_unit_for_byte_size(_large_page_size));
    }
  }

  // Populate _page_sizes with large page sizes less than or equal to
  // _large_page_size.
  for (size_t page_size = _large_page_size; page_size != 0;
         page_size = all_large_pages.next_smaller(page_size)) {
    _page_sizes.add(page_size);
  }

  LogTarget(Info, pagesize) lt;
  if (lt.is_enabled()) {
    LogStream ls(lt);
    ls.print("Usable page sizes: ");
    _page_sizes.print_on(&ls);
  }

  // Now determine the type of large pages to use:
  UseLargePages = os::Linux::setup_large_page_type(_large_page_size);

  set_coredump_filter(LARGEPAGES_BIT);
}

#ifndef SHM_HUGETLB
  #define SHM_HUGETLB 04000
#endif

#define shm_warning_format(format, ...)              \
  do {                                               \
    if (UseLargePages &&                             \
        (!FLAG_IS_DEFAULT(UseLargePages) ||          \
         !FLAG_IS_DEFAULT(UseSHM) ||                 \
         !FLAG_IS_DEFAULT(LargePageSizeInBytes))) {  \
      warning(format, __VA_ARGS__);                  \
    }                                                \
  } while (0)

#define shm_warning(str) shm_warning_format("%s", str)

#define shm_warning_with_errno(str)                \
  do {                                             \
    int err = errno;                               \
    shm_warning_format(str " (error = %d)", err);  \
  } while (0)

static char* shmat_with_alignment(int shmid, size_t bytes, size_t alignment) {
  assert(is_aligned(bytes, alignment), "Must be divisible by the alignment");

  if (!is_aligned(alignment, SHMLBA)) {
    assert(false, "Code below assumes that alignment is at least SHMLBA aligned");
    return NULL;
  }

  // To ensure that we get 'alignment' aligned memory from shmat,
  // we pre-reserve aligned virtual memory and then attach to that.

  char* pre_reserved_addr = anon_mmap_aligned(NULL /* req_addr */, bytes, alignment);
  if (pre_reserved_addr == NULL) {
    // Couldn't pre-reserve aligned memory.
    shm_warning("Failed to pre-reserve aligned memory for shmat.");
    return NULL;
  }

  // SHM_REMAP is needed to allow shmat to map over an existing mapping.
  char* addr = (char*)shmat(shmid, pre_reserved_addr, SHM_REMAP);

  if ((intptr_t)addr == -1) {
    int err = errno;
    shm_warning_with_errno("Failed to attach shared memory.");

    assert(err != EACCES, "Unexpected error");
    assert(err != EIDRM,  "Unexpected error");
    assert(err != EINVAL, "Unexpected error");

    // Since we don't know if the kernel unmapped the pre-reserved memory area
    // we can't unmap it, since that would potentially unmap memory that was
    // mapped from other threads.
    return NULL;
  }

  return addr;
}

static char* shmat_at_address(int shmid, char* req_addr) {
  if (!is_aligned(req_addr, SHMLBA)) {
    assert(false, "Requested address needs to be SHMLBA aligned");
    return NULL;
  }

  char* addr = (char*)shmat(shmid, req_addr, 0);

  if ((intptr_t)addr == -1) {
    shm_warning_with_errno("Failed to attach shared memory.");
    return NULL;
  }

  return addr;
}

static char* shmat_large_pages(int shmid, size_t bytes, size_t alignment, char* req_addr) {
  // If a req_addr has been provided, we assume that the caller has already aligned the address.
  if (req_addr != NULL) {
    assert(is_aligned(req_addr, os::large_page_size()), "Must be divisible by the large page size");
    assert(is_aligned(req_addr, alignment), "Must be divisible by given alignment");
    return shmat_at_address(shmid, req_addr);
  }

  // Since shmid has been setup with SHM_HUGETLB, shmat will automatically
  // return large page size aligned memory addresses when req_addr == NULL.
  // However, if the alignment is larger than the large page size, we have
  // to manually ensure that the memory returned is 'alignment' aligned.
  if (alignment > os::large_page_size()) {
    assert(is_aligned(alignment, os::large_page_size()), "Must be divisible by the large page size");
    return shmat_with_alignment(shmid, bytes, alignment);
  } else {
    return shmat_at_address(shmid, NULL);
  }
}

char* os::Linux::reserve_memory_special_shm(size_t bytes, size_t alignment,
                                            char* req_addr, bool exec) {
  // "exec" is passed in but not used.  Creating the shared image for
  // the code cache doesn't have an SHM_X executable permission to check.
  assert(UseLargePages && UseSHM, "only for SHM large pages");
  assert(is_aligned(req_addr, os::large_page_size()), "Unaligned address");
  assert(is_aligned(req_addr, alignment), "Unaligned address");

  if (!is_aligned(bytes, os::large_page_size())) {
    return NULL; // Fallback to small pages.
  }

  // Create a large shared memory region to attach to based on size.
  // Currently, size is the total size of the heap.
  int shmid = shmget(IPC_PRIVATE, bytes, SHM_HUGETLB|IPC_CREAT|SHM_R|SHM_W);
  if (shmid == -1) {
    // Possible reasons for shmget failure:
    // 1. shmmax is too small for the request.
    //    > check shmmax value: cat /proc/sys/kernel/shmmax
    //    > increase shmmax value: echo "new_value" > /proc/sys/kernel/shmmax
    // 2. not enough large page memory.
    //    > check available large pages: cat /proc/meminfo
    //    > increase amount of large pages:
    //          sysctl -w vm.nr_hugepages=new_value
    //    > For more information regarding large pages please refer to:
    //      https://www.kernel.org/doc/Documentation/vm/hugetlbpage.txt
    //      Note 1: different Linux may use different name for this property,
    //            e.g. on Redhat AS-3 it is "hugetlb_pool".
    //      Note 2: it's possible there's enough physical memory available but
    //            they are so fragmented after a long run that they can't
    //            coalesce into large pages. Try to reserve large pages when
    //            the system is still "fresh".
    shm_warning_with_errno("Failed to reserve shared memory.");
    return NULL;
  }

  // Attach to the region.
  char* addr = shmat_large_pages(shmid, bytes, alignment, req_addr);

  // Remove shmid. If shmat() is successful, the actual shared memory segment
  // will be deleted when it's detached by shmdt() or when the process
  // terminates. If shmat() is not successful this will remove the shared
  // segment immediately.
  shmctl(shmid, IPC_RMID, NULL);

  return addr;
}

static void warn_on_commit_special_failure(char* req_addr, size_t bytes,
                                           size_t page_size, int error) {
  assert(error == ENOMEM, "Only expect to fail if no memory is available");

  bool warn_on_failure = UseLargePages &&
      (!FLAG_IS_DEFAULT(UseLargePages) ||
       !FLAG_IS_DEFAULT(UseHugeTLBFS) ||
       !FLAG_IS_DEFAULT(LargePageSizeInBytes));

  if (warn_on_failure) {
    char msg[128];
    jio_snprintf(msg, sizeof(msg), "Failed to reserve and commit memory. req_addr: "
                                   PTR_FORMAT " bytes: " SIZE_FORMAT " page size: "
                                   SIZE_FORMAT " (errno = %d).",
                                   req_addr, bytes, page_size, error);
    warning("%s", msg);
  }
}

bool os::Linux::commit_memory_special(size_t bytes,
                                      size_t page_size,
                                      char* req_addr,
                                      bool exec) {
  assert(UseLargePages && UseHugeTLBFS, "Should only get here when HugeTLBFS large pages are used");
  assert(is_aligned(bytes, page_size), "Unaligned size");
  assert(is_aligned(req_addr, page_size), "Unaligned address");
  assert(req_addr != NULL, "Must have a requested address for special mappings");

  int prot = exec ? PROT_READ|PROT_WRITE|PROT_EXEC : PROT_READ|PROT_WRITE;
  int flags = MAP_PRIVATE|MAP_ANONYMOUS|MAP_FIXED;

  // For large pages additional flags are required.
  if (page_size > (size_t) os::vm_page_size()) {
    flags |= MAP_HUGETLB | hugetlbfs_page_size_flag(page_size);
  }
  char* addr = (char*)::mmap(req_addr, bytes, prot, flags, -1, 0);

  if (addr == MAP_FAILED) {
    warn_on_commit_special_failure(req_addr, bytes, page_size, errno);
    return false;
  }

  log_debug(pagesize)("Commit special mapping: " PTR_FORMAT ", size=" SIZE_FORMAT "%s, page size="
                      SIZE_FORMAT "%s",
                      p2i(addr), byte_size_in_exact_unit(bytes),
                      exact_unit_for_byte_size(bytes),
                      byte_size_in_exact_unit(page_size),
                      exact_unit_for_byte_size(page_size));
  assert(is_aligned(addr, page_size), "Must be");
  return true;
}

char* os::Linux::reserve_memory_special_huge_tlbfs(size_t bytes,
                                                   size_t alignment,
                                                   size_t page_size,
                                                   char* req_addr,
                                                   bool exec) {
  assert(UseLargePages && UseHugeTLBFS, "only for Huge TLBFS large pages");
  assert(is_aligned(req_addr, alignment), "Must be");
  assert(is_aligned(req_addr, page_size), "Must be");
  assert(is_aligned(alignment, os::vm_allocation_granularity()), "Must be");
  assert(_page_sizes.contains(page_size), "Must be a valid page size");
  assert(page_size > (size_t)os::vm_page_size(), "Must be a large page size");
  assert(bytes >= page_size, "Shouldn't allocate large pages for small sizes");

  // We only end up here when at least 1 large page can be used.
  // If the size is not a multiple of the large page size, we
  // will mix the type of pages used, but in a decending order.
  // Start off by reserving a range of the given size that is
  // properly aligned. At this point no pages are committed. If
  // a requested address is given it will be used and it must be
  // aligned to both the large page size and the given alignment.
  // The larger of the two will be used.
  size_t required_alignment = MAX(page_size, alignment);
  char* const aligned_start = anon_mmap_aligned(req_addr, bytes, required_alignment);
  if (aligned_start == NULL) {
    return NULL;
  }

  // First commit using large pages.
  size_t large_bytes = align_down(bytes, page_size);
  bool large_committed = commit_memory_special(large_bytes, page_size, aligned_start, exec);

  if (large_committed && bytes == large_bytes) {
    // The size was large page aligned so no additional work is
    // needed even if the commit failed.
    return aligned_start;
  }

  // The requested size requires some small pages as well.
  char* small_start = aligned_start + large_bytes;
  size_t small_size = bytes - large_bytes;
  if (!large_committed) {
    // Failed to commit large pages, so we need to unmap the
    // reminder of the orinal reservation.
    ::munmap(small_start, small_size);
    return NULL;
  }

  // Commit the remaining bytes using small pages.
  bool small_committed = commit_memory_special(small_size, os::vm_page_size(), small_start, exec);
  if (!small_committed) {
    // Failed to commit the remaining size, need to unmap
    // the large pages part of the reservation.
    ::munmap(aligned_start, large_bytes);
    return NULL;
  }
  return aligned_start;
}

char* os::pd_reserve_memory_special(size_t bytes, size_t alignment, size_t page_size,
                                    char* req_addr, bool exec) {
  assert(UseLargePages, "only for large pages");

  char* addr;
  if (UseSHM) {
    // No support for using specific page sizes with SHM.
    addr = os::Linux::reserve_memory_special_shm(bytes, alignment, req_addr, exec);
  } else {
    assert(UseHugeTLBFS, "must be");
    addr = os::Linux::reserve_memory_special_huge_tlbfs(bytes, alignment, page_size, req_addr, exec);
  }

  if (addr != NULL) {
    if (UseNUMAInterleaving) {
      numa_make_global(addr, bytes);
    }
  }

  return addr;
}

bool os::Linux::release_memory_special_shm(char* base, size_t bytes) {
  // detaching the SHM segment will also delete it, see reserve_memory_special_shm()
  return shmdt(base) == 0;
}

bool os::Linux::release_memory_special_huge_tlbfs(char* base, size_t bytes) {
  return pd_release_memory(base, bytes);
}

bool os::pd_release_memory_special(char* base, size_t bytes) {
  assert(UseLargePages, "only for large pages");
  bool res;

  if (UseSHM) {
    res = os::Linux::release_memory_special_shm(base, bytes);
  } else {
    assert(UseHugeTLBFS, "must be");
    res = os::Linux::release_memory_special_huge_tlbfs(base, bytes);
  }
  return res;
}

size_t os::large_page_size() {
  return _large_page_size;
}

// With SysV SHM the entire memory region must be allocated as shared
// memory.
// HugeTLBFS allows application to commit large page memory on demand.
// However, when committing memory with HugeTLBFS fails, the region
// that was supposed to be committed will lose the old reservation
// and allow other threads to steal that memory region. Because of this
// behavior we can't commit HugeTLBFS memory.
bool os::can_commit_large_page_memory() {
  return UseTransparentHugePages;
}

bool os::can_execute_large_page_memory() {
  return UseTransparentHugePages || UseHugeTLBFS;
}

char* os::pd_attempt_map_memory_to_file_at(char* requested_addr, size_t bytes, int file_desc) {
  assert(file_desc >= 0, "file_desc is not valid");
  char* result = pd_attempt_reserve_memory_at(requested_addr, bytes, !ExecMem);
  if (result != NULL) {
    if (replace_existing_mapping_with_file_mapping(result, bytes, file_desc) == NULL) {
      vm_exit_during_initialization(err_msg("Error in mapping Java heap at the given filesystem directory"));
    }
  }
  return result;
}

// Reserve memory at an arbitrary address, only if that area is
// available (and not reserved for something else).

char* os::pd_attempt_reserve_memory_at(char* requested_addr, size_t bytes, bool exec) {
  // Assert only that the size is a multiple of the page size, since
  // that's all that mmap requires, and since that's all we really know
  // about at this low abstraction level.  If we need higher alignment,
  // we can either pass an alignment to this method or verify alignment
  // in one of the methods further up the call chain.  See bug 5044738.
  assert(bytes % os::vm_page_size() == 0, "reserving unexpected size block");

  // Repeatedly allocate blocks until the block is allocated at the
  // right spot.

  // Linux mmap allows caller to pass an address as hint; give it a try first,
  // if kernel honors the hint then we can return immediately.
  char * addr = anon_mmap(requested_addr, bytes);
  if (addr == requested_addr) {
    return requested_addr;
  }

  if (addr != NULL) {
    // mmap() is successful but it fails to reserve at the requested address
    anon_munmap(addr, bytes);
  }

  return NULL;
}

// Sleep forever; naked call to OS-specific sleep; use with CAUTION
void os::infinite_sleep() {
  while (true) {    // sleep forever ...
    ::sleep(100);   // ... 100 seconds at a time
  }
}

// Used to convert frequent JVM_Yield() to nops
bool os::dont_yield() {
  return DontYieldALot;
}

// Linux CFS scheduler (since 2.6.23) does not guarantee sched_yield(2) will
// actually give up the CPU. Since skip buddy (v2.6.28):
//
// * Sets the yielding task as skip buddy for current CPU's run queue.
// * Picks next from run queue, if empty, picks a skip buddy (can be the yielding task).
// * Clears skip buddies for this run queue (yielding task no longer a skip buddy).
//
// An alternative is calling os::naked_short_nanosleep with a small number to avoid
// getting re-scheduled immediately.
//
void os::naked_yield() {
  sched_yield();
}

////////////////////////////////////////////////////////////////////////////////
// thread priority support

// Note: Normal Linux applications are run with SCHED_OTHER policy. SCHED_OTHER
// only supports dynamic priority, static priority must be zero. For real-time
// applications, Linux supports SCHED_RR which allows static priority (1-99).
// However, for large multi-threaded applications, SCHED_RR is not only slower
// than SCHED_OTHER, but also very unstable (my volano tests hang hard 4 out
// of 5 runs - Sep 2005).
//
// The following code actually changes the niceness of kernel-thread/LWP. It
// has an assumption that setpriority() only modifies one kernel-thread/LWP,
// not the entire user process, and user level threads are 1:1 mapped to kernel
// threads. It has always been the case, but could change in the future. For
// this reason, the code should not be used as default (ThreadPriorityPolicy=0).
// It is only used when ThreadPriorityPolicy=1 and may require system level permission
// (e.g., root privilege or CAP_SYS_NICE capability).

int os::java_to_os_priority[CriticalPriority + 1] = {
  19,              // 0 Entry should never be used

   4,              // 1 MinPriority
   3,              // 2
   2,              // 3

   1,              // 4
   0,              // 5 NormPriority
  -1,              // 6

  -2,              // 7
  -3,              // 8
  -4,              // 9 NearMaxPriority

  -5,              // 10 MaxPriority

  -5               // 11 CriticalPriority
};

static int prio_init() {
  if (ThreadPriorityPolicy == 1) {
    if (geteuid() != 0) {
      if (!FLAG_IS_DEFAULT(ThreadPriorityPolicy) && !FLAG_IS_JIMAGE_RESOURCE(ThreadPriorityPolicy)) {
        warning("-XX:ThreadPriorityPolicy=1 may require system level permission, " \
                "e.g., being the root user. If the necessary permission is not " \
                "possessed, changes to priority will be silently ignored.");
      }
    }
  }
  if (UseCriticalJavaThreadPriority) {
    os::java_to_os_priority[MaxPriority] = os::java_to_os_priority[CriticalPriority];
  }
  return 0;
}

OSReturn os::set_native_priority(Thread* thread, int newpri) {
  if (!UseThreadPriorities || ThreadPriorityPolicy == 0) return OS_OK;

  int ret = setpriority(PRIO_PROCESS, thread->osthread()->thread_id(), newpri);
  return (ret == 0) ? OS_OK : OS_ERR;
}

OSReturn os::get_native_priority(const Thread* const thread,
                                 int *priority_ptr) {
  if (!UseThreadPriorities || ThreadPriorityPolicy == 0) {
    *priority_ptr = java_to_os_priority[NormPriority];
    return OS_OK;
  }

  errno = 0;
  *priority_ptr = getpriority(PRIO_PROCESS, thread->osthread()->thread_id());
  return (*priority_ptr != -1 || errno == 0 ? OS_OK : OS_ERR);
}

// This is the fastest way to get thread cpu time on Linux.
// Returns cpu time (user+sys) for any thread, not only for current.
// POSIX compliant clocks are implemented in the kernels 2.6.16+.
// It might work on 2.6.10+ with a special kernel/glibc patch.
// For reference, please, see IEEE Std 1003.1-2004:
//   http://www.unix.org/single_unix_specification

jlong os::Linux::fast_thread_cpu_time(clockid_t clockid) {
  struct timespec tp;
  int status = clock_gettime(clockid, &tp);
  assert(status == 0, "clock_gettime error: %s", os::strerror(errno));
  return (tp.tv_sec * NANOSECS_PER_SEC) + tp.tv_nsec;
}

// Determine if the vmid is the parent pid for a child in a PID namespace.
// Return the namespace pid if so, otherwise -1.
int os::Linux::get_namespace_pid(int vmid) {
  char fname[24];
  int retpid = -1;

  snprintf(fname, sizeof(fname), "/proc/%d/status", vmid);
  FILE *fp = fopen(fname, "r");

  if (fp) {
    int pid, nspid;
    int ret;
    while (!feof(fp) && !ferror(fp)) {
      ret = fscanf(fp, "NSpid: %d %d", &pid, &nspid);
      if (ret == 1) {
        break;
      }
      if (ret == 2) {
        retpid = nspid;
        break;
      }
      for (;;) {
        int ch = fgetc(fp);
        if (ch == EOF || ch == (int)'\n') break;
      }
    }
    fclose(fp);
  }
  return retpid;
}

extern void report_error(char* file_name, int line_no, char* title,
                         char* format, ...);

// Some linux distributions (notably: Alpine Linux) include the
// grsecurity in the kernel. Of particular interest from a JVM perspective
// is PaX (https://pax.grsecurity.net/), which adds some security features
// related to page attributes. Specifically, the MPROTECT PaX functionality
// (https://pax.grsecurity.net/docs/mprotect.txt) prevents dynamic
// code generation by disallowing a (previously) writable page to be
// marked as executable. This is, of course, exactly what HotSpot does
// for both JIT compiled method, as well as for stubs, adapters, etc.
//
// Instead of crashing "lazily" when trying to make a page executable,
// this code probes for the presence of PaX and reports the failure
// eagerly.
static void check_pax(void) {
  // Zero doesn't generate code dynamically, so no need to perform the PaX check
#ifndef ZERO
  size_t size = os::Linux::page_size();

  void* p = ::mmap(NULL, size, PROT_WRITE, MAP_PRIVATE|MAP_ANONYMOUS, -1, 0);
  if (p == MAP_FAILED) {
    log_debug(os)("os_linux.cpp: check_pax: mmap failed (%s)" , os::strerror(errno));
    vm_exit_out_of_memory(size, OOM_MMAP_ERROR, "failed to allocate memory for PaX check.");
  }

  int res = ::mprotect(p, size, PROT_WRITE|PROT_EXEC);
  if (res == -1) {
    log_debug(os)("os_linux.cpp: check_pax: mprotect failed (%s)" , os::strerror(errno));
    vm_exit_during_initialization(
      "Failed to mark memory page as executable - check if grsecurity/PaX is enabled");
  }

  ::munmap(p, size);
#endif
}

// this is called _before_ most of the global arguments have been parsed
void os::init(void) {
  char dummy;   // used to get a guess on initial stack address

  clock_tics_per_sec = sysconf(_SC_CLK_TCK);

  Linux::set_page_size(sysconf(_SC_PAGESIZE));
  if (Linux::page_size() == -1) {
    fatal("os_linux.cpp: os::init: sysconf failed (%s)",
          os::strerror(errno));
  }
  _page_sizes.add(Linux::page_size());

  Linux::initialize_system_info();

#ifdef __GLIBC__
  Linux::_mallinfo = CAST_TO_FN_PTR(Linux::mallinfo_func_t, dlsym(RTLD_DEFAULT, "mallinfo"));
  Linux::_mallinfo2 = CAST_TO_FN_PTR(Linux::mallinfo2_func_t, dlsym(RTLD_DEFAULT, "mallinfo2"));
#endif // __GLIBC__

  os::Linux::CPUPerfTicks pticks;
  bool res = os::Linux::get_tick_information(&pticks, -1);

  if (res && pticks.has_steal_ticks) {
    has_initial_tick_info = true;
    initial_total_ticks = pticks.total;
    initial_steal_ticks = pticks.steal;
  }

  // _main_thread points to the thread that created/loaded the JVM.
  Linux::_main_thread = pthread_self();

  // retrieve entry point for pthread_setname_np
  Linux::_pthread_setname_np =
    (int(*)(pthread_t, const char*))dlsym(RTLD_DEFAULT, "pthread_setname_np");

  check_pax();

  os::Posix::init();

  initial_time_count = javaTimeNanos();
}

// To install functions for atexit system call
extern "C" {
  static void perfMemory_exit_helper() {
    perfMemory_exit();
  }
}

void os::pd_init_container_support() {
  OSContainer::init();
}

void os::Linux::numa_init() {

  // Java can be invoked as
  // 1. Without numactl and heap will be allocated/configured on all nodes as
  //    per the system policy.
  // 2. With numactl --interleave:
  //      Use numa_get_interleave_mask(v2) API to get nodes bitmask. The same
  //      API for membind case bitmask is reset.
  //      Interleave is only hint and Kernel can fallback to other nodes if
  //      no memory is available on the target nodes.
  // 3. With numactl --membind:
  //      Use numa_get_membind(v2) API to get nodes bitmask. The same API for
  //      interleave case returns bitmask of all nodes.
  // numa_all_nodes_ptr holds bitmask of all nodes.
  // numa_get_interleave_mask(v2) and numa_get_membind(v2) APIs returns correct
  // bitmask when externally configured to run on all or fewer nodes.

  if (!Linux::libnuma_init()) {
    FLAG_SET_ERGO(UseNUMA, false);
    FLAG_SET_ERGO(UseNUMAInterleaving, false); // Also depends on libnuma.
  } else {
    if ((Linux::numa_max_node() < 1) || Linux::is_bound_to_single_node()) {
      // If there's only one node (they start from 0) or if the process
      // is bound explicitly to a single node using membind, disable NUMA
      UseNUMA = false;
    } else {
      LogTarget(Info,os) log;
      LogStream ls(log);

      Linux::set_configured_numa_policy(Linux::identify_numa_policy());

      struct bitmask* bmp = Linux::_numa_membind_bitmask;
      const char* numa_mode = "membind";

      if (Linux::is_running_in_interleave_mode()) {
        bmp = Linux::_numa_interleave_bitmask;
        numa_mode = "interleave";
      }

      ls.print("UseNUMA is enabled and invoked in '%s' mode."
               " Heap will be configured using NUMA memory nodes:", numa_mode);

      for (int node = 0; node <= Linux::numa_max_node(); node++) {
        if (Linux::_numa_bitmask_isbitset(bmp, node)) {
          ls.print(" %d", node);
        }
      }
    }
  }

  // When NUMA requested, not-NUMA-aware allocations default to interleaving.
  if (UseNUMA && !UseNUMAInterleaving) {
    FLAG_SET_ERGO_IF_DEFAULT(UseNUMAInterleaving, true);
  }

  if (UseParallelGC && UseNUMA && UseLargePages && !can_commit_large_page_memory()) {
    // With SHM and HugeTLBFS large pages we cannot uncommit a page, so there's no way
    // we can make the adaptive lgrp chunk resizing work. If the user specified both
    // UseNUMA and UseLargePages (or UseSHM/UseHugeTLBFS) on the command line - warn
    // and disable adaptive resizing.
    if (UseAdaptiveSizePolicy || UseAdaptiveNUMAChunkSizing) {
      warning("UseNUMA is not fully compatible with SHM/HugeTLBFS large pages, "
              "disabling adaptive resizing (-XX:-UseAdaptiveSizePolicy -XX:-UseAdaptiveNUMAChunkSizing)");
      UseAdaptiveSizePolicy = false;
      UseAdaptiveNUMAChunkSizing = false;
    }
  }
}

// this is called _after_ the global arguments have been parsed
jint os::init_2(void) {

  // This could be set after os::Posix::init() but all platforms
  // have to set it the same so we have to mirror Solaris.
  DEBUG_ONLY(os::set_mutex_init_done();)

  os::Posix::init_2();

  Linux::fast_thread_clock_init();

  if (PosixSignals::init() == JNI_ERR) {
    return JNI_ERR;
  }

  if (AdjustStackSizeForTLS) {
    get_minstack_init();
  }

  // Check and sets minimum stack sizes against command line options
  if (Posix::set_minimum_stack_sizes() == JNI_ERR) {
    return JNI_ERR;
  }

#if defined(IA32) && !defined(ZERO)
  // Need to ensure we've determined the process's initial stack to
  // perform the workaround
  Linux::capture_initial_stack(JavaThread::stack_size_at_create());
  workaround_expand_exec_shield_cs_limit();
#else
  suppress_primordial_thread_resolution = Arguments::created_by_java_launcher();
  if (!suppress_primordial_thread_resolution) {
    Linux::capture_initial_stack(JavaThread::stack_size_at_create());
  }
#endif

  Linux::libpthread_init();
  Linux::sched_getcpu_init();
  log_info(os)("HotSpot is running with %s, %s",
               Linux::libc_version(), Linux::libpthread_version());

  if (UseNUMA || UseNUMAInterleaving) {
    Linux::numa_init();
  }

  if (MaxFDLimit) {
    // set the number of file descriptors to max. print out error
    // if getrlimit/setrlimit fails but continue regardless.
    struct rlimit nbr_files;
    int status = getrlimit(RLIMIT_NOFILE, &nbr_files);
    if (status != 0) {
      log_info(os)("os::init_2 getrlimit failed: %s", os::strerror(errno));
    } else {
      nbr_files.rlim_cur = nbr_files.rlim_max;
      status = setrlimit(RLIMIT_NOFILE, &nbr_files);
      if (status != 0) {
        log_info(os)("os::init_2 setrlimit failed: %s", os::strerror(errno));
      }
    }
  }

  // at-exit methods are called in the reverse order of their registration.
  // atexit functions are called on return from main or as a result of a
  // call to exit(3C). There can be only 32 of these functions registered
  // and atexit() does not set errno.

  if (PerfAllowAtExitRegistration) {
    // only register atexit functions if PerfAllowAtExitRegistration is set.
    // atexit functions can be delayed until process exit time, which
    // can be problematic for embedded VM situations. Embedded VMs should
    // call DestroyJavaVM() to assure that VM resources are released.

    // note: perfMemory_exit_helper atexit function may be removed in
    // the future if the appropriate cleanup code can be added to the
    // VM_Exit VMOperation's doit method.
    if (atexit(perfMemory_exit_helper) != 0) {
      warning("os::init_2 atexit(perfMemory_exit_helper) failed");
    }
  }

  // initialize thread priority policy
  prio_init();

  if (!FLAG_IS_DEFAULT(AllocateHeapAt)) {
    set_coredump_filter(DAX_SHARED_BIT);
  }

  if (DumpPrivateMappingsInCore) {
    set_coredump_filter(FILE_BACKED_PVT_BIT);
  }

  if (DumpSharedMappingsInCore) {
    set_coredump_filter(FILE_BACKED_SHARED_BIT);
  }

  if (DumpPerfMapAtExit && FLAG_IS_DEFAULT(UseCodeCacheFlushing)) {
    // Disable code cache flushing to ensure the map file written at
    // exit contains all nmethods generated during execution.
    FLAG_SET_DEFAULT(UseCodeCacheFlushing, false);
  }

  return JNI_OK;
}

// older glibc versions don't have this macro (which expands to
// an optimized bit-counting function) so we have to roll our own
#ifndef CPU_COUNT

static int _cpu_count(const cpu_set_t* cpus) {
  int count = 0;
  // only look up to the number of configured processors
  for (int i = 0; i < os::processor_count(); i++) {
    if (CPU_ISSET(i, cpus)) {
      count++;
    }
  }
  return count;
}

#define CPU_COUNT(cpus) _cpu_count(cpus)

#endif // CPU_COUNT

// Get the current number of available processors for this process.
// This value can change at any time during a process's lifetime.
// sched_getaffinity gives an accurate answer as it accounts for cpusets.
// If it appears there may be more than 1024 processors then we do a
// dynamic check - see 6515172 for details.
// If anything goes wrong we fallback to returning the number of online
// processors - which can be greater than the number available to the process.
int os::Linux::active_processor_count() {
  cpu_set_t cpus;  // can represent at most 1024 (CPU_SETSIZE) processors
  cpu_set_t* cpus_p = &cpus;
  int cpus_size = sizeof(cpu_set_t);

  int configured_cpus = os::processor_count();  // upper bound on available cpus
  int cpu_count = 0;

// old build platforms may not support dynamic cpu sets
#ifdef CPU_ALLOC

  // To enable easy testing of the dynamic path on different platforms we
  // introduce a diagnostic flag: UseCpuAllocPath
  if (configured_cpus >= CPU_SETSIZE || UseCpuAllocPath) {
    // kernel may use a mask bigger than cpu_set_t
    log_trace(os)("active_processor_count: using dynamic path %s"
                  "- configured processors: %d",
                  UseCpuAllocPath ? "(forced) " : "",
                  configured_cpus);
    cpus_p = CPU_ALLOC(configured_cpus);
    if (cpus_p != NULL) {
      cpus_size = CPU_ALLOC_SIZE(configured_cpus);
      // zero it just to be safe
      CPU_ZERO_S(cpus_size, cpus_p);
    }
    else {
       // failed to allocate so fallback to online cpus
       int online_cpus = ::sysconf(_SC_NPROCESSORS_ONLN);
       log_trace(os)("active_processor_count: "
                     "CPU_ALLOC failed (%s) - using "
                     "online processor count: %d",
                     os::strerror(errno), online_cpus);
       return online_cpus;
    }
  }
  else {
    log_trace(os)("active_processor_count: using static path - configured processors: %d",
                  configured_cpus);
  }
#else // CPU_ALLOC
// these stubs won't be executed
#define CPU_COUNT_S(size, cpus) -1
#define CPU_FREE(cpus)

  log_trace(os)("active_processor_count: only static path available - configured processors: %d",
                configured_cpus);
#endif // CPU_ALLOC

  // pid 0 means the current thread - which we have to assume represents the process
  if (sched_getaffinity(0, cpus_size, cpus_p) == 0) {
    if (cpus_p != &cpus) { // can only be true when CPU_ALLOC used
      cpu_count = CPU_COUNT_S(cpus_size, cpus_p);
    }
    else {
      cpu_count = CPU_COUNT(cpus_p);
    }
    log_trace(os)("active_processor_count: sched_getaffinity processor count: %d", cpu_count);
  }
  else {
    cpu_count = ::sysconf(_SC_NPROCESSORS_ONLN);
    warning("sched_getaffinity failed (%s)- using online processor count (%d) "
            "which may exceed available processors", os::strerror(errno), cpu_count);
  }

  if (cpus_p != &cpus) { // can only be true when CPU_ALLOC used
    CPU_FREE(cpus_p);
  }

  assert(cpu_count > 0 && cpu_count <= os::processor_count(), "sanity check");
  return cpu_count;
}

// Determine the active processor count from one of
// three different sources:
//
// 1. User option -XX:ActiveProcessorCount
// 2. kernel os calls (sched_getaffinity or sysconf(_SC_NPROCESSORS_ONLN)
// 3. extracted from cgroup cpu subsystem (shares and quotas)
//
// Option 1, if specified, will always override.
// If the cgroup subsystem is active and configured, we
// will return the min of the cgroup and option 2 results.
// This is required since tools, such as numactl, that
// alter cpu affinity do not update cgroup subsystem
// cpuset configuration files.
int os::active_processor_count() {
  // User has overridden the number of active processors
  if (ActiveProcessorCount > 0) {
    log_trace(os)("active_processor_count: "
                  "active processor count set by user : %d",
                  ActiveProcessorCount);
    return ActiveProcessorCount;
  }

  int active_cpus;
  if (OSContainer::is_containerized()) {
    active_cpus = OSContainer::active_processor_count();
    log_trace(os)("active_processor_count: determined by OSContainer: %d",
                   active_cpus);
  } else {
    active_cpus = os::Linux::active_processor_count();
  }

  return active_cpus;
}

static bool should_warn_invalid_processor_id() {
  if (os::processor_count() == 1) {
    // Don't warn if we only have one processor
    return false;
  }

  static volatile int warn_once = 1;

  if (Atomic::load(&warn_once) == 0 ||
      Atomic::xchg(&warn_once, 0) == 0) {
    // Don't warn more than once
    return false;
  }

  return true;
}

uint os::processor_id() {
  const int id = Linux::sched_getcpu();

  if (id < processor_count()) {
    return (uint)id;
  }

  // Some environments (e.g. openvz containers and the rr debugger) incorrectly
  // report a processor id that is higher than the number of processors available.
  // This is problematic, for example, when implementing CPU-local data structures,
  // where the processor id is used to index into an array of length processor_count().
  // If this happens we return 0 here. This is is safe since we always have at least
  // one processor, but it's not optimal for performance if we're actually executing
  // in an environment with more than one processor.
  if (should_warn_invalid_processor_id()) {
    log_warning(os)("Invalid processor id reported by the operating system "
                    "(got processor id %d, valid processor id range is 0-%d)",
                    id, processor_count() - 1);
    log_warning(os)("Falling back to assuming processor id is 0. "
                    "This could have a negative impact on performance.");
  }

  return 0;
}

void os::set_native_thread_name(const char *name) {
  if (Linux::_pthread_setname_np) {
    char buf [16]; // according to glibc manpage, 16 chars incl. '/0'
    snprintf(buf, sizeof(buf), "%s", name);
    buf[sizeof(buf) - 1] = '\0';
    const int rc = Linux::_pthread_setname_np(pthread_self(), buf);
    // ERANGE should not happen; all other errors should just be ignored.
    assert(rc != ERANGE, "pthread_setname_np failed");
  }
}

bool os::bind_to_processor(uint processor_id) {
  // Not yet implemented.
  return false;
}

////////////////////////////////////////////////////////////////////////////////
// debug support

bool os::find(address addr, outputStream* st) {
  Dl_info dlinfo;
  memset(&dlinfo, 0, sizeof(dlinfo));
  if (dladdr(addr, &dlinfo) != 0) {
    st->print(PTR_FORMAT ": ", p2i(addr));
    if (dlinfo.dli_sname != NULL && dlinfo.dli_saddr != NULL) {
      st->print("%s+" PTR_FORMAT, dlinfo.dli_sname,
                p2i(addr) - p2i(dlinfo.dli_saddr));
    } else if (dlinfo.dli_fbase != NULL) {
      st->print("<offset " PTR_FORMAT ">", p2i(addr) - p2i(dlinfo.dli_fbase));
    } else {
      st->print("<absolute address>");
    }
    if (dlinfo.dli_fname != NULL) {
      st->print(" in %s", dlinfo.dli_fname);
    }
    if (dlinfo.dli_fbase != NULL) {
      st->print(" at " PTR_FORMAT, p2i(dlinfo.dli_fbase));
    }
    st->cr();

    if (Verbose) {
      // decode some bytes around the PC
      address begin = clamp_address_in_page(addr-40, addr, os::vm_page_size());
      address end   = clamp_address_in_page(addr+40, addr, os::vm_page_size());
      address       lowest = (address) dlinfo.dli_sname;
      if (!lowest)  lowest = (address) dlinfo.dli_fbase;
      if (begin < lowest)  begin = lowest;
      Dl_info dlinfo2;
      if (dladdr(end, &dlinfo2) != 0 && dlinfo2.dli_saddr != dlinfo.dli_saddr
          && end > dlinfo2.dli_saddr && dlinfo2.dli_saddr > begin) {
        end = (address) dlinfo2.dli_saddr;
      }
      Disassembler::decode(begin, end, st);
    }
    return true;
  }
  return false;
}

////////////////////////////////////////////////////////////////////////////////
// misc

// This does not do anything on Linux. This is basically a hook for being
// able to use structured exception handling (thread-local exception filters)
// on, e.g., Win32.
void
os::os_exception_wrapper(java_call_t f, JavaValue* value, const methodHandle& method,
                         JavaCallArguments* args, JavaThread* thread) {
  f(value, method, args, thread);
}

void os::print_statistics() {
}

bool os::message_box(const char* title, const char* message) {
  int i;
  fdStream err(defaultStream::error_fd());
  for (i = 0; i < 78; i++) err.print_raw("=");
  err.cr();
  err.print_raw_cr(title);
  for (i = 0; i < 78; i++) err.print_raw("-");
  err.cr();
  err.print_raw_cr(message);
  for (i = 0; i < 78; i++) err.print_raw("=");
  err.cr();

  char buf[16];
  // Prevent process from exiting upon "read error" without consuming all CPU
  while (::read(0, buf, sizeof(buf)) <= 0) { ::sleep(100); }

  return buf[0] == 'y' || buf[0] == 'Y';
}

// Is a (classpath) directory empty?
bool os::dir_is_empty(const char* path) {
  DIR *dir = NULL;
  struct dirent *ptr;

  dir = opendir(path);
  if (dir == NULL) return true;

  // Scan the directory
  bool result = true;
  while (result && (ptr = readdir(dir)) != NULL) {
    if (strcmp(ptr->d_name, ".") != 0 && strcmp(ptr->d_name, "..") != 0) {
      result = false;
    }
  }
  closedir(dir);
  return result;
}

// This code originates from JDK's sysOpen and open64_w
// from src/solaris/hpi/src/system_md.c

int os::open(const char *path, int oflag, int mode) {
  if (strlen(path) > MAX_PATH - 1) {
    errno = ENAMETOOLONG;
    return -1;
  }

  // All file descriptors that are opened in the Java process and not
  // specifically destined for a subprocess should have the close-on-exec
  // flag set.  If we don't set it, then careless 3rd party native code
  // might fork and exec without closing all appropriate file descriptors
  // (e.g. as we do in closeDescriptors in UNIXProcess.c), and this in
  // turn might:
  //
  // - cause end-of-file to fail to be detected on some file
  //   descriptors, resulting in mysterious hangs, or
  //
  // - might cause an fopen in the subprocess to fail on a system
  //   suffering from bug 1085341.
  //
  // (Yes, the default setting of the close-on-exec flag is a Unix
  // design flaw)
  //
  // See:
  // 1085341: 32-bit stdio routines should support file descriptors >255
  // 4843136: (process) pipe file descriptor from Runtime.exec not being closed
  // 6339493: (process) Runtime.exec does not close all file descriptors on Solaris 9
  //
  // Modern Linux kernels (after 2.6.23 2007) support O_CLOEXEC with open().
  // O_CLOEXEC is preferable to using FD_CLOEXEC on an open file descriptor
  // because it saves a system call and removes a small window where the flag
  // is unset.  On ancient Linux kernels the O_CLOEXEC flag will be ignored
  // and we fall back to using FD_CLOEXEC (see below).
#ifdef O_CLOEXEC
  oflag |= O_CLOEXEC;
#endif

  int fd = ::open64(path, oflag, mode);
  if (fd == -1) return -1;

  //If the open succeeded, the file might still be a directory
  {
    struct stat64 buf64;
    int ret = ::fstat64(fd, &buf64);
    int st_mode = buf64.st_mode;

    if (ret != -1) {
      if ((st_mode & S_IFMT) == S_IFDIR) {
        errno = EISDIR;
        ::close(fd);
        return -1;
      }
    } else {
      ::close(fd);
      return -1;
    }
  }

#ifdef FD_CLOEXEC
  // Validate that the use of the O_CLOEXEC flag on open above worked.
  // With recent kernels, we will perform this check exactly once.
  static sig_atomic_t O_CLOEXEC_is_known_to_work = 0;
  if (!O_CLOEXEC_is_known_to_work) {
    int flags = ::fcntl(fd, F_GETFD);
    if (flags != -1) {
      if ((flags & FD_CLOEXEC) != 0)
        O_CLOEXEC_is_known_to_work = 1;
      else
        ::fcntl(fd, F_SETFD, flags | FD_CLOEXEC);
    }
  }
#endif

  return fd;
}


// create binary file, rewriting existing file if required
int os::create_binary_file(const char* path, bool rewrite_existing) {
  int oflags = O_WRONLY | O_CREAT;
  if (!rewrite_existing) {
    oflags |= O_EXCL;
  }
  return ::open64(path, oflags, S_IREAD | S_IWRITE);
}

// return current position of file pointer
jlong os::current_file_offset(int fd) {
  return (jlong)::lseek64(fd, (off64_t)0, SEEK_CUR);
}

// move file pointer to the specified offset
jlong os::seek_to_file_offset(int fd, jlong offset) {
  return (jlong)::lseek64(fd, (off64_t)offset, SEEK_SET);
}

// This code originates from JDK's sysAvailable
// from src/solaris/hpi/src/native_threads/src/sys_api_td.c

int os::available(int fd, jlong *bytes) {
  jlong cur, end;
  int mode;
  struct stat64 buf64;

  if (::fstat64(fd, &buf64) >= 0) {
    mode = buf64.st_mode;
    if (S_ISCHR(mode) || S_ISFIFO(mode) || S_ISSOCK(mode)) {
      int n;
      if (::ioctl(fd, FIONREAD, &n) >= 0) {
        *bytes = n;
        return 1;
      }
    }
  }
  if ((cur = ::lseek64(fd, 0L, SEEK_CUR)) == -1) {
    return 0;
  } else if ((end = ::lseek64(fd, 0L, SEEK_END)) == -1) {
    return 0;
  } else if (::lseek64(fd, cur, SEEK_SET) == -1) {
    return 0;
  }
  *bytes = end - cur;
  return 1;
}

// Map a block of memory.
char* os::pd_map_memory(int fd, const char* file_name, size_t file_offset,
                        char *addr, size_t bytes, bool read_only,
                        bool allow_exec) {
  int prot;
  int flags = MAP_PRIVATE;

  if (read_only) {
    prot = PROT_READ;
  } else {
    prot = PROT_READ | PROT_WRITE;
  }

  if (allow_exec) {
    prot |= PROT_EXEC;
  }

  if (addr != NULL) {
    flags |= MAP_FIXED;
  }

  char* mapped_address = (char*)mmap(addr, (size_t)bytes, prot, flags,
                                     fd, file_offset);
  if (mapped_address == MAP_FAILED) {
    return NULL;
  }
  return mapped_address;
}


// Remap a block of memory.
char* os::pd_remap_memory(int fd, const char* file_name, size_t file_offset,
                          char *addr, size_t bytes, bool read_only,
                          bool allow_exec) {
  // same as map_memory() on this OS
  return os::map_memory(fd, file_name, file_offset, addr, bytes, read_only,
                        allow_exec);
}


// Unmap a block of memory.
bool os::pd_unmap_memory(char* addr, size_t bytes) {
  return munmap(addr, bytes) == 0;
}

static jlong slow_thread_cpu_time(Thread *thread, bool user_sys_cpu_time);

static jlong fast_cpu_time(Thread *thread) {
    clockid_t clockid;
    int rc = os::Linux::pthread_getcpuclockid(thread->osthread()->pthread_id(),
                                              &clockid);
    if (rc == 0) {
      return os::Linux::fast_thread_cpu_time(clockid);
    } else {
      // It's possible to encounter a terminated native thread that failed
      // to detach itself from the VM - which should result in ESRCH.
      assert_status(rc == ESRCH, rc, "pthread_getcpuclockid failed");
      return -1;
    }
}

// current_thread_cpu_time(bool) and thread_cpu_time(Thread*, bool)
// are used by JVM M&M and JVMTI to get user+sys or user CPU time
// of a thread.
//
// current_thread_cpu_time() and thread_cpu_time(Thread*) returns
// the fast estimate available on the platform.

jlong os::current_thread_cpu_time() {
  if (os::Linux::supports_fast_thread_cpu_time()) {
    return os::Linux::fast_thread_cpu_time(CLOCK_THREAD_CPUTIME_ID);
  } else {
    // return user + sys since the cost is the same
    return slow_thread_cpu_time(Thread::current(), true /* user + sys */);
  }
}

jlong os::thread_cpu_time(Thread* thread) {
  // consistent with what current_thread_cpu_time() returns
  if (os::Linux::supports_fast_thread_cpu_time()) {
    return fast_cpu_time(thread);
  } else {
    return slow_thread_cpu_time(thread, true /* user + sys */);
  }
}

jlong os::current_thread_cpu_time(bool user_sys_cpu_time) {
  if (user_sys_cpu_time && os::Linux::supports_fast_thread_cpu_time()) {
    return os::Linux::fast_thread_cpu_time(CLOCK_THREAD_CPUTIME_ID);
  } else {
    return slow_thread_cpu_time(Thread::current(), user_sys_cpu_time);
  }
}

jlong os::thread_cpu_time(Thread *thread, bool user_sys_cpu_time) {
  if (user_sys_cpu_time && os::Linux::supports_fast_thread_cpu_time()) {
    return fast_cpu_time(thread);
  } else {
    return slow_thread_cpu_time(thread, user_sys_cpu_time);
  }
}

//  -1 on error.
static jlong slow_thread_cpu_time(Thread *thread, bool user_sys_cpu_time) {
  pid_t  tid = thread->osthread()->thread_id();
  char *s;
  char stat[2048];
  int statlen;
  char proc_name[64];
  int count;
  long sys_time, user_time;
  char cdummy;
  int idummy;
  long ldummy;
  FILE *fp;

  snprintf(proc_name, 64, "/proc/self/task/%d/stat", tid);
  fp = fopen(proc_name, "r");
  if (fp == NULL) return -1;
  statlen = fread(stat, 1, 2047, fp);
  stat[statlen] = '\0';
  fclose(fp);

  // Skip pid and the command string. Note that we could be dealing with
  // weird command names, e.g. user could decide to rename java launcher
  // to "java 1.4.2 :)", then the stat file would look like
  //                1234 (java 1.4.2 :)) R ... ...
  // We don't really need to know the command string, just find the last
  // occurrence of ")" and then start parsing from there. See bug 4726580.
  s = strrchr(stat, ')');
  if (s == NULL) return -1;

  // Skip blank chars
  do { s++; } while (s && isspace(*s));

  count = sscanf(s,"%c %d %d %d %d %d %lu %lu %lu %lu %lu %lu %lu",
                 &cdummy, &idummy, &idummy, &idummy, &idummy, &idummy,
                 &ldummy, &ldummy, &ldummy, &ldummy, &ldummy,
                 &user_time, &sys_time);
  if (count != 13) return -1;
  if (user_sys_cpu_time) {
    return ((jlong)sys_time + (jlong)user_time) * (1000000000 / clock_tics_per_sec);
  } else {
    return (jlong)user_time * (1000000000 / clock_tics_per_sec);
  }
}

void os::current_thread_cpu_time_info(jvmtiTimerInfo *info_ptr) {
  info_ptr->max_value = ALL_64_BITS;       // will not wrap in less than 64 bits
  info_ptr->may_skip_backward = false;     // elapsed time not wall time
  info_ptr->may_skip_forward = false;      // elapsed time not wall time
  info_ptr->kind = JVMTI_TIMER_TOTAL_CPU;  // user+system time is returned
}

void os::thread_cpu_time_info(jvmtiTimerInfo *info_ptr) {
  info_ptr->max_value = ALL_64_BITS;       // will not wrap in less than 64 bits
  info_ptr->may_skip_backward = false;     // elapsed time not wall time
  info_ptr->may_skip_forward = false;      // elapsed time not wall time
  info_ptr->kind = JVMTI_TIMER_TOTAL_CPU;  // user+system time is returned
}

bool os::is_thread_cpu_time_supported() {
  return true;
}

// System loadavg support.  Returns -1 if load average cannot be obtained.
// Linux doesn't yet have a (official) notion of processor sets,
// so just return the system wide load average.
int os::loadavg(double loadavg[], int nelem) {
  return ::getloadavg(loadavg, nelem);
}

void os::pause() {
  char filename[MAX_PATH];
  if (PauseAtStartupFile && PauseAtStartupFile[0]) {
    jio_snprintf(filename, MAX_PATH, "%s", PauseAtStartupFile);
  } else {
    jio_snprintf(filename, MAX_PATH, "./vm.paused.%d", current_process_id());
  }

  int fd = ::open(filename, O_WRONLY | O_CREAT | O_TRUNC, 0666);
  if (fd != -1) {
    struct stat buf;
    ::close(fd);
    while (::stat(filename, &buf) == 0) {
      (void)::poll(NULL, 0, 100);
    }
  } else {
    jio_fprintf(stderr,
                "Could not open pause file '%s', continuing immediately.\n", filename);
  }
}

// Get the default path to the core file
// Returns the length of the string
int os::get_core_path(char* buffer, size_t bufferSize) {
  /*
   * Max length of /proc/sys/kernel/core_pattern is 128 characters.
   * See https://www.kernel.org/doc/Documentation/sysctl/kernel.txt
   */
  const int core_pattern_len = 129;
  char core_pattern[core_pattern_len] = {0};

  int core_pattern_file = ::open("/proc/sys/kernel/core_pattern", O_RDONLY);
  if (core_pattern_file == -1) {
    return -1;
  }

  ssize_t ret = ::read(core_pattern_file, core_pattern, core_pattern_len);
  ::close(core_pattern_file);
  if (ret <= 0 || ret >= core_pattern_len || core_pattern[0] == '\n') {
    return -1;
  }
  if (core_pattern[ret-1] == '\n') {
    core_pattern[ret-1] = '\0';
  } else {
    core_pattern[ret] = '\0';
  }

  // Replace the %p in the core pattern with the process id. NOTE: we do this
  // only if the pattern doesn't start with "|", and we support only one %p in
  // the pattern.
  char *pid_pos = strstr(core_pattern, "%p");
  const char* tail = (pid_pos != NULL) ? (pid_pos + 2) : "";  // skip over the "%p"
  int written;

  if (core_pattern[0] == '/') {
    if (pid_pos != NULL) {
      *pid_pos = '\0';
      written = jio_snprintf(buffer, bufferSize, "%s%d%s", core_pattern,
                             current_process_id(), tail);
    } else {
      written = jio_snprintf(buffer, bufferSize, "%s", core_pattern);
    }
  } else {
    char cwd[PATH_MAX];

    const char* p = get_current_directory(cwd, PATH_MAX);
    if (p == NULL) {
      return -1;
    }

    if (core_pattern[0] == '|') {
      written = jio_snprintf(buffer, bufferSize,
                             "\"%s\" (or dumping to %s/core.%d)",
                             &core_pattern[1], p, current_process_id());
    } else if (pid_pos != NULL) {
      *pid_pos = '\0';
      written = jio_snprintf(buffer, bufferSize, "%s/%s%d%s", p, core_pattern,
                             current_process_id(), tail);
    } else {
      written = jio_snprintf(buffer, bufferSize, "%s/%s", p, core_pattern);
    }
  }

  if (written < 0) {
    return -1;
  }

  if (((size_t)written < bufferSize) && (pid_pos == NULL) && (core_pattern[0] != '|')) {
    int core_uses_pid_file = ::open("/proc/sys/kernel/core_uses_pid", O_RDONLY);

    if (core_uses_pid_file != -1) {
      char core_uses_pid = 0;
      ssize_t ret = ::read(core_uses_pid_file, &core_uses_pid, 1);
      ::close(core_uses_pid_file);

      if (core_uses_pid == '1') {
        jio_snprintf(buffer + written, bufferSize - written,
                                          ".%d", current_process_id());
      }
    }
  }

  return strlen(buffer);
}

bool os::start_debugging(char *buf, int buflen) {
  int len = (int)strlen(buf);
  char *p = &buf[len];

  jio_snprintf(p, buflen-len,
               "\n\n"
               "Do you want to debug the problem?\n\n"
               "To debug, run 'gdb /proc/%d/exe %d'; then switch to thread " UINTX_FORMAT " (" INTPTR_FORMAT ")\n"
               "Enter 'yes' to launch gdb automatically (PATH must include gdb)\n"
               "Otherwise, press RETURN to abort...",
               os::current_process_id(), os::current_process_id(),
               os::current_thread_id(), os::current_thread_id());

  bool yes = os::message_box("Unexpected Error", buf);

  if (yes) {
    // yes, user asked VM to launch debugger
    jio_snprintf(buf, sizeof(char)*buflen, "gdb /proc/%d/exe %d",
                 os::current_process_id(), os::current_process_id());

    os::fork_and_exec(buf);
    yes = false;
  }
  return yes;
}


// Java/Compiler thread:
//
//   Low memory addresses
// P0 +------------------------+
//    |                        |\  Java thread created by VM does not have glibc
//    |    glibc guard page    | - guard page, attached Java thread usually has
//    |                        |/  1 glibc guard page.
// P1 +------------------------+ Thread::stack_base() - Thread::stack_size()
//    |                        |\
//    |  HotSpot Guard Pages   | - red, yellow and reserved pages
//    |                        |/
//    +------------------------+ StackOverflow::stack_reserved_zone_base()
//    |                        |\
//    |      Normal Stack      | -
//    |                        |/
// P2 +------------------------+ Thread::stack_base()
//
// Non-Java thread:
//
//   Low memory addresses
// P0 +------------------------+
//    |                        |\
//    |  glibc guard page      | - usually 1 page
//    |                        |/
// P1 +------------------------+ Thread::stack_base() - Thread::stack_size()
//    |                        |\
//    |      Normal Stack      | -
//    |                        |/
// P2 +------------------------+ Thread::stack_base()
//
// ** P1 (aka bottom) and size (P2 = P1 - size) are the address and stack size
//    returned from pthread_attr_getstack().
// ** Due to NPTL implementation error, linux takes the glibc guard page out
//    of the stack size given in pthread_attr. We work around this for
//    threads created by the VM. (We adapt bottom to be P1 and size accordingly.)
//
#ifndef ZERO
static void current_stack_region(address * bottom, size_t * size) {
  if (os::is_primordial_thread()) {
    // primordial thread needs special handling because pthread_getattr_np()
    // may return bogus value.
    *bottom = os::Linux::initial_thread_stack_bottom();
    *size   = os::Linux::initial_thread_stack_size();
  } else {
    pthread_attr_t attr;

    int rslt = pthread_getattr_np(pthread_self(), &attr);

    // JVM needs to know exact stack location, abort if it fails
    if (rslt != 0) {
      if (rslt == ENOMEM) {
        vm_exit_out_of_memory(0, OOM_MMAP_ERROR, "pthread_getattr_np");
      } else {
        fatal("pthread_getattr_np failed with error = %d", rslt);
      }
    }

    if (pthread_attr_getstack(&attr, (void **)bottom, size) != 0) {
      fatal("Cannot locate current stack attributes!");
    }

    // Work around NPTL stack guard error.
    size_t guard_size = 0;
    rslt = pthread_attr_getguardsize(&attr, &guard_size);
    if (rslt != 0) {
      fatal("pthread_attr_getguardsize failed with error = %d", rslt);
    }
    *bottom += guard_size;
    *size   -= guard_size;

    pthread_attr_destroy(&attr);

  }
  assert(os::current_stack_pointer() >= *bottom &&
         os::current_stack_pointer() < *bottom + *size, "just checking");
}

address os::current_stack_base() {
  address bottom;
  size_t size;
  current_stack_region(&bottom, &size);
  return (bottom + size);
}

size_t os::current_stack_size() {
  // This stack size includes the usable stack and HotSpot guard pages
  // (for the threads that have Hotspot guard pages).
  address bottom;
  size_t size;
  current_stack_region(&bottom, &size);
  return size;
}
#endif

static inline struct timespec get_mtime(const char* filename) {
  struct stat st;
  int ret = os::stat(filename, &st);
  assert(ret == 0, "failed to stat() file '%s': %s", filename, os::strerror(errno));
  return st.st_mtim;
}

int os::compare_file_modified_times(const char* file1, const char* file2) {
  struct timespec filetime1 = get_mtime(file1);
  struct timespec filetime2 = get_mtime(file2);
  int diff = filetime1.tv_sec - filetime2.tv_sec;
  if (diff == 0) {
    return filetime1.tv_nsec - filetime2.tv_nsec;
  }
  return diff;
}

bool os::supports_map_sync() {
  return true;
}

// CRaC

jlong os::Linux::restore_start_time() {
  if (!_restore_start_time) {
    return -1;
  }
  return _restore_start_time;
}

jlong os::Linux::uptime_since_restore() {
  if (!_restore_start_nanos) {
    return -1;
  }
  return javaTimeNanos() - _restore_start_nanos;
}

void VM_Crac::trace_cr(const char* msg, ...) {
  if (CRTrace) {
    va_list ap;
    va_start(ap, msg);
    _ostream->print("CR: ");
    _ostream->vprint_cr(msg, ap);
    va_end(ap);
  }
}

void VM_Crac::print_resources(const char* msg, ...) {
  if (CRPrintResourcesOnCheckpoint) {
    va_list ap;
    va_start(ap, msg);
    _ostream->vprint(msg, ap);
    va_end(ap);
  }
}

void os::Linux::vm_create_start() {
  if (!CRaCCheckpointTo) {
    return;
  }
  close_extra_descriptors();
  _vm_inited_fds.initialize();
}

/* taken from criu, that took this from kernel */
#define NFS_PREF ".nfs"
#define NFS_PREF_LEN ((unsigned)sizeof(NFS_PREF) - 1)
#define NFS_FILEID_LEN ((unsigned)sizeof(uint64_t) << 1)
#define NFS_COUNTER_LEN ((unsigned)sizeof(unsigned int) << 1)
#define NFS_LEN (NFS_PREF_LEN + NFS_FILEID_LEN + NFS_COUNTER_LEN)
static bool nfs_silly_rename(char* path) {
  char *sep = strrchr(path, '/');
  char *base = sep ? sep + 1 : path;
  if (strncmp(base, NFS_PREF, NFS_PREF_LEN)) {
    return false;
  }
  for (unsigned i = NFS_PREF_LEN; i < NFS_LEN; ++i) {
    if (!isxdigit(base[i])) {
      return false;
    }
  }
  return true;
}

static int readfdlink(int fd, char *link, size_t len) {
  char fdpath[64];
  snprintf(fdpath, sizeof(fdpath), "/proc/self/fd/%d", fd);
  int ret = readlink(fdpath, link, len);
  if (ret == -1) {
    return ret;
  }
  link[(unsigned)ret < len ? ret : len - 1] = '\0';
  return ret;
}

static bool same_stat(struct stat* st1, struct stat* st2) {
  return st1->st_dev == st2->st_dev &&
         st1->st_ino == st2->st_ino;
}

bool FdsInfo::same_fd(int i1, int i2) {
  assert(i1 < _fdinfos.length(), "");
  assert(i2 < _fdinfos.length(), "");
  fdinfo *fi1 = _fdinfos.adr_at(i1);
  fdinfo *fi2 = _fdinfos.adr_at(i2);
  if (!same_stat(&fi1->stat, &fi2->stat)) {
    return false;
  }

  int flags1 = fcntl(fi1->fd, F_GETFL);
  int flags2 = fcntl(fi2->fd, F_GETFL);
  if (flags1 != flags2) {
    return false;
  }

  const int test_flag = O_NONBLOCK;
  const int new_flags1 = flags1 ^ test_flag;
  fcntl(fi1->fd, F_SETFL, new_flags1);
  if (fcntl(fi1->fd, F_GETFL) != new_flags1) {
    // flag write ignored or handled differently,
    // don't know what to do
    return false;
  }

  const int new_flags2 = fcntl(fi2->fd, F_GETFL);
  const bool are_same = new_flags1 == new_flags2;

  fcntl(fi2->fd, flags1);

  return are_same;
}

void FdsInfo::initialize() {
  assert(!_inited, "should be called only once");

  char path[PATH_MAX];
  struct dirent *dp;

  DIR *dir = opendir("/proc/self/fd");
  int dfd = dirfd(dir);
  while (dp = readdir(dir)) {
    if (dp->d_name[0] == '.') {
      // skip "." and ".."
      continue;
    }
    fdinfo info;
    info.fd = atoi(dp->d_name);
    if (info.fd == dfd) {
      continue;
    }
    int r = fstat(info.fd, &info.stat);
    if (r == -1) {
      info.state = CLOSED;
      continue;
    }
    info.state = ROOT; // can be changed to DUP_OF_0 + N below
    info.mark = 0;
    _fdinfos.append(info);
  }
  closedir(dir);
  _inited = true;

  for (int i = 0; i < _fdinfos.length(); ++i) {
    fdinfo *info = _fdinfos.adr_at(i);
    for (int j = 0; j < i; ++j) {
      if (get_state(j) == ROOT && same_fd(i, j)) {
        info->state = (state_t)(DUP_OF_0 + j);
        break;
      }
    }

    if (info->state == ROOT) {
      char fdpath[PATH_MAX];
      int r = readfdlink(info->fd, fdpath, sizeof(fdpath));
      guarantee(-1 != r, "can't stat fd");
      if (info->stat.st_nlink == 0 ||
          strstr(fdpath, "(deleted)") ||
          nfs_silly_rename(fdpath)) {
        info->mark |= FdsInfo::M_CANT_RESTORE;
      }
    }
  }
}

static int cr_util_path(char* path, int len) {
  os::jvm_path(path, len);
  // path is ".../lib/server/libjvm.so"
  char *after_elem = NULL;
  for (int i = 0; i < 2; ++i) {
    after_elem = strrchr(path, '/');
    *after_elem = '\0';
  }
  return after_elem - path;
}

static bool compute_crengine() {
  // release possible old copies
  os::free((char *) _crengine); // NULL is allowed
  _crengine = NULL;
  os::free((char *) _crengine_arg_str);
  _crengine_arg_str = NULL;

  if (!CREngine) {
    return true;
  }
  char *exec = os::strdup_check_oom(CREngine);
  char *comma = strchr(exec, ',');
  if (comma != NULL) {
    *comma = '\0';
    _crengine_arg_str = os::strdup_check_oom(comma + 1);
  }
  if (exec[0] == '/') {
    _crengine = exec;
  } else {
    char path[JVM_MAXPATHLEN];
    int pathlen = cr_util_path(path, sizeof(path));
    strcat(path + pathlen, "/");
    strcat(path + pathlen, exec);

    struct stat st;
    if (0 != stat(path, &st)) {
      warning("Could not find %s: %s", path, strerror(errno));
      return false;
    }
    _crengine = os::strdup_check_oom(path);
    // we have read and duplicated args from exec, now we can release
    os::free(exec);
  }
  _crengine_args[0] = _crengine;
  _crengine_argc = 2;

  if (_crengine_arg_str != NULL) {
    char *arg = _crengine_arg_str;
    char *target = _crengine_arg_str;
    bool escaped = false;
    for (char *c = arg; *c != '\0'; ++c) {
      if (_crengine_argc >= ARRAY_SIZE(_crengine_args) - 2) {
        warning("Too many options to CREngine; cannot proceed with these: %s", arg);
        return false;
      }
      if (!escaped) {
        switch(*c) {
        case '\\':
          escaped = true;
          continue; // for
        case ',':
          *target++ = '\0';
          _crengine_args[_crengine_argc++] = arg;
          arg = target;
          continue; // for
        }
      }
      escaped = false;
      *target++ = *c;
    }
    *target = '\0';
    _crengine_args[_crengine_argc++] = arg;
    _crengine_args[_crengine_argc] = NULL;
  }
  return true;
}

static void add_crengine_arg(const char *arg) {
  if (_crengine_argc >= ARRAY_SIZE(_crengine_args) - 1) {
      warning("Too many options to CREngine; cannot add %s", arg);
      return;
  }
  _crengine_args[_crengine_argc++] = arg;
  _crengine_args[_crengine_argc] = NULL;
}

static int call_crengine() {
  if (!_crengine) {
    return -1;
  }

  pid_t pid = fork();
  if (pid == -1) {
    perror("cannot fork for crengine");
    return -1;
  }
  if (pid == 0) {
    _crengine_args[1] = "checkpoint";
    add_crengine_arg(CRaCCheckpointTo);
    execv(_crengine, (char * const*)_crengine_args);
    perror("execv CREngine checkpoint");
    exit(1);
  }

  int status;
  int ret;
  do {
    ret = waitpid(pid, &status, 0);
  } while (ret == -1 && errno == EINTR);

  if (ret == -1 || !WIFEXITED(status)) {
    return -1;
  }
  return WEXITSTATUS(status) == 0 ? 0 : -1;
}

class CracSHM {
  char _path[128];
public:
  CracSHM(int id) {
    int shmpathlen = snprintf(_path, sizeof(_path), "/crac_%d", id);
    if (shmpathlen < 0 || sizeof(_path) <= (size_t)shmpathlen) {
      fprintf(stderr, "shmpath is too long: %d\n", shmpathlen);
    }
  }

  int open(int mode) {
    int shmfd = shm_open(_path, mode, 0600);
    if (-1 == shmfd) {
      perror("shm_open");
    }
    return shmfd;
  }

  void unlink() {
    shm_unlink(_path);
  }
};

<<<<<<< HEAD
int os::Linux::checkpoint_restore(int *shmid) {
=======
static int checkpoint_restore(int *shmid) {
  os::record_time_before_checkpoint();
>>>>>>> 00919e12

  int cres = call_crengine();
  if (cres < 0) {
    return JVM_CHECKPOINT_ERROR;
  }

  sigset_t waitmask;
  sigemptyset(&waitmask);
  sigaddset(&waitmask, RESTORE_SIGNAL);

  siginfo_t info;
  int sig;
  do {
    sig = sigwaitinfo(&waitmask, &info);
  } while (sig == -1 && errno == EINTR);
  assert(sig == RESTORE_SIGNAL, "got what requested");

<<<<<<< HEAD
  if (CRaCCPUCountInit) {
    initialize_processor_count();
    if (_cpu_to_node != NULL)
      rebuild_cpu_to_node_map();
  }
=======
  os::update_javaTimeNanos_offset();
>>>>>>> 00919e12

  if (CRTraceStartupTime) {
    tty->print_cr("STARTUPTIME " JLONG_FORMAT " restore-native", os::javaTimeNanos());
  }

  if (info.si_code != SI_QUEUE || info.si_int < 0) {
    tty->print("JVM: invalid info for restore provided: %s", info.si_code == SI_QUEUE ? "queued" : "not queued");
    if (info.si_code == SI_QUEUE) {
      tty->print(" code %d", info.si_int);
    }
    tty->cr();
    return JVM_CHECKPOINT_ERROR;
  }

  if (0 < info.si_int) {
    *shmid = info.si_int;
  }

  return JVM_CHECKPOINT_OK;
}

static const char* stat2strtype(mode_t mode) {
  switch (mode & S_IFMT) {
  case S_IFSOCK: return "socket";
  case S_IFLNK:  return "symlink";
  case S_IFREG:  return "regular";
  case S_IFBLK:  return "block";
  case S_IFDIR:  return "directory";
  case S_IFCHR:  return "character";
  case S_IFIFO:  return "fifo";
  default:       break;
  }
  return "unknown";
}

static int stat2stfail(mode_t mode) {
  switch (mode & S_IFMT) {
  case S_IFSOCK:
    return JVM_CR_FAIL_SOCK;
  case S_IFLNK:
  case S_IFREG:
  case S_IFBLK:
  case S_IFDIR:
  case S_IFCHR:
    return JVM_CR_FAIL_FILE;
  case S_IFIFO:
    return JVM_CR_FAIL_PIPE;
  default:
    break;
  }
  return JVM_CR_FAIL;
}

bool VM_Crac::read_shm(int shmid) {
  CracSHM shm(shmid);
  int shmfd = shm.open(O_RDONLY);
  shm.unlink();
  if (shmfd < 0) {
    return false;
  }
  bool ret = _restore_parameters.read_from(shmfd);
  close(shmfd);
  return ret;
}

// If checkpoint is called throught the API, jcmd operation and jcmd output doesn't exist.
bool VM_Crac::is_socket_from_jcmd(int sock) {
  if (_attach_op == NULL)
    return false;
  int sock_fd = _attach_op->socket();
  return sock == sock_fd;
}

void VM_Crac::report_ok_to_jcmd_if_any() {
  if (_attach_op == NULL)
    return;
  bufferedStream* buf = static_cast<bufferedStream*>(_ostream);
  _attach_op->effectively_complete_raw(JNI_OK, buf);
  // redirect any further output to console
  _ostream = tty;
}

bool VM_Crac::is_claimed_fd(int fd) {
  typeArrayOop claimed_fds = typeArrayOop(JNIHandles::resolve_non_null(_fd_arr));
  for (int j = 0; j < claimed_fds->length(); ++j) {
    jint cfd = claimed_fds->int_at(j);
    if (fd == cfd) {
      return true;
    }
  }
  return false;
}

void VM_Crac::doit() {

  AttachListener::abort();

  FdsInfo fds;

  bool ok = true;

  for (int i = 0; i < fds.len(); ++i) {
    if (fds.get_state(i) == FdsInfo::CLOSED) {
      continue;
    }
    int fd = fds.get_fd(i);

    char detailsbuf[PATH_MAX];
    struct stat* st = fds.get_stat(i);
    const char* type = stat2strtype(st->st_mode);
    int linkret = readfdlink(fd, detailsbuf, sizeof(detailsbuf));
    const char* details = 0 < linkret ? detailsbuf : "";
    print_resources("JVM: FD fd=%d type=%s path=\"%s\" ", fd, type, details);

    if (is_claimed_fd(fd)) {
      print_resources("OK: claimed by java code\n");
      continue;
    }

    if (_vm_inited_fds.find_state(fd, FdsInfo::CLOSED) != FdsInfo::CLOSED) {
      print_resources("OK: inherited from process env\n");
      continue;
    }

    if (S_ISSOCK(st->st_mode)) {
      if (is_socket_from_jcmd(fd)){
        print_resources("OK: jcmd socket\n");
        continue;
      }
    }

    print_resources("BAD: opened by application\n");
    ok = false;

    const int maxinfo = 64;
    size_t buflen = strlen(details) + maxinfo;
    char* msg = NEW_C_HEAP_ARRAY(char, buflen, mtInternal);
    int len = snprintf(msg, buflen, "FD fd=%d type=%s path=%s", fd, type, detailsbuf);
    msg[len < 0 ? 0 : ((size_t) len >= buflen ? buflen - 1 : len)] = '\0';
    _failures->append(CracFailDep(stat2stfail(st->st_mode & S_IFMT), msg));
  }

  if ((!ok || _dry_run) && CRHeapDumpOnCheckpointException) {
    HeapDumper::dump_heap();
  }

  if (!ok && CRDoThrowCheckpointException) {
    return;
  } else if (_dry_run) {
    _ok = ok;
    return;
  }

  if (!PerfMemoryLinux::checkpoint(CRaCCheckpointTo)) {
    return;
  }

  int shmid = 0;
  if (CRAllowToSkipCheckpoint) {
    trace_cr("Skip Checkpoint");
  } else {
    trace_cr("Checkpoint ...");
    report_ok_to_jcmd_if_any();
    int ret = os::Linux::checkpoint_restore(&shmid);
    if (ret == JVM_CHECKPOINT_ERROR) {
      PerfMemoryLinux::restore();
      return;
    }
  }

  VM_Version::crac_restore();

  if (shmid <= 0 || !VM_Crac::read_shm(shmid)) {
    _restore_start_time = os::javaTimeMillis();
    _restore_start_nanos = os::javaTimeNanos();
  } else {
    _restore_start_nanos += os::monotonic_time_offset();
  }
  PerfMemoryLinux::restore();

  _ok = true;
}

bool os::Linux::prepare_checkpoint() {
  struct stat st;

  if (0 == stat(CRaCCheckpointTo, &st)) {
    if ((st.st_mode & S_IFMT) != S_IFDIR) {
      warning("%s: not a directory", CRaCCheckpointTo);
      return false;
    }
  } else {
    if (-1 == mkdir(CRaCCheckpointTo, 0700)) {
      warning("cannot create %s: %s", CRaCCheckpointTo, strerror(errno));
      return false;
    }
    if (-1 == rmdir(CRaCCheckpointTo)) {
      warning("cannot cleanup after check: %s", strerror(errno));
      // not fatal
    }
  }

  if (!compute_crengine()) {
    return false;
  }

  return true;
}

static Handle ret_cr(int ret, Handle new_args, Handle new_props, Handle err_codes, Handle err_msgs, TRAPS) {
  objArrayOop bundleObj = oopFactory::new_objectArray(5, CHECK_NH);
  objArrayHandle bundle(THREAD, bundleObj);
  jvalue jval = { .i = ret };
  oop retObj = java_lang_boxing_object::create(T_INT, &jval, CHECK_NH);
  bundle->obj_at_put(0, retObj);
  bundle->obj_at_put(1, new_args());
  bundle->obj_at_put(2, new_props());
  bundle->obj_at_put(3, err_codes());
  bundle->obj_at_put(4, err_msgs());
  return bundle;
}

/** Checkpoint main entry.
 */
Handle os::Linux::checkpoint(jarray fd_arr, jobjectArray obj_arr, bool dry_run, jlong jcmd_stream, TRAPS) {
  if (!CRaCCheckpointTo) {
    return ret_cr(JVM_CHECKPOINT_NONE, Handle(), Handle(), Handle(), Handle(), THREAD);
  }

  if (-1 == mkdir(CRaCCheckpointTo, 0700) && errno != EEXIST) {
    warning("cannot create %s: %s", CRaCCheckpointTo, strerror(errno));
    return ret_cr(JVM_CHECKPOINT_NONE, Handle(), Handle(), Handle(), Handle(), THREAD);
  }

  Universe::heap()->set_cleanup_unused(true);
  Universe::heap()->collect(GCCause::_full_gc_alot);
  Universe::heap()->set_cleanup_unused(false);

  VM_Crac cr(fd_arr, obj_arr, dry_run, (bufferedStream*)jcmd_stream);
  {
    MutexLocker ml(Heap_lock);
    VMThread::execute(&cr);
  }
  if (cr.ok()) {
    oop new_args = NULL;
    if (cr.new_args()) {
      new_args = java_lang_String::create_oop_from_str(cr.new_args(), CHECK_NH);
    }
    GrowableArray<const char *>* new_properties = cr.new_properties();
    objArrayOop propsObj = oopFactory::new_objArray(vmClasses::String_klass(), new_properties->length(), CHECK_NH);
    objArrayHandle props(THREAD, propsObj);

    for (int i = 0; i < new_properties->length(); i++) {
      oop propObj = java_lang_String::create_oop_from_str(new_properties->at(i), CHECK_NH);
      props->obj_at_put(i, propObj);
    }
    return ret_cr(JVM_CHECKPOINT_OK, Handle(THREAD, new_args), props, Handle(), Handle(), THREAD);
  }

  GrowableArray<CracFailDep>* failures = cr.failures();

  typeArrayOop codesObj = oopFactory::new_intArray(failures->length(), CHECK_NH);
  typeArrayHandle codes(THREAD, codesObj);
  objArrayOop msgsObj = oopFactory::new_objArray(vmClasses::String_klass(), failures->length(), CHECK_NH);
  objArrayHandle msgs(THREAD, msgsObj);

  for (int i = 0; i < failures->length(); ++i) {
    codes->int_at_put(i, failures->at(i)._type);
    oop msgObj = java_lang_String::create_oop_from_str(failures->at(i)._msg, CHECK_NH);
    FREE_C_HEAP_ARRAY(char, failures->at(i)._msg);
    msgs->obj_at_put(i, msgObj);
  }

  return ret_cr(JVM_CHECKPOINT_ERROR, Handle(), Handle(), codes, msgs, THREAD);
}

void os::Linux::restore() {
  struct stat st;

  jlong restore_time = javaTimeMillis();
  jlong restore_nanos = javaTimeNanos();

  compute_crengine();

  int id = getpid();
  CracSHM shm(id);
  int shmfd = shm.open(O_RDWR | O_CREAT);
  if (0 <= shmfd) {
    if (CracRestoreParameters::write_to(
          shmfd,
          Arguments::jvm_flags_array(), Arguments::num_jvm_flags(),
          Arguments::system_properties(),
          Arguments::java_command() ? Arguments::java_command() : "",
          restore_time,
          restore_nanos)) {
      char strid[32];
      snprintf(strid, sizeof(strid), "%d", id);
      setenv("CRAC_NEW_ARGS_ID", strid, true);
    }
    close(shmfd);
  }


  if (_crengine) {
    _crengine_args[1] = "restore";
    add_crengine_arg(CRaCRestoreFrom);
    execv(_crengine, (char * const*) _crengine_args);
    warning("cannot execute \"%s restore ...\" (%s)", _crengine, strerror(errno));
  }
}

static char modules_path[JVM_MAXPATHLEN] = { '\0' };

static bool is_fd_ignored(int fd, const char *path) {
  const char *list = CRaCIgnoredFileDescriptors;
  while (list && *list) {
    const char *end = strchr(list, ',');
    if (!end) {
      end = list + strlen(list);
    }
    char *invalid;
    int ignored_fd = strtol(list, &invalid, 10);
    if (invalid == end) { // entry was integer -> file descriptor
      if (fd == ignored_fd) {
        log_trace(os)("CRaC not closing file descriptor %d (%s) as it is marked as ignored.", fd, path);
        return true;
      }
    } else { // interpret entry as path
      int path_len = path ? strlen(path) : -1;
      if (path_len != -1 && path_len == end - list && !strncmp(path, list, end - list)) {
        log_trace(os)("CRaC not closing file descriptor %d (%s) as it is marked as ignored.", fd, path);
        return true;
      }
    }
    if (*end) {
      list = end + 1;
    } else {
      break;
    }
  }

  if (os::same_files(modules_path, path)) {
    // Path to the modules directory is opened early when JVM is booted up and won't be closed.
    // We can ignore this for purposes of CRaC.
    return true;
  }

  return false;
}

void os::Linux::close_extra_descriptors() {
  // Path to the modules directory is opened early when JVM is booted up and won't be closed.
  // We can ignore this for purposes of CRaC.
  if (modules_path[0] == '\0') {
    const char* fileSep = os::file_separator();
    jio_snprintf(modules_path, JVM_MAXPATHLEN, "%s%slib%s" MODULES_IMAGE_NAME, Arguments::get_java_home(), fileSep, fileSep);
  }

  char path[PATH_MAX];
  struct dirent *dp;

  DIR *dir = opendir("/proc/self/fd");
  while (dp = readdir(dir)) {
    int fd = atoi(dp->d_name);
    if (fd > 2 && fd != dirfd(dir)) {
      int r = readfdlink(fd, path, sizeof(path));
      if (!is_fd_ignored(fd, r != -1 ? path : nullptr)) {
        log_warning(os)("CRaC closing file descriptor %d: %s", fd, path);
        close(fd);
      }
    }
  }
  closedir(dir);
}

bool CracRestoreParameters::read_from(int fd) {
  struct stat st;
  if (fstat(fd, &st)) {
    perror("fstat (ignoring restore parameters)");
    return false;
  }

  char *contents = NEW_C_HEAP_ARRAY(char, st.st_size, mtInternal);
  if (read(fd, contents, st.st_size) < 0) {
    perror("read (ignoring restore parameters)");
    FREE_C_HEAP_ARRAY(char, contents);
    return false;
  }

  _raw_content = contents;

  // parse the contents to read new system properties and arguments
  header* hdr = (header*)_raw_content;
  char* cursor = _raw_content + sizeof(header);

  ::_restore_start_time = hdr->_restore_time;
  ::_restore_start_nanos = hdr->_restore_nanos;

  for (int i = 0; i < hdr->_nflags; i++) {
    FormatBuffer<80> err_msg("%s", "");
    JVMFlag::Error result;
    const char *name = cursor;
    if (*cursor == '+' || *cursor == '-') {
      name = cursor + 1;
      result = WriteableFlags::set_flag(name, *cursor == '+' ? "true" : "false",
        JVMFlagOrigin::CRAC_RESTORE, err_msg);
      cursor += strlen(cursor) + 1;
    } else {
      char* eq = strchrnul(cursor, '=');
      if (*eq == '\0') {
        result = JVMFlag::Error::MISSING_VALUE;
        cursor = eq + 1;
      } else {
        *eq = '\0';
        char* value = eq + 1;
        result = WriteableFlags::set_flag(cursor, value, JVMFlagOrigin::CRAC_RESTORE, err_msg);
        cursor = value + strlen(value) + 1;
      }
    }
    guarantee(result == JVMFlag::Error::SUCCESS, "VM Option '%s' cannot be changed: %s",
        name, JVMFlag::flag_error_str(result));
  }

  for (int i = 0; i < hdr->_nprops; i++) {
    assert((cursor + strlen(cursor) <= contents + st.st_size), "property length exceeds shared memory size");
    int idx = _properties->append(cursor);
    int prop_len = strlen(cursor) + 1;
    cursor = cursor + prop_len;
  }

  char* env_mem = NEW_C_HEAP_ARRAY(char, hdr->_env_memory_size, mtArguments); // left this pointer unowned, it is freed when process dies
  memcpy(env_mem, cursor, hdr->_env_memory_size);

  const char* env_end = env_mem + hdr->_env_memory_size;
  while (env_mem < env_end) {
    const size_t s = strlen(env_mem) + 1;
    assert(env_mem + s <= env_end, "env vars exceed memory buffer, maybe ending 0 is lost");
    putenv(env_mem);
    env_mem += s;
  }
  cursor += hdr->_env_memory_size;

  _args = cursor;
  return true;
}


void os::print_memory_mappings(char* addr, size_t bytes, outputStream* st) {
  unsigned long long start = (unsigned long long)addr;
  unsigned long long end = start + bytes;
  FILE* f = ::fopen("/proc/self/maps", "r");
  int num_found = 0;
  if (f != NULL) {
    st->print("Range [%llx-%llx) contains: ", start, end);
    char line[512];
    while(fgets(line, sizeof(line), f) == line) {
      unsigned long long a1 = 0;
      unsigned long long a2 = 0;
      if (::sscanf(line, "%llx-%llx", &a1, &a2) == 2) {
        // Lets print out every range which touches ours.
        if ((a1 >= start && a1 < end) || // left leg in
            (a2 >= start && a2 < end) || // right leg in
            (a1 < start && a2 >= end)) { // superimposition
          num_found ++;
          st->print("%s", line); // line includes \n
        }
      }
    }
    ::fclose(f);
    if (num_found == 0) {
      st->print("nothing.");
    }
    st->cr();
  }
}

static bool read_all(int fd, char *dest, size_t n) {
  size_t rd = 0;
  do {
    ssize_t r = ::read(fd, dest + rd, n - rd);
    if (r == 0) {
      return false;
    } else if (r < 0) {
      if (errno == EINTR) {
        continue;
      }
      return false;
    }
    rd += r;
  } while (rd < n);
  return true;
}

bool os::read_bootid(char *dest) {
  int fd = ::open("/proc/sys/kernel/random/boot_id", O_RDONLY);
  if (fd < 0 || !read_all(fd, dest, UUID_LENGTH)) {
    perror("CRaC: Cannot read system boot ID");
    return false;
  }
  char c;
  if (!read_all(fd, &c, 1) || c != '\n') {
    perror("CRaC: system boot ID does not end with newline");
    return false;
  }
  if (::read(fd, &c, 1) != 0) {
    perror("CRaC: Unexpected data/error reading system boot ID");
    return false;
  }
  if (::close(fd) != 0) {
    perror("CRaC: Cannot close system boot ID file");
  }
  return true;
}<|MERGE_RESOLUTION|>--- conflicted
+++ resolved
@@ -6007,12 +6007,8 @@
   }
 };
 
-<<<<<<< HEAD
 int os::Linux::checkpoint_restore(int *shmid) {
-=======
-static int checkpoint_restore(int *shmid) {
   os::record_time_before_checkpoint();
->>>>>>> 00919e12
 
   int cres = call_crengine();
   if (cres < 0) {
@@ -6030,15 +6026,13 @@
   } while (sig == -1 && errno == EINTR);
   assert(sig == RESTORE_SIGNAL, "got what requested");
 
-<<<<<<< HEAD
   if (CRaCCPUCountInit) {
     initialize_processor_count();
     if (_cpu_to_node != NULL)
       rebuild_cpu_to_node_map();
   }
-=======
+
   os::update_javaTimeNanos_offset();
->>>>>>> 00919e12
 
   if (CRTraceStartupTime) {
     tty->print_cr("STARTUPTIME " JLONG_FORMAT " restore-native", os::javaTimeNanos());
