/*
 * Copyright (c) 1999, 2021, Oracle and/or its affiliates. All rights reserved.
 * Copyright (c) 2017, 2022, Azul Systems, Inc. All rights reserved.
 * DO NOT ALTER OR REMOVE COPYRIGHT NOTICES OR THIS FILE HEADER.
 *
 * This code is free software; you can redistribute it and/or modify it
 * under the terms of the GNU General Public License version 2 only, as
 * published by the Free Software Foundation.
 *
 * This code is distributed in the hope that it will be useful, but WITHOUT
 * ANY WARRANTY; without even the implied warranty of MERCHANTABILITY or
 * FITNESS FOR A PARTICULAR PURPOSE.  See the GNU General Public License
 * version 2 for more details (a copy is included in the LICENSE file that
 * accompanied this code).
 *
 * You should have received a copy of the GNU General Public License version
 * 2 along with this work; if not, write to the Free Software Foundation,
 * Inc., 51 Franklin St, Fifth Floor, Boston, MA 02110-1301 USA.
 *
 * Please contact Oracle, 500 Oracle Parkway, Redwood Shores, CA 94065 USA
 * or visit www.oracle.com if you need additional information or have any
 * questions.
 *
 */

// no precompiled headers
#include "jvm.h"
#include "classfile/vmSymbols.hpp"
#include "code/icBuffer.hpp"
#include "code/vtableStubs.hpp"
#include "compiler/compileBroker.hpp"
#include "compiler/disassembler.hpp"
#include "interpreter/interpreter.hpp"
#include "jvmtifiles/jvmti.h"
#include "logging/log.hpp"
#include "logging/logStream.hpp"
#include "memory/allocation.inline.hpp"
#include "memory/oopFactory.hpp"
#include "oops/oop.inline.hpp"
#include "oops/typeArrayOop.inline.hpp"
#include "os_linux.inline.hpp"
#include "os_posix.inline.hpp"
#include "os_share_linux.hpp"
#include "osContainer_linux.hpp"
#include "perfMemory_linux.hpp"
#include "prims/jniFastGetField.hpp"
#include "prims/jvm_misc.hpp"
#include "runtime/arguments.hpp"
#include "runtime/atomic.hpp"
#include "runtime/globals.hpp"
#include "runtime/globals_extension.hpp"
#include "runtime/interfaceSupport.inline.hpp"
#include "runtime/init.hpp"
#include "runtime/java.hpp"
#include "runtime/javaCalls.hpp"
#include "runtime/mutexLocker.hpp"
#include "runtime/objectMonitor.hpp"
#include "runtime/osThread.hpp"
#include "runtime/perfMemory.hpp"
#include "runtime/sharedRuntime.hpp"
#include "runtime/statSampler.hpp"
#include "runtime/stubRoutines.hpp"
#include "runtime/thread.inline.hpp"
#include "runtime/threadCritical.hpp"
#include "runtime/threadSMR.hpp"
#include "runtime/timer.hpp"
#include "runtime/vm_version.hpp"
#include "signals_posix.hpp"
#include "semaphore_posix.hpp"
#include "services/attachListener.hpp"
#include "services/heapDumper.hpp"
#include "services/memTracker.hpp"
#include "services/runtimeService.hpp"
#include "linuxAttachOperation.hpp"
#include "utilities/align.hpp"
#include "utilities/decoder.hpp"
#include "utilities/defaultStream.hpp"
#include "utilities/events.hpp"
#include "utilities/elfFile.hpp"
#include "utilities/growableArray.hpp"
#include "utilities/macros.hpp"
#include "utilities/powerOfTwo.hpp"
#include "utilities/vmError.hpp"
#include "attachListener_linux.hpp"

// put OS-includes here
# include <arpa/inet.h>
# include <sys/types.h>
# include <sys/mman.h>
# include <sys/stat.h>
# include <sys/select.h>
# include <sys/sysmacros.h>
# include <sys/wait.h>
# include <pthread.h>
# include <signal.h>
# include <endian.h>
# include <errno.h>
# include <dlfcn.h>
# include <stdio.h>
# include <unistd.h>
# include <sys/resource.h>
# include <pthread.h>
# include <sys/stat.h>
# include <sys/time.h>
# include <sys/times.h>
# include <sys/utsname.h>
# include <sys/socket.h>
# include <pwd.h>
# include <poll.h>
# include <fcntl.h>
# include <string.h>
# include <syscall.h>
# include <sys/sysinfo.h>
# include <sys/ipc.h>
# include <sys/shm.h>
# include <link.h>
# include <stdint.h>
# include <inttypes.h>
# include <sys/ioctl.h>
# include <libgen.h>
# include <linux/elf-em.h>
#ifdef __GLIBC__
# include <malloc.h>
#endif

#ifndef _GNU_SOURCE
  #define _GNU_SOURCE
  #include <sched.h>
  #undef _GNU_SOURCE
#else
  #include <sched.h>
#endif

// if RUSAGE_THREAD for getrusage() has not been defined, do it here. The code calling
// getrusage() is prepared to handle the associated failure.
#ifndef RUSAGE_THREAD
  #define RUSAGE_THREAD   (1)               /* only the calling thread */
#endif

#define MAX_PATH    (2 * K)

#define MAX_SECS 100000000

// for timer info max values which include all bits
#define ALL_64_BITS CONST64(0xFFFFFFFFFFFFFFFF)

#ifdef MUSL_LIBC
// dlvsym is not a part of POSIX
// and musl libc doesn't implement it.
static void *dlvsym(void *handle,
                    const char *symbol,
                    const char *version) {
   // load the latest version of symbol
   return dlsym(handle, symbol);
}
#endif

enum CoredumpFilterBit {
  FILE_BACKED_PVT_BIT = 1 << 2,
  FILE_BACKED_SHARED_BIT = 1 << 3,
  LARGEPAGES_BIT = 1 << 6,
  DAX_SHARED_BIT = 1 << 8
};

class FdsInfo {
public:

  enum state_t {
    INVALID = -3,
    CLOSED = -2,
    ROOT = -1,
    DUP_OF_0 = 0,
    // ...
  };

  enum mark_t {
    M_ZIP_CACHE    = 1 << 0,
    M_CANT_RESTORE = 1 << 1,
    M_CLASSPATH    = 1 << 2,
    M_PERSISTENT   = 1 << 3,
  };

private:
  struct fdinfo {
    struct stat stat;
    state_t state;
    unsigned mark;

    int flags;
  };

  bool same_fd(int fd1, int fd2);

  fdinfo *_fdinfos;
  int _len;

  void assert_mark(int i) {
    assert(inited(), "");
    assert(i < len(), "");
    assert(_fdinfos[i].state != CLOSED, "");
  }

public:
  void initialize();

  bool inited() { return _fdinfos != NULL; }
  int len() { return _len; }

  state_t get_state(int i, state_t orstate = INVALID) {
    assert(inited(), "");
    if (i < len()) {
      return _fdinfos[i].state;
    }
    guarantee(orstate != INVALID, "can't use default orstate");
    return orstate;
  }

  void set_state(int i, state_t newst) {
    assert(inited(), "");
    assert(i < len(), "");
    _fdinfos[i].state = newst;
  }

  void mark(int i, mark_t m) {
    assert_mark(i);
    _fdinfos[i].mark |= (unsigned)m;
  }
  void clear(int i, mark_t m) {
    assert_mark(i);
    _fdinfos[i].mark &= ~(unsigned)m;
  }
  bool check(int i, mark_t m) {
    assert_mark(i);
    return 0 != (_fdinfos[i].mark & (unsigned)m);
  }

  struct stat* get_stat(int i) {
    assert(inited(), "");
    assert(i < len(), "");
    return &_fdinfos[i].stat;
  }

  FdsInfo(bool do_init = true) :
    _fdinfos(NULL),
    _len(-1)
  {
    if (do_init) {
      initialize();
    }
  }

  ~FdsInfo() {
    if (_fdinfos) {
      FREE_C_HEAP_ARRAY(fdinfo, _fdinfos);
    }
  }
};

struct PersistentResourceDesc {
  int _fd;
  dev_t _st_dev;
  ino_t _st_ino;
  PersistentResourceDesc(int fd, int st_dev, int st_ino) :
    _fd(fd),
    _st_dev((dev_t)st_dev),
    _st_ino((ino_t)st_ino)
  {}

  PersistentResourceDesc() :
    _fd(INT_MAX)
  {}
};

struct CracFailDep {
  int _type;
  char* _msg;
  CracFailDep(int type, char* msg) :
    _type(type),
    _msg(msg)
  { }
  CracFailDep() :
    _type(JVM_CR_FAIL),
    _msg(NULL)
  { }
};

class CracRestoreParameters : public CHeapObj<mtInternal> {
  char* _raw_content;
  GrowableArray<const char *>* _properties;
  const char* _args;

  struct header {
    jlong _restore_time;
    jlong _restore_counter;
    int _nprops;
    int _env_memory_size;
  };

  static bool write_check_error(int fd, const void *buf, int count) {
    int wret = write(fd, buf, count);
    if (wret != count) {
      if (wret < 0) {
        perror("shm error");
      } else {
        fprintf(stderr, "write shm truncated");
      }
      return false;
    }
    return true;
  }

  static int system_props_length(const SystemProperty* props) {
    int len = 0;
    while (props != NULL) {
      ++len;
      props = props->next();
    }
    return len;
  }

  static int env_vars_size(const char* const * env) {
    int len = 0;
    for (; *env; ++env) {
      len += strlen(*env) + 1;
    }
    return len;
  }

 public:
  const char *args() const { return _args; }
  GrowableArray<const char *>* properties() const { return _properties; }

  CracRestoreParameters() :
    _raw_content(NULL),
    _properties(new (ResourceObj::C_HEAP, mtInternal) GrowableArray<const char *>(0, mtInternal)),
    _args(NULL)
  {}

  ~CracRestoreParameters() {
    if (_raw_content) {
      FREE_C_HEAP_ARRAY(char, _raw_content);
    }
    delete _properties;
  }

  static bool write_to(int fd,
      const SystemProperty* props,
      const char *args,
      jlong restore_time,
      jlong restore_counter) {
    header hdr = {
      restore_time,
      restore_counter,
      system_props_length(props),
      env_vars_size(environ)
    };

    if (!write_check_error(fd, (void *)&hdr, sizeof(header))) {
      return false;
    }

    const SystemProperty* p = props;
    while (p != NULL) {
      char prop[4096];
      int len = snprintf(prop, sizeof(prop), "%s=%s", p->key(), p->value());
      guarantee((0 < len) && ((unsigned)len < sizeof(prop)), "property does not fit temp buffer");
      if (!write_check_error(fd, prop, len+1)) {
        return false;
      }
      p = p->next();
    }

    // Write env vars
    for (char** env = environ; *env; ++env) {
      if (!write_check_error(fd, *env, strlen(*env) + 1)) {
        return false;
      }
    }

    return write_check_error(fd, args, strlen(args)+1); // +1 for null char
  }

  bool read_from(int fd);

};

class VM_Crac: public VM_Operation {
  const bool _dry_run;
  bool _ok;
  GrowableArray<CracFailDep>* _failures;
<<<<<<< HEAD
  CracRestoreParameters _restore_parameters;
 public:
  VM_Crac(bool dry_run) :
    _dry_run(dry_run),
    _ok(false),
    _failures(new (ResourceObj::C_HEAP, mtInternal) GrowableArray<CracFailDep>(0, mtInternal)),
    _restore_parameters()
=======
  CracRestoreParameters *_restore_parameters;
  outputStream* _ostream;
  LinuxAttachOperation* _attach_op;

public:
  VM_Crac(bool dry_run, bufferedStream* jcmd_stream) :
    _dry_run(dry_run),
    _ok(false),
    _failures(new (ResourceObj::C_HEAP, mtInternal) GrowableArray<CracFailDep>(0, mtInternal)),
    _restore_parameters(new CracRestoreParameters(NULL, NULL)),
    _ostream(jcmd_stream ? jcmd_stream : tty),
    _attach_op(jcmd_stream ? LinuxAttachListener::get_current_op() : NULL)
>>>>>>> 72e489c2
  { }

  ~VM_Crac() {
    delete _failures;
  }

  GrowableArray<CracFailDep>* failures() { return _failures; }
  bool ok() { return _ok; }
  const char* new_args() { return _restore_parameters.args(); }
  GrowableArray<const char *>* new_properties() { return _restore_parameters.properties(); }
  virtual bool allow_nested_vm_operations() const  { return true; }
  VMOp_Type type() const { return VMOp_VM_Crac; }
  void doit();
<<<<<<< HEAD
  bool read_shm(int shmid);
=======
  void read_shm(int shmid);

private:
  bool is_socket_from_jcmd(int sock_fd);
  void report_ok_to_jcmd_if_any();
  void print_resources(const char* msg, ...);
  void trace_cr(const char* msg, ...);
>>>>>>> 72e489c2
};

////////////////////////////////////////////////////////////////////////////////
// global variables
julong os::Linux::_physical_memory = 0;

address   os::Linux::_initial_thread_stack_bottom = NULL;
uintptr_t os::Linux::_initial_thread_stack_size   = 0;

int (*os::Linux::_pthread_getcpuclockid)(pthread_t, clockid_t *) = NULL;
int (*os::Linux::_pthread_setname_np)(pthread_t, const char*) = NULL;
pthread_t os::Linux::_main_thread;
int os::Linux::_page_size = -1;
bool os::Linux::_supports_fast_thread_cpu_time = false;
const char * os::Linux::_libc_version = NULL;
const char * os::Linux::_libpthread_version = NULL;
size_t os::Linux::_default_large_page_size = 0;

#ifdef __GLIBC__
os::Linux::mallinfo_func_t os::Linux::_mallinfo = NULL;
os::Linux::mallinfo2_func_t os::Linux::_mallinfo2 = NULL;
#endif // __GLIBC__

static jlong initial_time_count=0;

static int clock_tics_per_sec = 100;

// CRaC
static const char* _crengine = NULL;
static jlong _restore_start_time;
static jlong _restore_start_counter;
static FdsInfo _vm_inited_fds(false);
static GrowableArray<PersistentResourceDesc>* _persistent_resources = NULL;

// If the VM might have been created on the primordial thread, we need to resolve the
// primordial thread stack bounds and check if the current thread might be the
// primordial thread in places. If we know that the primordial thread is never used,
// such as when the VM was created by one of the standard java launchers, we can
// avoid this
static bool suppress_primordial_thread_resolution = false;

// utility functions

julong os::available_memory() {
  return Linux::available_memory();
}

julong os::Linux::available_memory() {
  // values in struct sysinfo are "unsigned long"
  struct sysinfo si;
  julong avail_mem;

  if (OSContainer::is_containerized()) {
    jlong mem_limit, mem_usage;
    if ((mem_limit = OSContainer::memory_limit_in_bytes()) < 1) {
      log_debug(os, container)("container memory limit %s: " JLONG_FORMAT ", using host value",
                             mem_limit == OSCONTAINER_ERROR ? "failed" : "unlimited", mem_limit);
    }
    if (mem_limit > 0 && (mem_usage = OSContainer::memory_usage_in_bytes()) < 1) {
      log_debug(os, container)("container memory usage failed: " JLONG_FORMAT ", using host value", mem_usage);
    }
    if (mem_limit > 0 && mem_usage > 0 ) {
      avail_mem = mem_limit > mem_usage ? (julong)mem_limit - (julong)mem_usage : 0;
      log_trace(os)("available container memory: " JULONG_FORMAT, avail_mem);
      return avail_mem;
    }
  }

  sysinfo(&si);
  avail_mem = (julong)si.freeram * si.mem_unit;
  log_trace(os)("available memory: " JULONG_FORMAT, avail_mem);
  return avail_mem;
}

julong os::physical_memory() {
  jlong phys_mem = 0;
  if (OSContainer::is_containerized()) {
    jlong mem_limit;
    if ((mem_limit = OSContainer::memory_limit_in_bytes()) > 0) {
      log_trace(os)("total container memory: " JLONG_FORMAT, mem_limit);
      return mem_limit;
    }
    log_debug(os, container)("container memory limit %s: " JLONG_FORMAT ", using host value",
                            mem_limit == OSCONTAINER_ERROR ? "failed" : "unlimited", mem_limit);
  }

  phys_mem = Linux::physical_memory();
  log_trace(os)("total system memory: " JLONG_FORMAT, phys_mem);
  return phys_mem;
}

static uint64_t initial_total_ticks = 0;
static uint64_t initial_steal_ticks = 0;
static bool     has_initial_tick_info = false;

static void next_line(FILE *f) {
  int c;
  do {
    c = fgetc(f);
  } while (c != '\n' && c != EOF);
}

bool os::Linux::get_tick_information(CPUPerfTicks* pticks, int which_logical_cpu) {
  FILE*         fh;
  uint64_t      userTicks, niceTicks, systemTicks, idleTicks;
  // since at least kernel 2.6 : iowait: time waiting for I/O to complete
  // irq: time  servicing interrupts; softirq: time servicing softirqs
  uint64_t      iowTicks = 0, irqTicks = 0, sirqTicks= 0;
  // steal (since kernel 2.6.11): time spent in other OS when running in a virtualized environment
  uint64_t      stealTicks = 0;
  // guest (since kernel 2.6.24): time spent running a virtual CPU for guest OS under the
  // control of the Linux kernel
  uint64_t      guestNiceTicks = 0;
  int           logical_cpu = -1;
  const int     required_tickinfo_count = (which_logical_cpu == -1) ? 4 : 5;
  int           n;

  memset(pticks, 0, sizeof(CPUPerfTicks));

  if ((fh = fopen("/proc/stat", "r")) == NULL) {
    return false;
  }

  if (which_logical_cpu == -1) {
    n = fscanf(fh, "cpu " UINT64_FORMAT " " UINT64_FORMAT " " UINT64_FORMAT " "
            UINT64_FORMAT " " UINT64_FORMAT " " UINT64_FORMAT " " UINT64_FORMAT " "
            UINT64_FORMAT " " UINT64_FORMAT " ",
            &userTicks, &niceTicks, &systemTicks, &idleTicks,
            &iowTicks, &irqTicks, &sirqTicks,
            &stealTicks, &guestNiceTicks);
  } else {
    // Move to next line
    next_line(fh);

    // find the line for requested cpu faster to just iterate linefeeds?
    for (int i = 0; i < which_logical_cpu; i++) {
      next_line(fh);
    }

    n = fscanf(fh, "cpu%u " UINT64_FORMAT " " UINT64_FORMAT " " UINT64_FORMAT " "
               UINT64_FORMAT " " UINT64_FORMAT " " UINT64_FORMAT " " UINT64_FORMAT " "
               UINT64_FORMAT " " UINT64_FORMAT " ",
               &logical_cpu, &userTicks, &niceTicks,
               &systemTicks, &idleTicks, &iowTicks, &irqTicks, &sirqTicks,
               &stealTicks, &guestNiceTicks);
  }

  fclose(fh);
  if (n < required_tickinfo_count || logical_cpu != which_logical_cpu) {
    return false;
  }
  pticks->used       = userTicks + niceTicks;
  pticks->usedKernel = systemTicks + irqTicks + sirqTicks;
  pticks->total      = userTicks + niceTicks + systemTicks + idleTicks +
                       iowTicks + irqTicks + sirqTicks + stealTicks + guestNiceTicks;

  if (n > required_tickinfo_count + 3) {
    pticks->steal = stealTicks;
    pticks->has_steal_ticks = true;
  } else {
    pticks->steal = 0;
    pticks->has_steal_ticks = false;
  }

  return true;
}

// Return true if user is running as root.

bool os::have_special_privileges() {
  static bool init = false;
  static bool privileges = false;
  if (!init) {
    privileges = (getuid() != geteuid()) || (getgid() != getegid());
    init = true;
  }
  return privileges;
}


#ifndef SYS_gettid
// i386: 224, ia64: 1105, amd64: 186, sparc: 143
  #ifdef __ia64__
    #define SYS_gettid 1105
  #else
    #ifdef __i386__
      #define SYS_gettid 224
    #else
      #ifdef __amd64__
        #define SYS_gettid 186
      #else
        #ifdef __sparc__
          #define SYS_gettid 143
        #else
          #error define gettid for the arch
        #endif
      #endif
    #endif
  #endif
#endif


// pid_t gettid()
//
// Returns the kernel thread id of the currently running thread. Kernel
// thread id is used to access /proc.
pid_t os::Linux::gettid() {
  int rslt = syscall(SYS_gettid);
  assert(rslt != -1, "must be."); // old linuxthreads implementation?
  return (pid_t)rslt;
}

// Most versions of linux have a bug where the number of processors are
// determined by looking at the /proc file system.  In a chroot environment,
// the system call returns 1.
static bool unsafe_chroot_detected = false;
static const char *unstable_chroot_error = "/proc file system not found.\n"
                     "Java may be unstable running multithreaded in a chroot "
                     "environment on Linux when /proc filesystem is not mounted.";

void os::Linux::initialize_system_info() {
  set_processor_count(sysconf(_SC_NPROCESSORS_CONF));
  if (processor_count() == 1) {
    pid_t pid = os::Linux::gettid();
    char fname[32];
    jio_snprintf(fname, sizeof(fname), "/proc/%d", pid);
    FILE *fp = fopen(fname, "r");
    if (fp == NULL) {
      unsafe_chroot_detected = true;
    } else {
      fclose(fp);
    }
  }
  _physical_memory = (julong)sysconf(_SC_PHYS_PAGES) * (julong)sysconf(_SC_PAGESIZE);
  assert(processor_count() > 0, "linux error");
}

void os::init_system_properties_values() {
  // The next steps are taken in the product version:
  //
  // Obtain the JAVA_HOME value from the location of libjvm.so.
  // This library should be located at:
  // <JAVA_HOME>/lib/{client|server}/libjvm.so.
  //
  // If "/jre/lib/" appears at the right place in the path, then we
  // assume libjvm.so is installed in a JDK and we use this path.
  //
  // Otherwise exit with message: "Could not create the Java virtual machine."
  //
  // The following extra steps are taken in the debugging version:
  //
  // If "/jre/lib/" does NOT appear at the right place in the path
  // instead of exit check for $JAVA_HOME environment variable.
  //
  // If it is defined and we are able to locate $JAVA_HOME/jre/lib/<arch>,
  // then we append a fake suffix "hotspot/libjvm.so" to this path so
  // it looks like libjvm.so is installed there
  // <JAVA_HOME>/jre/lib/<arch>/hotspot/libjvm.so.
  //
  // Otherwise exit.
  //
  // Important note: if the location of libjvm.so changes this
  // code needs to be changed accordingly.

  // See ld(1):
  //      The linker uses the following search paths to locate required
  //      shared libraries:
  //        1: ...
  //        ...
  //        7: The default directories, normally /lib and /usr/lib.
#ifndef OVERRIDE_LIBPATH
  #if defined(_LP64)
    #define DEFAULT_LIBPATH "/usr/lib64:/lib64:/lib:/usr/lib"
  #else
    #define DEFAULT_LIBPATH "/lib:/usr/lib"
  #endif
#else
  #define DEFAULT_LIBPATH OVERRIDE_LIBPATH
#endif

// Base path of extensions installed on the system.
#define SYS_EXT_DIR     "/usr/java/packages"
#define EXTENSIONS_DIR  "/lib/ext"

  // Buffer that fits several sprintfs.
  // Note that the space for the colon and the trailing null are provided
  // by the nulls included by the sizeof operator.
  const size_t bufsize =
    MAX2((size_t)MAXPATHLEN,  // For dll_dir & friends.
         (size_t)MAXPATHLEN + sizeof(EXTENSIONS_DIR) + sizeof(SYS_EXT_DIR) + sizeof(EXTENSIONS_DIR)); // extensions dir
  char *buf = NEW_C_HEAP_ARRAY(char, bufsize, mtInternal);

  // sysclasspath, java_home, dll_dir
  {
    char *pslash;
    os::jvm_path(buf, bufsize);

    // Found the full path to libjvm.so.
    // Now cut the path to <java_home>/jre if we can.
    pslash = strrchr(buf, '/');
    if (pslash != NULL) {
      *pslash = '\0';            // Get rid of /libjvm.so.
    }
    pslash = strrchr(buf, '/');
    if (pslash != NULL) {
      *pslash = '\0';            // Get rid of /{client|server|hotspot}.
    }
    Arguments::set_dll_dir(buf);

    if (pslash != NULL) {
      pslash = strrchr(buf, '/');
      if (pslash != NULL) {
        *pslash = '\0';        // Get rid of /lib.
      }
    }
    Arguments::set_java_home(buf);
    if (!set_boot_path('/', ':')) {
      vm_exit_during_initialization("Failed setting boot class path.", NULL);
    }
  }

  // Where to look for native libraries.
  //
  // Note: Due to a legacy implementation, most of the library path
  // is set in the launcher. This was to accomodate linking restrictions
  // on legacy Linux implementations (which are no longer supported).
  // Eventually, all the library path setting will be done here.
  //
  // However, to prevent the proliferation of improperly built native
  // libraries, the new path component /usr/java/packages is added here.
  // Eventually, all the library path setting will be done here.
  {
    // Get the user setting of LD_LIBRARY_PATH, and prepended it. It
    // should always exist (until the legacy problem cited above is
    // addressed).
    const char *v = ::getenv("LD_LIBRARY_PATH");
    const char *v_colon = ":";
    if (v == NULL) { v = ""; v_colon = ""; }
    // That's +1 for the colon and +1 for the trailing '\0'.
    char *ld_library_path = NEW_C_HEAP_ARRAY(char,
                                             strlen(v) + 1 +
                                             sizeof(SYS_EXT_DIR) + sizeof("/lib/") + sizeof(DEFAULT_LIBPATH) + 1,
                                             mtInternal);
    sprintf(ld_library_path, "%s%s" SYS_EXT_DIR "/lib:" DEFAULT_LIBPATH, v, v_colon);
    Arguments::set_library_path(ld_library_path);
    FREE_C_HEAP_ARRAY(char, ld_library_path);
  }

  // Extensions directories.
  sprintf(buf, "%s" EXTENSIONS_DIR ":" SYS_EXT_DIR EXTENSIONS_DIR, Arguments::get_java_home());
  Arguments::set_ext_dirs(buf);

  FREE_C_HEAP_ARRAY(char, buf);

#undef DEFAULT_LIBPATH
#undef SYS_EXT_DIR
#undef EXTENSIONS_DIR
}

////////////////////////////////////////////////////////////////////////////////
// breakpoint support

void os::breakpoint() {
  BREAKPOINT;
}

extern "C" void breakpoint() {
  // use debugger to set breakpoint here
}

//////////////////////////////////////////////////////////////////////////////
// detecting pthread library

void os::Linux::libpthread_init() {
  // Save glibc and pthread version strings.
#if !defined(_CS_GNU_LIBC_VERSION) || \
    !defined(_CS_GNU_LIBPTHREAD_VERSION)
  #error "glibc too old (< 2.3.2)"
#endif

#ifdef MUSL_LIBC
  // confstr() from musl libc returns EINVAL for
  // _CS_GNU_LIBC_VERSION and _CS_GNU_LIBPTHREAD_VERSION
  os::Linux::set_libc_version("musl - unknown");
  os::Linux::set_libpthread_version("musl - unknown");
#else
  size_t n = confstr(_CS_GNU_LIBC_VERSION, NULL, 0);
  assert(n > 0, "cannot retrieve glibc version");
  char *str = (char *)malloc(n, mtInternal);
  confstr(_CS_GNU_LIBC_VERSION, str, n);
  os::Linux::set_libc_version(str);

  n = confstr(_CS_GNU_LIBPTHREAD_VERSION, NULL, 0);
  assert(n > 0, "cannot retrieve pthread version");
  str = (char *)malloc(n, mtInternal);
  confstr(_CS_GNU_LIBPTHREAD_VERSION, str, n);
  os::Linux::set_libpthread_version(str);
#endif
}

/////////////////////////////////////////////////////////////////////////////
// thread stack expansion

// os::Linux::manually_expand_stack() takes care of expanding the thread
// stack. Note that this is normally not needed: pthread stacks allocate
// thread stack using mmap() without MAP_NORESERVE, so the stack is already
// committed. Therefore it is not necessary to expand the stack manually.
//
// Manually expanding the stack was historically needed on LinuxThreads
// thread stacks, which were allocated with mmap(MAP_GROWSDOWN). Nowadays
// it is kept to deal with very rare corner cases:
//
// For one, user may run the VM on an own implementation of threads
// whose stacks are - like the old LinuxThreads - implemented using
// mmap(MAP_GROWSDOWN).
//
// Also, this coding may be needed if the VM is running on the primordial
// thread. Normally we avoid running on the primordial thread; however,
// user may still invoke the VM on the primordial thread.
//
// The following historical comment describes the details about running
// on a thread stack allocated with mmap(MAP_GROWSDOWN):


// Force Linux kernel to expand current thread stack. If "bottom" is close
// to the stack guard, caller should block all signals.
//
// MAP_GROWSDOWN:
//   A special mmap() flag that is used to implement thread stacks. It tells
//   kernel that the memory region should extend downwards when needed. This
//   allows early versions of LinuxThreads to only mmap the first few pages
//   when creating a new thread. Linux kernel will automatically expand thread
//   stack as needed (on page faults).
//
//   However, because the memory region of a MAP_GROWSDOWN stack can grow on
//   demand, if a page fault happens outside an already mapped MAP_GROWSDOWN
//   region, it's hard to tell if the fault is due to a legitimate stack
//   access or because of reading/writing non-exist memory (e.g. buffer
//   overrun). As a rule, if the fault happens below current stack pointer,
//   Linux kernel does not expand stack, instead a SIGSEGV is sent to the
//   application (see Linux kernel fault.c).
//
//   This Linux feature can cause SIGSEGV when VM bangs thread stack for
//   stack overflow detection.
//
//   Newer version of LinuxThreads (since glibc-2.2, or, RH-7.x) and NPTL do
//   not use MAP_GROWSDOWN.
//
// To get around the problem and allow stack banging on Linux, we need to
// manually expand thread stack after receiving the SIGSEGV.
//
// There are two ways to expand thread stack to address "bottom", we used
// both of them in JVM before 1.5:
//   1. adjust stack pointer first so that it is below "bottom", and then
//      touch "bottom"
//   2. mmap() the page in question
//
// Now alternate signal stack is gone, it's harder to use 2. For instance,
// if current sp is already near the lower end of page 101, and we need to
// call mmap() to map page 100, it is possible that part of the mmap() frame
// will be placed in page 100. When page 100 is mapped, it is zero-filled.
// That will destroy the mmap() frame and cause VM to crash.
//
// The following code works by adjusting sp first, then accessing the "bottom"
// page to force a page fault. Linux kernel will then automatically expand the
// stack mapping.
//
// _expand_stack_to() assumes its frame size is less than page size, which
// should always be true if the function is not inlined.

static void NOINLINE _expand_stack_to(address bottom) {
  address sp;
  size_t size;
  volatile char *p;

  // Adjust bottom to point to the largest address within the same page, it
  // gives us a one-page buffer if alloca() allocates slightly more memory.
  bottom = (address)align_down((uintptr_t)bottom, os::Linux::page_size());
  bottom += os::Linux::page_size() - 1;

  // sp might be slightly above current stack pointer; if that's the case, we
  // will alloca() a little more space than necessary, which is OK. Don't use
  // os::current_stack_pointer(), as its result can be slightly below current
  // stack pointer, causing us to not alloca enough to reach "bottom".
  sp = (address)&sp;

  if (sp > bottom) {
    size = sp - bottom;
    p = (volatile char *)alloca(size);
    assert(p != NULL && p <= (volatile char *)bottom, "alloca problem?");
    p[0] = '\0';
  }
}

void os::Linux::expand_stack_to(address bottom) {
  _expand_stack_to(bottom);
}

bool os::Linux::manually_expand_stack(JavaThread * t, address addr) {
  assert(t!=NULL, "just checking");
  assert(t->osthread()->expanding_stack(), "expand should be set");

  if (t->is_in_usable_stack(addr)) {
    sigset_t mask_all, old_sigset;
    sigfillset(&mask_all);
    pthread_sigmask(SIG_SETMASK, &mask_all, &old_sigset);
    _expand_stack_to(addr);
    pthread_sigmask(SIG_SETMASK, &old_sigset, NULL);
    return true;
  }
  return false;
}

//////////////////////////////////////////////////////////////////////////////
// create new thread

// Thread start routine for all newly created threads
static void *thread_native_entry(Thread *thread) {

  thread->record_stack_base_and_size();

#ifndef __GLIBC__
  // Try to randomize the cache line index of hot stack frames.
  // This helps when threads of the same stack traces evict each other's
  // cache lines. The threads can be either from the same JVM instance, or
  // from different JVM instances. The benefit is especially true for
  // processors with hyperthreading technology.
  // This code is not needed anymore in glibc because it has MULTI_PAGE_ALIASING
  // and we did not see any degradation in performance without `alloca()`.
  static int counter = 0;
  int pid = os::current_process_id();
  int random = ((pid ^ counter++) & 7) * 128;
  void *stackmem = alloca(random != 0 ? random : 1); // ensure we allocate > 0
  // Ensure the alloca result is used in a way that prevents the compiler from eliding it.
  *(char *)stackmem = 1;
#endif

  thread->initialize_thread_current();

  OSThread* osthread = thread->osthread();
  Monitor* sync = osthread->startThread_lock();

  osthread->set_thread_id(os::current_thread_id());

  if (UseNUMA) {
    int lgrp_id = os::numa_get_group_id();
    if (lgrp_id != -1) {
      thread->set_lgrp_id(lgrp_id);
    }
  }
  // initialize signal mask for this thread
  PosixSignals::hotspot_sigmask(thread);

  // initialize floating point control register
  os::Linux::init_thread_fpu_state();

  // handshaking with parent thread
  {
    MutexLocker ml(sync, Mutex::_no_safepoint_check_flag);

    // notify parent thread
    osthread->set_state(INITIALIZED);
    sync->notify_all();

    // wait until os::start_thread()
    while (osthread->get_state() == INITIALIZED) {
      sync->wait_without_safepoint_check();
    }
  }

  log_info(os, thread)("Thread is alive (tid: " UINTX_FORMAT ", pthread id: " UINTX_FORMAT ").",
    os::current_thread_id(), (uintx) pthread_self());

  assert(osthread->pthread_id() != 0, "pthread_id was not set as expected");

  // call one more level start routine
  thread->call_run();

  // Note: at this point the thread object may already have deleted itself.
  // Prevent dereferencing it from here on out.
  thread = NULL;

  log_info(os, thread)("Thread finished (tid: " UINTX_FORMAT ", pthread id: " UINTX_FORMAT ").",
    os::current_thread_id(), (uintx) pthread_self());

  return 0;
}

// On Linux, glibc places static TLS blocks (for __thread variables) on
// the thread stack. This decreases the stack size actually available
// to threads.
//
// For large static TLS sizes, this may cause threads to malfunction due
// to insufficient stack space. This is a well-known issue in glibc:
// http://sourceware.org/bugzilla/show_bug.cgi?id=11787.
//
// As a workaround, we call a private but assumed-stable glibc function,
// __pthread_get_minstack() to obtain the minstack size and derive the
// static TLS size from it. We then increase the user requested stack
// size by this TLS size.
//
// Due to compatibility concerns, this size adjustment is opt-in and
// controlled via AdjustStackSizeForTLS.
typedef size_t (*GetMinStack)(const pthread_attr_t *attr);

GetMinStack _get_minstack_func = NULL;

static void get_minstack_init() {
  _get_minstack_func =
        (GetMinStack)dlsym(RTLD_DEFAULT, "__pthread_get_minstack");
  log_info(os, thread)("Lookup of __pthread_get_minstack %s",
                       _get_minstack_func == NULL ? "failed" : "succeeded");
}

// Returns the size of the static TLS area glibc puts on thread stacks.
// The value is cached on first use, which occurs when the first thread
// is created during VM initialization.
static size_t get_static_tls_area_size(const pthread_attr_t *attr) {
  size_t tls_size = 0;
  if (_get_minstack_func != NULL) {
    // Obtain the pthread minstack size by calling __pthread_get_minstack.
    size_t minstack_size = _get_minstack_func(attr);

    // Remove non-TLS area size included in minstack size returned
    // by __pthread_get_minstack() to get the static TLS size.
    // In glibc before 2.27, minstack size includes guard_size.
    // In glibc 2.27 and later, guard_size is automatically added
    // to the stack size by pthread_create and is no longer included
    // in minstack size. In both cases, the guard_size is taken into
    // account, so there is no need to adjust the result for that.
    //
    // Although __pthread_get_minstack() is a private glibc function,
    // it is expected to have a stable behavior across future glibc
    // versions while glibc still allocates the static TLS blocks off
    // the stack. Following is glibc 2.28 __pthread_get_minstack():
    //
    // size_t
    // __pthread_get_minstack (const pthread_attr_t *attr)
    // {
    //   return GLRO(dl_pagesize) + __static_tls_size + PTHREAD_STACK_MIN;
    // }
    //
    //
    // The following 'minstack_size > os::vm_page_size() + PTHREAD_STACK_MIN'
    // if check is done for precaution.
    if (minstack_size > (size_t)os::vm_page_size() + PTHREAD_STACK_MIN) {
      tls_size = minstack_size - os::vm_page_size() - PTHREAD_STACK_MIN;
    }
  }

  log_info(os, thread)("Stack size adjustment for TLS is " SIZE_FORMAT,
                       tls_size);
  return tls_size;
}

bool os::create_thread(Thread* thread, ThreadType thr_type,
                       size_t req_stack_size) {
  assert(thread->osthread() == NULL, "caller responsible");

  // Allocate the OSThread object
  OSThread* osthread = new OSThread(NULL, NULL);
  if (osthread == NULL) {
    return false;
  }

  // set the correct thread state
  osthread->set_thread_type(thr_type);

  // Initial state is ALLOCATED but not INITIALIZED
  osthread->set_state(ALLOCATED);

  thread->set_osthread(osthread);

  // init thread attributes
  pthread_attr_t attr;
  pthread_attr_init(&attr);
  pthread_attr_setdetachstate(&attr, PTHREAD_CREATE_DETACHED);

  // Calculate stack size if it's not specified by caller.
  size_t stack_size = os::Posix::get_initial_stack_size(thr_type, req_stack_size);
  // In glibc versions prior to 2.7 the guard size mechanism
  // is not implemented properly. The posix standard requires adding
  // the size of the guard pages to the stack size, instead Linux
  // takes the space out of 'stacksize'. Thus we adapt the requested
  // stack_size by the size of the guard pages to mimick proper
  // behaviour. However, be careful not to end up with a size
  // of zero due to overflow. Don't add the guard page in that case.
  size_t guard_size = os::Linux::default_guard_size(thr_type);
  // Configure glibc guard page. Must happen before calling
  // get_static_tls_area_size(), which uses the guard_size.
  pthread_attr_setguardsize(&attr, guard_size);

  size_t stack_adjust_size = 0;
  if (AdjustStackSizeForTLS) {
    // Adjust the stack_size for on-stack TLS - see get_static_tls_area_size().
    stack_adjust_size += get_static_tls_area_size(&attr);
  } else {
    stack_adjust_size += guard_size;
  }

  stack_adjust_size = align_up(stack_adjust_size, os::vm_page_size());
  if (stack_size <= SIZE_MAX - stack_adjust_size) {
    stack_size += stack_adjust_size;
  }
  assert(is_aligned(stack_size, os::vm_page_size()), "stack_size not aligned");

  int status = pthread_attr_setstacksize(&attr, stack_size);
  if (status != 0) {
    // pthread_attr_setstacksize() function can fail
    // if the stack size exceeds a system-imposed limit.
    assert_status(status == EINVAL, status, "pthread_attr_setstacksize");
    log_warning(os, thread)("The %sthread stack size specified is invalid: " SIZE_FORMAT "k",
                            (thr_type == compiler_thread) ? "compiler " : ((thr_type == java_thread) ? "" : "VM "),
                            stack_size / K);
    thread->set_osthread(NULL);
    delete osthread;
    return false;
  }

  ThreadState state;

  {
    pthread_t tid;
    int ret = pthread_create(&tid, &attr, (void* (*)(void*)) thread_native_entry, thread);

    char buf[64];
    if (ret == 0) {
      log_info(os, thread)("Thread started (pthread id: " UINTX_FORMAT ", attributes: %s). ",
        (uintx) tid, os::Posix::describe_pthread_attr(buf, sizeof(buf), &attr));
    } else {
      log_warning(os, thread)("Failed to start thread - pthread_create failed (%s) for attributes: %s.",
        os::errno_name(ret), os::Posix::describe_pthread_attr(buf, sizeof(buf), &attr));
      // Log some OS information which might explain why creating the thread failed.
      log_info(os, thread)("Number of threads approx. running in the VM: %d", Threads::number_of_threads());
      LogStream st(Log(os, thread)::info());
      os::Posix::print_rlimit_info(&st);
      os::print_memory_info(&st);
      os::Linux::print_proc_sys_info(&st);
      os::Linux::print_container_info(&st);
    }

    pthread_attr_destroy(&attr);

    if (ret != 0) {
      // Need to clean up stuff we've allocated so far
      thread->set_osthread(NULL);
      delete osthread;
      return false;
    }

    // Store pthread info into the OSThread
    osthread->set_pthread_id(tid);

    // Wait until child thread is either initialized or aborted
    {
      Monitor* sync_with_child = osthread->startThread_lock();
      MutexLocker ml(sync_with_child, Mutex::_no_safepoint_check_flag);
      while ((state = osthread->get_state()) == ALLOCATED) {
        sync_with_child->wait_without_safepoint_check();
      }
    }
  }

  // The thread is returned suspended (in state INITIALIZED),
  // and is started higher up in the call chain
  assert(state == INITIALIZED, "race condition");
  return true;
}

/////////////////////////////////////////////////////////////////////////////
// attach existing thread

// bootstrap the main thread
bool os::create_main_thread(JavaThread* thread) {
  assert(os::Linux::_main_thread == pthread_self(), "should be called inside main thread");
  return create_attached_thread(thread);
}

bool os::create_attached_thread(JavaThread* thread) {
#ifdef ASSERT
  thread->verify_not_published();
#endif

  // Allocate the OSThread object
  OSThread* osthread = new OSThread(NULL, NULL);

  if (osthread == NULL) {
    return false;
  }

  // Store pthread info into the OSThread
  osthread->set_thread_id(os::Linux::gettid());
  osthread->set_pthread_id(::pthread_self());

  // initialize floating point control register
  os::Linux::init_thread_fpu_state();

  // Initial thread state is RUNNABLE
  osthread->set_state(RUNNABLE);

  thread->set_osthread(osthread);

  if (UseNUMA) {
    int lgrp_id = os::numa_get_group_id();
    if (lgrp_id != -1) {
      thread->set_lgrp_id(lgrp_id);
    }
  }

  if (os::is_primordial_thread()) {
    // If current thread is primordial thread, its stack is mapped on demand,
    // see notes about MAP_GROWSDOWN. Here we try to force kernel to map
    // the entire stack region to avoid SEGV in stack banging.
    // It is also useful to get around the heap-stack-gap problem on SuSE
    // kernel (see 4821821 for details). We first expand stack to the top
    // of yellow zone, then enable stack yellow zone (order is significant,
    // enabling yellow zone first will crash JVM on SuSE Linux), so there
    // is no gap between the last two virtual memory regions.

    StackOverflow* overflow_state = thread->stack_overflow_state();
    address addr = overflow_state->stack_reserved_zone_base();
    assert(addr != NULL, "initialization problem?");
    assert(overflow_state->stack_available(addr) > 0, "stack guard should not be enabled");

    osthread->set_expanding_stack();
    os::Linux::manually_expand_stack(thread, addr);
    osthread->clear_expanding_stack();
  }

  // initialize signal mask for this thread
  // and save the caller's signal mask
  PosixSignals::hotspot_sigmask(thread);

  log_info(os, thread)("Thread attached (tid: " UINTX_FORMAT ", pthread id: " UINTX_FORMAT ").",
    os::current_thread_id(), (uintx) pthread_self());

  return true;
}

void os::pd_start_thread(Thread* thread) {
  OSThread * osthread = thread->osthread();
  assert(osthread->get_state() != INITIALIZED, "just checking");
  Monitor* sync_with_child = osthread->startThread_lock();
  MutexLocker ml(sync_with_child, Mutex::_no_safepoint_check_flag);
  sync_with_child->notify();
}

// Free Linux resources related to the OSThread
void os::free_thread(OSThread* osthread) {
  assert(osthread != NULL, "osthread not set");

  // We are told to free resources of the argument thread,
  // but we can only really operate on the current thread.
  assert(Thread::current()->osthread() == osthread,
         "os::free_thread but not current thread");

#ifdef ASSERT
  sigset_t current;
  sigemptyset(&current);
  pthread_sigmask(SIG_SETMASK, NULL, &current);
  assert(!sigismember(&current, PosixSignals::SR_signum), "SR signal should not be blocked!");
#endif

  // Restore caller's signal mask
  sigset_t sigmask = osthread->caller_sigmask();
  pthread_sigmask(SIG_SETMASK, &sigmask, NULL);

  delete osthread;
}

//////////////////////////////////////////////////////////////////////////////
// primordial thread

// Check if current thread is the primordial thread, similar to Solaris thr_main.
bool os::is_primordial_thread(void) {
  if (suppress_primordial_thread_resolution) {
    return false;
  }
  char dummy;
  // If called before init complete, thread stack bottom will be null.
  // Can be called if fatal error occurs before initialization.
  if (os::Linux::initial_thread_stack_bottom() == NULL) return false;
  assert(os::Linux::initial_thread_stack_bottom() != NULL &&
         os::Linux::initial_thread_stack_size()   != 0,
         "os::init did not locate primordial thread's stack region");
  if ((address)&dummy >= os::Linux::initial_thread_stack_bottom() &&
      (address)&dummy < os::Linux::initial_thread_stack_bottom() +
                        os::Linux::initial_thread_stack_size()) {
    return true;
  } else {
    return false;
  }
}

// Find the virtual memory area that contains addr
static bool find_vma(address addr, address* vma_low, address* vma_high) {
  FILE *fp = fopen("/proc/self/maps", "r");
  if (fp) {
    address low, high;
    while (!feof(fp)) {
      if (fscanf(fp, "%p-%p", &low, &high) == 2) {
        if (low <= addr && addr < high) {
          if (vma_low)  *vma_low  = low;
          if (vma_high) *vma_high = high;
          fclose(fp);
          return true;
        }
      }
      for (;;) {
        int ch = fgetc(fp);
        if (ch == EOF || ch == (int)'\n') break;
      }
    }
    fclose(fp);
  }
  return false;
}

// Locate primordial thread stack. This special handling of primordial thread stack
// is needed because pthread_getattr_np() on most (all?) Linux distros returns
// bogus value for the primordial process thread. While the launcher has created
// the VM in a new thread since JDK 6, we still have to allow for the use of the
// JNI invocation API from a primordial thread.
void os::Linux::capture_initial_stack(size_t max_size) {

  // max_size is either 0 (which means accept OS default for thread stacks) or
  // a user-specified value known to be at least the minimum needed. If we
  // are actually on the primordial thread we can make it appear that we have a
  // smaller max_size stack by inserting the guard pages at that location. But we
  // cannot do anything to emulate a larger stack than what has been provided by
  // the OS or threading library. In fact if we try to use a stack greater than
  // what is set by rlimit then we will crash the hosting process.

  // Maximum stack size is the easy part, get it from RLIMIT_STACK.
  // If this is "unlimited" then it will be a huge value.
  struct rlimit rlim;
  getrlimit(RLIMIT_STACK, &rlim);
  size_t stack_size = rlim.rlim_cur;

  // 6308388: a bug in ld.so will relocate its own .data section to the
  //   lower end of primordial stack; reduce ulimit -s value a little bit
  //   so we won't install guard page on ld.so's data section.
  //   But ensure we don't underflow the stack size - allow 1 page spare
  if (stack_size >= (size_t)(3 * page_size())) {
    stack_size -= 2 * page_size();
  }

  // Try to figure out where the stack base (top) is. This is harder.
  //
  // When an application is started, glibc saves the initial stack pointer in
  // a global variable "__libc_stack_end", which is then used by system
  // libraries. __libc_stack_end should be pretty close to stack top. The
  // variable is available since the very early days. However, because it is
  // a private interface, it could disappear in the future.
  //
  // Linux kernel saves start_stack information in /proc/<pid>/stat. Similar
  // to __libc_stack_end, it is very close to stack top, but isn't the real
  // stack top. Note that /proc may not exist if VM is running as a chroot
  // program, so reading /proc/<pid>/stat could fail. Also the contents of
  // /proc/<pid>/stat could change in the future (though unlikely).
  //
  // We try __libc_stack_end first. If that doesn't work, look for
  // /proc/<pid>/stat. If neither of them works, we use current stack pointer
  // as a hint, which should work well in most cases.

  uintptr_t stack_start;

  // try __libc_stack_end first
  uintptr_t *p = (uintptr_t *)dlsym(RTLD_DEFAULT, "__libc_stack_end");
  if (p && *p) {
    stack_start = *p;
  } else {
    // see if we can get the start_stack field from /proc/self/stat
    FILE *fp;
    int pid;
    char state;
    int ppid;
    int pgrp;
    int session;
    int nr;
    int tpgrp;
    unsigned long flags;
    unsigned long minflt;
    unsigned long cminflt;
    unsigned long majflt;
    unsigned long cmajflt;
    unsigned long utime;
    unsigned long stime;
    long cutime;
    long cstime;
    long prio;
    long nice;
    long junk;
    long it_real;
    uintptr_t start;
    uintptr_t vsize;
    intptr_t rss;
    uintptr_t rsslim;
    uintptr_t scodes;
    uintptr_t ecode;
    int i;

    // Figure what the primordial thread stack base is. Code is inspired
    // by email from Hans Boehm. /proc/self/stat begins with current pid,
    // followed by command name surrounded by parentheses, state, etc.
    char stat[2048];
    int statlen;

    fp = fopen("/proc/self/stat", "r");
    if (fp) {
      statlen = fread(stat, 1, 2047, fp);
      stat[statlen] = '\0';
      fclose(fp);

      // Skip pid and the command string. Note that we could be dealing with
      // weird command names, e.g. user could decide to rename java launcher
      // to "java 1.4.2 :)", then the stat file would look like
      //                1234 (java 1.4.2 :)) R ... ...
      // We don't really need to know the command string, just find the last
      // occurrence of ")" and then start parsing from there. See bug 4726580.
      char * s = strrchr(stat, ')');

      i = 0;
      if (s) {
        // Skip blank chars
        do { s++; } while (s && isspace(*s));

#define _UFM UINTX_FORMAT
#define _DFM INTX_FORMAT

        //                                     1   1   1   1   1   1   1   1   1   1   2   2    2    2    2    2    2    2    2
        //              3  4  5  6  7  8   9   0   1   2   3   4   5   6   7   8   9   0   1    2    3    4    5    6    7    8
        i = sscanf(s, "%c %d %d %d %d %d %lu %lu %lu %lu %lu %lu %lu %ld %ld %ld %ld %ld %ld " _UFM _UFM _DFM _UFM _UFM _UFM _UFM,
                   &state,          // 3  %c
                   &ppid,           // 4  %d
                   &pgrp,           // 5  %d
                   &session,        // 6  %d
                   &nr,             // 7  %d
                   &tpgrp,          // 8  %d
                   &flags,          // 9  %lu
                   &minflt,         // 10 %lu
                   &cminflt,        // 11 %lu
                   &majflt,         // 12 %lu
                   &cmajflt,        // 13 %lu
                   &utime,          // 14 %lu
                   &stime,          // 15 %lu
                   &cutime,         // 16 %ld
                   &cstime,         // 17 %ld
                   &prio,           // 18 %ld
                   &nice,           // 19 %ld
                   &junk,           // 20 %ld
                   &it_real,        // 21 %ld
                   &start,          // 22 UINTX_FORMAT
                   &vsize,          // 23 UINTX_FORMAT
                   &rss,            // 24 INTX_FORMAT
                   &rsslim,         // 25 UINTX_FORMAT
                   &scodes,         // 26 UINTX_FORMAT
                   &ecode,          // 27 UINTX_FORMAT
                   &stack_start);   // 28 UINTX_FORMAT
      }

#undef _UFM
#undef _DFM

      if (i != 28 - 2) {
        assert(false, "Bad conversion from /proc/self/stat");
        // product mode - assume we are the primordial thread, good luck in the
        // embedded case.
        warning("Can't detect primordial thread stack location - bad conversion");
        stack_start = (uintptr_t) &rlim;
      }
    } else {
      // For some reason we can't open /proc/self/stat (for example, running on
      // FreeBSD with a Linux emulator, or inside chroot), this should work for
      // most cases, so don't abort:
      warning("Can't detect primordial thread stack location - no /proc/self/stat");
      stack_start = (uintptr_t) &rlim;
    }
  }

  // Now we have a pointer (stack_start) very close to the stack top, the
  // next thing to do is to figure out the exact location of stack top. We
  // can find out the virtual memory area that contains stack_start by
  // reading /proc/self/maps, it should be the last vma in /proc/self/maps,
  // and its upper limit is the real stack top. (again, this would fail if
  // running inside chroot, because /proc may not exist.)

  uintptr_t stack_top;
  address low, high;
  if (find_vma((address)stack_start, &low, &high)) {
    // success, "high" is the true stack top. (ignore "low", because initial
    // thread stack grows on demand, its real bottom is high - RLIMIT_STACK.)
    stack_top = (uintptr_t)high;
  } else {
    // failed, likely because /proc/self/maps does not exist
    warning("Can't detect primordial thread stack location - find_vma failed");
    // best effort: stack_start is normally within a few pages below the real
    // stack top, use it as stack top, and reduce stack size so we won't put
    // guard page outside stack.
    stack_top = stack_start;
    stack_size -= 16 * page_size();
  }

  // stack_top could be partially down the page so align it
  stack_top = align_up(stack_top, page_size());

  // Allowed stack value is minimum of max_size and what we derived from rlimit
  if (max_size > 0) {
    _initial_thread_stack_size = MIN2(max_size, stack_size);
  } else {
    // Accept the rlimit max, but if stack is unlimited then it will be huge, so
    // clamp it at 8MB as we do on Solaris
    _initial_thread_stack_size = MIN2(stack_size, 8*M);
  }
  _initial_thread_stack_size = align_down(_initial_thread_stack_size, page_size());
  _initial_thread_stack_bottom = (address)stack_top - _initial_thread_stack_size;

  assert(_initial_thread_stack_bottom < (address)stack_top, "overflow!");

  if (log_is_enabled(Info, os, thread)) {
    // See if we seem to be on primordial process thread
    bool primordial = uintptr_t(&rlim) > uintptr_t(_initial_thread_stack_bottom) &&
                      uintptr_t(&rlim) < stack_top;

    log_info(os, thread)("Capturing initial stack in %s thread: req. size: " SIZE_FORMAT "K, actual size: "
                         SIZE_FORMAT "K, top=" INTPTR_FORMAT ", bottom=" INTPTR_FORMAT,
                         primordial ? "primordial" : "user", max_size / K,  _initial_thread_stack_size / K,
                         stack_top, intptr_t(_initial_thread_stack_bottom));
  }
}

////////////////////////////////////////////////////////////////////////////////
// time support

// Time since start-up in seconds to a fine granularity.
double os::elapsedTime() {
  return ((double)os::elapsed_counter()) / os::elapsed_frequency(); // nanosecond resolution
}

jlong os::elapsed_counter() {
  return javaTimeNanos() - initial_time_count;
}

jlong os::elapsed_frequency() {
  return NANOSECS_PER_SEC; // nanosecond resolution
}

bool os::supports_vtime() { return true; }

double os::elapsedVTime() {
  struct rusage usage;
  int retval = getrusage(RUSAGE_THREAD, &usage);
  if (retval == 0) {
    return (double) (usage.ru_utime.tv_sec + usage.ru_stime.tv_sec) + (double) (usage.ru_utime.tv_usec + usage.ru_stime.tv_usec) / (1000 * 1000);
  } else {
    // better than nothing, but not much
    return elapsedTime();
  }
}

void os::Linux::fast_thread_clock_init() {
  if (!UseLinuxPosixThreadCPUClocks) {
    return;
  }
  clockid_t clockid;
  struct timespec tp;
  int (*pthread_getcpuclockid_func)(pthread_t, clockid_t *) =
      (int(*)(pthread_t, clockid_t *)) dlsym(RTLD_DEFAULT, "pthread_getcpuclockid");

  // Switch to using fast clocks for thread cpu time if
  // the clock_getres() returns 0 error code.
  // Note, that some kernels may support the current thread
  // clock (CLOCK_THREAD_CPUTIME_ID) but not the clocks
  // returned by the pthread_getcpuclockid().
  // If the fast Posix clocks are supported then the clock_getres()
  // must return at least tp.tv_sec == 0 which means a resolution
  // better than 1 sec. This is extra check for reliability.

  if (pthread_getcpuclockid_func &&
      pthread_getcpuclockid_func(_main_thread, &clockid) == 0 &&
      clock_getres(clockid, &tp) == 0 && tp.tv_sec == 0) {
    _supports_fast_thread_cpu_time = true;
    _pthread_getcpuclockid = pthread_getcpuclockid_func;
  }
}

// Return the real, user, and system times in seconds from an
// arbitrary fixed point in the past.
bool os::getTimesSecs(double* process_real_time,
                      double* process_user_time,
                      double* process_system_time) {
  struct tms ticks;
  clock_t real_ticks = times(&ticks);

  if (real_ticks == (clock_t) (-1)) {
    return false;
  } else {
    double ticks_per_second = (double) clock_tics_per_sec;
    *process_user_time = ((double) ticks.tms_utime) / ticks_per_second;
    *process_system_time = ((double) ticks.tms_stime) / ticks_per_second;
    *process_real_time = ((double) real_ticks) / ticks_per_second;

    return true;
  }
}


char * os::local_time_string(char *buf, size_t buflen) {
  struct tm t;
  time_t long_time;
  time(&long_time);
  localtime_r(&long_time, &t);
  jio_snprintf(buf, buflen, "%d-%02d-%02d %02d:%02d:%02d",
               t.tm_year + 1900, t.tm_mon + 1, t.tm_mday,
               t.tm_hour, t.tm_min, t.tm_sec);
  return buf;
}

struct tm* os::localtime_pd(const time_t* clock, struct tm*  res) {
  return localtime_r(clock, res);
}

// thread_id is kernel thread id (similar to Solaris LWP id)
intx os::current_thread_id() { return os::Linux::gettid(); }
int os::current_process_id() {
  return ::getpid();
}

// DLL functions

const char* os::dll_file_extension() { return ".so"; }

// This must be hard coded because it's the system's temporary
// directory not the java application's temp directory, ala java.io.tmpdir.
const char* os::get_temp_directory() { return "/tmp"; }

static bool file_exists(const char* filename) {
  struct stat statbuf;
  if (filename == NULL || strlen(filename) == 0) {
    return false;
  }
  return os::stat(filename, &statbuf) == 0;
}

// check if addr is inside libjvm.so
bool os::address_is_in_vm(address addr) {
  static address libjvm_base_addr;
  Dl_info dlinfo;

  if (libjvm_base_addr == NULL) {
    if (dladdr(CAST_FROM_FN_PTR(void *, os::address_is_in_vm), &dlinfo) != 0) {
      libjvm_base_addr = (address)dlinfo.dli_fbase;
    }
    assert(libjvm_base_addr !=NULL, "Cannot obtain base address for libjvm");
  }

  if (dladdr((void *)addr, &dlinfo) != 0) {
    if (libjvm_base_addr == (address)dlinfo.dli_fbase) return true;
  }

  return false;
}

bool os::dll_address_to_function_name(address addr, char *buf,
                                      int buflen, int *offset,
                                      bool demangle) {
  // buf is not optional, but offset is optional
  assert(buf != NULL, "sanity check");

  Dl_info dlinfo;

  if (dladdr((void*)addr, &dlinfo) != 0) {
    // see if we have a matching symbol
    if (dlinfo.dli_saddr != NULL && dlinfo.dli_sname != NULL) {
      if (!(demangle && Decoder::demangle(dlinfo.dli_sname, buf, buflen))) {
        jio_snprintf(buf, buflen, "%s", dlinfo.dli_sname);
      }
      if (offset != NULL) *offset = addr - (address)dlinfo.dli_saddr;
      return true;
    }
    // no matching symbol so try for just file info
    if (dlinfo.dli_fname != NULL && dlinfo.dli_fbase != NULL) {
      if (Decoder::decode((address)(addr - (address)dlinfo.dli_fbase),
                          buf, buflen, offset, dlinfo.dli_fname, demangle)) {
        return true;
      }
    }
  }

  buf[0] = '\0';
  if (offset != NULL) *offset = -1;
  return false;
}

struct _address_to_library_name {
  address addr;          // input : memory address
  size_t  buflen;        //         size of fname
  char*   fname;         // output: library name
  address base;          //         library base addr
};

static int address_to_library_name_callback(struct dl_phdr_info *info,
                                            size_t size, void *data) {
  int i;
  bool found = false;
  address libbase = NULL;
  struct _address_to_library_name * d = (struct _address_to_library_name *)data;

  // iterate through all loadable segments
  for (i = 0; i < info->dlpi_phnum; i++) {
    address segbase = (address)(info->dlpi_addr + info->dlpi_phdr[i].p_vaddr);
    if (info->dlpi_phdr[i].p_type == PT_LOAD) {
      // base address of a library is the lowest address of its loaded
      // segments.
      if (libbase == NULL || libbase > segbase) {
        libbase = segbase;
      }
      // see if 'addr' is within current segment
      if (segbase <= d->addr &&
          d->addr < segbase + info->dlpi_phdr[i].p_memsz) {
        found = true;
      }
    }
  }

  // dlpi_name is NULL or empty if the ELF file is executable, return 0
  // so dll_address_to_library_name() can fall through to use dladdr() which
  // can figure out executable name from argv[0].
  if (found && info->dlpi_name && info->dlpi_name[0]) {
    d->base = libbase;
    if (d->fname) {
      jio_snprintf(d->fname, d->buflen, "%s", info->dlpi_name);
    }
    return 1;
  }
  return 0;
}

bool os::dll_address_to_library_name(address addr, char* buf,
                                     int buflen, int* offset) {
  // buf is not optional, but offset is optional
  assert(buf != NULL, "sanity check");

  Dl_info dlinfo;
  struct _address_to_library_name data;

  // There is a bug in old glibc dladdr() implementation that it could resolve
  // to wrong library name if the .so file has a base address != NULL. Here
  // we iterate through the program headers of all loaded libraries to find
  // out which library 'addr' really belongs to. This workaround can be
  // removed once the minimum requirement for glibc is moved to 2.3.x.
  data.addr = addr;
  data.fname = buf;
  data.buflen = buflen;
  data.base = NULL;
  int rslt = dl_iterate_phdr(address_to_library_name_callback, (void *)&data);

  if (rslt) {
    // buf already contains library name
    if (offset) *offset = addr - data.base;
    return true;
  }
  if (dladdr((void*)addr, &dlinfo) != 0) {
    if (dlinfo.dli_fname != NULL) {
      jio_snprintf(buf, buflen, "%s", dlinfo.dli_fname);
    }
    if (dlinfo.dli_fbase != NULL && offset != NULL) {
      *offset = addr - (address)dlinfo.dli_fbase;
    }
    return true;
  }

  buf[0] = '\0';
  if (offset) *offset = -1;
  return false;
}

// Loads .dll/.so and
// in case of error it checks if .dll/.so was built for the
// same architecture as Hotspot is running on


// Remember the stack's state. The Linux dynamic linker will change
// the stack to 'executable' at most once, so we must safepoint only once.
bool os::Linux::_stack_is_executable = false;

// VM operation that loads a library.  This is necessary if stack protection
// of the Java stacks can be lost during loading the library.  If we
// do not stop the Java threads, they can stack overflow before the stacks
// are protected again.
class VM_LinuxDllLoad: public VM_Operation {
 private:
  const char *_filename;
  char *_ebuf;
  int _ebuflen;
  void *_lib;
 public:
  VM_LinuxDllLoad(const char *fn, char *ebuf, int ebuflen) :
    _filename(fn), _ebuf(ebuf), _ebuflen(ebuflen), _lib(NULL) {}
  VMOp_Type type() const { return VMOp_LinuxDllLoad; }
  void doit() {
    _lib = os::Linux::dll_load_in_vmthread(_filename, _ebuf, _ebuflen);
    os::Linux::_stack_is_executable = true;
  }
  void* loaded_library() { return _lib; }
};

void * os::dll_load(const char *filename, char *ebuf, int ebuflen) {
  void * result = NULL;
  bool load_attempted = false;

  log_info(os)("attempting shared library load of %s", filename);

  // Check whether the library to load might change execution rights
  // of the stack. If they are changed, the protection of the stack
  // guard pages will be lost. We need a safepoint to fix this.
  //
  // See Linux man page execstack(8) for more info.
  if (os::uses_stack_guard_pages() && !os::Linux::_stack_is_executable) {
    if (!ElfFile::specifies_noexecstack(filename)) {
      if (!is_init_completed()) {
        os::Linux::_stack_is_executable = true;
        // This is OK - No Java threads have been created yet, and hence no
        // stack guard pages to fix.
        //
        // Dynamic loader will make all stacks executable after
        // this function returns, and will not do that again.
        assert(Threads::number_of_threads() == 0, "no Java threads should exist yet.");
      } else {
        warning("You have loaded library %s which might have disabled stack guard. "
                "The VM will try to fix the stack guard now.\n"
                "It's highly recommended that you fix the library with "
                "'execstack -c <libfile>', or link it with '-z noexecstack'.",
                filename);

        JavaThread *jt = JavaThread::current();
        if (jt->thread_state() != _thread_in_native) {
          // This happens when a compiler thread tries to load a hsdis-<arch>.so file
          // that requires ExecStack. Cannot enter safe point. Let's give up.
          warning("Unable to fix stack guard. Giving up.");
        } else {
          if (!LoadExecStackDllInVMThread) {
            // This is for the case where the DLL has an static
            // constructor function that executes JNI code. We cannot
            // load such DLLs in the VMThread.
            result = os::Linux::dlopen_helper(filename, ebuf, ebuflen);
          }

          ThreadInVMfromNative tiv(jt);
          debug_only(VMNativeEntryWrapper vew;)

          VM_LinuxDllLoad op(filename, ebuf, ebuflen);
          VMThread::execute(&op);
          if (LoadExecStackDllInVMThread) {
            result = op.loaded_library();
          }
          load_attempted = true;
        }
      }
    }
  }

  if (!load_attempted) {
    result = os::Linux::dlopen_helper(filename, ebuf, ebuflen);
  }

  if (result != NULL) {
    // Successful loading
    return result;
  }

  Elf32_Ehdr elf_head;
  int diag_msg_max_length=ebuflen-strlen(ebuf);
  char* diag_msg_buf=ebuf+strlen(ebuf);

  if (diag_msg_max_length==0) {
    // No more space in ebuf for additional diagnostics message
    return NULL;
  }


  int file_descriptor= ::open(filename, O_RDONLY | O_NONBLOCK);

  if (file_descriptor < 0) {
    // Can't open library, report dlerror() message
    return NULL;
  }

  bool failed_to_read_elf_head=
    (sizeof(elf_head)!=
     (::read(file_descriptor, &elf_head,sizeof(elf_head))));

  ::close(file_descriptor);
  if (failed_to_read_elf_head) {
    // file i/o error - report dlerror() msg
    return NULL;
  }

  if (elf_head.e_ident[EI_DATA] != LITTLE_ENDIAN_ONLY(ELFDATA2LSB) BIG_ENDIAN_ONLY(ELFDATA2MSB)) {
    // handle invalid/out of range endianness values
    if (elf_head.e_ident[EI_DATA] == 0 || elf_head.e_ident[EI_DATA] > 2) {
      return NULL;
    }

#if defined(VM_LITTLE_ENDIAN)
    // VM is LE, shared object BE
    elf_head.e_machine = be16toh(elf_head.e_machine);
#else
    // VM is BE, shared object LE
    elf_head.e_machine = le16toh(elf_head.e_machine);
#endif
  }

  typedef struct {
    Elf32_Half    code;         // Actual value as defined in elf.h
    Elf32_Half    compat_class; // Compatibility of archs at VM's sense
    unsigned char elf_class;    // 32 or 64 bit
    unsigned char endianness;   // MSB or LSB
    char*         name;         // String representation
  } arch_t;

#ifndef EM_AARCH64
  #define EM_AARCH64    183               /* ARM AARCH64 */
#endif
#ifndef EM_RISCV
  #define EM_RISCV      243               /* RISC-V */
#endif

  static const arch_t arch_array[]={
    {EM_386,         EM_386,     ELFCLASS32, ELFDATA2LSB, (char*)"IA 32"},
    {EM_486,         EM_386,     ELFCLASS32, ELFDATA2LSB, (char*)"IA 32"},
    {EM_IA_64,       EM_IA_64,   ELFCLASS64, ELFDATA2LSB, (char*)"IA 64"},
    {EM_X86_64,      EM_X86_64,  ELFCLASS64, ELFDATA2LSB, (char*)"AMD 64"},
    {EM_SPARC,       EM_SPARC,   ELFCLASS32, ELFDATA2MSB, (char*)"Sparc 32"},
    {EM_SPARC32PLUS, EM_SPARC,   ELFCLASS32, ELFDATA2MSB, (char*)"Sparc 32"},
    {EM_SPARCV9,     EM_SPARCV9, ELFCLASS64, ELFDATA2MSB, (char*)"Sparc v9 64"},
    {EM_PPC,         EM_PPC,     ELFCLASS32, ELFDATA2MSB, (char*)"Power PC 32"},
#if defined(VM_LITTLE_ENDIAN)
    {EM_PPC64,       EM_PPC64,   ELFCLASS64, ELFDATA2LSB, (char*)"Power PC 64 LE"},
    {EM_SH,          EM_SH,      ELFCLASS32, ELFDATA2LSB, (char*)"SuperH"},
#else
    {EM_PPC64,       EM_PPC64,   ELFCLASS64, ELFDATA2MSB, (char*)"Power PC 64"},
    {EM_SH,          EM_SH,      ELFCLASS32, ELFDATA2MSB, (char*)"SuperH BE"},
#endif
    {EM_ARM,         EM_ARM,     ELFCLASS32, ELFDATA2LSB, (char*)"ARM"},
    // we only support 64 bit z architecture
    {EM_S390,        EM_S390,    ELFCLASS64, ELFDATA2MSB, (char*)"IBM System/390"},
    {EM_ALPHA,       EM_ALPHA,   ELFCLASS64, ELFDATA2LSB, (char*)"Alpha"},
    {EM_MIPS_RS3_LE, EM_MIPS_RS3_LE, ELFCLASS32, ELFDATA2LSB, (char*)"MIPSel"},
    {EM_MIPS,        EM_MIPS,    ELFCLASS32, ELFDATA2MSB, (char*)"MIPS"},
    {EM_PARISC,      EM_PARISC,  ELFCLASS32, ELFDATA2MSB, (char*)"PARISC"},
    {EM_68K,         EM_68K,     ELFCLASS32, ELFDATA2MSB, (char*)"M68k"},
    {EM_AARCH64,     EM_AARCH64, ELFCLASS64, ELFDATA2LSB, (char*)"AARCH64"},
    {EM_RISCV,       EM_RISCV,   ELFCLASS64, ELFDATA2LSB, (char*)"RISC-V"},
  };

#if  (defined IA32)
  static  Elf32_Half running_arch_code=EM_386;
#elif   (defined AMD64) || (defined X32)
  static  Elf32_Half running_arch_code=EM_X86_64;
#elif  (defined IA64)
  static  Elf32_Half running_arch_code=EM_IA_64;
#elif  (defined __sparc) && (defined _LP64)
  static  Elf32_Half running_arch_code=EM_SPARCV9;
#elif  (defined __sparc) && (!defined _LP64)
  static  Elf32_Half running_arch_code=EM_SPARC;
#elif  (defined __powerpc64__)
  static  Elf32_Half running_arch_code=EM_PPC64;
#elif  (defined __powerpc__)
  static  Elf32_Half running_arch_code=EM_PPC;
#elif  (defined AARCH64)
  static  Elf32_Half running_arch_code=EM_AARCH64;
#elif  (defined ARM)
  static  Elf32_Half running_arch_code=EM_ARM;
#elif  (defined S390)
  static  Elf32_Half running_arch_code=EM_S390;
#elif  (defined ALPHA)
  static  Elf32_Half running_arch_code=EM_ALPHA;
#elif  (defined MIPSEL)
  static  Elf32_Half running_arch_code=EM_MIPS_RS3_LE;
#elif  (defined PARISC)
  static  Elf32_Half running_arch_code=EM_PARISC;
#elif  (defined MIPS)
  static  Elf32_Half running_arch_code=EM_MIPS;
#elif  (defined M68K)
  static  Elf32_Half running_arch_code=EM_68K;
#elif  (defined SH)
  static  Elf32_Half running_arch_code=EM_SH;
#elif  (defined RISCV)
  static  Elf32_Half running_arch_code=EM_RISCV;
#else
    #error Method os::dll_load requires that one of following is defined:\
        AARCH64, ALPHA, ARM, AMD64, IA32, IA64, M68K, MIPS, MIPSEL, PARISC, __powerpc__, __powerpc64__, RISCV, S390, SH, __sparc
#endif

  // Identify compatibility class for VM's architecture and library's architecture
  // Obtain string descriptions for architectures

  arch_t lib_arch={elf_head.e_machine,0,elf_head.e_ident[EI_CLASS], elf_head.e_ident[EI_DATA], NULL};
  int running_arch_index=-1;

  for (unsigned int i=0; i < ARRAY_SIZE(arch_array); i++) {
    if (running_arch_code == arch_array[i].code) {
      running_arch_index    = i;
    }
    if (lib_arch.code == arch_array[i].code) {
      lib_arch.compat_class = arch_array[i].compat_class;
      lib_arch.name         = arch_array[i].name;
    }
  }

  assert(running_arch_index != -1,
         "Didn't find running architecture code (running_arch_code) in arch_array");
  if (running_arch_index == -1) {
    // Even though running architecture detection failed
    // we may still continue with reporting dlerror() message
    return NULL;
  }

  if (lib_arch.compat_class != arch_array[running_arch_index].compat_class) {
    if (lib_arch.name != NULL) {
      ::snprintf(diag_msg_buf, diag_msg_max_length-1,
                 " (Possible cause: can't load %s .so on a %s platform)",
                 lib_arch.name, arch_array[running_arch_index].name);
    } else {
      ::snprintf(diag_msg_buf, diag_msg_max_length-1,
                 " (Possible cause: can't load this .so (machine code=0x%x) on a %s platform)",
                 lib_arch.code, arch_array[running_arch_index].name);
    }
    return NULL;
  }

  if (lib_arch.endianness != arch_array[running_arch_index].endianness) {
    ::snprintf(diag_msg_buf, diag_msg_max_length-1, " (Possible cause: endianness mismatch)");
    return NULL;
  }

  // ELF file class/capacity : 0 - invalid, 1 - 32bit, 2 - 64bit
  if (lib_arch.elf_class > 2 || lib_arch.elf_class < 1) {
    ::snprintf(diag_msg_buf, diag_msg_max_length-1, " (Possible cause: invalid ELF file class)");
    return NULL;
  }

  if (lib_arch.elf_class != arch_array[running_arch_index].elf_class) {
    ::snprintf(diag_msg_buf, diag_msg_max_length-1,
               " (Possible cause: architecture word width mismatch, can't load %d-bit .so on a %d-bit platform)",
               (int) lib_arch.elf_class * 32, arch_array[running_arch_index].elf_class * 32);
    return NULL;
  }

  return NULL;
}

void * os::Linux::dlopen_helper(const char *filename, char *ebuf,
                                int ebuflen) {
  void * result = ::dlopen(filename, RTLD_LAZY);
  if (result == NULL) {
    const char* error_report = ::dlerror();
    if (error_report == NULL) {
      error_report = "dlerror returned no error description";
    }
    if (ebuf != NULL && ebuflen > 0) {
      ::strncpy(ebuf, error_report, ebuflen-1);
      ebuf[ebuflen-1]='\0';
    }
    Events::log(NULL, "Loading shared library %s failed, %s", filename, error_report);
    log_info(os)("shared library load of %s failed, %s", filename, error_report);
  } else {
    Events::log(NULL, "Loaded shared library %s", filename);
    log_info(os)("shared library load of %s was successful", filename);
  }
  return result;
}

void * os::Linux::dll_load_in_vmthread(const char *filename, char *ebuf,
                                       int ebuflen) {
  void * result = NULL;
  if (LoadExecStackDllInVMThread) {
    result = dlopen_helper(filename, ebuf, ebuflen);
  }

  // Since 7019808, libjvm.so is linked with -noexecstack. If the VM loads a
  // library that requires an executable stack, or which does not have this
  // stack attribute set, dlopen changes the stack attribute to executable. The
  // read protection of the guard pages gets lost.
  //
  // Need to check _stack_is_executable again as multiple VM_LinuxDllLoad
  // may have been queued at the same time.

  if (!_stack_is_executable) {
    for (JavaThreadIteratorWithHandle jtiwh; JavaThread *jt = jtiwh.next(); ) {
      StackOverflow* overflow_state = jt->stack_overflow_state();
      if (!overflow_state->stack_guard_zone_unused() &&     // Stack not yet fully initialized
          overflow_state->stack_guards_enabled()) {         // No pending stack overflow exceptions
        if (!os::guard_memory((char *)jt->stack_end(), StackOverflow::stack_guard_zone_size())) {
          warning("Attempt to reguard stack yellow zone failed.");
        }
      }
    }
  }

  return result;
}

void* os::dll_lookup(void* handle, const char* name) {
  void* res = dlsym(handle, name);
  return res;
}

void* os::get_default_process_handle() {
  return (void*)::dlopen(NULL, RTLD_LAZY);
}

static bool _print_ascii_file(const char* filename, outputStream* st, const char* hdr = NULL) {
  int fd = ::open(filename, O_RDONLY);
  if (fd == -1) {
    return false;
  }

  if (hdr != NULL) {
    st->print_cr("%s", hdr);
  }

  char buf[33];
  int bytes;
  buf[32] = '\0';
  while ((bytes = ::read(fd, buf, sizeof(buf)-1)) > 0) {
    st->print_raw(buf, bytes);
  }

  ::close(fd);

  return true;
}

static void _print_ascii_file_h(const char* header, const char* filename, outputStream* st, bool same_line = true) {
  st->print("%s:%c", header, same_line ? ' ' : '\n');
  if (!_print_ascii_file(filename, st)) {
    st->print_cr("<Not Available>");
  }
}

void os::print_dll_info(outputStream *st) {
  st->print_cr("Dynamic libraries:");

  char fname[32];
  pid_t pid = os::Linux::gettid();

  jio_snprintf(fname, sizeof(fname), "/proc/%d/maps", pid);

  if (!_print_ascii_file(fname, st)) {
    st->print_cr("Can not get library information for pid = %d", pid);
  }
}

struct loaded_modules_info_param {
  os::LoadedModulesCallbackFunc callback;
  void *param;
};

static int dl_iterate_callback(struct dl_phdr_info *info, size_t size, void *data) {
  if ((info->dlpi_name == NULL) || (*info->dlpi_name == '\0')) {
    return 0;
  }

  struct loaded_modules_info_param *callback_param = reinterpret_cast<struct loaded_modules_info_param *>(data);
  address base = NULL;
  address top = NULL;
  for (int idx = 0; idx < info->dlpi_phnum; idx++) {
    const ElfW(Phdr) *phdr = info->dlpi_phdr + idx;
    if (phdr->p_type == PT_LOAD) {
      address raw_phdr_base = reinterpret_cast<address>(info->dlpi_addr + phdr->p_vaddr);

      address phdr_base = align_down(raw_phdr_base, phdr->p_align);
      if ((base == NULL) || (base > phdr_base)) {
        base = phdr_base;
      }

      address phdr_top = align_up(raw_phdr_base + phdr->p_memsz, phdr->p_align);
      if ((top == NULL) || (top < phdr_top)) {
        top = phdr_top;
      }
    }
  }

  return callback_param->callback(info->dlpi_name, base, top, callback_param->param);
}

int os::get_loaded_modules_info(os::LoadedModulesCallbackFunc callback, void *param) {
  struct loaded_modules_info_param callback_param = {callback, param};
  return dl_iterate_phdr(&dl_iterate_callback, &callback_param);
}

void os::print_os_info_brief(outputStream* st) {
  os::Linux::print_distro_info(st);

  os::Posix::print_uname_info(st);

  os::Linux::print_libversion_info(st);

}

void os::print_os_info(outputStream* st) {
  st->print_cr("OS:");

  os::Linux::print_distro_info(st);

  os::Posix::print_uname_info(st);

  os::Linux::print_uptime_info(st);

  // Print warning if unsafe chroot environment detected
  if (unsafe_chroot_detected) {
    st->print_cr("WARNING!! %s", unstable_chroot_error);
  }

  os::Linux::print_libversion_info(st);

  os::Posix::print_rlimit_info(st);

  os::Posix::print_load_average(st);
  st->cr();

  os::Linux::print_system_memory_info(st);
  st->cr();

  os::Linux::print_process_memory_info(st);
  st->cr();

  os::Linux::print_proc_sys_info(st);
  st->cr();

  if (os::Linux::print_ld_preload_file(st)) {
    st->cr();
  }

  if (os::Linux::print_container_info(st)) {
    st->cr();
  }

  VM_Version::print_platform_virtualization_info(st);

  os::Linux::print_steal_info(st);
}

// Try to identify popular distros.
// Most Linux distributions have a /etc/XXX-release file, which contains
// the OS version string. Newer Linux distributions have a /etc/lsb-release
// file that also contains the OS version string. Some have more than one
// /etc/XXX-release file (e.g. Mandrake has both /etc/mandrake-release and
// /etc/redhat-release.), so the order is important.
// Any Linux that is based on Redhat (i.e. Oracle, Mandrake, Sun JDS...) have
// their own specific XXX-release file as well as a redhat-release file.
// Because of this the XXX-release file needs to be searched for before the
// redhat-release file.
// Since Red Hat and SuSE have an lsb-release file that is not very descriptive the
// search for redhat-release / SuSE-release needs to be before lsb-release.
// Since the lsb-release file is the new standard it needs to be searched
// before the older style release files.
// Searching system-release (Red Hat) and os-release (other Linuxes) are a
// next to last resort.  The os-release file is a new standard that contains
// distribution information and the system-release file seems to be an old
// standard that has been replaced by the lsb-release and os-release files.
// Searching for the debian_version file is the last resort.  It contains
// an informative string like "6.0.6" or "wheezy/sid". Because of this
// "Debian " is printed before the contents of the debian_version file.

const char* distro_files[] = {
  "/etc/oracle-release",
  "/etc/mandriva-release",
  "/etc/mandrake-release",
  "/etc/sun-release",
  "/etc/redhat-release",
  "/etc/SuSE-release",
  "/etc/lsb-release",
  "/etc/turbolinux-release",
  "/etc/gentoo-release",
  "/etc/ltib-release",
  "/etc/angstrom-version",
  "/etc/system-release",
  "/etc/os-release",
  NULL };

void os::Linux::print_distro_info(outputStream* st) {
  for (int i = 0;; i++) {
    const char* file = distro_files[i];
    if (file == NULL) {
      break;  // done
    }
    // If file prints, we found it.
    if (_print_ascii_file(file, st)) {
      return;
    }
  }

  if (file_exists("/etc/debian_version")) {
    st->print("Debian ");
    _print_ascii_file("/etc/debian_version", st);
  } else {
    st->print_cr("Linux");
  }
}

static void parse_os_info_helper(FILE* fp, char* distro, size_t length, bool get_first_line) {
  char buf[256];
  while (fgets(buf, sizeof(buf), fp)) {
    // Edit out extra stuff in expected format
    if (strstr(buf, "DISTRIB_DESCRIPTION=") != NULL || strstr(buf, "PRETTY_NAME=") != NULL) {
      char* ptr = strstr(buf, "\"");  // the name is in quotes
      if (ptr != NULL) {
        ptr++; // go beyond first quote
        char* nl = strchr(ptr, '\"');
        if (nl != NULL) *nl = '\0';
        strncpy(distro, ptr, length);
      } else {
        ptr = strstr(buf, "=");
        ptr++; // go beyond equals then
        char* nl = strchr(ptr, '\n');
        if (nl != NULL) *nl = '\0';
        strncpy(distro, ptr, length);
      }
      return;
    } else if (get_first_line) {
      char* nl = strchr(buf, '\n');
      if (nl != NULL) *nl = '\0';
      strncpy(distro, buf, length);
      return;
    }
  }
  // print last line and close
  char* nl = strchr(buf, '\n');
  if (nl != NULL) *nl = '\0';
  strncpy(distro, buf, length);
}

static void parse_os_info(char* distro, size_t length, const char* file) {
  FILE* fp = fopen(file, "r");
  if (fp != NULL) {
    // if suse format, print out first line
    bool get_first_line = (strcmp(file, "/etc/SuSE-release") == 0);
    parse_os_info_helper(fp, distro, length, get_first_line);
    fclose(fp);
  }
}

void os::get_summary_os_info(char* buf, size_t buflen) {
  for (int i = 0;; i++) {
    const char* file = distro_files[i];
    if (file == NULL) {
      break; // ran out of distro_files
    }
    if (file_exists(file)) {
      parse_os_info(buf, buflen, file);
      return;
    }
  }
  // special case for debian
  if (file_exists("/etc/debian_version")) {
    strncpy(buf, "Debian ", buflen);
    if (buflen > 7) {
      parse_os_info(&buf[7], buflen-7, "/etc/debian_version");
    }
  } else {
    strncpy(buf, "Linux", buflen);
  }
}

void os::Linux::print_libversion_info(outputStream* st) {
  // libc, pthread
  st->print("libc: ");
  st->print("%s ", os::Linux::libc_version());
  st->print("%s ", os::Linux::libpthread_version());
  st->cr();
}

void os::Linux::print_proc_sys_info(outputStream* st) {
  _print_ascii_file_h("/proc/sys/kernel/threads-max (system-wide limit on the number of threads)",
                      "/proc/sys/kernel/threads-max", st);
  _print_ascii_file_h("/proc/sys/vm/max_map_count (maximum number of memory map areas a process may have)",
                      "/proc/sys/vm/max_map_count", st);
  _print_ascii_file_h("/proc/sys/kernel/pid_max (system-wide limit on number of process identifiers)",
                      "/proc/sys/kernel/pid_max", st);
}

void os::Linux::print_system_memory_info(outputStream* st) {
  _print_ascii_file_h("/proc/meminfo", "/proc/meminfo", st, false);
  st->cr();

  // some information regarding THPs; for details see
  // https://www.kernel.org/doc/Documentation/vm/transhuge.txt
  _print_ascii_file_h("/sys/kernel/mm/transparent_hugepage/enabled",
                      "/sys/kernel/mm/transparent_hugepage/enabled", st);
  _print_ascii_file_h("/sys/kernel/mm/transparent_hugepage/defrag (defrag/compaction efforts parameter)",
                      "/sys/kernel/mm/transparent_hugepage/defrag", st);
}

void os::Linux::print_process_memory_info(outputStream* st) {

  st->print_cr("Process Memory:");

  // Print virtual and resident set size; peak values; swap; and for
  //  rss its components if the kernel is recent enough.
  ssize_t vmsize = -1, vmpeak = -1, vmswap = -1,
      vmrss = -1, vmhwm = -1, rssanon = -1, rssfile = -1, rssshmem = -1;
  const int num_values = 8;
  int num_found = 0;
  FILE* f = ::fopen("/proc/self/status", "r");
  char buf[256];
  if (f != NULL) {
    while (::fgets(buf, sizeof(buf), f) != NULL && num_found < num_values) {
      if ( (vmsize == -1    && sscanf(buf, "VmSize: " SSIZE_FORMAT " kB", &vmsize) == 1) ||
           (vmpeak == -1    && sscanf(buf, "VmPeak: " SSIZE_FORMAT " kB", &vmpeak) == 1) ||
           (vmswap == -1    && sscanf(buf, "VmSwap: " SSIZE_FORMAT " kB", &vmswap) == 1) ||
           (vmhwm == -1     && sscanf(buf, "VmHWM: " SSIZE_FORMAT " kB", &vmhwm) == 1) ||
           (vmrss == -1     && sscanf(buf, "VmRSS: " SSIZE_FORMAT " kB", &vmrss) == 1) ||
           (rssanon == -1   && sscanf(buf, "RssAnon: " SSIZE_FORMAT " kB", &rssanon) == 1) ||
           (rssfile == -1   && sscanf(buf, "RssFile: " SSIZE_FORMAT " kB", &rssfile) == 1) ||
           (rssshmem == -1  && sscanf(buf, "RssShmem: " SSIZE_FORMAT " kB", &rssshmem) == 1)
           )
      {
        num_found ++;
      }
    }
    fclose(f);

    st->print_cr("Virtual Size: " SSIZE_FORMAT "K (peak: " SSIZE_FORMAT "K)", vmsize, vmpeak);
    st->print("Resident Set Size: " SSIZE_FORMAT "K (peak: " SSIZE_FORMAT "K)", vmrss, vmhwm);
    if (rssanon != -1) { // requires kernel >= 4.5
      st->print(" (anon: " SSIZE_FORMAT "K, file: " SSIZE_FORMAT "K, shmem: " SSIZE_FORMAT "K)",
                  rssanon, rssfile, rssshmem);
    }
    st->cr();
    if (vmswap != -1) { // requires kernel >= 2.6.34
      st->print_cr("Swapped out: " SSIZE_FORMAT "K", vmswap);
    }
  } else {
    st->print_cr("Could not open /proc/self/status to get process memory related information");
  }

  // Print glibc outstanding allocations.
  // (note: there is no implementation of mallinfo for muslc)
#ifdef __GLIBC__
  size_t total_allocated = 0;
  bool might_have_wrapped = false;
  if (_mallinfo2 != NULL) {
    struct glibc_mallinfo2 mi = _mallinfo2();
    total_allocated = mi.uordblks;
  } else if (_mallinfo != NULL) {
    // mallinfo is an old API. Member names mean next to nothing and, beyond that, are int.
    // So values may have wrapped around. Still useful enough to see how much glibc thinks
    // we allocated.
    struct glibc_mallinfo mi = _mallinfo();
    total_allocated = (size_t)(unsigned)mi.uordblks;
    // Since mallinfo members are int, glibc values may have wrapped. Warn about this.
    might_have_wrapped = (vmrss * K) > UINT_MAX && (vmrss * K) > (total_allocated + UINT_MAX);
  }
  if (_mallinfo2 != NULL || _mallinfo != NULL) {
    st->print_cr("C-Heap outstanding allocations: " SIZE_FORMAT "K%s",
                 total_allocated / K,
                 might_have_wrapped ? " (may have wrapped)" : "");
  }
#endif // __GLIBC__

}

bool os::Linux::print_ld_preload_file(outputStream* st) {
  return _print_ascii_file("/etc/ld.so.preload", st, "/etc/ld.so.preload:");
}

void os::Linux::print_uptime_info(outputStream* st) {
  struct sysinfo sinfo;
  int ret = sysinfo(&sinfo);
  if (ret == 0) {
    os::print_dhm(st, "OS uptime:", (long) sinfo.uptime);
  }
}

bool os::Linux::print_container_info(outputStream* st) {
  if (!OSContainer::is_containerized()) {
    return false;
  }

  st->print_cr("container (cgroup) information:");

  const char *p_ct = OSContainer::container_type();
  st->print_cr("container_type: %s", p_ct != NULL ? p_ct : "not supported");

  char *p = OSContainer::cpu_cpuset_cpus();
  st->print_cr("cpu_cpuset_cpus: %s", p != NULL ? p : "not supported");
  free(p);

  p = OSContainer::cpu_cpuset_memory_nodes();
  st->print_cr("cpu_memory_nodes: %s", p != NULL ? p : "not supported");
  free(p);

  int i = OSContainer::active_processor_count();
  st->print("active_processor_count: ");
  if (i > 0) {
    st->print_cr("%d", i);
  } else {
    st->print_cr("not supported");
  }

  i = OSContainer::cpu_quota();
  st->print("cpu_quota: ");
  if (i > 0) {
    st->print_cr("%d", i);
  } else {
    st->print_cr("%s", i == OSCONTAINER_ERROR ? "not supported" : "no quota");
  }

  i = OSContainer::cpu_period();
  st->print("cpu_period: ");
  if (i > 0) {
    st->print_cr("%d", i);
  } else {
    st->print_cr("%s", i == OSCONTAINER_ERROR ? "not supported" : "no period");
  }

  i = OSContainer::cpu_shares();
  st->print("cpu_shares: ");
  if (i > 0) {
    st->print_cr("%d", i);
  } else {
    st->print_cr("%s", i == OSCONTAINER_ERROR ? "not supported" : "no shares");
  }

  jlong j = OSContainer::memory_limit_in_bytes();
  st->print("memory_limit_in_bytes: ");
  if (j > 0) {
    st->print_cr(JLONG_FORMAT, j);
  } else {
    st->print_cr("%s", j == OSCONTAINER_ERROR ? "not supported" : "unlimited");
  }

  j = OSContainer::memory_and_swap_limit_in_bytes();
  st->print("memory_and_swap_limit_in_bytes: ");
  if (j > 0) {
    st->print_cr(JLONG_FORMAT, j);
  } else {
    st->print_cr("%s", j == OSCONTAINER_ERROR ? "not supported" : "unlimited");
  }

  j = OSContainer::memory_soft_limit_in_bytes();
  st->print("memory_soft_limit_in_bytes: ");
  if (j > 0) {
    st->print_cr(JLONG_FORMAT, j);
  } else {
    st->print_cr("%s", j == OSCONTAINER_ERROR ? "not supported" : "unlimited");
  }

  j = OSContainer::OSContainer::memory_usage_in_bytes();
  st->print("memory_usage_in_bytes: ");
  if (j > 0) {
    st->print_cr(JLONG_FORMAT, j);
  } else {
    st->print_cr("%s", j == OSCONTAINER_ERROR ? "not supported" : "unlimited");
  }

  j = OSContainer::OSContainer::memory_max_usage_in_bytes();
  st->print("memory_max_usage_in_bytes: ");
  if (j > 0) {
    st->print_cr(JLONG_FORMAT, j);
  } else {
    st->print_cr("%s", j == OSCONTAINER_ERROR ? "not supported" : "unlimited");
  }

  return true;
}

void os::Linux::print_steal_info(outputStream* st) {
  if (has_initial_tick_info) {
    CPUPerfTicks pticks;
    bool res = os::Linux::get_tick_information(&pticks, -1);

    if (res && pticks.has_steal_ticks) {
      uint64_t steal_ticks_difference = pticks.steal - initial_steal_ticks;
      uint64_t total_ticks_difference = pticks.total - initial_total_ticks;
      double steal_ticks_perc = 0.0;
      if (total_ticks_difference != 0) {
        steal_ticks_perc = (double) steal_ticks_difference / total_ticks_difference;
      }
      st->print_cr("Steal ticks since vm start: " UINT64_FORMAT, steal_ticks_difference);
      st->print_cr("Steal ticks percentage since vm start:%7.3f", steal_ticks_perc);
    }
  }
}

void os::print_memory_info(outputStream* st) {

  st->print("Memory:");
  st->print(" %dk page", os::vm_page_size()>>10);

  // values in struct sysinfo are "unsigned long"
  struct sysinfo si;
  sysinfo(&si);

  st->print(", physical " UINT64_FORMAT "k",
            os::physical_memory() >> 10);
  st->print("(" UINT64_FORMAT "k free)",
            os::available_memory() >> 10);
  st->print(", swap " UINT64_FORMAT "k",
            ((jlong)si.totalswap * si.mem_unit) >> 10);
  st->print("(" UINT64_FORMAT "k free)",
            ((jlong)si.freeswap * si.mem_unit) >> 10);
  st->cr();
  st->print("Page Sizes: ");
  _page_sizes.print_on(st);
  st->cr();
}

// Print the first "model name" line and the first "flags" line
// that we find and nothing more. We assume "model name" comes
// before "flags" so if we find a second "model name", then the
// "flags" field is considered missing.
static bool print_model_name_and_flags(outputStream* st, char* buf, size_t buflen) {
#if defined(IA32) || defined(AMD64)
  // Other platforms have less repetitive cpuinfo files
  FILE *fp = fopen("/proc/cpuinfo", "r");
  if (fp) {
    bool model_name_printed = false;
    while (!feof(fp)) {
      if (fgets(buf, buflen, fp)) {
        // Assume model name comes before flags
        if (strstr(buf, "model name") != NULL) {
          if (!model_name_printed) {
            st->print_raw("CPU Model and flags from /proc/cpuinfo:\n");
            st->print_raw(buf);
            model_name_printed = true;
          } else {
            // model name printed but not flags?  Odd, just return
            fclose(fp);
            return true;
          }
        }
        // print the flags line too
        if (strstr(buf, "flags") != NULL) {
          st->print_raw(buf);
          fclose(fp);
          return true;
        }
      }
    }
    fclose(fp);
  }
#endif // x86 platforms
  return false;
}

// additional information about CPU e.g. available frequency ranges
static void print_sys_devices_cpu_info(outputStream* st, char* buf, size_t buflen) {
  _print_ascii_file_h("Online cpus", "/sys/devices/system/cpu/online", st);
  _print_ascii_file_h("Offline cpus", "/sys/devices/system/cpu/offline", st);

  if (ExtensiveErrorReports) {
    // cache related info (cpu 0, should be similar for other CPUs)
    for (unsigned int i=0; i < 10; i++) { // handle max. 10 cache entries
      char hbuf_level[60];
      char hbuf_type[60];
      char hbuf_size[60];
      char hbuf_coherency_line_size[80];
      snprintf(hbuf_level, 60, "/sys/devices/system/cpu/cpu0/cache/index%u/level", i);
      snprintf(hbuf_type, 60, "/sys/devices/system/cpu/cpu0/cache/index%u/type", i);
      snprintf(hbuf_size, 60, "/sys/devices/system/cpu/cpu0/cache/index%u/size", i);
      snprintf(hbuf_coherency_line_size, 80, "/sys/devices/system/cpu/cpu0/cache/index%u/coherency_line_size", i);
      if (file_exists(hbuf_level)) {
        _print_ascii_file_h("cache level", hbuf_level, st);
        _print_ascii_file_h("cache type", hbuf_type, st);
        _print_ascii_file_h("cache size", hbuf_size, st);
        _print_ascii_file_h("cache coherency line size", hbuf_coherency_line_size, st);
      }
    }
  }

  // we miss the cpufreq entries on Power and s390x
#if defined(IA32) || defined(AMD64)
  _print_ascii_file_h("BIOS frequency limitation", "/sys/devices/system/cpu/cpu0/cpufreq/bios_limit", st);
  _print_ascii_file_h("Frequency switch latency (ns)", "/sys/devices/system/cpu/cpu0/cpufreq/cpuinfo_transition_latency", st);
  _print_ascii_file_h("Available cpu frequencies", "/sys/devices/system/cpu/cpu0/cpufreq/scaling_available_frequencies", st);
  // min and max should be in the Available range but still print them (not all info might be available for all kernels)
  if (ExtensiveErrorReports) {
    _print_ascii_file_h("Maximum cpu frequency", "/sys/devices/system/cpu/cpu0/cpufreq/cpuinfo_max_freq", st);
    _print_ascii_file_h("Minimum cpu frequency", "/sys/devices/system/cpu/cpu0/cpufreq/cpuinfo_min_freq", st);
    _print_ascii_file_h("Current cpu frequency", "/sys/devices/system/cpu/cpu0/cpufreq/scaling_cur_freq", st);
  }
  // governors are power schemes, see https://wiki.archlinux.org/index.php/CPU_frequency_scaling
  if (ExtensiveErrorReports) {
    _print_ascii_file_h("Available governors", "/sys/devices/system/cpu/cpu0/cpufreq/scaling_available_governors", st);
  }
  _print_ascii_file_h("Current governor", "/sys/devices/system/cpu/cpu0/cpufreq/scaling_governor", st);
  // Core performance boost, see https://www.kernel.org/doc/Documentation/cpu-freq/boost.txt
  // Raise operating frequency of some cores in a multi-core package if certain conditions apply, e.g.
  // whole chip is not fully utilized
  _print_ascii_file_h("Core performance/turbo boost", "/sys/devices/system/cpu/cpufreq/boost", st);
#endif
}

void os::pd_print_cpu_info(outputStream* st, char* buf, size_t buflen) {
  // Only print the model name if the platform provides this as a summary
  if (!print_model_name_and_flags(st, buf, buflen)) {
    _print_ascii_file_h("/proc/cpuinfo", "/proc/cpuinfo", st, false);
  }
  st->cr();
  print_sys_devices_cpu_info(st, buf, buflen);
}

#if defined(AMD64) || defined(IA32) || defined(X32)
const char* search_string = "model name";
#elif defined(M68K)
const char* search_string = "CPU";
#elif defined(PPC64)
const char* search_string = "cpu";
#elif defined(S390)
const char* search_string = "machine =";
#elif defined(SPARC)
const char* search_string = "cpu";
#else
const char* search_string = "Processor";
#endif

// Parses the cpuinfo file for string representing the model name.
void os::get_summary_cpu_info(char* cpuinfo, size_t length) {
  FILE* fp = fopen("/proc/cpuinfo", "r");
  if (fp != NULL) {
    while (!feof(fp)) {
      char buf[256];
      if (fgets(buf, sizeof(buf), fp)) {
        char* start = strstr(buf, search_string);
        if (start != NULL) {
          char *ptr = start + strlen(search_string);
          char *end = buf + strlen(buf);
          while (ptr != end) {
             // skip whitespace and colon for the rest of the name.
             if (*ptr != ' ' && *ptr != '\t' && *ptr != ':') {
               break;
             }
             ptr++;
          }
          if (ptr != end) {
            // reasonable string, get rid of newline and keep the rest
            char* nl = strchr(buf, '\n');
            if (nl != NULL) *nl = '\0';
            strncpy(cpuinfo, ptr, length);
            fclose(fp);
            return;
          }
        }
      }
    }
    fclose(fp);
  }
  // cpuinfo not found or parsing failed, just print generic string.  The entire
  // /proc/cpuinfo file will be printed later in the file (or enough of it for x86)
#if   defined(AARCH64)
  strncpy(cpuinfo, "AArch64", length);
#elif defined(AMD64)
  strncpy(cpuinfo, "x86_64", length);
#elif defined(ARM)  // Order wrt. AARCH64 is relevant!
  strncpy(cpuinfo, "ARM", length);
#elif defined(IA32)
  strncpy(cpuinfo, "x86_32", length);
#elif defined(IA64)
  strncpy(cpuinfo, "IA64", length);
#elif defined(PPC)
  strncpy(cpuinfo, "PPC64", length);
#elif defined(S390)
  strncpy(cpuinfo, "S390", length);
#elif defined(SPARC)
  strncpy(cpuinfo, "sparcv9", length);
#elif defined(ZERO_LIBARCH)
  strncpy(cpuinfo, ZERO_LIBARCH, length);
#else
  strncpy(cpuinfo, "unknown", length);
#endif
}

static char saved_jvm_path[MAXPATHLEN] = {0};

// Find the full path to the current module, libjvm.so
void os::jvm_path(char *buf, jint buflen) {
  // Error checking.
  if (buflen < MAXPATHLEN) {
    assert(false, "must use a large-enough buffer");
    buf[0] = '\0';
    return;
  }
  // Lazy resolve the path to current module.
  if (saved_jvm_path[0] != 0) {
    strcpy(buf, saved_jvm_path);
    return;
  }

  char dli_fname[MAXPATHLEN];
  dli_fname[0] = '\0';
  bool ret = dll_address_to_library_name(
                                         CAST_FROM_FN_PTR(address, os::jvm_path),
                                         dli_fname, sizeof(dli_fname), NULL);
  assert(ret, "cannot locate libjvm");
  char *rp = NULL;
  if (ret && dli_fname[0] != '\0') {
    rp = os::Posix::realpath(dli_fname, buf, buflen);
  }
  if (rp == NULL) {
    return;
  }

  if (Arguments::sun_java_launcher_is_altjvm()) {
    // Support for the java launcher's '-XXaltjvm=<path>' option. Typical
    // value for buf is "<JAVA_HOME>/jre/lib/<vmtype>/libjvm.so".
    // If "/jre/lib/" appears at the right place in the string, then
    // assume we are installed in a JDK and we're done. Otherwise, check
    // for a JAVA_HOME environment variable and fix up the path so it
    // looks like libjvm.so is installed there (append a fake suffix
    // hotspot/libjvm.so).
    const char *p = buf + strlen(buf) - 1;
    for (int count = 0; p > buf && count < 5; ++count) {
      for (--p; p > buf && *p != '/'; --p)
        /* empty */ ;
    }

    if (strncmp(p, "/jre/lib/", 9) != 0) {
      // Look for JAVA_HOME in the environment.
      char* java_home_var = ::getenv("JAVA_HOME");
      if (java_home_var != NULL && java_home_var[0] != 0) {
        char* jrelib_p;
        int len;

        // Check the current module name "libjvm.so".
        p = strrchr(buf, '/');
        if (p == NULL) {
          return;
        }
        assert(strstr(p, "/libjvm") == p, "invalid library name");

        rp = os::Posix::realpath(java_home_var, buf, buflen);
        if (rp == NULL) {
          return;
        }

        // determine if this is a legacy image or modules image
        // modules image doesn't have "jre" subdirectory
        len = strlen(buf);
        assert(len < buflen, "Ran out of buffer room");
        jrelib_p = buf + len;
        snprintf(jrelib_p, buflen-len, "/jre/lib");
        if (0 != access(buf, F_OK)) {
          snprintf(jrelib_p, buflen-len, "/lib");
        }

        if (0 == access(buf, F_OK)) {
          // Use current module name "libjvm.so"
          len = strlen(buf);
          snprintf(buf + len, buflen-len, "/hotspot/libjvm.so");
        } else {
          // Go back to path of .so
          rp = os::Posix::realpath(dli_fname, buf, buflen);
          if (rp == NULL) {
            return;
          }
        }
      }
    }
  }

  strncpy(saved_jvm_path, buf, MAXPATHLEN);
  saved_jvm_path[MAXPATHLEN - 1] = '\0';
}

void os::print_jni_name_prefix_on(outputStream* st, int args_size) {
  // no prefix required, not even "_"
}

void os::print_jni_name_suffix_on(outputStream* st, int args_size) {
  // no suffix required
}

////////////////////////////////////////////////////////////////////////////////
// Virtual Memory

int os::vm_page_size() {
  // Seems redundant as all get out
  assert(os::Linux::page_size() != -1, "must call os::init");
  return os::Linux::page_size();
}

// Solaris allocates memory by pages.
int os::vm_allocation_granularity() {
  assert(os::Linux::page_size() != -1, "must call os::init");
  return os::Linux::page_size();
}

// Rationale behind this function:
//  current (Mon Apr 25 20:12:18 MSD 2005) oprofile drops samples without executable
//  mapping for address (see lookup_dcookie() in the kernel module), thus we cannot get
//  samples for JITted code. Here we create private executable mapping over the code cache
//  and then we can use standard (well, almost, as mapping can change) way to provide
//  info for the reporting script by storing timestamp and location of symbol
void linux_wrap_code(char* base, size_t size) {
  static volatile jint cnt = 0;

  if (!UseOprofile) {
    return;
  }

  char buf[PATH_MAX+1];
  int num = Atomic::add(&cnt, 1);

  snprintf(buf, sizeof(buf), "%s/hs-vm-%d-%d",
           os::get_temp_directory(), os::current_process_id(), num);
  unlink(buf);

  int fd = ::open(buf, O_CREAT | O_RDWR, S_IRWXU);

  if (fd != -1) {
    off_t rv = ::lseek(fd, size-2, SEEK_SET);
    if (rv != (off_t)-1) {
      if (::write(fd, "", 1) == 1) {
        mmap(base, size,
             PROT_READ|PROT_WRITE|PROT_EXEC,
             MAP_PRIVATE|MAP_FIXED|MAP_NORESERVE, fd, 0);
      }
    }
    ::close(fd);
    unlink(buf);
  }
}

static bool recoverable_mmap_error(int err) {
  // See if the error is one we can let the caller handle. This
  // list of errno values comes from JBS-6843484. I can't find a
  // Linux man page that documents this specific set of errno
  // values so while this list currently matches Solaris, it may
  // change as we gain experience with this failure mode.
  switch (err) {
  case EBADF:
  case EINVAL:
  case ENOTSUP:
    // let the caller deal with these errors
    return true;

  default:
    // Any remaining errors on this OS can cause our reserved mapping
    // to be lost. That can cause confusion where different data
    // structures think they have the same memory mapped. The worst
    // scenario is if both the VM and a library think they have the
    // same memory mapped.
    return false;
  }
}

static void warn_fail_commit_memory(char* addr, size_t size, bool exec,
                                    int err) {
  warning("INFO: os::commit_memory(" PTR_FORMAT ", " SIZE_FORMAT
          ", %d) failed; error='%s' (errno=%d)", p2i(addr), size, exec,
          os::strerror(err), err);
}

static void warn_fail_commit_memory(char* addr, size_t size,
                                    size_t alignment_hint, bool exec,
                                    int err) {
  warning("INFO: os::commit_memory(" PTR_FORMAT ", " SIZE_FORMAT
          ", " SIZE_FORMAT ", %d) failed; error='%s' (errno=%d)", p2i(addr), size,
          alignment_hint, exec, os::strerror(err), err);
}

// NOTE: Linux kernel does not really reserve the pages for us.
//       All it does is to check if there are enough free pages
//       left at the time of mmap(). This could be a potential
//       problem.
int os::Linux::commit_memory_impl(char* addr, size_t size, bool exec) {
  int prot = exec ? PROT_READ|PROT_WRITE|PROT_EXEC : PROT_READ|PROT_WRITE;
  uintptr_t res = (uintptr_t) ::mmap(addr, size, prot,
                                     MAP_PRIVATE|MAP_FIXED|MAP_ANONYMOUS, -1, 0);
  if (res != (uintptr_t) MAP_FAILED) {
    if (UseNUMAInterleaving) {
      numa_make_global(addr, size);
    }
    return 0;
  }

  int err = errno;  // save errno from mmap() call above

  if (!recoverable_mmap_error(err)) {
    warn_fail_commit_memory(addr, size, exec, err);
    vm_exit_out_of_memory(size, OOM_MMAP_ERROR, "committing reserved memory.");
  }

  return err;
}

bool os::pd_commit_memory(char* addr, size_t size, bool exec) {
  return os::Linux::commit_memory_impl(addr, size, exec) == 0;
}

void os::pd_commit_memory_or_exit(char* addr, size_t size, bool exec,
                                  const char* mesg) {
  assert(mesg != NULL, "mesg must be specified");
  int err = os::Linux::commit_memory_impl(addr, size, exec);
  if (err != 0) {
    // the caller wants all commit errors to exit with the specified mesg:
    warn_fail_commit_memory(addr, size, exec, err);
    vm_exit_out_of_memory(size, OOM_MMAP_ERROR, "%s", mesg);
  }
}

// Define MAP_HUGETLB here so we can build HotSpot on old systems.
#ifndef MAP_HUGETLB
  #define MAP_HUGETLB 0x40000
#endif

// If mmap flags are set with MAP_HUGETLB and the system supports multiple
// huge page sizes, flag bits [26:31] can be used to encode the log2 of the
// desired huge page size. Otherwise, the system's default huge page size will be used.
// See mmap(2) man page for more info (since Linux 3.8).
// https://lwn.net/Articles/533499/
#ifndef MAP_HUGE_SHIFT
  #define MAP_HUGE_SHIFT 26
#endif

// Define MADV_HUGEPAGE here so we can build HotSpot on old systems.
#ifndef MADV_HUGEPAGE
  #define MADV_HUGEPAGE 14
#endif

int os::Linux::commit_memory_impl(char* addr, size_t size,
                                  size_t alignment_hint, bool exec) {
  int err = os::Linux::commit_memory_impl(addr, size, exec);
  if (err == 0) {
    realign_memory(addr, size, alignment_hint);
  }
  return err;
}

bool os::pd_commit_memory(char* addr, size_t size, size_t alignment_hint,
                          bool exec) {
  return os::Linux::commit_memory_impl(addr, size, alignment_hint, exec) == 0;
}

void os::pd_commit_memory_or_exit(char* addr, size_t size,
                                  size_t alignment_hint, bool exec,
                                  const char* mesg) {
  assert(mesg != NULL, "mesg must be specified");
  int err = os::Linux::commit_memory_impl(addr, size, alignment_hint, exec);
  if (err != 0) {
    // the caller wants all commit errors to exit with the specified mesg:
    warn_fail_commit_memory(addr, size, alignment_hint, exec, err);
    vm_exit_out_of_memory(size, OOM_MMAP_ERROR, "%s", mesg);
  }
}

void os::pd_realign_memory(char *addr, size_t bytes, size_t alignment_hint) {
  if (UseTransparentHugePages && alignment_hint > (size_t)vm_page_size()) {
    // We don't check the return value: madvise(MADV_HUGEPAGE) may not
    // be supported or the memory may already be backed by huge pages.
    ::madvise(addr, bytes, MADV_HUGEPAGE);
  }
}

void os::pd_free_memory(char *addr, size_t bytes, size_t alignment_hint) {
  // This method works by doing an mmap over an existing mmaping and effectively discarding
  // the existing pages. However it won't work for SHM-based large pages that cannot be
  // uncommitted at all. We don't do anything in this case to avoid creating a segment with
  // small pages on top of the SHM segment. This method always works for small pages, so we
  // allow that in any case.
  if (alignment_hint <= (size_t)os::vm_page_size() || can_commit_large_page_memory()) {
    commit_memory(addr, bytes, alignment_hint, !ExecMem);
  }
}

void os::numa_make_global(char *addr, size_t bytes) {
  Linux::numa_interleave_memory(addr, bytes);
}

// Define for numa_set_bind_policy(int). Setting the argument to 0 will set the
// bind policy to MPOL_PREFERRED for the current thread.
#define USE_MPOL_PREFERRED 0

void os::numa_make_local(char *addr, size_t bytes, int lgrp_hint) {
  // To make NUMA and large pages more robust when both enabled, we need to ease
  // the requirements on where the memory should be allocated. MPOL_BIND is the
  // default policy and it will force memory to be allocated on the specified
  // node. Changing this to MPOL_PREFERRED will prefer to allocate the memory on
  // the specified node, but will not force it. Using this policy will prevent
  // getting SIGBUS when trying to allocate large pages on NUMA nodes with no
  // free large pages.
  Linux::numa_set_bind_policy(USE_MPOL_PREFERRED);
  Linux::numa_tonode_memory(addr, bytes, lgrp_hint);
}

bool os::numa_topology_changed() { return false; }

size_t os::numa_get_groups_num() {
  // Return just the number of nodes in which it's possible to allocate memory
  // (in numa terminology, configured nodes).
  return Linux::numa_num_configured_nodes();
}

int os::numa_get_group_id() {
  int cpu_id = Linux::sched_getcpu();
  if (cpu_id != -1) {
    int lgrp_id = Linux::get_node_by_cpu(cpu_id);
    if (lgrp_id != -1) {
      return lgrp_id;
    }
  }
  return 0;
}

int os::numa_get_group_id_for_address(const void* address) {
  void** pages = const_cast<void**>(&address);
  int id = -1;

  if (os::Linux::numa_move_pages(0, 1, pages, NULL, &id, 0) == -1) {
    return -1;
  }
  if (id < 0) {
    return -1;
  }
  return id;
}

int os::Linux::get_existing_num_nodes() {
  int node;
  int highest_node_number = Linux::numa_max_node();
  int num_nodes = 0;

  // Get the total number of nodes in the system including nodes without memory.
  for (node = 0; node <= highest_node_number; node++) {
    if (is_node_in_existing_nodes(node)) {
      num_nodes++;
    }
  }
  return num_nodes;
}

size_t os::numa_get_leaf_groups(int *ids, size_t size) {
  int highest_node_number = Linux::numa_max_node();
  size_t i = 0;

  // Map all node ids in which it is possible to allocate memory. Also nodes are
  // not always consecutively available, i.e. available from 0 to the highest
  // node number. If the nodes have been bound explicitly using numactl membind,
  // then allocate memory from those nodes only.
  for (int node = 0; node <= highest_node_number; node++) {
    if (Linux::is_node_in_bound_nodes((unsigned int)node)) {
      ids[i++] = node;
    }
  }
  return i;
}

bool os::get_page_info(char *start, page_info* info) {
  return false;
}

char *os::scan_pages(char *start, char* end, page_info* page_expected,
                     page_info* page_found) {
  return end;
}


int os::Linux::sched_getcpu_syscall(void) {
  unsigned int cpu = 0;
  int retval = -1;

#if defined(IA32)
  #ifndef SYS_getcpu
    #define SYS_getcpu 318
  #endif
  retval = syscall(SYS_getcpu, &cpu, NULL, NULL);
#elif defined(AMD64)
// Unfortunately we have to bring all these macros here from vsyscall.h
// to be able to compile on old linuxes.
  #define __NR_vgetcpu 2
  #define VSYSCALL_START (-10UL << 20)
  #define VSYSCALL_SIZE 1024
  #define VSYSCALL_ADDR(vsyscall_nr) (VSYSCALL_START+VSYSCALL_SIZE*(vsyscall_nr))
  typedef long (*vgetcpu_t)(unsigned int *cpu, unsigned int *node, unsigned long *tcache);
  vgetcpu_t vgetcpu = (vgetcpu_t)VSYSCALL_ADDR(__NR_vgetcpu);
  retval = vgetcpu(&cpu, NULL, NULL);
#endif

  return (retval == -1) ? retval : cpu;
}

void os::Linux::sched_getcpu_init() {
  // sched_getcpu() should be in libc.
  set_sched_getcpu(CAST_TO_FN_PTR(sched_getcpu_func_t,
                                  dlsym(RTLD_DEFAULT, "sched_getcpu")));

  // If it's not, try a direct syscall.
  if (sched_getcpu() == -1) {
    set_sched_getcpu(CAST_TO_FN_PTR(sched_getcpu_func_t,
                                    (void*)&sched_getcpu_syscall));
  }

  if (sched_getcpu() == -1) {
    vm_exit_during_initialization("getcpu(2) system call not supported by kernel");
  }
}

// Something to do with the numa-aware allocator needs these symbols
extern "C" JNIEXPORT void numa_warn(int number, char *where, ...) { }
extern "C" JNIEXPORT void numa_error(char *where) { }

// Handle request to load libnuma symbol version 1.1 (API v1). If it fails
// load symbol from base version instead.
void* os::Linux::libnuma_dlsym(void* handle, const char *name) {
  void *f = dlvsym(handle, name, "libnuma_1.1");
  if (f == NULL) {
    f = dlsym(handle, name);
  }
  return f;
}

// Handle request to load libnuma symbol version 1.2 (API v2) only.
// Return NULL if the symbol is not defined in this particular version.
void* os::Linux::libnuma_v2_dlsym(void* handle, const char* name) {
  return dlvsym(handle, name, "libnuma_1.2");
}

// Check numa dependent syscalls
static bool numa_syscall_check() {
  // NUMA APIs depend on several syscalls. E.g., get_mempolicy is required for numa_get_membind and
  // numa_get_interleave_mask. But these dependent syscalls can be unsupported for various reasons.
  // Especially in dockers, get_mempolicy is not allowed with the default configuration. So it's necessary
  // to check whether the syscalls are available. Currently, only get_mempolicy is checked since checking
  // others like mbind would cause unexpected side effects.
#ifdef SYS_get_mempolicy
  int dummy = 0;
  if (syscall(SYS_get_mempolicy, &dummy, NULL, 0, (void*)&dummy, 3) == -1) {
    return false;
  }
#endif

  return true;
}

bool os::Linux::libnuma_init() {
  // Requires sched_getcpu() and numa dependent syscalls support
  if ((sched_getcpu() != -1) && numa_syscall_check()) {
    void *handle = dlopen("libnuma.so.1", RTLD_LAZY);
    if (handle != NULL) {
      set_numa_node_to_cpus(CAST_TO_FN_PTR(numa_node_to_cpus_func_t,
                                           libnuma_dlsym(handle, "numa_node_to_cpus")));
      set_numa_node_to_cpus_v2(CAST_TO_FN_PTR(numa_node_to_cpus_v2_func_t,
                                              libnuma_v2_dlsym(handle, "numa_node_to_cpus")));
      set_numa_max_node(CAST_TO_FN_PTR(numa_max_node_func_t,
                                       libnuma_dlsym(handle, "numa_max_node")));
      set_numa_num_configured_nodes(CAST_TO_FN_PTR(numa_num_configured_nodes_func_t,
                                                   libnuma_dlsym(handle, "numa_num_configured_nodes")));
      set_numa_available(CAST_TO_FN_PTR(numa_available_func_t,
                                        libnuma_dlsym(handle, "numa_available")));
      set_numa_tonode_memory(CAST_TO_FN_PTR(numa_tonode_memory_func_t,
                                            libnuma_dlsym(handle, "numa_tonode_memory")));
      set_numa_interleave_memory(CAST_TO_FN_PTR(numa_interleave_memory_func_t,
                                                libnuma_dlsym(handle, "numa_interleave_memory")));
      set_numa_interleave_memory_v2(CAST_TO_FN_PTR(numa_interleave_memory_v2_func_t,
                                                libnuma_v2_dlsym(handle, "numa_interleave_memory")));
      set_numa_set_bind_policy(CAST_TO_FN_PTR(numa_set_bind_policy_func_t,
                                              libnuma_dlsym(handle, "numa_set_bind_policy")));
      set_numa_bitmask_isbitset(CAST_TO_FN_PTR(numa_bitmask_isbitset_func_t,
                                               libnuma_dlsym(handle, "numa_bitmask_isbitset")));
      set_numa_distance(CAST_TO_FN_PTR(numa_distance_func_t,
                                       libnuma_dlsym(handle, "numa_distance")));
      set_numa_get_membind(CAST_TO_FN_PTR(numa_get_membind_func_t,
                                          libnuma_v2_dlsym(handle, "numa_get_membind")));
      set_numa_get_interleave_mask(CAST_TO_FN_PTR(numa_get_interleave_mask_func_t,
                                                  libnuma_v2_dlsym(handle, "numa_get_interleave_mask")));
      set_numa_move_pages(CAST_TO_FN_PTR(numa_move_pages_func_t,
                                         libnuma_dlsym(handle, "numa_move_pages")));
      set_numa_set_preferred(CAST_TO_FN_PTR(numa_set_preferred_func_t,
                                            libnuma_dlsym(handle, "numa_set_preferred")));

      if (numa_available() != -1) {
        set_numa_all_nodes((unsigned long*)libnuma_dlsym(handle, "numa_all_nodes"));
        set_numa_all_nodes_ptr((struct bitmask **)libnuma_dlsym(handle, "numa_all_nodes_ptr"));
        set_numa_nodes_ptr((struct bitmask **)libnuma_dlsym(handle, "numa_nodes_ptr"));
        set_numa_interleave_bitmask(_numa_get_interleave_mask());
        set_numa_membind_bitmask(_numa_get_membind());
        // Create an index -> node mapping, since nodes are not always consecutive
        _nindex_to_node = new (ResourceObj::C_HEAP, mtInternal) GrowableArray<int>(0, mtInternal);
        rebuild_nindex_to_node_map();
        // Create a cpu -> node mapping
        _cpu_to_node = new (ResourceObj::C_HEAP, mtInternal) GrowableArray<int>(0, mtInternal);
        rebuild_cpu_to_node_map();
        return true;
      }
    }
  }
  return false;
}

size_t os::Linux::default_guard_size(os::ThreadType thr_type) {
  // Creating guard page is very expensive. Java thread has HotSpot
  // guard pages, only enable glibc guard page for non-Java threads.
  // (Remember: compiler thread is a Java thread, too!)
  return ((thr_type == java_thread || thr_type == compiler_thread) ? 0 : page_size());
}

void os::Linux::rebuild_nindex_to_node_map() {
  int highest_node_number = Linux::numa_max_node();

  nindex_to_node()->clear();
  for (int node = 0; node <= highest_node_number; node++) {
    if (Linux::is_node_in_existing_nodes(node)) {
      nindex_to_node()->append(node);
    }
  }
}

// rebuild_cpu_to_node_map() constructs a table mapping cpud id to node id.
// The table is later used in get_node_by_cpu().
void os::Linux::rebuild_cpu_to_node_map() {
  const size_t NCPUS = 32768; // Since the buffer size computation is very obscure
                              // in libnuma (possible values are starting from 16,
                              // and continuing up with every other power of 2, but less
                              // than the maximum number of CPUs supported by kernel), and
                              // is a subject to change (in libnuma version 2 the requirements
                              // are more reasonable) we'll just hardcode the number they use
                              // in the library.
  const size_t BitsPerCLong = sizeof(long) * CHAR_BIT;

  size_t cpu_num = processor_count();
  size_t cpu_map_size = NCPUS / BitsPerCLong;
  size_t cpu_map_valid_size =
    MIN2((cpu_num + BitsPerCLong - 1) / BitsPerCLong, cpu_map_size);

  cpu_to_node()->clear();
  cpu_to_node()->at_grow(cpu_num - 1);

  size_t node_num = get_existing_num_nodes();

  int distance = 0;
  int closest_distance = INT_MAX;
  int closest_node = 0;
  unsigned long *cpu_map = NEW_C_HEAP_ARRAY(unsigned long, cpu_map_size, mtInternal);
  for (size_t i = 0; i < node_num; i++) {
    // Check if node is configured (not a memory-less node). If it is not, find
    // the closest configured node. Check also if node is bound, i.e. it's allowed
    // to allocate memory from the node. If it's not allowed, map cpus in that node
    // to the closest node from which memory allocation is allowed.
    if (!is_node_in_configured_nodes(nindex_to_node()->at(i)) ||
        !is_node_in_bound_nodes(nindex_to_node()->at(i))) {
      closest_distance = INT_MAX;
      // Check distance from all remaining nodes in the system. Ignore distance
      // from itself, from another non-configured node, and from another non-bound
      // node.
      for (size_t m = 0; m < node_num; m++) {
        if (m != i &&
            is_node_in_configured_nodes(nindex_to_node()->at(m)) &&
            is_node_in_bound_nodes(nindex_to_node()->at(m))) {
          distance = numa_distance(nindex_to_node()->at(i), nindex_to_node()->at(m));
          // If a closest node is found, update. There is always at least one
          // configured and bound node in the system so there is always at least
          // one node close.
          if (distance != 0 && distance < closest_distance) {
            closest_distance = distance;
            closest_node = nindex_to_node()->at(m);
          }
        }
      }
     } else {
       // Current node is already a configured node.
       closest_node = nindex_to_node()->at(i);
     }

    // Get cpus from the original node and map them to the closest node. If node
    // is a configured node (not a memory-less node), then original node and
    // closest node are the same.
    if (numa_node_to_cpus(nindex_to_node()->at(i), cpu_map, cpu_map_size * sizeof(unsigned long)) != -1) {
      for (size_t j = 0; j < cpu_map_valid_size; j++) {
        if (cpu_map[j] != 0) {
          for (size_t k = 0; k < BitsPerCLong; k++) {
            if (cpu_map[j] & (1UL << k)) {
              int cpu_index = j * BitsPerCLong + k;

#ifndef PRODUCT
              if (UseDebuggerErgo1 && cpu_index >= (int)cpu_num) {
                // Some debuggers limit the processor count without
                // intercepting the NUMA APIs. Just fake the values.
                cpu_index = 0;
              }
#endif

              cpu_to_node()->at_put(cpu_index, closest_node);
            }
          }
        }
      }
    }
  }
  FREE_C_HEAP_ARRAY(unsigned long, cpu_map);
}

int os::Linux::numa_node_to_cpus(int node, unsigned long *buffer, int bufferlen) {
  // use the latest version of numa_node_to_cpus if available
  if (_numa_node_to_cpus_v2 != NULL) {

    // libnuma bitmask struct
    struct bitmask {
      unsigned long size; /* number of bits in the map */
      unsigned long *maskp;
    };

    struct bitmask mask;
    mask.maskp = (unsigned long *)buffer;
    mask.size = bufferlen * 8;
    return _numa_node_to_cpus_v2(node, &mask);
  } else if (_numa_node_to_cpus != NULL) {
    return _numa_node_to_cpus(node, buffer, bufferlen);
  }
  return -1;
}

int os::Linux::get_node_by_cpu(int cpu_id) {
  if (cpu_to_node() != NULL && cpu_id >= 0 && cpu_id < cpu_to_node()->length()) {
    return cpu_to_node()->at(cpu_id);
  }
  return -1;
}

GrowableArray<int>* os::Linux::_cpu_to_node;
GrowableArray<int>* os::Linux::_nindex_to_node;
os::Linux::sched_getcpu_func_t os::Linux::_sched_getcpu;
os::Linux::numa_node_to_cpus_func_t os::Linux::_numa_node_to_cpus;
os::Linux::numa_node_to_cpus_v2_func_t os::Linux::_numa_node_to_cpus_v2;
os::Linux::numa_max_node_func_t os::Linux::_numa_max_node;
os::Linux::numa_num_configured_nodes_func_t os::Linux::_numa_num_configured_nodes;
os::Linux::numa_available_func_t os::Linux::_numa_available;
os::Linux::numa_tonode_memory_func_t os::Linux::_numa_tonode_memory;
os::Linux::numa_interleave_memory_func_t os::Linux::_numa_interleave_memory;
os::Linux::numa_interleave_memory_v2_func_t os::Linux::_numa_interleave_memory_v2;
os::Linux::numa_set_bind_policy_func_t os::Linux::_numa_set_bind_policy;
os::Linux::numa_bitmask_isbitset_func_t os::Linux::_numa_bitmask_isbitset;
os::Linux::numa_distance_func_t os::Linux::_numa_distance;
os::Linux::numa_get_membind_func_t os::Linux::_numa_get_membind;
os::Linux::numa_get_interleave_mask_func_t os::Linux::_numa_get_interleave_mask;
os::Linux::numa_move_pages_func_t os::Linux::_numa_move_pages;
os::Linux::numa_set_preferred_func_t os::Linux::_numa_set_preferred;
os::Linux::NumaAllocationPolicy os::Linux::_current_numa_policy;
unsigned long* os::Linux::_numa_all_nodes;
struct bitmask* os::Linux::_numa_all_nodes_ptr;
struct bitmask* os::Linux::_numa_nodes_ptr;
struct bitmask* os::Linux::_numa_interleave_bitmask;
struct bitmask* os::Linux::_numa_membind_bitmask;

bool os::pd_uncommit_memory(char* addr, size_t size, bool exec) {
  uintptr_t res = (uintptr_t) ::mmap(addr, size, PROT_NONE,
                                     MAP_PRIVATE|MAP_FIXED|MAP_NORESERVE|MAP_ANONYMOUS, -1, 0);
  return res  != (uintptr_t) MAP_FAILED;
}

static address get_stack_commited_bottom(address bottom, size_t size) {
  address nbot = bottom;
  address ntop = bottom + size;

  size_t page_sz = os::vm_page_size();
  unsigned pages = size / page_sz;

  unsigned char vec[1];
  unsigned imin = 1, imax = pages + 1, imid;
  int mincore_return_value = 0;

  assert(imin <= imax, "Unexpected page size");

  while (imin < imax) {
    imid = (imax + imin) / 2;
    nbot = ntop - (imid * page_sz);

    // Use a trick with mincore to check whether the page is mapped or not.
    // mincore sets vec to 1 if page resides in memory and to 0 if page
    // is swapped output but if page we are asking for is unmapped
    // it returns -1,ENOMEM
    mincore_return_value = mincore(nbot, page_sz, vec);

    if (mincore_return_value == -1) {
      // Page is not mapped go up
      // to find first mapped page
      if (errno != EAGAIN) {
        assert(errno == ENOMEM, "Unexpected mincore errno");
        imax = imid;
      }
    } else {
      // Page is mapped go down
      // to find first not mapped page
      imin = imid + 1;
    }
  }

  nbot = nbot + page_sz;

  // Adjust stack bottom one page up if last checked page is not mapped
  if (mincore_return_value == -1) {
    nbot = nbot + page_sz;
  }

  return nbot;
}

bool os::committed_in_range(address start, size_t size, address& committed_start, size_t& committed_size) {
  int mincore_return_value;
  const size_t stripe = 1024;  // query this many pages each time
  unsigned char vec[stripe + 1];
  // set a guard
  vec[stripe] = 'X';

  const size_t page_sz = os::vm_page_size();
  size_t pages = size / page_sz;

  assert(is_aligned(start, page_sz), "Start address must be page aligned");
  assert(is_aligned(size, page_sz), "Size must be page aligned");

  committed_start = NULL;

  int loops = (pages + stripe - 1) / stripe;
  int committed_pages = 0;
  address loop_base = start;
  bool found_range = false;

  for (int index = 0; index < loops && !found_range; index ++) {
    assert(pages > 0, "Nothing to do");
    int pages_to_query = (pages >= stripe) ? stripe : pages;
    pages -= pages_to_query;

    // Get stable read
    while ((mincore_return_value = mincore(loop_base, pages_to_query * page_sz, vec)) == -1 && errno == EAGAIN);

    // During shutdown, some memory goes away without properly notifying NMT,
    // E.g. ConcurrentGCThread/WatcherThread can exit without deleting thread object.
    // Bailout and return as not committed for now.
    if (mincore_return_value == -1 && errno == ENOMEM) {
      return false;
    }

    assert(vec[stripe] == 'X', "overflow guard");
    assert(mincore_return_value == 0, "Range must be valid");
    // Process this stripe
    for (int vecIdx = 0; vecIdx < pages_to_query; vecIdx ++) {
      if ((vec[vecIdx] & 0x01) == 0) { // not committed
        // End of current contiguous region
        if (committed_start != NULL) {
          found_range = true;
          break;
        }
      } else { // committed
        // Start of region
        if (committed_start == NULL) {
          committed_start = loop_base + page_sz * vecIdx;
        }
        committed_pages ++;
      }
    }

    loop_base += pages_to_query * page_sz;
  }

  if (committed_start != NULL) {
    assert(committed_pages > 0, "Must have committed region");
    assert(committed_pages <= int(size / page_sz), "Can not commit more than it has");
    assert(committed_start >= start && committed_start < start + size, "Out of range");
    committed_size = page_sz * committed_pages;
    return true;
  } else {
    assert(committed_pages == 0, "Should not have committed region");
    return false;
  }
}


// Linux uses a growable mapping for the stack, and if the mapping for
// the stack guard pages is not removed when we detach a thread the
// stack cannot grow beyond the pages where the stack guard was
// mapped.  If at some point later in the process the stack expands to
// that point, the Linux kernel cannot expand the stack any further
// because the guard pages are in the way, and a segfault occurs.
//
// However, it's essential not to split the stack region by unmapping
// a region (leaving a hole) that's already part of the stack mapping,
// so if the stack mapping has already grown beyond the guard pages at
// the time we create them, we have to truncate the stack mapping.
// So, we need to know the extent of the stack mapping when
// create_stack_guard_pages() is called.

// We only need this for stacks that are growable: at the time of
// writing thread stacks don't use growable mappings (i.e. those
// creeated with MAP_GROWSDOWN), and aren't marked "[stack]", so this
// only applies to the main thread.

// If the (growable) stack mapping already extends beyond the point
// where we're going to put our guard pages, truncate the mapping at
// that point by munmap()ping it.  This ensures that when we later
// munmap() the guard pages we don't leave a hole in the stack
// mapping. This only affects the main/primordial thread

bool os::pd_create_stack_guard_pages(char* addr, size_t size) {
  if (os::is_primordial_thread()) {
    // As we manually grow stack up to bottom inside create_attached_thread(),
    // it's likely that os::Linux::initial_thread_stack_bottom is mapped and
    // we don't need to do anything special.
    // Check it first, before calling heavy function.
    uintptr_t stack_extent = (uintptr_t) os::Linux::initial_thread_stack_bottom();
    unsigned char vec[1];

    if (mincore((address)stack_extent, os::vm_page_size(), vec) == -1) {
      // Fallback to slow path on all errors, including EAGAIN
      stack_extent = (uintptr_t) get_stack_commited_bottom(
                                                           os::Linux::initial_thread_stack_bottom(),
                                                           (size_t)addr - stack_extent);
    }

    if (stack_extent < (uintptr_t)addr) {
      ::munmap((void*)stack_extent, (uintptr_t)(addr - stack_extent));
    }
  }

  return os::commit_memory(addr, size, !ExecMem);
}

// If this is a growable mapping, remove the guard pages entirely by
// munmap()ping them.  If not, just call uncommit_memory(). This only
// affects the main/primordial thread, but guard against future OS changes.
// It's safe to always unmap guard pages for primordial thread because we
// always place it right after end of the mapped region.

bool os::remove_stack_guard_pages(char* addr, size_t size) {
  uintptr_t stack_extent, stack_base;

  if (os::is_primordial_thread()) {
    return ::munmap(addr, size) == 0;
  }

  return os::uncommit_memory(addr, size);
}

// 'requested_addr' is only treated as a hint, the return value may or
// may not start from the requested address. Unlike Linux mmap(), this
// function returns NULL to indicate failure.
static char* anon_mmap(char* requested_addr, size_t bytes) {
  // MAP_FIXED is intentionally left out, to leave existing mappings intact.
  const int flags = MAP_PRIVATE | MAP_NORESERVE | MAP_ANONYMOUS;

  // Map reserved/uncommitted pages PROT_NONE so we fail early if we
  // touch an uncommitted page. Otherwise, the read/write might
  // succeed if we have enough swap space to back the physical page.
  char* addr = (char*)::mmap(requested_addr, bytes, PROT_NONE, flags, -1, 0);

  return addr == MAP_FAILED ? NULL : addr;
}

// Allocate (using mmap, NO_RESERVE, with small pages) at either a given request address
//   (req_addr != NULL) or with a given alignment.
//  - bytes shall be a multiple of alignment.
//  - req_addr can be NULL. If not NULL, it must be a multiple of alignment.
//  - alignment sets the alignment at which memory shall be allocated.
//     It must be a multiple of allocation granularity.
// Returns address of memory or NULL. If req_addr was not NULL, will only return
//  req_addr or NULL.
static char* anon_mmap_aligned(char* req_addr, size_t bytes, size_t alignment) {
  size_t extra_size = bytes;
  if (req_addr == NULL && alignment > 0) {
    extra_size += alignment;
  }

  char* start = anon_mmap(req_addr, extra_size);
  if (start != NULL) {
    if (req_addr != NULL) {
      if (start != req_addr) {
        ::munmap(start, extra_size);
        start = NULL;
      }
    } else {
      char* const start_aligned = align_up(start, alignment);
      char* const end_aligned = start_aligned + bytes;
      char* const end = start + extra_size;
      if (start_aligned > start) {
        ::munmap(start, start_aligned - start);
      }
      if (end_aligned < end) {
        ::munmap(end_aligned, end - end_aligned);
      }
      start = start_aligned;
    }
  }
  return start;
}

static int anon_munmap(char * addr, size_t size) {
  return ::munmap(addr, size) == 0;
}

char* os::pd_reserve_memory(size_t bytes, bool exec) {
  return anon_mmap(NULL, bytes);
}

bool os::pd_release_memory(char* addr, size_t size) {
  return anon_munmap(addr, size);
}

#ifdef CAN_SHOW_REGISTERS_ON_ASSERT
extern char* g_assert_poison; // assertion poison page address
#endif

static bool linux_mprotect(char* addr, size_t size, int prot) {
  // Linux wants the mprotect address argument to be page aligned.
  char* bottom = (char*)align_down((intptr_t)addr, os::Linux::page_size());

  // According to SUSv3, mprotect() should only be used with mappings
  // established by mmap(), and mmap() always maps whole pages. Unaligned
  // 'addr' likely indicates problem in the VM (e.g. trying to change
  // protection of malloc'ed or statically allocated memory). Check the
  // caller if you hit this assert.
  assert(addr == bottom, "sanity check");

  size = align_up(pointer_delta(addr, bottom, 1) + size, os::Linux::page_size());
  // Don't log anything if we're executing in the poison page signal handling
  // context. It can lead to reentrant use of other parts of the VM code.
#ifdef CAN_SHOW_REGISTERS_ON_ASSERT
  if (addr != g_assert_poison)
#endif
  Events::log(NULL, "Protecting memory [" INTPTR_FORMAT "," INTPTR_FORMAT "] with protection modes %x", p2i(bottom), p2i(bottom+size), prot);
  return ::mprotect(bottom, size, prot) == 0;
}

// Set protections specified
bool os::protect_memory(char* addr, size_t bytes, ProtType prot,
                        bool is_committed) {
  unsigned int p = 0;
  switch (prot) {
  case MEM_PROT_NONE: p = PROT_NONE; break;
  case MEM_PROT_READ: p = PROT_READ; break;
  case MEM_PROT_RW:   p = PROT_READ|PROT_WRITE; break;
  case MEM_PROT_RWX:  p = PROT_READ|PROT_WRITE|PROT_EXEC; break;
  default:
    ShouldNotReachHere();
  }
  // is_committed is unused.
  return linux_mprotect(addr, bytes, p);
}

bool os::guard_memory(char* addr, size_t size) {
  return linux_mprotect(addr, size, PROT_NONE);
}

bool os::unguard_memory(char* addr, size_t size) {
  return linux_mprotect(addr, size, PROT_READ|PROT_WRITE);
}

bool os::Linux::transparent_huge_pages_sanity_check(bool warn,
                                                    size_t page_size) {
  bool result = false;
  void *p = mmap(NULL, page_size * 2, PROT_READ|PROT_WRITE,
                 MAP_ANONYMOUS|MAP_PRIVATE,
                 -1, 0);
  if (p != MAP_FAILED) {
    void *aligned_p = align_up(p, page_size);

    result = madvise(aligned_p, page_size, MADV_HUGEPAGE) == 0;

    munmap(p, page_size * 2);
  }

  if (warn && !result) {
    warning("TransparentHugePages is not supported by the operating system.");
  }

  return result;
}

int os::Linux::hugetlbfs_page_size_flag(size_t page_size) {
  if (page_size != default_large_page_size()) {
    return (exact_log2(page_size) << MAP_HUGE_SHIFT);
  }
  return 0;
}

bool os::Linux::hugetlbfs_sanity_check(bool warn, size_t page_size) {
  // Include the page size flag to ensure we sanity check the correct page size.
  int flags = MAP_ANONYMOUS | MAP_PRIVATE | MAP_HUGETLB | hugetlbfs_page_size_flag(page_size);
  void *p = mmap(NULL, page_size, PROT_READ|PROT_WRITE, flags, -1, 0);

  if (p != MAP_FAILED) {
    // Mapping succeeded, sanity check passed.
    munmap(p, page_size);
    return true;
  } else {
      log_info(pagesize)("Large page size (" SIZE_FORMAT "%s) failed sanity check, "
                         "checking if smaller large page sizes are usable",
                         byte_size_in_exact_unit(page_size),
                         exact_unit_for_byte_size(page_size));
      for (size_t page_size_ = _page_sizes.next_smaller(page_size);
          page_size_ != (size_t)os::vm_page_size();
          page_size_ = _page_sizes.next_smaller(page_size_)) {
        flags = MAP_ANONYMOUS | MAP_PRIVATE | MAP_HUGETLB | hugetlbfs_page_size_flag(page_size_);
        p = mmap(NULL, page_size_, PROT_READ|PROT_WRITE, flags, -1, 0);
        if (p != MAP_FAILED) {
          // Mapping succeeded, sanity check passed.
          munmap(p, page_size_);
          log_info(pagesize)("Large page size (" SIZE_FORMAT "%s) passed sanity check",
                             byte_size_in_exact_unit(page_size_),
                             exact_unit_for_byte_size(page_size_));
          return true;
        }
      }
  }

  if (warn) {
    warning("HugeTLBFS is not configured or not supported by the operating system.");
  }

  return false;
}

bool os::Linux::shm_hugetlbfs_sanity_check(bool warn, size_t page_size) {
  // Try to create a large shared memory segment.
  int shmid = shmget(IPC_PRIVATE, page_size, SHM_HUGETLB|IPC_CREAT|SHM_R|SHM_W);
  if (shmid == -1) {
    // Possible reasons for shmget failure:
    // 1. shmmax is too small for the request.
    //    > check shmmax value: cat /proc/sys/kernel/shmmax
    //    > increase shmmax value: echo "new_value" > /proc/sys/kernel/shmmax
    // 2. not enough large page memory.
    //    > check available large pages: cat /proc/meminfo
    //    > increase amount of large pages:
    //          sysctl -w vm.nr_hugepages=new_value
    //    > For more information regarding large pages please refer to:
    //      https://www.kernel.org/doc/Documentation/vm/hugetlbpage.txt
    if (warn) {
      warning("Large pages using UseSHM are not configured on this system.");
    }
    return false;
  }
  // Managed to create a segment, now delete it.
  shmctl(shmid, IPC_RMID, NULL);
  return true;
}

// From the coredump_filter documentation:
//
// - (bit 0) anonymous private memory
// - (bit 1) anonymous shared memory
// - (bit 2) file-backed private memory
// - (bit 3) file-backed shared memory
// - (bit 4) ELF header pages in file-backed private memory areas (it is
//           effective only if the bit 2 is cleared)
// - (bit 5) hugetlb private memory
// - (bit 6) hugetlb shared memory
// - (bit 7) dax private memory
// - (bit 8) dax shared memory
//
static void set_coredump_filter(CoredumpFilterBit bit) {
  FILE *f;
  long cdm;

  if ((f = fopen("/proc/self/coredump_filter", "r+")) == NULL) {
    return;
  }

  if (fscanf(f, "%lx", &cdm) != 1) {
    fclose(f);
    return;
  }

  long saved_cdm = cdm;
  rewind(f);
  cdm |= bit;

  if (cdm != saved_cdm) {
    fprintf(f, "%#lx", cdm);
  }

  fclose(f);
}

// Large page support

static size_t _large_page_size = 0;

static size_t scan_default_large_page_size() {
  size_t default_large_page_size = 0;

  // large_page_size on Linux is used to round up heap size. x86 uses either
  // 2M or 4M page, depending on whether PAE (Physical Address Extensions)
  // mode is enabled. AMD64/EM64T uses 2M page in 64bit mode. IA64 can use
  // page as large as 1G.
  //
  // Here we try to figure out page size by parsing /proc/meminfo and looking
  // for a line with the following format:
  //    Hugepagesize:     2048 kB
  //
  // If we can't determine the value (e.g. /proc is not mounted, or the text
  // format has been changed), we'll set largest page size to 0

  FILE *fp = fopen("/proc/meminfo", "r");
  if (fp) {
    while (!feof(fp)) {
      int x = 0;
      char buf[16];
      if (fscanf(fp, "Hugepagesize: %d", &x) == 1) {
        if (x && fgets(buf, sizeof(buf), fp) && strcmp(buf, " kB\n") == 0) {
          default_large_page_size = x * K;
          break;
        }
      } else {
        // skip to next line
        for (;;) {
          int ch = fgetc(fp);
          if (ch == EOF || ch == (int)'\n') break;
        }
      }
    }
    fclose(fp);
  }

  return default_large_page_size;
}

static os::PageSizes scan_multiple_page_support() {
  // Scan /sys/kernel/mm/hugepages
  // to discover the available page sizes
  const char* sys_hugepages = "/sys/kernel/mm/hugepages";
  os::PageSizes page_sizes;

  DIR *dir = opendir(sys_hugepages);

  struct dirent *entry;
  size_t page_size;
  while ((entry = readdir(dir)) != NULL) {
    if (entry->d_type == DT_DIR &&
        sscanf(entry->d_name, "hugepages-%zukB", &page_size) == 1) {
      // The kernel is using kB, hotspot uses bytes
      // Add each found Large Page Size to page_sizes
      page_sizes.add(page_size * K);
    }
  }
  closedir(dir);

  LogTarget(Debug, pagesize) lt;
  if (lt.is_enabled()) {
    LogStream ls(lt);
    ls.print("Large Page sizes: ");
    page_sizes.print_on(&ls);
  }

  return page_sizes;
}

size_t os::Linux::default_large_page_size() {
  return _default_large_page_size;
}

void warn_no_large_pages_configured() {
  if (!FLAG_IS_DEFAULT(UseLargePages)) {
    log_warning(pagesize)("UseLargePages disabled, no large pages configured and available on the system.");
  }
}

bool os::Linux::setup_large_page_type(size_t page_size) {
  if (FLAG_IS_DEFAULT(UseHugeTLBFS) &&
      FLAG_IS_DEFAULT(UseSHM) &&
      FLAG_IS_DEFAULT(UseTransparentHugePages)) {

    // The type of large pages has not been specified by the user.

    // Try UseHugeTLBFS and then UseSHM.
    UseHugeTLBFS = UseSHM = true;

    // Don't try UseTransparentHugePages since there are known
    // performance issues with it turned on. This might change in the future.
    UseTransparentHugePages = false;
  }

  if (UseTransparentHugePages) {
    bool warn_on_failure = !FLAG_IS_DEFAULT(UseTransparentHugePages);
    if (transparent_huge_pages_sanity_check(warn_on_failure, page_size)) {
      UseHugeTLBFS = false;
      UseSHM = false;
      return true;
    }
    UseTransparentHugePages = false;
  }

  if (UseHugeTLBFS) {
    bool warn_on_failure = !FLAG_IS_DEFAULT(UseHugeTLBFS);
    if (hugetlbfs_sanity_check(warn_on_failure, page_size)) {
      UseSHM = false;
      return true;
    }
    UseHugeTLBFS = false;
  }

  if (UseSHM) {
    bool warn_on_failure = !FLAG_IS_DEFAULT(UseSHM);
    if (shm_hugetlbfs_sanity_check(warn_on_failure, page_size)) {
      return true;
    }
    UseSHM = false;
  }

  warn_no_large_pages_configured();
  return false;
}

void os::large_page_init() {
  // 1) Handle the case where we do not want to use huge pages and hence
  //    there is no need to scan the OS for related info
  if (!UseLargePages &&
      !UseTransparentHugePages &&
      !UseHugeTLBFS &&
      !UseSHM) {
    // Not using large pages.
    return;
  }

  if (!FLAG_IS_DEFAULT(UseLargePages) && !UseLargePages) {
    // The user explicitly turned off large pages.
    // Ignore the rest of the large pages flags.
    UseTransparentHugePages = false;
    UseHugeTLBFS = false;
    UseSHM = false;
    return;
  }

  // 2) Scan OS info
  size_t default_large_page_size = scan_default_large_page_size();
  os::Linux::_default_large_page_size = default_large_page_size;
  if (default_large_page_size == 0) {
    // No large pages configured, return.
    warn_no_large_pages_configured();
    UseLargePages = false;
    UseTransparentHugePages = false;
    UseHugeTLBFS = false;
    UseSHM = false;
    return;
  }
  os::PageSizes all_large_pages = scan_multiple_page_support();

  // 3) Consistency check and post-processing

  // It is unclear if /sys/kernel/mm/hugepages/ and /proc/meminfo could disagree. Manually
  // re-add the default page size to the list of page sizes to be sure.
  all_large_pages.add(default_large_page_size);

  // Check LargePageSizeInBytes matches an available page size and if so set _large_page_size
  // using LargePageSizeInBytes as the maximum allowed large page size. If LargePageSizeInBytes
  // doesn't match an available page size set _large_page_size to default_large_page_size
  // and use it as the maximum.
 if (FLAG_IS_DEFAULT(LargePageSizeInBytes) ||
      LargePageSizeInBytes == 0 ||
      LargePageSizeInBytes == default_large_page_size) {
    _large_page_size = default_large_page_size;
    log_info(pagesize)("Using the default large page size: " SIZE_FORMAT "%s",
                       byte_size_in_exact_unit(_large_page_size),
                       exact_unit_for_byte_size(_large_page_size));
  } else {
    if (all_large_pages.contains(LargePageSizeInBytes)) {
      _large_page_size = LargePageSizeInBytes;
      log_info(pagesize)("Overriding default large page size (" SIZE_FORMAT "%s) "
                         "using LargePageSizeInBytes: " SIZE_FORMAT "%s",
                         byte_size_in_exact_unit(default_large_page_size),
                         exact_unit_for_byte_size(default_large_page_size),
                         byte_size_in_exact_unit(_large_page_size),
                         exact_unit_for_byte_size(_large_page_size));
    } else {
      _large_page_size = default_large_page_size;
      log_info(pagesize)("LargePageSizeInBytes is not a valid large page size (" SIZE_FORMAT "%s) "
                         "using the default large page size: " SIZE_FORMAT "%s",
                         byte_size_in_exact_unit(LargePageSizeInBytes),
                         exact_unit_for_byte_size(LargePageSizeInBytes),
                         byte_size_in_exact_unit(_large_page_size),
                         exact_unit_for_byte_size(_large_page_size));
    }
  }

  // Populate _page_sizes with large page sizes less than or equal to
  // _large_page_size.
  for (size_t page_size = _large_page_size; page_size != 0;
         page_size = all_large_pages.next_smaller(page_size)) {
    _page_sizes.add(page_size);
  }

  LogTarget(Info, pagesize) lt;
  if (lt.is_enabled()) {
    LogStream ls(lt);
    ls.print("Usable page sizes: ");
    _page_sizes.print_on(&ls);
  }

  // Now determine the type of large pages to use:
  UseLargePages = os::Linux::setup_large_page_type(_large_page_size);

  set_coredump_filter(LARGEPAGES_BIT);
}

#ifndef SHM_HUGETLB
  #define SHM_HUGETLB 04000
#endif

#define shm_warning_format(format, ...)              \
  do {                                               \
    if (UseLargePages &&                             \
        (!FLAG_IS_DEFAULT(UseLargePages) ||          \
         !FLAG_IS_DEFAULT(UseSHM) ||                 \
         !FLAG_IS_DEFAULT(LargePageSizeInBytes))) {  \
      warning(format, __VA_ARGS__);                  \
    }                                                \
  } while (0)

#define shm_warning(str) shm_warning_format("%s", str)

#define shm_warning_with_errno(str)                \
  do {                                             \
    int err = errno;                               \
    shm_warning_format(str " (error = %d)", err);  \
  } while (0)

static char* shmat_with_alignment(int shmid, size_t bytes, size_t alignment) {
  assert(is_aligned(bytes, alignment), "Must be divisible by the alignment");

  if (!is_aligned(alignment, SHMLBA)) {
    assert(false, "Code below assumes that alignment is at least SHMLBA aligned");
    return NULL;
  }

  // To ensure that we get 'alignment' aligned memory from shmat,
  // we pre-reserve aligned virtual memory and then attach to that.

  char* pre_reserved_addr = anon_mmap_aligned(NULL /* req_addr */, bytes, alignment);
  if (pre_reserved_addr == NULL) {
    // Couldn't pre-reserve aligned memory.
    shm_warning("Failed to pre-reserve aligned memory for shmat.");
    return NULL;
  }

  // SHM_REMAP is needed to allow shmat to map over an existing mapping.
  char* addr = (char*)shmat(shmid, pre_reserved_addr, SHM_REMAP);

  if ((intptr_t)addr == -1) {
    int err = errno;
    shm_warning_with_errno("Failed to attach shared memory.");

    assert(err != EACCES, "Unexpected error");
    assert(err != EIDRM,  "Unexpected error");
    assert(err != EINVAL, "Unexpected error");

    // Since we don't know if the kernel unmapped the pre-reserved memory area
    // we can't unmap it, since that would potentially unmap memory that was
    // mapped from other threads.
    return NULL;
  }

  return addr;
}

static char* shmat_at_address(int shmid, char* req_addr) {
  if (!is_aligned(req_addr, SHMLBA)) {
    assert(false, "Requested address needs to be SHMLBA aligned");
    return NULL;
  }

  char* addr = (char*)shmat(shmid, req_addr, 0);

  if ((intptr_t)addr == -1) {
    shm_warning_with_errno("Failed to attach shared memory.");
    return NULL;
  }

  return addr;
}

static char* shmat_large_pages(int shmid, size_t bytes, size_t alignment, char* req_addr) {
  // If a req_addr has been provided, we assume that the caller has already aligned the address.
  if (req_addr != NULL) {
    assert(is_aligned(req_addr, os::large_page_size()), "Must be divisible by the large page size");
    assert(is_aligned(req_addr, alignment), "Must be divisible by given alignment");
    return shmat_at_address(shmid, req_addr);
  }

  // Since shmid has been setup with SHM_HUGETLB, shmat will automatically
  // return large page size aligned memory addresses when req_addr == NULL.
  // However, if the alignment is larger than the large page size, we have
  // to manually ensure that the memory returned is 'alignment' aligned.
  if (alignment > os::large_page_size()) {
    assert(is_aligned(alignment, os::large_page_size()), "Must be divisible by the large page size");
    return shmat_with_alignment(shmid, bytes, alignment);
  } else {
    return shmat_at_address(shmid, NULL);
  }
}

char* os::Linux::reserve_memory_special_shm(size_t bytes, size_t alignment,
                                            char* req_addr, bool exec) {
  // "exec" is passed in but not used.  Creating the shared image for
  // the code cache doesn't have an SHM_X executable permission to check.
  assert(UseLargePages && UseSHM, "only for SHM large pages");
  assert(is_aligned(req_addr, os::large_page_size()), "Unaligned address");
  assert(is_aligned(req_addr, alignment), "Unaligned address");

  if (!is_aligned(bytes, os::large_page_size())) {
    return NULL; // Fallback to small pages.
  }

  // Create a large shared memory region to attach to based on size.
  // Currently, size is the total size of the heap.
  int shmid = shmget(IPC_PRIVATE, bytes, SHM_HUGETLB|IPC_CREAT|SHM_R|SHM_W);
  if (shmid == -1) {
    // Possible reasons for shmget failure:
    // 1. shmmax is too small for the request.
    //    > check shmmax value: cat /proc/sys/kernel/shmmax
    //    > increase shmmax value: echo "new_value" > /proc/sys/kernel/shmmax
    // 2. not enough large page memory.
    //    > check available large pages: cat /proc/meminfo
    //    > increase amount of large pages:
    //          sysctl -w vm.nr_hugepages=new_value
    //    > For more information regarding large pages please refer to:
    //      https://www.kernel.org/doc/Documentation/vm/hugetlbpage.txt
    //      Note 1: different Linux may use different name for this property,
    //            e.g. on Redhat AS-3 it is "hugetlb_pool".
    //      Note 2: it's possible there's enough physical memory available but
    //            they are so fragmented after a long run that they can't
    //            coalesce into large pages. Try to reserve large pages when
    //            the system is still "fresh".
    shm_warning_with_errno("Failed to reserve shared memory.");
    return NULL;
  }

  // Attach to the region.
  char* addr = shmat_large_pages(shmid, bytes, alignment, req_addr);

  // Remove shmid. If shmat() is successful, the actual shared memory segment
  // will be deleted when it's detached by shmdt() or when the process
  // terminates. If shmat() is not successful this will remove the shared
  // segment immediately.
  shmctl(shmid, IPC_RMID, NULL);

  return addr;
}

static void warn_on_commit_special_failure(char* req_addr, size_t bytes,
                                           size_t page_size, int error) {
  assert(error == ENOMEM, "Only expect to fail if no memory is available");

  bool warn_on_failure = UseLargePages &&
      (!FLAG_IS_DEFAULT(UseLargePages) ||
       !FLAG_IS_DEFAULT(UseHugeTLBFS) ||
       !FLAG_IS_DEFAULT(LargePageSizeInBytes));

  if (warn_on_failure) {
    char msg[128];
    jio_snprintf(msg, sizeof(msg), "Failed to reserve and commit memory. req_addr: "
                                   PTR_FORMAT " bytes: " SIZE_FORMAT " page size: "
                                   SIZE_FORMAT " (errno = %d).",
                                   req_addr, bytes, page_size, error);
    warning("%s", msg);
  }
}

bool os::Linux::commit_memory_special(size_t bytes,
                                      size_t page_size,
                                      char* req_addr,
                                      bool exec) {
  assert(UseLargePages && UseHugeTLBFS, "Should only get here when HugeTLBFS large pages are used");
  assert(is_aligned(bytes, page_size), "Unaligned size");
  assert(is_aligned(req_addr, page_size), "Unaligned address");
  assert(req_addr != NULL, "Must have a requested address for special mappings");

  int prot = exec ? PROT_READ|PROT_WRITE|PROT_EXEC : PROT_READ|PROT_WRITE;
  int flags = MAP_PRIVATE|MAP_ANONYMOUS|MAP_FIXED;

  // For large pages additional flags are required.
  if (page_size > (size_t) os::vm_page_size()) {
    flags |= MAP_HUGETLB | hugetlbfs_page_size_flag(page_size);
  }
  char* addr = (char*)::mmap(req_addr, bytes, prot, flags, -1, 0);

  if (addr == MAP_FAILED) {
    warn_on_commit_special_failure(req_addr, bytes, page_size, errno);
    return false;
  }

  log_debug(pagesize)("Commit special mapping: " PTR_FORMAT ", size=" SIZE_FORMAT "%s, page size="
                      SIZE_FORMAT "%s",
                      p2i(addr), byte_size_in_exact_unit(bytes),
                      exact_unit_for_byte_size(bytes),
                      byte_size_in_exact_unit(page_size),
                      exact_unit_for_byte_size(page_size));
  assert(is_aligned(addr, page_size), "Must be");
  return true;
}

char* os::Linux::reserve_memory_special_huge_tlbfs(size_t bytes,
                                                   size_t alignment,
                                                   size_t page_size,
                                                   char* req_addr,
                                                   bool exec) {
  assert(UseLargePages && UseHugeTLBFS, "only for Huge TLBFS large pages");
  assert(is_aligned(req_addr, alignment), "Must be");
  assert(is_aligned(req_addr, page_size), "Must be");
  assert(is_aligned(alignment, os::vm_allocation_granularity()), "Must be");
  assert(_page_sizes.contains(page_size), "Must be a valid page size");
  assert(page_size > (size_t)os::vm_page_size(), "Must be a large page size");
  assert(bytes >= page_size, "Shouldn't allocate large pages for small sizes");

  // We only end up here when at least 1 large page can be used.
  // If the size is not a multiple of the large page size, we
  // will mix the type of pages used, but in a decending order.
  // Start off by reserving a range of the given size that is
  // properly aligned. At this point no pages are committed. If
  // a requested address is given it will be used and it must be
  // aligned to both the large page size and the given alignment.
  // The larger of the two will be used.
  size_t required_alignment = MAX(page_size, alignment);
  char* const aligned_start = anon_mmap_aligned(req_addr, bytes, required_alignment);
  if (aligned_start == NULL) {
    return NULL;
  }

  // First commit using large pages.
  size_t large_bytes = align_down(bytes, page_size);
  bool large_committed = commit_memory_special(large_bytes, page_size, aligned_start, exec);

  if (large_committed && bytes == large_bytes) {
    // The size was large page aligned so no additional work is
    // needed even if the commit failed.
    return aligned_start;
  }

  // The requested size requires some small pages as well.
  char* small_start = aligned_start + large_bytes;
  size_t small_size = bytes - large_bytes;
  if (!large_committed) {
    // Failed to commit large pages, so we need to unmap the
    // reminder of the orinal reservation.
    ::munmap(small_start, small_size);
    return NULL;
  }

  // Commit the remaining bytes using small pages.
  bool small_committed = commit_memory_special(small_size, os::vm_page_size(), small_start, exec);
  if (!small_committed) {
    // Failed to commit the remaining size, need to unmap
    // the large pages part of the reservation.
    ::munmap(aligned_start, large_bytes);
    return NULL;
  }
  return aligned_start;
}

char* os::pd_reserve_memory_special(size_t bytes, size_t alignment, size_t page_size,
                                    char* req_addr, bool exec) {
  assert(UseLargePages, "only for large pages");

  char* addr;
  if (UseSHM) {
    // No support for using specific page sizes with SHM.
    addr = os::Linux::reserve_memory_special_shm(bytes, alignment, req_addr, exec);
  } else {
    assert(UseHugeTLBFS, "must be");
    addr = os::Linux::reserve_memory_special_huge_tlbfs(bytes, alignment, page_size, req_addr, exec);
  }

  if (addr != NULL) {
    if (UseNUMAInterleaving) {
      numa_make_global(addr, bytes);
    }
  }

  return addr;
}

bool os::Linux::release_memory_special_shm(char* base, size_t bytes) {
  // detaching the SHM segment will also delete it, see reserve_memory_special_shm()
  return shmdt(base) == 0;
}

bool os::Linux::release_memory_special_huge_tlbfs(char* base, size_t bytes) {
  return pd_release_memory(base, bytes);
}

bool os::pd_release_memory_special(char* base, size_t bytes) {
  assert(UseLargePages, "only for large pages");
  bool res;

  if (UseSHM) {
    res = os::Linux::release_memory_special_shm(base, bytes);
  } else {
    assert(UseHugeTLBFS, "must be");
    res = os::Linux::release_memory_special_huge_tlbfs(base, bytes);
  }
  return res;
}

size_t os::large_page_size() {
  return _large_page_size;
}

// With SysV SHM the entire memory region must be allocated as shared
// memory.
// HugeTLBFS allows application to commit large page memory on demand.
// However, when committing memory with HugeTLBFS fails, the region
// that was supposed to be committed will lose the old reservation
// and allow other threads to steal that memory region. Because of this
// behavior we can't commit HugeTLBFS memory.
bool os::can_commit_large_page_memory() {
  return UseTransparentHugePages;
}

bool os::can_execute_large_page_memory() {
  return UseTransparentHugePages || UseHugeTLBFS;
}

char* os::pd_attempt_map_memory_to_file_at(char* requested_addr, size_t bytes, int file_desc) {
  assert(file_desc >= 0, "file_desc is not valid");
  char* result = pd_attempt_reserve_memory_at(requested_addr, bytes, !ExecMem);
  if (result != NULL) {
    if (replace_existing_mapping_with_file_mapping(result, bytes, file_desc) == NULL) {
      vm_exit_during_initialization(err_msg("Error in mapping Java heap at the given filesystem directory"));
    }
  }
  return result;
}

// Reserve memory at an arbitrary address, only if that area is
// available (and not reserved for something else).

char* os::pd_attempt_reserve_memory_at(char* requested_addr, size_t bytes, bool exec) {
  // Assert only that the size is a multiple of the page size, since
  // that's all that mmap requires, and since that's all we really know
  // about at this low abstraction level.  If we need higher alignment,
  // we can either pass an alignment to this method or verify alignment
  // in one of the methods further up the call chain.  See bug 5044738.
  assert(bytes % os::vm_page_size() == 0, "reserving unexpected size block");

  // Repeatedly allocate blocks until the block is allocated at the
  // right spot.

  // Linux mmap allows caller to pass an address as hint; give it a try first,
  // if kernel honors the hint then we can return immediately.
  char * addr = anon_mmap(requested_addr, bytes);
  if (addr == requested_addr) {
    return requested_addr;
  }

  if (addr != NULL) {
    // mmap() is successful but it fails to reserve at the requested address
    anon_munmap(addr, bytes);
  }

  return NULL;
}

// Sleep forever; naked call to OS-specific sleep; use with CAUTION
void os::infinite_sleep() {
  while (true) {    // sleep forever ...
    ::sleep(100);   // ... 100 seconds at a time
  }
}

// Used to convert frequent JVM_Yield() to nops
bool os::dont_yield() {
  return DontYieldALot;
}

// Linux CFS scheduler (since 2.6.23) does not guarantee sched_yield(2) will
// actually give up the CPU. Since skip buddy (v2.6.28):
//
// * Sets the yielding task as skip buddy for current CPU's run queue.
// * Picks next from run queue, if empty, picks a skip buddy (can be the yielding task).
// * Clears skip buddies for this run queue (yielding task no longer a skip buddy).
//
// An alternative is calling os::naked_short_nanosleep with a small number to avoid
// getting re-scheduled immediately.
//
void os::naked_yield() {
  sched_yield();
}

////////////////////////////////////////////////////////////////////////////////
// thread priority support

// Note: Normal Linux applications are run with SCHED_OTHER policy. SCHED_OTHER
// only supports dynamic priority, static priority must be zero. For real-time
// applications, Linux supports SCHED_RR which allows static priority (1-99).
// However, for large multi-threaded applications, SCHED_RR is not only slower
// than SCHED_OTHER, but also very unstable (my volano tests hang hard 4 out
// of 5 runs - Sep 2005).
//
// The following code actually changes the niceness of kernel-thread/LWP. It
// has an assumption that setpriority() only modifies one kernel-thread/LWP,
// not the entire user process, and user level threads are 1:1 mapped to kernel
// threads. It has always been the case, but could change in the future. For
// this reason, the code should not be used as default (ThreadPriorityPolicy=0).
// It is only used when ThreadPriorityPolicy=1 and may require system level permission
// (e.g., root privilege or CAP_SYS_NICE capability).

int os::java_to_os_priority[CriticalPriority + 1] = {
  19,              // 0 Entry should never be used

   4,              // 1 MinPriority
   3,              // 2
   2,              // 3

   1,              // 4
   0,              // 5 NormPriority
  -1,              // 6

  -2,              // 7
  -3,              // 8
  -4,              // 9 NearMaxPriority

  -5,              // 10 MaxPriority

  -5               // 11 CriticalPriority
};

static int prio_init() {
  if (ThreadPriorityPolicy == 1) {
    if (geteuid() != 0) {
      if (!FLAG_IS_DEFAULT(ThreadPriorityPolicy) && !FLAG_IS_JIMAGE_RESOURCE(ThreadPriorityPolicy)) {
        warning("-XX:ThreadPriorityPolicy=1 may require system level permission, " \
                "e.g., being the root user. If the necessary permission is not " \
                "possessed, changes to priority will be silently ignored.");
      }
    }
  }
  if (UseCriticalJavaThreadPriority) {
    os::java_to_os_priority[MaxPriority] = os::java_to_os_priority[CriticalPriority];
  }
  return 0;
}

OSReturn os::set_native_priority(Thread* thread, int newpri) {
  if (!UseThreadPriorities || ThreadPriorityPolicy == 0) return OS_OK;

  int ret = setpriority(PRIO_PROCESS, thread->osthread()->thread_id(), newpri);
  return (ret == 0) ? OS_OK : OS_ERR;
}

OSReturn os::get_native_priority(const Thread* const thread,
                                 int *priority_ptr) {
  if (!UseThreadPriorities || ThreadPriorityPolicy == 0) {
    *priority_ptr = java_to_os_priority[NormPriority];
    return OS_OK;
  }

  errno = 0;
  *priority_ptr = getpriority(PRIO_PROCESS, thread->osthread()->thread_id());
  return (*priority_ptr != -1 || errno == 0 ? OS_OK : OS_ERR);
}

// This is the fastest way to get thread cpu time on Linux.
// Returns cpu time (user+sys) for any thread, not only for current.
// POSIX compliant clocks are implemented in the kernels 2.6.16+.
// It might work on 2.6.10+ with a special kernel/glibc patch.
// For reference, please, see IEEE Std 1003.1-2004:
//   http://www.unix.org/single_unix_specification

jlong os::Linux::fast_thread_cpu_time(clockid_t clockid) {
  struct timespec tp;
  int status = clock_gettime(clockid, &tp);
  assert(status == 0, "clock_gettime error: %s", os::strerror(errno));
  return (tp.tv_sec * NANOSECS_PER_SEC) + tp.tv_nsec;
}

// Determine if the vmid is the parent pid for a child in a PID namespace.
// Return the namespace pid if so, otherwise -1.
int os::Linux::get_namespace_pid(int vmid) {
  char fname[24];
  int retpid = -1;

  snprintf(fname, sizeof(fname), "/proc/%d/status", vmid);
  FILE *fp = fopen(fname, "r");

  if (fp) {
    int pid, nspid;
    int ret;
    while (!feof(fp) && !ferror(fp)) {
      ret = fscanf(fp, "NSpid: %d %d", &pid, &nspid);
      if (ret == 1) {
        break;
      }
      if (ret == 2) {
        retpid = nspid;
        break;
      }
      for (;;) {
        int ch = fgetc(fp);
        if (ch == EOF || ch == (int)'\n') break;
      }
    }
    fclose(fp);
  }
  return retpid;
}

extern void report_error(char* file_name, int line_no, char* title,
                         char* format, ...);

// Some linux distributions (notably: Alpine Linux) include the
// grsecurity in the kernel. Of particular interest from a JVM perspective
// is PaX (https://pax.grsecurity.net/), which adds some security features
// related to page attributes. Specifically, the MPROTECT PaX functionality
// (https://pax.grsecurity.net/docs/mprotect.txt) prevents dynamic
// code generation by disallowing a (previously) writable page to be
// marked as executable. This is, of course, exactly what HotSpot does
// for both JIT compiled method, as well as for stubs, adapters, etc.
//
// Instead of crashing "lazily" when trying to make a page executable,
// this code probes for the presence of PaX and reports the failure
// eagerly.
static void check_pax(void) {
  // Zero doesn't generate code dynamically, so no need to perform the PaX check
#ifndef ZERO
  size_t size = os::Linux::page_size();

  void* p = ::mmap(NULL, size, PROT_WRITE, MAP_PRIVATE|MAP_ANONYMOUS, -1, 0);
  if (p == MAP_FAILED) {
    log_debug(os)("os_linux.cpp: check_pax: mmap failed (%s)" , os::strerror(errno));
    vm_exit_out_of_memory(size, OOM_MMAP_ERROR, "failed to allocate memory for PaX check.");
  }

  int res = ::mprotect(p, size, PROT_WRITE|PROT_EXEC);
  if (res == -1) {
    log_debug(os)("os_linux.cpp: check_pax: mprotect failed (%s)" , os::strerror(errno));
    vm_exit_during_initialization(
      "Failed to mark memory page as executable - check if grsecurity/PaX is enabled");
  }

  ::munmap(p, size);
#endif
}

// this is called _before_ most of the global arguments have been parsed
void os::init(void) {
  char dummy;   // used to get a guess on initial stack address

  clock_tics_per_sec = sysconf(_SC_CLK_TCK);

  Linux::set_page_size(sysconf(_SC_PAGESIZE));
  if (Linux::page_size() == -1) {
    fatal("os_linux.cpp: os::init: sysconf failed (%s)",
          os::strerror(errno));
  }
  _page_sizes.add(Linux::page_size());

  Linux::initialize_system_info();

#ifdef __GLIBC__
  Linux::_mallinfo = CAST_TO_FN_PTR(Linux::mallinfo_func_t, dlsym(RTLD_DEFAULT, "mallinfo"));
  Linux::_mallinfo2 = CAST_TO_FN_PTR(Linux::mallinfo2_func_t, dlsym(RTLD_DEFAULT, "mallinfo2"));
#endif // __GLIBC__

  os::Linux::CPUPerfTicks pticks;
  bool res = os::Linux::get_tick_information(&pticks, -1);

  if (res && pticks.has_steal_ticks) {
    has_initial_tick_info = true;
    initial_total_ticks = pticks.total;
    initial_steal_ticks = pticks.steal;
  }

  // _main_thread points to the thread that created/loaded the JVM.
  Linux::_main_thread = pthread_self();

  // retrieve entry point for pthread_setname_np
  Linux::_pthread_setname_np =
    (int(*)(pthread_t, const char*))dlsym(RTLD_DEFAULT, "pthread_setname_np");

  check_pax();

  os::Posix::init();

  initial_time_count = javaTimeNanos();
}

// To install functions for atexit system call
extern "C" {
  static void perfMemory_exit_helper() {
    perfMemory_exit();
  }
}

void os::pd_init_container_support() {
  OSContainer::init();
}

void os::Linux::numa_init() {

  // Java can be invoked as
  // 1. Without numactl and heap will be allocated/configured on all nodes as
  //    per the system policy.
  // 2. With numactl --interleave:
  //      Use numa_get_interleave_mask(v2) API to get nodes bitmask. The same
  //      API for membind case bitmask is reset.
  //      Interleave is only hint and Kernel can fallback to other nodes if
  //      no memory is available on the target nodes.
  // 3. With numactl --membind:
  //      Use numa_get_membind(v2) API to get nodes bitmask. The same API for
  //      interleave case returns bitmask of all nodes.
  // numa_all_nodes_ptr holds bitmask of all nodes.
  // numa_get_interleave_mask(v2) and numa_get_membind(v2) APIs returns correct
  // bitmask when externally configured to run on all or fewer nodes.

  if (!Linux::libnuma_init()) {
    FLAG_SET_ERGO(UseNUMA, false);
    FLAG_SET_ERGO(UseNUMAInterleaving, false); // Also depends on libnuma.
  } else {
    if ((Linux::numa_max_node() < 1) || Linux::is_bound_to_single_node()) {
      // If there's only one node (they start from 0) or if the process
      // is bound explicitly to a single node using membind, disable NUMA
      UseNUMA = false;
    } else {
      LogTarget(Info,os) log;
      LogStream ls(log);

      Linux::set_configured_numa_policy(Linux::identify_numa_policy());

      struct bitmask* bmp = Linux::_numa_membind_bitmask;
      const char* numa_mode = "membind";

      if (Linux::is_running_in_interleave_mode()) {
        bmp = Linux::_numa_interleave_bitmask;
        numa_mode = "interleave";
      }

      ls.print("UseNUMA is enabled and invoked in '%s' mode."
               " Heap will be configured using NUMA memory nodes:", numa_mode);

      for (int node = 0; node <= Linux::numa_max_node(); node++) {
        if (Linux::_numa_bitmask_isbitset(bmp, node)) {
          ls.print(" %d", node);
        }
      }
    }
  }

  // When NUMA requested, not-NUMA-aware allocations default to interleaving.
  if (UseNUMA && !UseNUMAInterleaving) {
    FLAG_SET_ERGO_IF_DEFAULT(UseNUMAInterleaving, true);
  }

  if (UseParallelGC && UseNUMA && UseLargePages && !can_commit_large_page_memory()) {
    // With SHM and HugeTLBFS large pages we cannot uncommit a page, so there's no way
    // we can make the adaptive lgrp chunk resizing work. If the user specified both
    // UseNUMA and UseLargePages (or UseSHM/UseHugeTLBFS) on the command line - warn
    // and disable adaptive resizing.
    if (UseAdaptiveSizePolicy || UseAdaptiveNUMAChunkSizing) {
      warning("UseNUMA is not fully compatible with SHM/HugeTLBFS large pages, "
              "disabling adaptive resizing (-XX:-UseAdaptiveSizePolicy -XX:-UseAdaptiveNUMAChunkSizing)");
      UseAdaptiveSizePolicy = false;
      UseAdaptiveNUMAChunkSizing = false;
    }
  }
}

// this is called _after_ the global arguments have been parsed
jint os::init_2(void) {

  // This could be set after os::Posix::init() but all platforms
  // have to set it the same so we have to mirror Solaris.
  DEBUG_ONLY(os::set_mutex_init_done();)

  os::Posix::init_2();

  Linux::fast_thread_clock_init();

  if (PosixSignals::init() == JNI_ERR) {
    return JNI_ERR;
  }

  if (AdjustStackSizeForTLS) {
    get_minstack_init();
  }

  // Check and sets minimum stack sizes against command line options
  if (Posix::set_minimum_stack_sizes() == JNI_ERR) {
    return JNI_ERR;
  }

#if defined(IA32) && !defined(ZERO)
  // Need to ensure we've determined the process's initial stack to
  // perform the workaround
  Linux::capture_initial_stack(JavaThread::stack_size_at_create());
  workaround_expand_exec_shield_cs_limit();
#else
  suppress_primordial_thread_resolution = Arguments::created_by_java_launcher();
  if (!suppress_primordial_thread_resolution) {
    Linux::capture_initial_stack(JavaThread::stack_size_at_create());
  }
#endif

  Linux::libpthread_init();
  Linux::sched_getcpu_init();
  log_info(os)("HotSpot is running with %s, %s",
               Linux::libc_version(), Linux::libpthread_version());

  if (UseNUMA || UseNUMAInterleaving) {
    Linux::numa_init();
  }

  if (MaxFDLimit) {
    // set the number of file descriptors to max. print out error
    // if getrlimit/setrlimit fails but continue regardless.
    struct rlimit nbr_files;
    int status = getrlimit(RLIMIT_NOFILE, &nbr_files);
    if (status != 0) {
      log_info(os)("os::init_2 getrlimit failed: %s", os::strerror(errno));
    } else {
      nbr_files.rlim_cur = nbr_files.rlim_max;
      status = setrlimit(RLIMIT_NOFILE, &nbr_files);
      if (status != 0) {
        log_info(os)("os::init_2 setrlimit failed: %s", os::strerror(errno));
      }
    }
  }

  // at-exit methods are called in the reverse order of their registration.
  // atexit functions are called on return from main or as a result of a
  // call to exit(3C). There can be only 32 of these functions registered
  // and atexit() does not set errno.

  if (PerfAllowAtExitRegistration) {
    // only register atexit functions if PerfAllowAtExitRegistration is set.
    // atexit functions can be delayed until process exit time, which
    // can be problematic for embedded VM situations. Embedded VMs should
    // call DestroyJavaVM() to assure that VM resources are released.

    // note: perfMemory_exit_helper atexit function may be removed in
    // the future if the appropriate cleanup code can be added to the
    // VM_Exit VMOperation's doit method.
    if (atexit(perfMemory_exit_helper) != 0) {
      warning("os::init_2 atexit(perfMemory_exit_helper) failed");
    }
  }

  // initialize thread priority policy
  prio_init();

  if (!FLAG_IS_DEFAULT(AllocateHeapAt)) {
    set_coredump_filter(DAX_SHARED_BIT);
  }

  if (DumpPrivateMappingsInCore) {
    set_coredump_filter(FILE_BACKED_PVT_BIT);
  }

  if (DumpSharedMappingsInCore) {
    set_coredump_filter(FILE_BACKED_SHARED_BIT);
  }

  if (DumpPerfMapAtExit && FLAG_IS_DEFAULT(UseCodeCacheFlushing)) {
    // Disable code cache flushing to ensure the map file written at
    // exit contains all nmethods generated during execution.
    FLAG_SET_DEFAULT(UseCodeCacheFlushing, false);
  }

  return JNI_OK;
}

// older glibc versions don't have this macro (which expands to
// an optimized bit-counting function) so we have to roll our own
#ifndef CPU_COUNT

static int _cpu_count(const cpu_set_t* cpus) {
  int count = 0;
  // only look up to the number of configured processors
  for (int i = 0; i < os::processor_count(); i++) {
    if (CPU_ISSET(i, cpus)) {
      count++;
    }
  }
  return count;
}

#define CPU_COUNT(cpus) _cpu_count(cpus)

#endif // CPU_COUNT

// Get the current number of available processors for this process.
// This value can change at any time during a process's lifetime.
// sched_getaffinity gives an accurate answer as it accounts for cpusets.
// If it appears there may be more than 1024 processors then we do a
// dynamic check - see 6515172 for details.
// If anything goes wrong we fallback to returning the number of online
// processors - which can be greater than the number available to the process.
int os::Linux::active_processor_count() {
  cpu_set_t cpus;  // can represent at most 1024 (CPU_SETSIZE) processors
  cpu_set_t* cpus_p = &cpus;
  int cpus_size = sizeof(cpu_set_t);

  int configured_cpus = os::processor_count();  // upper bound on available cpus
  int cpu_count = 0;

// old build platforms may not support dynamic cpu sets
#ifdef CPU_ALLOC

  // To enable easy testing of the dynamic path on different platforms we
  // introduce a diagnostic flag: UseCpuAllocPath
  if (configured_cpus >= CPU_SETSIZE || UseCpuAllocPath) {
    // kernel may use a mask bigger than cpu_set_t
    log_trace(os)("active_processor_count: using dynamic path %s"
                  "- configured processors: %d",
                  UseCpuAllocPath ? "(forced) " : "",
                  configured_cpus);
    cpus_p = CPU_ALLOC(configured_cpus);
    if (cpus_p != NULL) {
      cpus_size = CPU_ALLOC_SIZE(configured_cpus);
      // zero it just to be safe
      CPU_ZERO_S(cpus_size, cpus_p);
    }
    else {
       // failed to allocate so fallback to online cpus
       int online_cpus = ::sysconf(_SC_NPROCESSORS_ONLN);
       log_trace(os)("active_processor_count: "
                     "CPU_ALLOC failed (%s) - using "
                     "online processor count: %d",
                     os::strerror(errno), online_cpus);
       return online_cpus;
    }
  }
  else {
    log_trace(os)("active_processor_count: using static path - configured processors: %d",
                  configured_cpus);
  }
#else // CPU_ALLOC
// these stubs won't be executed
#define CPU_COUNT_S(size, cpus) -1
#define CPU_FREE(cpus)

  log_trace(os)("active_processor_count: only static path available - configured processors: %d",
                configured_cpus);
#endif // CPU_ALLOC

  // pid 0 means the current thread - which we have to assume represents the process
  if (sched_getaffinity(0, cpus_size, cpus_p) == 0) {
    if (cpus_p != &cpus) { // can only be true when CPU_ALLOC used
      cpu_count = CPU_COUNT_S(cpus_size, cpus_p);
    }
    else {
      cpu_count = CPU_COUNT(cpus_p);
    }
    log_trace(os)("active_processor_count: sched_getaffinity processor count: %d", cpu_count);
  }
  else {
    cpu_count = ::sysconf(_SC_NPROCESSORS_ONLN);
    warning("sched_getaffinity failed (%s)- using online processor count (%d) "
            "which may exceed available processors", os::strerror(errno), cpu_count);
  }

  if (cpus_p != &cpus) { // can only be true when CPU_ALLOC used
    CPU_FREE(cpus_p);
  }

  assert(cpu_count > 0 && cpu_count <= os::processor_count(), "sanity check");
  return cpu_count;
}

// Determine the active processor count from one of
// three different sources:
//
// 1. User option -XX:ActiveProcessorCount
// 2. kernel os calls (sched_getaffinity or sysconf(_SC_NPROCESSORS_ONLN)
// 3. extracted from cgroup cpu subsystem (shares and quotas)
//
// Option 1, if specified, will always override.
// If the cgroup subsystem is active and configured, we
// will return the min of the cgroup and option 2 results.
// This is required since tools, such as numactl, that
// alter cpu affinity do not update cgroup subsystem
// cpuset configuration files.
int os::active_processor_count() {
  // User has overridden the number of active processors
  if (ActiveProcessorCount > 0) {
    log_trace(os)("active_processor_count: "
                  "active processor count set by user : %d",
                  ActiveProcessorCount);
    return ActiveProcessorCount;
  }

  int active_cpus;
  if (OSContainer::is_containerized()) {
    active_cpus = OSContainer::active_processor_count();
    log_trace(os)("active_processor_count: determined by OSContainer: %d",
                   active_cpus);
  } else {
    active_cpus = os::Linux::active_processor_count();
  }

  return active_cpus;
}

static bool should_warn_invalid_processor_id() {
  if (os::processor_count() == 1) {
    // Don't warn if we only have one processor
    return false;
  }

  static volatile int warn_once = 1;

  if (Atomic::load(&warn_once) == 0 ||
      Atomic::xchg(&warn_once, 0) == 0) {
    // Don't warn more than once
    return false;
  }

  return true;
}

uint os::processor_id() {
  const int id = Linux::sched_getcpu();

  if (id < processor_count()) {
    return (uint)id;
  }

  // Some environments (e.g. openvz containers and the rr debugger) incorrectly
  // report a processor id that is higher than the number of processors available.
  // This is problematic, for example, when implementing CPU-local data structures,
  // where the processor id is used to index into an array of length processor_count().
  // If this happens we return 0 here. This is is safe since we always have at least
  // one processor, but it's not optimal for performance if we're actually executing
  // in an environment with more than one processor.
  if (should_warn_invalid_processor_id()) {
    log_warning(os)("Invalid processor id reported by the operating system "
                    "(got processor id %d, valid processor id range is 0-%d)",
                    id, processor_count() - 1);
    log_warning(os)("Falling back to assuming processor id is 0. "
                    "This could have a negative impact on performance.");
  }

  return 0;
}

void os::set_native_thread_name(const char *name) {
  if (Linux::_pthread_setname_np) {
    char buf [16]; // according to glibc manpage, 16 chars incl. '/0'
    snprintf(buf, sizeof(buf), "%s", name);
    buf[sizeof(buf) - 1] = '\0';
    const int rc = Linux::_pthread_setname_np(pthread_self(), buf);
    // ERANGE should not happen; all other errors should just be ignored.
    assert(rc != ERANGE, "pthread_setname_np failed");
  }
}

bool os::bind_to_processor(uint processor_id) {
  // Not yet implemented.
  return false;
}

////////////////////////////////////////////////////////////////////////////////
// debug support

bool os::find(address addr, outputStream* st) {
  Dl_info dlinfo;
  memset(&dlinfo, 0, sizeof(dlinfo));
  if (dladdr(addr, &dlinfo) != 0) {
    st->print(PTR_FORMAT ": ", p2i(addr));
    if (dlinfo.dli_sname != NULL && dlinfo.dli_saddr != NULL) {
      st->print("%s+" PTR_FORMAT, dlinfo.dli_sname,
                p2i(addr) - p2i(dlinfo.dli_saddr));
    } else if (dlinfo.dli_fbase != NULL) {
      st->print("<offset " PTR_FORMAT ">", p2i(addr) - p2i(dlinfo.dli_fbase));
    } else {
      st->print("<absolute address>");
    }
    if (dlinfo.dli_fname != NULL) {
      st->print(" in %s", dlinfo.dli_fname);
    }
    if (dlinfo.dli_fbase != NULL) {
      st->print(" at " PTR_FORMAT, p2i(dlinfo.dli_fbase));
    }
    st->cr();

    if (Verbose) {
      // decode some bytes around the PC
      address begin = clamp_address_in_page(addr-40, addr, os::vm_page_size());
      address end   = clamp_address_in_page(addr+40, addr, os::vm_page_size());
      address       lowest = (address) dlinfo.dli_sname;
      if (!lowest)  lowest = (address) dlinfo.dli_fbase;
      if (begin < lowest)  begin = lowest;
      Dl_info dlinfo2;
      if (dladdr(end, &dlinfo2) != 0 && dlinfo2.dli_saddr != dlinfo.dli_saddr
          && end > dlinfo2.dli_saddr && dlinfo2.dli_saddr > begin) {
        end = (address) dlinfo2.dli_saddr;
      }
      Disassembler::decode(begin, end, st);
    }
    return true;
  }
  return false;
}

////////////////////////////////////////////////////////////////////////////////
// misc

// This does not do anything on Linux. This is basically a hook for being
// able to use structured exception handling (thread-local exception filters)
// on, e.g., Win32.
void
os::os_exception_wrapper(java_call_t f, JavaValue* value, const methodHandle& method,
                         JavaCallArguments* args, JavaThread* thread) {
  f(value, method, args, thread);
}

void os::print_statistics() {
}

bool os::message_box(const char* title, const char* message) {
  int i;
  fdStream err(defaultStream::error_fd());
  for (i = 0; i < 78; i++) err.print_raw("=");
  err.cr();
  err.print_raw_cr(title);
  for (i = 0; i < 78; i++) err.print_raw("-");
  err.cr();
  err.print_raw_cr(message);
  for (i = 0; i < 78; i++) err.print_raw("=");
  err.cr();

  char buf[16];
  // Prevent process from exiting upon "read error" without consuming all CPU
  while (::read(0, buf, sizeof(buf)) <= 0) { ::sleep(100); }

  return buf[0] == 'y' || buf[0] == 'Y';
}

// Is a (classpath) directory empty?
bool os::dir_is_empty(const char* path) {
  DIR *dir = NULL;
  struct dirent *ptr;

  dir = opendir(path);
  if (dir == NULL) return true;

  // Scan the directory
  bool result = true;
  while (result && (ptr = readdir(dir)) != NULL) {
    if (strcmp(ptr->d_name, ".") != 0 && strcmp(ptr->d_name, "..") != 0) {
      result = false;
    }
  }
  closedir(dir);
  return result;
}

// This code originates from JDK's sysOpen and open64_w
// from src/solaris/hpi/src/system_md.c

int os::open(const char *path, int oflag, int mode) {
  if (strlen(path) > MAX_PATH - 1) {
    errno = ENAMETOOLONG;
    return -1;
  }

  // All file descriptors that are opened in the Java process and not
  // specifically destined for a subprocess should have the close-on-exec
  // flag set.  If we don't set it, then careless 3rd party native code
  // might fork and exec without closing all appropriate file descriptors
  // (e.g. as we do in closeDescriptors in UNIXProcess.c), and this in
  // turn might:
  //
  // - cause end-of-file to fail to be detected on some file
  //   descriptors, resulting in mysterious hangs, or
  //
  // - might cause an fopen in the subprocess to fail on a system
  //   suffering from bug 1085341.
  //
  // (Yes, the default setting of the close-on-exec flag is a Unix
  // design flaw)
  //
  // See:
  // 1085341: 32-bit stdio routines should support file descriptors >255
  // 4843136: (process) pipe file descriptor from Runtime.exec not being closed
  // 6339493: (process) Runtime.exec does not close all file descriptors on Solaris 9
  //
  // Modern Linux kernels (after 2.6.23 2007) support O_CLOEXEC with open().
  // O_CLOEXEC is preferable to using FD_CLOEXEC on an open file descriptor
  // because it saves a system call and removes a small window where the flag
  // is unset.  On ancient Linux kernels the O_CLOEXEC flag will be ignored
  // and we fall back to using FD_CLOEXEC (see below).
#ifdef O_CLOEXEC
  oflag |= O_CLOEXEC;
#endif

  int fd = ::open64(path, oflag, mode);
  if (fd == -1) return -1;

  //If the open succeeded, the file might still be a directory
  {
    struct stat64 buf64;
    int ret = ::fstat64(fd, &buf64);
    int st_mode = buf64.st_mode;

    if (ret != -1) {
      if ((st_mode & S_IFMT) == S_IFDIR) {
        errno = EISDIR;
        ::close(fd);
        return -1;
      }
    } else {
      ::close(fd);
      return -1;
    }
  }

#ifdef FD_CLOEXEC
  // Validate that the use of the O_CLOEXEC flag on open above worked.
  // With recent kernels, we will perform this check exactly once.
  static sig_atomic_t O_CLOEXEC_is_known_to_work = 0;
  if (!O_CLOEXEC_is_known_to_work) {
    int flags = ::fcntl(fd, F_GETFD);
    if (flags != -1) {
      if ((flags & FD_CLOEXEC) != 0)
        O_CLOEXEC_is_known_to_work = 1;
      else
        ::fcntl(fd, F_SETFD, flags | FD_CLOEXEC);
    }
  }
#endif

  return fd;
}


// create binary file, rewriting existing file if required
int os::create_binary_file(const char* path, bool rewrite_existing) {
  int oflags = O_WRONLY | O_CREAT;
  if (!rewrite_existing) {
    oflags |= O_EXCL;
  }
  return ::open64(path, oflags, S_IREAD | S_IWRITE);
}

// return current position of file pointer
jlong os::current_file_offset(int fd) {
  return (jlong)::lseek64(fd, (off64_t)0, SEEK_CUR);
}

// move file pointer to the specified offset
jlong os::seek_to_file_offset(int fd, jlong offset) {
  return (jlong)::lseek64(fd, (off64_t)offset, SEEK_SET);
}

// This code originates from JDK's sysAvailable
// from src/solaris/hpi/src/native_threads/src/sys_api_td.c

int os::available(int fd, jlong *bytes) {
  jlong cur, end;
  int mode;
  struct stat64 buf64;

  if (::fstat64(fd, &buf64) >= 0) {
    mode = buf64.st_mode;
    if (S_ISCHR(mode) || S_ISFIFO(mode) || S_ISSOCK(mode)) {
      int n;
      if (::ioctl(fd, FIONREAD, &n) >= 0) {
        *bytes = n;
        return 1;
      }
    }
  }
  if ((cur = ::lseek64(fd, 0L, SEEK_CUR)) == -1) {
    return 0;
  } else if ((end = ::lseek64(fd, 0L, SEEK_END)) == -1) {
    return 0;
  } else if (::lseek64(fd, cur, SEEK_SET) == -1) {
    return 0;
  }
  *bytes = end - cur;
  return 1;
}

// Map a block of memory.
char* os::pd_map_memory(int fd, const char* file_name, size_t file_offset,
                        char *addr, size_t bytes, bool read_only,
                        bool allow_exec) {
  int prot;
  int flags = MAP_PRIVATE;

  if (read_only) {
    prot = PROT_READ;
  } else {
    prot = PROT_READ | PROT_WRITE;
  }

  if (allow_exec) {
    prot |= PROT_EXEC;
  }

  if (addr != NULL) {
    flags |= MAP_FIXED;
  }

  char* mapped_address = (char*)mmap(addr, (size_t)bytes, prot, flags,
                                     fd, file_offset);
  if (mapped_address == MAP_FAILED) {
    return NULL;
  }
  return mapped_address;
}


// Remap a block of memory.
char* os::pd_remap_memory(int fd, const char* file_name, size_t file_offset,
                          char *addr, size_t bytes, bool read_only,
                          bool allow_exec) {
  // same as map_memory() on this OS
  return os::map_memory(fd, file_name, file_offset, addr, bytes, read_only,
                        allow_exec);
}


// Unmap a block of memory.
bool os::pd_unmap_memory(char* addr, size_t bytes) {
  return munmap(addr, bytes) == 0;
}

static jlong slow_thread_cpu_time(Thread *thread, bool user_sys_cpu_time);

static jlong fast_cpu_time(Thread *thread) {
    clockid_t clockid;
    int rc = os::Linux::pthread_getcpuclockid(thread->osthread()->pthread_id(),
                                              &clockid);
    if (rc == 0) {
      return os::Linux::fast_thread_cpu_time(clockid);
    } else {
      // It's possible to encounter a terminated native thread that failed
      // to detach itself from the VM - which should result in ESRCH.
      assert_status(rc == ESRCH, rc, "pthread_getcpuclockid failed");
      return -1;
    }
}

// current_thread_cpu_time(bool) and thread_cpu_time(Thread*, bool)
// are used by JVM M&M and JVMTI to get user+sys or user CPU time
// of a thread.
//
// current_thread_cpu_time() and thread_cpu_time(Thread*) returns
// the fast estimate available on the platform.

jlong os::current_thread_cpu_time() {
  if (os::Linux::supports_fast_thread_cpu_time()) {
    return os::Linux::fast_thread_cpu_time(CLOCK_THREAD_CPUTIME_ID);
  } else {
    // return user + sys since the cost is the same
    return slow_thread_cpu_time(Thread::current(), true /* user + sys */);
  }
}

jlong os::thread_cpu_time(Thread* thread) {
  // consistent with what current_thread_cpu_time() returns
  if (os::Linux::supports_fast_thread_cpu_time()) {
    return fast_cpu_time(thread);
  } else {
    return slow_thread_cpu_time(thread, true /* user + sys */);
  }
}

jlong os::current_thread_cpu_time(bool user_sys_cpu_time) {
  if (user_sys_cpu_time && os::Linux::supports_fast_thread_cpu_time()) {
    return os::Linux::fast_thread_cpu_time(CLOCK_THREAD_CPUTIME_ID);
  } else {
    return slow_thread_cpu_time(Thread::current(), user_sys_cpu_time);
  }
}

jlong os::thread_cpu_time(Thread *thread, bool user_sys_cpu_time) {
  if (user_sys_cpu_time && os::Linux::supports_fast_thread_cpu_time()) {
    return fast_cpu_time(thread);
  } else {
    return slow_thread_cpu_time(thread, user_sys_cpu_time);
  }
}

//  -1 on error.
static jlong slow_thread_cpu_time(Thread *thread, bool user_sys_cpu_time) {
  pid_t  tid = thread->osthread()->thread_id();
  char *s;
  char stat[2048];
  int statlen;
  char proc_name[64];
  int count;
  long sys_time, user_time;
  char cdummy;
  int idummy;
  long ldummy;
  FILE *fp;

  snprintf(proc_name, 64, "/proc/self/task/%d/stat", tid);
  fp = fopen(proc_name, "r");
  if (fp == NULL) return -1;
  statlen = fread(stat, 1, 2047, fp);
  stat[statlen] = '\0';
  fclose(fp);

  // Skip pid and the command string. Note that we could be dealing with
  // weird command names, e.g. user could decide to rename java launcher
  // to "java 1.4.2 :)", then the stat file would look like
  //                1234 (java 1.4.2 :)) R ... ...
  // We don't really need to know the command string, just find the last
  // occurrence of ")" and then start parsing from there. See bug 4726580.
  s = strrchr(stat, ')');
  if (s == NULL) return -1;

  // Skip blank chars
  do { s++; } while (s && isspace(*s));

  count = sscanf(s,"%c %d %d %d %d %d %lu %lu %lu %lu %lu %lu %lu",
                 &cdummy, &idummy, &idummy, &idummy, &idummy, &idummy,
                 &ldummy, &ldummy, &ldummy, &ldummy, &ldummy,
                 &user_time, &sys_time);
  if (count != 13) return -1;
  if (user_sys_cpu_time) {
    return ((jlong)sys_time + (jlong)user_time) * (1000000000 / clock_tics_per_sec);
  } else {
    return (jlong)user_time * (1000000000 / clock_tics_per_sec);
  }
}

void os::current_thread_cpu_time_info(jvmtiTimerInfo *info_ptr) {
  info_ptr->max_value = ALL_64_BITS;       // will not wrap in less than 64 bits
  info_ptr->may_skip_backward = false;     // elapsed time not wall time
  info_ptr->may_skip_forward = false;      // elapsed time not wall time
  info_ptr->kind = JVMTI_TIMER_TOTAL_CPU;  // user+system time is returned
}

void os::thread_cpu_time_info(jvmtiTimerInfo *info_ptr) {
  info_ptr->max_value = ALL_64_BITS;       // will not wrap in less than 64 bits
  info_ptr->may_skip_backward = false;     // elapsed time not wall time
  info_ptr->may_skip_forward = false;      // elapsed time not wall time
  info_ptr->kind = JVMTI_TIMER_TOTAL_CPU;  // user+system time is returned
}

bool os::is_thread_cpu_time_supported() {
  return true;
}

// System loadavg support.  Returns -1 if load average cannot be obtained.
// Linux doesn't yet have a (official) notion of processor sets,
// so just return the system wide load average.
int os::loadavg(double loadavg[], int nelem) {
  return ::getloadavg(loadavg, nelem);
}

void os::pause() {
  char filename[MAX_PATH];
  if (PauseAtStartupFile && PauseAtStartupFile[0]) {
    jio_snprintf(filename, MAX_PATH, "%s", PauseAtStartupFile);
  } else {
    jio_snprintf(filename, MAX_PATH, "./vm.paused.%d", current_process_id());
  }

  int fd = ::open(filename, O_WRONLY | O_CREAT | O_TRUNC, 0666);
  if (fd != -1) {
    struct stat buf;
    ::close(fd);
    while (::stat(filename, &buf) == 0) {
      (void)::poll(NULL, 0, 100);
    }
  } else {
    jio_fprintf(stderr,
                "Could not open pause file '%s', continuing immediately.\n", filename);
  }
}

// Get the default path to the core file
// Returns the length of the string
int os::get_core_path(char* buffer, size_t bufferSize) {
  /*
   * Max length of /proc/sys/kernel/core_pattern is 128 characters.
   * See https://www.kernel.org/doc/Documentation/sysctl/kernel.txt
   */
  const int core_pattern_len = 129;
  char core_pattern[core_pattern_len] = {0};

  int core_pattern_file = ::open("/proc/sys/kernel/core_pattern", O_RDONLY);
  if (core_pattern_file == -1) {
    return -1;
  }

  ssize_t ret = ::read(core_pattern_file, core_pattern, core_pattern_len);
  ::close(core_pattern_file);
  if (ret <= 0 || ret >= core_pattern_len || core_pattern[0] == '\n') {
    return -1;
  }
  if (core_pattern[ret-1] == '\n') {
    core_pattern[ret-1] = '\0';
  } else {
    core_pattern[ret] = '\0';
  }

  // Replace the %p in the core pattern with the process id. NOTE: we do this
  // only if the pattern doesn't start with "|", and we support only one %p in
  // the pattern.
  char *pid_pos = strstr(core_pattern, "%p");
  const char* tail = (pid_pos != NULL) ? (pid_pos + 2) : "";  // skip over the "%p"
  int written;

  if (core_pattern[0] == '/') {
    if (pid_pos != NULL) {
      *pid_pos = '\0';
      written = jio_snprintf(buffer, bufferSize, "%s%d%s", core_pattern,
                             current_process_id(), tail);
    } else {
      written = jio_snprintf(buffer, bufferSize, "%s", core_pattern);
    }
  } else {
    char cwd[PATH_MAX];

    const char* p = get_current_directory(cwd, PATH_MAX);
    if (p == NULL) {
      return -1;
    }

    if (core_pattern[0] == '|') {
      written = jio_snprintf(buffer, bufferSize,
                             "\"%s\" (or dumping to %s/core.%d)",
                             &core_pattern[1], p, current_process_id());
    } else if (pid_pos != NULL) {
      *pid_pos = '\0';
      written = jio_snprintf(buffer, bufferSize, "%s/%s%d%s", p, core_pattern,
                             current_process_id(), tail);
    } else {
      written = jio_snprintf(buffer, bufferSize, "%s/%s", p, core_pattern);
    }
  }

  if (written < 0) {
    return -1;
  }

  if (((size_t)written < bufferSize) && (pid_pos == NULL) && (core_pattern[0] != '|')) {
    int core_uses_pid_file = ::open("/proc/sys/kernel/core_uses_pid", O_RDONLY);

    if (core_uses_pid_file != -1) {
      char core_uses_pid = 0;
      ssize_t ret = ::read(core_uses_pid_file, &core_uses_pid, 1);
      ::close(core_uses_pid_file);

      if (core_uses_pid == '1') {
        jio_snprintf(buffer + written, bufferSize - written,
                                          ".%d", current_process_id());
      }
    }
  }

  return strlen(buffer);
}

bool os::start_debugging(char *buf, int buflen) {
  int len = (int)strlen(buf);
  char *p = &buf[len];

  jio_snprintf(p, buflen-len,
               "\n\n"
               "Do you want to debug the problem?\n\n"
               "To debug, run 'gdb /proc/%d/exe %d'; then switch to thread " UINTX_FORMAT " (" INTPTR_FORMAT ")\n"
               "Enter 'yes' to launch gdb automatically (PATH must include gdb)\n"
               "Otherwise, press RETURN to abort...",
               os::current_process_id(), os::current_process_id(),
               os::current_thread_id(), os::current_thread_id());

  bool yes = os::message_box("Unexpected Error", buf);

  if (yes) {
    // yes, user asked VM to launch debugger
    jio_snprintf(buf, sizeof(char)*buflen, "gdb /proc/%d/exe %d",
                 os::current_process_id(), os::current_process_id());

    os::fork_and_exec(buf);
    yes = false;
  }
  return yes;
}


// Java/Compiler thread:
//
//   Low memory addresses
// P0 +------------------------+
//    |                        |\  Java thread created by VM does not have glibc
//    |    glibc guard page    | - guard page, attached Java thread usually has
//    |                        |/  1 glibc guard page.
// P1 +------------------------+ Thread::stack_base() - Thread::stack_size()
//    |                        |\
//    |  HotSpot Guard Pages   | - red, yellow and reserved pages
//    |                        |/
//    +------------------------+ StackOverflow::stack_reserved_zone_base()
//    |                        |\
//    |      Normal Stack      | -
//    |                        |/
// P2 +------------------------+ Thread::stack_base()
//
// Non-Java thread:
//
//   Low memory addresses
// P0 +------------------------+
//    |                        |\
//    |  glibc guard page      | - usually 1 page
//    |                        |/
// P1 +------------------------+ Thread::stack_base() - Thread::stack_size()
//    |                        |\
//    |      Normal Stack      | -
//    |                        |/
// P2 +------------------------+ Thread::stack_base()
//
// ** P1 (aka bottom) and size (P2 = P1 - size) are the address and stack size
//    returned from pthread_attr_getstack().
// ** Due to NPTL implementation error, linux takes the glibc guard page out
//    of the stack size given in pthread_attr. We work around this for
//    threads created by the VM. (We adapt bottom to be P1 and size accordingly.)
//
#ifndef ZERO
static void current_stack_region(address * bottom, size_t * size) {
  if (os::is_primordial_thread()) {
    // primordial thread needs special handling because pthread_getattr_np()
    // may return bogus value.
    *bottom = os::Linux::initial_thread_stack_bottom();
    *size   = os::Linux::initial_thread_stack_size();
  } else {
    pthread_attr_t attr;

    int rslt = pthread_getattr_np(pthread_self(), &attr);

    // JVM needs to know exact stack location, abort if it fails
    if (rslt != 0) {
      if (rslt == ENOMEM) {
        vm_exit_out_of_memory(0, OOM_MMAP_ERROR, "pthread_getattr_np");
      } else {
        fatal("pthread_getattr_np failed with error = %d", rslt);
      }
    }

    if (pthread_attr_getstack(&attr, (void **)bottom, size) != 0) {
      fatal("Cannot locate current stack attributes!");
    }

    // Work around NPTL stack guard error.
    size_t guard_size = 0;
    rslt = pthread_attr_getguardsize(&attr, &guard_size);
    if (rslt != 0) {
      fatal("pthread_attr_getguardsize failed with error = %d", rslt);
    }
    *bottom += guard_size;
    *size   -= guard_size;

    pthread_attr_destroy(&attr);

  }
  assert(os::current_stack_pointer() >= *bottom &&
         os::current_stack_pointer() < *bottom + *size, "just checking");
}

address os::current_stack_base() {
  address bottom;
  size_t size;
  current_stack_region(&bottom, &size);
  return (bottom + size);
}

size_t os::current_stack_size() {
  // This stack size includes the usable stack and HotSpot guard pages
  // (for the threads that have Hotspot guard pages).
  address bottom;
  size_t size;
  current_stack_region(&bottom, &size);
  return size;
}
#endif

static inline struct timespec get_mtime(const char* filename) {
  struct stat st;
  int ret = os::stat(filename, &st);
  assert(ret == 0, "failed to stat() file '%s': %s", filename, os::strerror(errno));
  return st.st_mtim;
}

int os::compare_file_modified_times(const char* file1, const char* file2) {
  struct timespec filetime1 = get_mtime(file1);
  struct timespec filetime2 = get_mtime(file2);
  int diff = filetime1.tv_sec - filetime2.tv_sec;
  if (diff == 0) {
    return filetime1.tv_nsec - filetime2.tv_nsec;
  }
  return diff;
}

bool os::supports_map_sync() {
  return true;
}

<<<<<<< HEAD
// CRaC

jlong os::Linux::restore_start_time() {
  if (!_restore_start_time) {
    return -1;
  }
  return _restore_start_time;
}

jlong os::Linux::uptime_since_restore() {
  if (!_restore_start_counter) {
    return -1;
  }
  return javaTimeNanos() - _restore_start_counter;
}

static void trace_cr(const char* msg, ...) {
=======
void VM_Crac::trace_cr(const char* msg, ...) {
>>>>>>> 72e489c2
  if (CRTrace) {
    va_list ap;
    va_start(ap, msg);
    _ostream->print("CR: ");
    _ostream->vprint_cr(msg, ap);
    va_end(ap);
  }
}

void VM_Crac::print_resources(const char* msg, ...) {
  if (CRPrintResourcesOnCheckpoint) {
    va_list ap;
    va_start(ap, msg);
    _ostream->vprint(msg, ap);
    va_end(ap);
  }
}

void os::Linux::vm_create_start() {
  if (!CRaCCheckpointTo) {
    return;
  }
  _vm_inited_fds.initialize();
}

/* taken from criu, that took this from kernel */
#define NFS_PREF ".nfs"
#define NFS_PREF_LEN ((unsigned)sizeof(NFS_PREF) - 1)
#define NFS_FILEID_LEN ((unsigned)sizeof(uint64_t) << 1)
#define NFS_COUNTER_LEN ((unsigned)sizeof(unsigned int) << 1)
#define NFS_LEN (NFS_PREF_LEN + NFS_FILEID_LEN + NFS_COUNTER_LEN)
static bool nfs_silly_rename(char* path) {
  char *sep = strrchr(path, '/');
  char *base = sep ? sep + 1 : path;
  if (strncmp(base, NFS_PREF, NFS_PREF_LEN)) {
    return false;
  }
  for (unsigned i = NFS_PREF_LEN; i < NFS_LEN; ++i) {
    if (!isxdigit(base[i])) {
      return false;
    }
  }
  return true;
}

static int readfdlink(int fd, char *link, size_t len) {
  char fdpath[64];
  snprintf(fdpath, sizeof(fdpath), "/proc/self/fd/%d", fd);
  int ret = readlink(fdpath, link, len);
  if (ret == -1) {
    return ret;
  }
  link[(unsigned)ret < len ? ret : len - 1] = '\0';
  return ret;
}

static bool same_stat(struct stat* st1, struct stat* st2) {
  return st1->st_dev == st2->st_dev &&
         st1->st_ino == st2->st_ino;
}

bool FdsInfo::same_fd(int fd1, int fd2) {
  if (!same_stat(get_stat(fd1), get_stat(fd2))) {
    return false;
  }

  int flags1 = fcntl(fd1, F_GETFL);
  int flags2 = fcntl(fd2, F_GETFL);
  if (flags1 != flags2) {
    return false;
  }

  const int test_flag = O_NONBLOCK;
  const int new_flags1 = flags1 ^ test_flag;
  fcntl(fd1, F_SETFL, new_flags1);
  if (fcntl(fd1, F_GETFL) != new_flags1) {
    // flag write ignored or handled differently,
    // don't know what to do
    return false;
  }

  const int new_flags2 = fcntl(fd2, F_GETFL);
  const bool are_same = new_flags1 == new_flags2;

  fcntl(fd1, flags1);

  return are_same;
}

void FdsInfo::initialize() {
  assert(!inited(), "should be called only once");

  const int max_fd = sysconf(_SC_OPEN_MAX);
  _fdinfos = NEW_C_HEAP_ARRAY(fdinfo, max_fd, mtInternal);
  int last_fd = -1;

  for (int i = 0; i < max_fd; ++i) {
    fdinfo* info = _fdinfos + i;
    int r = fstat(i, &info->stat);
    if (r == -1) {
      info->state = CLOSED;
      continue;
    }
    info->state = ROOT; // can be changed to DUP_OF_0 + N below
    info->mark = 0;
    last_fd = i;
  }
  _len = last_fd + 1;
  _fdinfos = REALLOC_C_HEAP_ARRAY(fdinfo, _fdinfos, _len, mtInternal);

  for (int i = 0; i < _len; ++i) {
    for (int j = 0; j < i; ++j) {
      if (get_state(j) == ROOT && same_fd(i, j)) {
        _fdinfos[i].state = (state_t)(DUP_OF_0 + j);
        break;
      }
    }

    if (get_state(i) == ROOT) {
      char fdpath[PATH_MAX];
      int r = readfdlink(i, fdpath, sizeof(fdpath));
      guarantee(-1 != r, "can't stat fd");
      if (get_stat(i)->st_nlink == 0 ||
          strstr(fdpath, "(deleted)") ||
          nfs_silly_rename(fdpath)) {
        mark(i, FdsInfo::M_CANT_RESTORE);
      }
    }
  }
}

static void mark_classpath_entry(FdsInfo *fds, char* cp) {
  struct stat st;
  if (-1 == stat(cp, &st)) {
    return;
  }
  for (int i = 0; i < fds->len(); ++i) {
    if (same_stat(&st, fds->get_stat(i))) {
      fds->mark(i, FdsInfo::M_CLASSPATH);
    }
  }
}

static void do_classpaths(void (*fn)(FdsInfo*, char*), FdsInfo *fds, char* classpath) {
  assert(SafepointSynchronize::is_at_safepoint(),
      "can't do nasty things with sysclasspath");
  char *cp = classpath;
  char *n;
  while ((n = strchr(cp, ':'))) {
    *n = '\0';
    fn(fds, cp);
    *n = ':';
    cp = n + 1;
  }
  mark_classpath_entry(fds, cp);
}


static void mark_all_in(FdsInfo *fds, char* dirpath) {
  DIR *dir = os::opendir(dirpath);
  if (!dir) {
    return;
  }

  struct dirent* dent;
  while ((dent = os::readdir(dir))) {
    for (int i = 0; i < fds->len(); ++i) {
      if (fds->get_state(i) != FdsInfo::ROOT) {
        continue;
      }
      struct stat* fstat = fds->get_stat(i);
      if (dent->d_ino == fstat->st_ino) {
        fds->mark(i, FdsInfo::M_CLASSPATH);
      }
    }
  }

  os::closedir(dir);
}

static void mark_persistent(FdsInfo *fds) {
  if (!_persistent_resources) {
    return;
  }

  for (int i = 0; i < _persistent_resources->length(); ++i) {
    PersistentResourceDesc* pr = _persistent_resources->adr_at(i);
    int fd = pr->_fd;
    if (fds->len() <= fd) {
      break;
    }
    if (fds->get_state(fd) != FdsInfo::ROOT) {
      continue;
    }
    struct stat* st = fds->get_stat(fd);
    if (st->st_dev == pr->_st_dev && st->st_ino == pr->_st_ino) {
      fds->mark(fd, FdsInfo::M_PERSISTENT);
    }
  }

  delete _persistent_resources;
  _persistent_resources = NULL;
}

static int cr_util_path(char* path, int len) {
  os::jvm_path(path, len);
  // path is ".../lib/server/libjvm.so"
  char *after_elem = NULL;
  for (int i = 0; i < 2; ++i) {
    after_elem = strrchr(path, '/');
    *after_elem = '\0';
  }
  return after_elem - path;
}

static bool compute_crengine() {
  if (!CREngine) {
    return true;
  }

  if (CREngine[0] == '/') {
    _crengine = CREngine;
    return true;
  }

  char path[JVM_MAXPATHLEN];
  int pathlen = cr_util_path(path, sizeof(path));
  strcat(path + pathlen, "/");
  strcat(path + pathlen, CREngine);

  struct stat st;
  if (0 != stat(path, &st)) {
    warning("Could not find %s: %s", path, strerror(errno));
    return false;
  }

  _crengine = os::strdup(path);
  return true;
}

static int call_crengine() {
  if (!_crengine) {
    return -1;
  }

  pid_t pid = fork();
  if (pid == -1) {
    perror("cannot fork for crengine");
    return -1;
  }
  if (pid == 0) {
    execl(_crengine, _crengine, "checkpoint", CRaCCheckpointTo, NULL);
    perror("execl");
    exit(1);
  }

  int status;
  int ret;
  do {
    ret = waitpid(pid, &status, 0);
  } while (ret == -1 && errno == EINTR);

  if (ret == -1 || !WIFEXITED(status)) {
    return -1;
  }
  return WEXITSTATUS(status) == 0 ? 0 : -1;
}

class CracSHM {
  char _path[128];
public:
  CracSHM(int id) {
    int shmpathlen = snprintf(_path, sizeof(_path), "/crac_%d", id);
    if (shmpathlen < 0 || sizeof(_path) <= (size_t)shmpathlen) {
      fprintf(stderr, "shmpath is too long: %d\n", shmpathlen);
    }
  }

  int open(int mode) {
    int shmfd = shm_open(_path, mode, 0600);
    if (-1 == shmfd) {
      perror("shm_open");
    }
    return shmfd;
  }

  void unlink() {
    shm_unlink(_path);
  }
};

static int checkpoint_restore(int *shmid) {

  int cres = call_crengine();
  if (cres < 0) {
    return JVM_CHECKPOINT_ERROR;
  }

  sigset_t waitmask;
  sigemptyset(&waitmask);
  sigaddset(&waitmask, RESTORE_SIGNAL);

  siginfo_t info;
  int sig;
  do {
    sig = sigwaitinfo(&waitmask, &info);
  } while (sig == -1 && errno == EINTR);
  assert(sig == RESTORE_SIGNAL, "got what requested");

  if (CRTraceStartupTime) {
    tty->print_cr("STARTUPTIME " JLONG_FORMAT " restore-native", os::javaTimeNanos());
  }

  if (info.si_code != SI_QUEUE || info.si_int < 0) {
    tty->print("JVM: invalid info for restore provided: %s", info.si_code == SI_QUEUE ? "queued" : "not queued");
    if (info.si_code == SI_QUEUE) {
      tty->print(" code %d", info.si_int);
    }
    tty->cr();
    return JVM_CHECKPOINT_ERROR;
  }

  if (0 < info.si_int) {
    *shmid = info.si_int;
  }

  return JVM_CHECKPOINT_OK;
}

static const char* stat2strtype(mode_t mode) {
  switch (mode & S_IFMT) {
  case S_IFSOCK: return "socket";
  case S_IFLNK:  return "symlink";
  case S_IFREG:  return "regular";
  case S_IFBLK:  return "block";
  case S_IFDIR:  return "directory";
  case S_IFCHR:  return "character";
  case S_IFIFO:  return "fifo";
  default:       break;
  }
  return "unknown";
}

static int stat2stfail(mode_t mode) {
  switch (mode & S_IFMT) {
  case S_IFSOCK:
    return JVM_CR_FAIL_SOCK;
  case S_IFLNK:
  case S_IFREG:
  case S_IFBLK:
  case S_IFDIR:
  case S_IFCHR:
    return JVM_CR_FAIL_FILE;
  case S_IFIFO:
    return JVM_CR_FAIL_PIPE;
  default:
    break;
  }
  return JVM_CR_FAIL;
}

static bool find_sock_details(int sockino, const char* base, bool v6, char* buf, size_t sz) {
  char filename[16];
  snprintf(filename, sizeof(filename), "/proc/net/%s", base);
  FILE* f = fopen(filename, "r");
  if (!f) {
    return false;
  }
  int r = fscanf(f, "%*[^\n]");
  if (r) {} // suppress warn unused gcc diagnostic

  char la[33], ra[33];
  int lp, rp;
  int ino;
  //   sl  local_address         remote_address        st   tx_queue rx_queue tr tm->when retrnsmt   uid  timeout inode
  //    0: 0100007F:08AE         00000000:0000         0A   00000000:00000000 00:00000000 00000000  1000        0 2988639
  //  %4d: %08X%08X%08X%08X:%04X %08X%08X%08X%08X:%04X %02X %08X:%08X         %02X:%08lX  %08X       %5u      %8d %d
  bool eof;
  do {
    eof = EOF == fscanf(f, "%*d: %[^:]:%X %[^:]:%X %*X %*X:%*X %*X:%*X %*X %*d %*d %d%*[^\n]\n",
        la, &lp, ra, &rp, &ino);
  } while (ino != sockino && !eof);
  fclose(f);

  if (ino != sockino) {
    return false;
  }

  struct in6_addr a6l, a6r;
  struct in_addr a4l, a4r;
  if (v6) {
    for (int i = 0; i < 4; ++i) {
      sscanf(la + i * 8, "%8" PRIX32, a6l.s6_addr32 + i);
      sscanf(ra + i * 8, "%8" PRIX32, a6r.s6_addr32 + i);
    }
  } else {
    sscanf(la, "%" PRIX32, &a4l.s_addr);
    sscanf(ra, "%" PRIX32, &a4r.s_addr);
  }

  int const af = v6 ? AF_INET6 : AF_INET;
  void* const laddr = v6 ? (void*)&a6l : (void*)&a4l;
  void* const raddr = v6 ? (void*)&a6r : (void*)&a4r;
  char lstrb[48], rstrb[48];
  const char* const lstr = ::inet_ntop(af, laddr, lstrb, sizeof(lstrb)) ? lstrb : "NONE";
  const char* const rstr = ::inet_ntop(af, raddr, rstrb, sizeof(rstrb)) ? rstrb : "NONE";
  int msgsz = snprintf(buf, sz, "%s localAddr %s localPort %d remoteAddr %s remotePort %d",
        base, lstr, lp, rstr, rp);
  return msgsz < (int)sz;
}

static const char* sock_details(const char* details, char* buf, size_t sz) {
  int sockino;
  if (sscanf(details, "socket:[%d]", &sockino) <= 0) {
    return details;
  }

  const char* bases[] = { "tcp", "udp", "tcp6", "udp6", NULL };
  for (const char** b = bases; *b; ++b) {
    if (find_sock_details(sockino, *b, 2 <= b - bases, buf, sz)) {
      return buf;
    }
  }

  return details;
}

bool VM_Crac::read_shm(int shmid) {
  CracSHM shm(shmid);
  int shmfd = shm.open(O_RDONLY);
  shm.unlink();
  if (shmfd < 0) {
    return false;
  }
  bool ret = _restore_parameters.read_from(shmfd);
  close(shmfd);
  return ret;
}

// If checkpoint is called throught the API, jcmd operation and jcmd output doesn't exist.
bool VM_Crac::is_socket_from_jcmd(int sock) {
  if (_attach_op == NULL)
    return false;
  int sock_fd = _attach_op->socket();
  return sock == sock_fd;
}

void VM_Crac::report_ok_to_jcmd_if_any() {
  if (_attach_op == NULL)
    return;
  bufferedStream* buf = static_cast<bufferedStream*>(_ostream);
  _attach_op->effectively_complete_raw(JNI_OK, buf);
  // redirect any further output to console
  _ostream = tty;
}

void VM_Crac::doit() {

  AttachListener::abort();

  FdsInfo fds;
  do_classpaths(mark_classpath_entry, &fds, Arguments::get_sysclasspath());
  do_classpaths(mark_classpath_entry, &fds, Arguments::get_appclasspath());
  do_classpaths(mark_all_in, &fds, Arguments::get_ext_dirs());
  mark_persistent(&fds);

  // dry-run fails checkpoint
  bool ok = !_dry_run;

  for (int i = 0; i < fds.len(); ++i) {
    if (fds.get_state(i) == FdsInfo::CLOSED) {
      continue;
    }

    char detailsbuf[128];
    int linkret = readfdlink(i, detailsbuf, sizeof(detailsbuf));
    const char* details = 0 < linkret ? detailsbuf : "";
    print_resources("JVM: FD fd=%d type=%s: details1=\"%s\" ",
        i, stat2strtype(fds.get_stat(i)->st_mode), details);

    if (_vm_inited_fds.get_state(i, FdsInfo::CLOSED) != FdsInfo::CLOSED) {
      print_resources("OK: inherited from process env\n");
      continue;
    }

    struct stat* st = fds.get_stat(i);
    if (S_ISCHR(st->st_mode)) {
      const int mjr = major(st->st_rdev);
      const int mnr = minor(st->st_rdev);
      if (mjr == 1 && (mnr == 8 || mnr == 9)) {
        print_resources("OK: always available, random or urandom\n");
        continue;
      }
    }

    if (fds.check(i, FdsInfo::M_CLASSPATH) && !fds.check(i, FdsInfo::M_CANT_RESTORE)) {
      print_resources("OK: in classpath\n");
      continue;
    }

    if (fds.check(i, FdsInfo::M_PERSISTENT)) {
      print_resources("OK: assured persistent\n");
      continue;
    }

    if (S_ISSOCK(st->st_mode)) {
      if (is_socket_from_jcmd(i)){
        print_resources("OK: jcmd socket\n");
        continue;
      }
      details = sock_details(details, detailsbuf, sizeof(detailsbuf));
      print_resources(" details2=\"%s\" ", details);
    }

    print_resources("BAD: opened by application\n");
    ok = false;

    char* msg = NEW_C_HEAP_ARRAY(char, strlen(details) + 1, mtInternal);
    strcpy(msg, details);
    _failures->append(CracFailDep(stat2stfail(st->st_mode & S_IFMT), msg));
  }

  if (!ok && CRHeapDumpOnCheckpointException) {
    HeapDumper::dump_heap();
  }

  if (!ok && CRDoThrowCheckpointException) {
    return;
  }

  if (!PerfMemoryLinux::checkpoint(CRaCCheckpointTo)) {
    return;
  }

  int shmid = 0;
  if (CRAllowToSkipCheckpoint) {
    trace_cr("Skip Checkpoint");
  } else {
    trace_cr("Checkpoint ...");
    report_ok_to_jcmd_if_any();
    int ret = checkpoint_restore(&shmid);
    if (ret == JVM_CHECKPOINT_ERROR) {
      PerfMemoryLinux::restore();
      return;
    }
  }

  if (shmid <= 0 || !VM_Crac::read_shm(shmid)) {
    _restore_start_time = os::javaTimeMillis();
    _restore_start_counter = os::javaTimeNanos();
  }
  PerfMemoryLinux::restore();

  _ok = true;
}

void os::Linux::register_persistent_fd(int fd, int st_dev, int st_ino) {
  if (!CRaCCheckpointTo) {
    return;
  }
  if (!_persistent_resources) {
    _persistent_resources = new (ResourceObj::C_HEAP, mtInternal)
      GrowableArray<PersistentResourceDesc>(0, mtInternal);
  }
  int dup = -1;
  int i = 0;
  while (i < _persistent_resources->length()) {
    int pfd = _persistent_resources->adr_at(i)->_fd;
    if (pfd == fd) {
      dup = i;
      break;
    } else if (fd < pfd) {
      break;
    }
    ++i;
  }

  if (0 <= dup) {
    _persistent_resources->at_put(dup, PersistentResourceDesc(fd, st_dev, st_ino));
  } else {
    _persistent_resources->insert_before(i, PersistentResourceDesc(fd, st_dev, st_ino));
  }
}

void os::Linux::deregister_persistent_fd(int fd, int st_dev, int st_ino) {
  if (!CRaCCheckpointTo) {
    return;
  }
  if (!_persistent_resources) {
    return;
  }
  int i = 0;
  while (i < _persistent_resources->length()) {
    PersistentResourceDesc* pr = _persistent_resources->adr_at(i);
    if (pr->_fd == fd && pr->_st_dev == (dev_t)st_dev && pr->_st_ino == (ino_t)st_ino) {
      break;
    }
  }
  if (i < _persistent_resources->length()) {
    _persistent_resources->remove_at(i);
  }
}

bool os::Linux::prepare_checkpoint() {
  struct stat st;

  if (0 == stat(CRaCCheckpointTo, &st)) {
    if ((st.st_mode & S_IFMT) != S_IFDIR) {
      warning("%s: not a directory", CRaCCheckpointTo);
      return false;
    }
  } else {
    if (-1 == mkdir(CRaCCheckpointTo, 0700)) {
      warning("cannot create %s: %s", CRaCCheckpointTo, strerror(errno));
      return false;
    }
    if (-1 == rmdir(CRaCCheckpointTo)) {
      warning("cannot cleanup after check: %s", strerror(errno));
      // not fatal
    }
  }

  if (!compute_crengine()) {
    return false;
  }

  return true;
}

static Handle ret_cr(int ret, Handle new_args, Handle new_props, Handle err_codes, Handle err_msgs, TRAPS) {
  objArrayOop bundleObj = oopFactory::new_objectArray(5, CHECK_NH);
  objArrayHandle bundle(THREAD, bundleObj);
  jvalue jval = { .i = ret };
  oop retObj = java_lang_boxing_object::create(T_INT, &jval, CHECK_NH);
  bundle->obj_at_put(0, retObj);
  bundle->obj_at_put(1, new_args());
  bundle->obj_at_put(2, new_props());
  bundle->obj_at_put(3, err_codes());
  bundle->obj_at_put(4, err_msgs());
  return bundle;
}

/** Checkpoint main entry.
 */
Handle os::Linux::checkpoint(bool dry_run, jlong jcmd_stream, TRAPS) {
  if (!CRaCCheckpointTo) {
    return ret_cr(JVM_CHECKPOINT_NONE, Handle(), Handle(), Handle(), Handle(), THREAD);
  }

  if (-1 == mkdir(CRaCCheckpointTo, 0700) && errno != EEXIST) {
    warning("cannot create %s: %s", CRaCCheckpointTo, strerror(errno));
    return ret_cr(JVM_CHECKPOINT_NONE, Handle(), Handle(), Handle(), Handle(), THREAD);
  }

  Universe::heap()->set_cleanup_unused(true);
  Universe::heap()->collect(GCCause::_full_gc_alot);
  Universe::heap()->set_cleanup_unused(false);

  VM_Crac cr(dry_run, (bufferedStream*)jcmd_stream);
  {
    MutexLocker ml(Heap_lock);
    VMThread::execute(&cr);
  }
  if (cr.ok()) {
    oop new_args = NULL;
    if (cr.new_args()) {
      new_args = java_lang_String::create_oop_from_str(cr.new_args(), CHECK_NH);
    }
    GrowableArray<const char *>* new_properties = cr.new_properties();
    objArrayOop propsObj = oopFactory::new_objArray(vmClasses::String_klass(), new_properties->length(), CHECK_NH);
    objArrayHandle props(THREAD, propsObj);

    for (int i = 0; i < new_properties->length(); i++) {
      oop propObj = java_lang_String::create_oop_from_str(new_properties->at(i), CHECK_NH);
      props->obj_at_put(i, propObj);
    }
    return ret_cr(JVM_CHECKPOINT_OK, Handle(THREAD, new_args), props, Handle(), Handle(), THREAD);
  }

  GrowableArray<CracFailDep>* failures = cr.failures();

  typeArrayOop codesObj = oopFactory::new_intArray(failures->length(), CHECK_NH);
  typeArrayHandle codes(THREAD, codesObj);
  objArrayOop msgsObj = oopFactory::new_objArray(vmClasses::String_klass(), failures->length(), CHECK_NH);
  objArrayHandle msgs(THREAD, msgsObj);

  for (int i = 0; i < failures->length(); ++i) {
    codes->int_at_put(i, failures->at(i)._type);
    oop msgObj = java_lang_String::create_oop_from_str(failures->at(i)._msg, CHECK_NH);
    FREE_C_HEAP_ARRAY(char, failures->at(i)._msg);
    msgs->obj_at_put(i, msgObj);
  }

  return ret_cr(JVM_CHECKPOINT_ERROR, Handle(), Handle(), codes, msgs, THREAD);
}

void os::Linux::restore() {
  struct stat st;

  jlong restore_time = javaTimeMillis();
  jlong restore_counter = javaTimeNanos();

  compute_crengine();

  int id = getpid();
  CracSHM shm(id);
  int shmfd = shm.open(O_RDWR | O_CREAT);
  if (0 <= shmfd) {
    if (CracRestoreParameters::write_to(
          shmfd,
          Arguments::system_properties(),
          Arguments::java_command() ? Arguments::java_command() : "",
          restore_time,
          restore_counter)) {
      char strid[32];
      snprintf(strid, sizeof(strid), "%d", id);
      setenv("CRAC_NEW_ARGS_ID", strid, true);
    }
    close(shmfd);
  }


  if (_crengine) {
    execl(_crengine, _crengine, "restore", CRaCRestoreFrom, NULL);
    warning("cannot execute \"%s restore ...\" (%s)", _crengine, strerror(errno));
  }
}

bool CracRestoreParameters::read_from(int fd) {
  struct stat st;
  if (fstat(fd, &st)) {
    perror("fstat (ignoring restore parameters)");
    return false;
  }

  char *contents = NEW_C_HEAP_ARRAY(char, st.st_size, mtInternal);
  if (read(fd, contents, st.st_size) < 0) {
    perror("read (ignoring restore parameters)");
    FREE_C_HEAP_ARRAY(char, contents);
    return false;
  }

  _raw_content = contents;

  // parse the contents to read new system properties and arguments
  header* hdr = (header*)_raw_content;
  char* cursor = _raw_content + sizeof(header);

  ::_restore_start_time = hdr->_restore_time;
  ::_restore_start_counter = hdr->_restore_counter;

  for (int i = 0; i < hdr->_nprops; i++) {
    assert((cursor + strlen(cursor) <= contents + st.st_size), "property length exceeds shared memory size");
    int idx = _properties->append(cursor);
    int prop_len = strlen(cursor) + 1;
    cursor = cursor + prop_len;
  }

  char* env_mem = NEW_C_HEAP_ARRAY(char, hdr->_env_memory_size, mtArguments); // left this pointer unowned, it is freed when process dies
  memcpy(env_mem, cursor, hdr->_env_memory_size);

  const char* env_end = env_mem + hdr->_env_memory_size;
  while (env_mem < env_end) {
    const size_t s = strlen(env_mem) + 1;
    assert(env_mem + s <= env_end, "env vars exceed memory buffer, maybe ending 0 is lost");
    putenv(env_mem);
    env_mem += s;
  }
  cursor += hdr->_env_memory_size;

  _args = cursor;
  return true;
}


void os::print_memory_mappings(char* addr, size_t bytes, outputStream* st) {
  unsigned long long start = (unsigned long long)addr;
  unsigned long long end = start + bytes;
  FILE* f = ::fopen("/proc/self/maps", "r");
  int num_found = 0;
  if (f != NULL) {
    st->print("Range [%llx-%llx) contains: ", start, end);
    char line[512];
    while(fgets(line, sizeof(line), f) == line) {
      unsigned long long a1 = 0;
      unsigned long long a2 = 0;
      if (::sscanf(line, "%llx-%llx", &a1, &a2) == 2) {
        // Lets print out every range which touches ours.
        if ((a1 >= start && a1 < end) || // left leg in
            (a2 >= start && a2 < end) || // right leg in
            (a1 < start && a2 >= end)) { // superimposition
          num_found ++;
          st->print("%s", line); // line includes \n
        }
      }
    }
    ::fclose(f);
    if (num_found == 0) {
      st->print("nothing.");
    }
    st->cr();
  }
}<|MERGE_RESOLUTION|>--- conflicted
+++ resolved
@@ -388,16 +388,7 @@
   const bool _dry_run;
   bool _ok;
   GrowableArray<CracFailDep>* _failures;
-<<<<<<< HEAD
   CracRestoreParameters _restore_parameters;
- public:
-  VM_Crac(bool dry_run) :
-    _dry_run(dry_run),
-    _ok(false),
-    _failures(new (ResourceObj::C_HEAP, mtInternal) GrowableArray<CracFailDep>(0, mtInternal)),
-    _restore_parameters()
-=======
-  CracRestoreParameters *_restore_parameters;
   outputStream* _ostream;
   LinuxAttachOperation* _attach_op;
 
@@ -406,10 +397,9 @@
     _dry_run(dry_run),
     _ok(false),
     _failures(new (ResourceObj::C_HEAP, mtInternal) GrowableArray<CracFailDep>(0, mtInternal)),
-    _restore_parameters(new CracRestoreParameters(NULL, NULL)),
+    _restore_parameters(),
     _ostream(jcmd_stream ? jcmd_stream : tty),
     _attach_op(jcmd_stream ? LinuxAttachListener::get_current_op() : NULL)
->>>>>>> 72e489c2
   { }
 
   ~VM_Crac() {
@@ -423,17 +413,13 @@
   virtual bool allow_nested_vm_operations() const  { return true; }
   VMOp_Type type() const { return VMOp_VM_Crac; }
   void doit();
-<<<<<<< HEAD
   bool read_shm(int shmid);
-=======
-  void read_shm(int shmid);
 
 private:
   bool is_socket_from_jcmd(int sock_fd);
   void report_ok_to_jcmd_if_any();
   void print_resources(const char* msg, ...);
   void trace_cr(const char* msg, ...);
->>>>>>> 72e489c2
 };
 
 ////////////////////////////////////////////////////////////////////////////////
@@ -5725,7 +5711,6 @@
   return true;
 }
 
-<<<<<<< HEAD
 // CRaC
 
 jlong os::Linux::restore_start_time() {
@@ -5742,10 +5727,7 @@
   return javaTimeNanos() - _restore_start_counter;
 }
 
-static void trace_cr(const char* msg, ...) {
-=======
 void VM_Crac::trace_cr(const char* msg, ...) {
->>>>>>> 72e489c2
   if (CRTrace) {
     va_list ap;
     va_start(ap, msg);
