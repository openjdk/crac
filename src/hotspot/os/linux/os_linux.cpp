/*
 * Copyright (c) 1999, 2021, Oracle and/or its affiliates. All rights reserved.
 * Copyright (c) 2017, 2021, Azul Systems, Inc. All rights reserved.
 * DO NOT ALTER OR REMOVE COPYRIGHT NOTICES OR THIS FILE HEADER.
 *
 * This code is free software; you can redistribute it and/or modify it
 * under the terms of the GNU General Public License version 2 only, as
 * published by the Free Software Foundation.
 *
 * This code is distributed in the hope that it will be useful, but WITHOUT
 * ANY WARRANTY; without even the implied warranty of MERCHANTABILITY or
 * FITNESS FOR A PARTICULAR PURPOSE.  See the GNU General Public License
 * version 2 for more details (a copy is included in the LICENSE file that
 * accompanied this code).
 *
 * You should have received a copy of the GNU General Public License version
 * 2 along with this work; if not, write to the Free Software Foundation,
 * Inc., 51 Franklin St, Fifth Floor, Boston, MA 02110-1301 USA.
 *
 * Please contact Oracle, 500 Oracle Parkway, Redwood Shores, CA 94065 USA
 * or visit www.oracle.com if you need additional information or have any
 * questions.
 *
 */

// no precompiled headers
#include "jvm.h"
#include "classfile/vmSymbols.hpp"
#include "code/icBuffer.hpp"
#include "code/vtableStubs.hpp"
#include "compiler/compileBroker.hpp"
#include "compiler/disassembler.hpp"
#include "interpreter/interpreter.hpp"
#include "jvmtifiles/jvmti.h"
#include "logging/log.hpp"
#include "logging/logStream.hpp"
#include "memory/allocation.inline.hpp"
#include "memory/oopFactory.hpp"
#include "oops/oop.inline.hpp"
#include "oops/typeArrayOop.inline.hpp"
#include "os_linux.inline.hpp"
#include "os_posix.inline.hpp"
#include "os_share_linux.hpp"
#include "osContainer_linux.hpp"
#include "perfMemory_linux.hpp"
#include "prims/jniFastGetField.hpp"
#include "prims/jvm_misc.hpp"
#include "runtime/arguments.hpp"
#include "runtime/atomic.hpp"
#include "runtime/globals.hpp"
#include "runtime/globals_extension.hpp"
#include "runtime/interfaceSupport.inline.hpp"
#include "runtime/init.hpp"
#include "runtime/java.hpp"
#include "runtime/javaCalls.hpp"
#include "runtime/mutexLocker.hpp"
#include "runtime/objectMonitor.hpp"
#include "runtime/osThread.hpp"
#include "runtime/perfMemory.hpp"
#include "runtime/sharedRuntime.hpp"
#include "runtime/statSampler.hpp"
#include "runtime/stubRoutines.hpp"
#include "runtime/thread.inline.hpp"
#include "runtime/threadCritical.hpp"
#include "runtime/threadSMR.hpp"
#include "runtime/timer.hpp"
#include "runtime/vm_version.hpp"
#include "signals_posix.hpp"
#include "semaphore_posix.hpp"
#include "services/attachListener.hpp"
#include "services/heapDumper.hpp"
#include "services/memTracker.hpp"
#include "services/runtimeService.hpp"
#include "utilities/align.hpp"
#include "utilities/decoder.hpp"
#include "utilities/defaultStream.hpp"
#include "utilities/events.hpp"
#include "utilities/elfFile.hpp"
#include "utilities/growableArray.hpp"
#include "utilities/macros.hpp"
#include "utilities/powerOfTwo.hpp"
#include "utilities/vmError.hpp"

// put OS-includes here
# include <arpa/inet.h>
# include <sys/types.h>
# include <sys/mman.h>
# include <sys/stat.h>
# include <sys/select.h>
# include <sys/sysmacros.h>
# include <sys/wait.h>
# include <pthread.h>
# include <signal.h>
# include <endian.h>
# include <errno.h>
# include <dlfcn.h>
# include <stdio.h>
# include <unistd.h>
# include <sys/resource.h>
# include <pthread.h>
# include <sys/stat.h>
# include <sys/time.h>
# include <sys/times.h>
# include <sys/utsname.h>
# include <sys/socket.h>
# include <pwd.h>
# include <poll.h>
# include <fcntl.h>
# include <string.h>
# include <syscall.h>
# include <sys/sysinfo.h>
# include <sys/ipc.h>
# include <sys/shm.h>
# include <link.h>
# include <stdint.h>
# include <inttypes.h>
# include <sys/ioctl.h>
# include <libgen.h>
# include <linux/elf-em.h>
#ifdef __GLIBC__
# include <malloc.h>
#endif

#ifndef _GNU_SOURCE
  #define _GNU_SOURCE
  #include <sched.h>
  #undef _GNU_SOURCE
#else
  #include <sched.h>
#endif

// if RUSAGE_THREAD for getrusage() has not been defined, do it here. The code calling
// getrusage() is prepared to handle the associated failure.
#ifndef RUSAGE_THREAD
  #define RUSAGE_THREAD   (1)               /* only the calling thread */
#endif

#define MAX_PATH    (2 * K)

#define MAX_SECS 100000000

// for timer info max values which include all bits
#define ALL_64_BITS CONST64(0xFFFFFFFFFFFFFFFF)

#ifdef MUSL_LIBC
// dlvsym is not a part of POSIX
// and musl libc doesn't implement it.
static void *dlvsym(void *handle,
                    const char *symbol,
                    const char *version) {
   // load the latest version of symbol
   return dlsym(handle, symbol);
}
#endif

enum CoredumpFilterBit {
  FILE_BACKED_PVT_BIT = 1 << 2,
  FILE_BACKED_SHARED_BIT = 1 << 3,
  LARGEPAGES_BIT = 1 << 6,
  DAX_SHARED_BIT = 1 << 8
};

class FdsInfo {
public:

  enum state_t {
    INVALID = -3,
    CLOSED = -2,
    ROOT = -1,
    DUP_OF_0 = 0,
    // ...
  };

  enum mark_t {
    M_ZIP_CACHE    = 1 << 0,
    M_CANT_RESTORE = 1 << 1,
    M_CLASSPATH    = 1 << 2,
    M_PERSISTENT   = 1 << 3,
  };

private:
  struct fdinfo {
    struct stat stat;
    state_t state;
    unsigned mark;

    int flags;
  };

  bool same_fd(int fd1, int fd2);

  fdinfo *_fdinfos;
  int _len;

  void assert_mark(int i) {
    assert(inited(), "");
    assert(i < len(), "");
    assert(_fdinfos[i].state != CLOSED, "");
  }

public:
  void initialize();

  bool inited() { return _fdinfos != NULL; }
  int len() { return _len; }

  state_t get_state(int i, state_t orstate = INVALID) {
    assert(inited(), "");
    if (i < len()) {
      return _fdinfos[i].state;
    }
    guarantee(orstate != INVALID, "can't use default orstate");
    return orstate;
  }

  void set_state(int i, state_t newst) {
    assert(inited(), "");
    assert(i < len(), "");
    _fdinfos[i].state = newst;
  }

  void mark(int i, mark_t m) {
    assert_mark(i);
    _fdinfos[i].mark |= (unsigned)m;
  }
  void clear(int i, mark_t m) {
    assert_mark(i);
    _fdinfos[i].mark &= ~(unsigned)m;
  }
  bool check(int i, mark_t m) {
    assert_mark(i);
    return 0 != (_fdinfos[i].mark & (unsigned)m);
  }

  struct stat* get_stat(int i) {
    assert(inited(), "");
    assert(i < len(), "");
    return &_fdinfos[i].stat;
  }

  FdsInfo(bool do_init = true) :
    _fdinfos(NULL),
    _len(-1)
  {
    if (do_init) {
      initialize();
    }
  }

  ~FdsInfo() {
    if (_fdinfos) {
      FREE_C_HEAP_ARRAY(fdinfo, _fdinfos);
    }
  }
};

struct PersistentResourceDesc {
  int _fd;
  dev_t _st_dev;
  ino_t _st_ino;
  PersistentResourceDesc(int fd, int st_dev, int st_ino) :
    _fd(fd),
    _st_dev((dev_t)st_dev),
    _st_ino((ino_t)st_ino)
  {}

  PersistentResourceDesc() :
    _fd(INT_MAX)
  {}
};

struct CracFailDep {
  int _type;
  char* _msg;
  CracFailDep(int type, char* msg) :
    _type(type),
    _msg(msg)
  { }
  CracFailDep() :
    _type(JVM_CR_FAIL),
    _msg(NULL)
  { }
};

class VM_Crac: public VM_Operation {
  const bool _dry_run;
  bool _ok;
  GrowableArray<CracFailDep>* _failures;
  char* _new_args;
 public:
  VM_Crac(bool dry_run) :
    _dry_run(dry_run),
    _ok(false),
    _failures(new (ResourceObj::C_HEAP, mtInternal) GrowableArray<CracFailDep>(0, mtInternal)),
    _new_args(NULL)
  { }

  ~VM_Crac() {
    delete _failures;
    if (_new_args) {
      FREE_C_HEAP_ARRAY(char, _new_args);
    }
  }

  GrowableArray<CracFailDep>* failures() { return _failures; }
  bool ok() { return _ok; }
  char* new_args() { return _new_args; }

  virtual bool allow_nested_vm_operations() const  { return true; }
  VMOp_Type type() const { return VMOp_VM_Crac; }
  void doit();
};

////////////////////////////////////////////////////////////////////////////////
// global variables
julong os::Linux::_physical_memory = 0;

address   os::Linux::_initial_thread_stack_bottom = NULL;
uintptr_t os::Linux::_initial_thread_stack_size   = 0;

int (*os::Linux::_pthread_getcpuclockid)(pthread_t, clockid_t *) = NULL;
int (*os::Linux::_pthread_setname_np)(pthread_t, const char*) = NULL;
pthread_t os::Linux::_main_thread;
int os::Linux::_page_size = -1;
bool os::Linux::_supports_fast_thread_cpu_time = false;
const char * os::Linux::_libc_version = NULL;
const char * os::Linux::_libpthread_version = NULL;
size_t os::Linux::_default_large_page_size = 0;

#ifdef __GLIBC__
os::Linux::mallinfo_func_t os::Linux::_mallinfo = NULL;
os::Linux::mallinfo2_func_t os::Linux::_mallinfo2 = NULL;
#endif // __GLIBC__

static const char* _crengine = NULL;

static jlong initial_time_count=0;

static int clock_tics_per_sec = 100;

// If the VM might have been created on the primordial thread, we need to resolve the
// primordial thread stack bounds and check if the current thread might be the
// primordial thread in places. If we know that the primordial thread is never used,
// such as when the VM was created by one of the standard java launchers, we can
// avoid this
static bool suppress_primordial_thread_resolution = false;

// utility functions

FdsInfo _vm_inited_fds(false);

static GrowableArray<PersistentResourceDesc>* _persistent_resources = NULL;

julong os::available_memory() {
  return Linux::available_memory();
}

julong os::Linux::available_memory() {
  // values in struct sysinfo are "unsigned long"
  struct sysinfo si;
  julong avail_mem;

  if (OSContainer::is_containerized()) {
    jlong mem_limit, mem_usage;
    if ((mem_limit = OSContainer::memory_limit_in_bytes()) < 1) {
      log_debug(os, container)("container memory limit %s: " JLONG_FORMAT ", using host value",
                             mem_limit == OSCONTAINER_ERROR ? "failed" : "unlimited", mem_limit);
    }
    if (mem_limit > 0 && (mem_usage = OSContainer::memory_usage_in_bytes()) < 1) {
      log_debug(os, container)("container memory usage failed: " JLONG_FORMAT ", using host value", mem_usage);
    }
    if (mem_limit > 0 && mem_usage > 0 ) {
      avail_mem = mem_limit > mem_usage ? (julong)mem_limit - (julong)mem_usage : 0;
      log_trace(os)("available container memory: " JULONG_FORMAT, avail_mem);
      return avail_mem;
    }
  }

  sysinfo(&si);
  avail_mem = (julong)si.freeram * si.mem_unit;
  log_trace(os)("available memory: " JULONG_FORMAT, avail_mem);
  return avail_mem;
}

julong os::physical_memory() {
  jlong phys_mem = 0;
  if (OSContainer::is_containerized()) {
    jlong mem_limit;
    if ((mem_limit = OSContainer::memory_limit_in_bytes()) > 0) {
      log_trace(os)("total container memory: " JLONG_FORMAT, mem_limit);
      return mem_limit;
    }
    log_debug(os, container)("container memory limit %s: " JLONG_FORMAT ", using host value",
                            mem_limit == OSCONTAINER_ERROR ? "failed" : "unlimited", mem_limit);
  }

  phys_mem = Linux::physical_memory();
  log_trace(os)("total system memory: " JLONG_FORMAT, phys_mem);
  return phys_mem;
}

static uint64_t initial_total_ticks = 0;
static uint64_t initial_steal_ticks = 0;
static bool     has_initial_tick_info = false;

static void next_line(FILE *f) {
  int c;
  do {
    c = fgetc(f);
  } while (c != '\n' && c != EOF);
}

bool os::Linux::get_tick_information(CPUPerfTicks* pticks, int which_logical_cpu) {
  FILE*         fh;
  uint64_t      userTicks, niceTicks, systemTicks, idleTicks;
  // since at least kernel 2.6 : iowait: time waiting for I/O to complete
  // irq: time  servicing interrupts; softirq: time servicing softirqs
  uint64_t      iowTicks = 0, irqTicks = 0, sirqTicks= 0;
  // steal (since kernel 2.6.11): time spent in other OS when running in a virtualized environment
  uint64_t      stealTicks = 0;
  // guest (since kernel 2.6.24): time spent running a virtual CPU for guest OS under the
  // control of the Linux kernel
  uint64_t      guestNiceTicks = 0;
  int           logical_cpu = -1;
  const int     required_tickinfo_count = (which_logical_cpu == -1) ? 4 : 5;
  int           n;

  memset(pticks, 0, sizeof(CPUPerfTicks));

  if ((fh = fopen("/proc/stat", "r")) == NULL) {
    return false;
  }

  if (which_logical_cpu == -1) {
    n = fscanf(fh, "cpu " UINT64_FORMAT " " UINT64_FORMAT " " UINT64_FORMAT " "
            UINT64_FORMAT " " UINT64_FORMAT " " UINT64_FORMAT " " UINT64_FORMAT " "
            UINT64_FORMAT " " UINT64_FORMAT " ",
            &userTicks, &niceTicks, &systemTicks, &idleTicks,
            &iowTicks, &irqTicks, &sirqTicks,
            &stealTicks, &guestNiceTicks);
  } else {
    // Move to next line
    next_line(fh);

    // find the line for requested cpu faster to just iterate linefeeds?
    for (int i = 0; i < which_logical_cpu; i++) {
      next_line(fh);
    }

    n = fscanf(fh, "cpu%u " UINT64_FORMAT " " UINT64_FORMAT " " UINT64_FORMAT " "
               UINT64_FORMAT " " UINT64_FORMAT " " UINT64_FORMAT " " UINT64_FORMAT " "
               UINT64_FORMAT " " UINT64_FORMAT " ",
               &logical_cpu, &userTicks, &niceTicks,
               &systemTicks, &idleTicks, &iowTicks, &irqTicks, &sirqTicks,
               &stealTicks, &guestNiceTicks);
  }

  fclose(fh);
  if (n < required_tickinfo_count || logical_cpu != which_logical_cpu) {
    return false;
  }
  pticks->used       = userTicks + niceTicks;
  pticks->usedKernel = systemTicks + irqTicks + sirqTicks;
  pticks->total      = userTicks + niceTicks + systemTicks + idleTicks +
                       iowTicks + irqTicks + sirqTicks + stealTicks + guestNiceTicks;

  if (n > required_tickinfo_count + 3) {
    pticks->steal = stealTicks;
    pticks->has_steal_ticks = true;
  } else {
    pticks->steal = 0;
    pticks->has_steal_ticks = false;
  }

  return true;
}

// Return true if user is running as root.

bool os::have_special_privileges() {
  static bool init = false;
  static bool privileges = false;
  if (!init) {
    privileges = (getuid() != geteuid()) || (getgid() != getegid());
    init = true;
  }
  return privileges;
}


#ifndef SYS_gettid
// i386: 224, ia64: 1105, amd64: 186, sparc: 143
  #ifdef __ia64__
    #define SYS_gettid 1105
  #else
    #ifdef __i386__
      #define SYS_gettid 224
    #else
      #ifdef __amd64__
        #define SYS_gettid 186
      #else
        #ifdef __sparc__
          #define SYS_gettid 143
        #else
          #error define gettid for the arch
        #endif
      #endif
    #endif
  #endif
#endif


// pid_t gettid()
//
// Returns the kernel thread id of the currently running thread. Kernel
// thread id is used to access /proc.
pid_t os::Linux::gettid() {
  int rslt = syscall(SYS_gettid);
  assert(rslt != -1, "must be."); // old linuxthreads implementation?
  return (pid_t)rslt;
}

// Most versions of linux have a bug where the number of processors are
// determined by looking at the /proc file system.  In a chroot environment,
// the system call returns 1.
static bool unsafe_chroot_detected = false;
static const char *unstable_chroot_error = "/proc file system not found.\n"
                     "Java may be unstable running multithreaded in a chroot "
                     "environment on Linux when /proc filesystem is not mounted.";

void os::Linux::initialize_system_info() {
  set_processor_count(sysconf(_SC_NPROCESSORS_CONF));
  if (processor_count() == 1) {
    pid_t pid = os::Linux::gettid();
    char fname[32];
    jio_snprintf(fname, sizeof(fname), "/proc/%d", pid);
    FILE *fp = fopen(fname, "r");
    if (fp == NULL) {
      unsafe_chroot_detected = true;
    } else {
      fclose(fp);
    }
  }
  _physical_memory = (julong)sysconf(_SC_PHYS_PAGES) * (julong)sysconf(_SC_PAGESIZE);
  assert(processor_count() > 0, "linux error");
}

void os::init_system_properties_values() {
  // The next steps are taken in the product version:
  //
  // Obtain the JAVA_HOME value from the location of libjvm.so.
  // This library should be located at:
  // <JAVA_HOME>/lib/{client|server}/libjvm.so.
  //
  // If "/jre/lib/" appears at the right place in the path, then we
  // assume libjvm.so is installed in a JDK and we use this path.
  //
  // Otherwise exit with message: "Could not create the Java virtual machine."
  //
  // The following extra steps are taken in the debugging version:
  //
  // If "/jre/lib/" does NOT appear at the right place in the path
  // instead of exit check for $JAVA_HOME environment variable.
  //
  // If it is defined and we are able to locate $JAVA_HOME/jre/lib/<arch>,
  // then we append a fake suffix "hotspot/libjvm.so" to this path so
  // it looks like libjvm.so is installed there
  // <JAVA_HOME>/jre/lib/<arch>/hotspot/libjvm.so.
  //
  // Otherwise exit.
  //
  // Important note: if the location of libjvm.so changes this
  // code needs to be changed accordingly.

  // See ld(1):
  //      The linker uses the following search paths to locate required
  //      shared libraries:
  //        1: ...
  //        ...
  //        7: The default directories, normally /lib and /usr/lib.
#ifndef OVERRIDE_LIBPATH
  #if defined(_LP64)
    #define DEFAULT_LIBPATH "/usr/lib64:/lib64:/lib:/usr/lib"
  #else
    #define DEFAULT_LIBPATH "/lib:/usr/lib"
  #endif
#else
  #define DEFAULT_LIBPATH OVERRIDE_LIBPATH
#endif

// Base path of extensions installed on the system.
#define SYS_EXT_DIR     "/usr/java/packages"
#define EXTENSIONS_DIR  "/lib/ext"

  // Buffer that fits several sprintfs.
  // Note that the space for the colon and the trailing null are provided
  // by the nulls included by the sizeof operator.
  const size_t bufsize =
    MAX2((size_t)MAXPATHLEN,  // For dll_dir & friends.
         (size_t)MAXPATHLEN + sizeof(EXTENSIONS_DIR) + sizeof(SYS_EXT_DIR) + sizeof(EXTENSIONS_DIR)); // extensions dir
  char *buf = NEW_C_HEAP_ARRAY(char, bufsize, mtInternal);

  // sysclasspath, java_home, dll_dir
  {
    char *pslash;
    os::jvm_path(buf, bufsize);

    // Found the full path to libjvm.so.
    // Now cut the path to <java_home>/jre if we can.
    pslash = strrchr(buf, '/');
    if (pslash != NULL) {
      *pslash = '\0';            // Get rid of /libjvm.so.
    }
    pslash = strrchr(buf, '/');
    if (pslash != NULL) {
      *pslash = '\0';            // Get rid of /{client|server|hotspot}.
    }
    Arguments::set_dll_dir(buf);

    if (pslash != NULL) {
      pslash = strrchr(buf, '/');
      if (pslash != NULL) {
        *pslash = '\0';        // Get rid of /lib.
      }
    }
    Arguments::set_java_home(buf);
    if (!set_boot_path('/', ':')) {
      vm_exit_during_initialization("Failed setting boot class path.", NULL);
    }
  }

  // Where to look for native libraries.
  //
  // Note: Due to a legacy implementation, most of the library path
  // is set in the launcher. This was to accomodate linking restrictions
  // on legacy Linux implementations (which are no longer supported).
  // Eventually, all the library path setting will be done here.
  //
  // However, to prevent the proliferation of improperly built native
  // libraries, the new path component /usr/java/packages is added here.
  // Eventually, all the library path setting will be done here.
  {
    // Get the user setting of LD_LIBRARY_PATH, and prepended it. It
    // should always exist (until the legacy problem cited above is
    // addressed).
    const char *v = ::getenv("LD_LIBRARY_PATH");
    const char *v_colon = ":";
    if (v == NULL) { v = ""; v_colon = ""; }
    // That's +1 for the colon and +1 for the trailing '\0'.
    char *ld_library_path = NEW_C_HEAP_ARRAY(char,
                                             strlen(v) + 1 +
                                             sizeof(SYS_EXT_DIR) + sizeof("/lib/") + sizeof(DEFAULT_LIBPATH) + 1,
                                             mtInternal);
    sprintf(ld_library_path, "%s%s" SYS_EXT_DIR "/lib:" DEFAULT_LIBPATH, v, v_colon);
    Arguments::set_library_path(ld_library_path);
    FREE_C_HEAP_ARRAY(char, ld_library_path);
  }

  // Extensions directories.
  sprintf(buf, "%s" EXTENSIONS_DIR ":" SYS_EXT_DIR EXTENSIONS_DIR, Arguments::get_java_home());
  Arguments::set_ext_dirs(buf);

  FREE_C_HEAP_ARRAY(char, buf);

#undef DEFAULT_LIBPATH
#undef SYS_EXT_DIR
#undef EXTENSIONS_DIR
}

////////////////////////////////////////////////////////////////////////////////
// breakpoint support

void os::breakpoint() {
  BREAKPOINT;
}

extern "C" void breakpoint() {
  // use debugger to set breakpoint here
}

//////////////////////////////////////////////////////////////////////////////
// detecting pthread library

void os::Linux::libpthread_init() {
  // Save glibc and pthread version strings.
#if !defined(_CS_GNU_LIBC_VERSION) || \
    !defined(_CS_GNU_LIBPTHREAD_VERSION)
  #error "glibc too old (< 2.3.2)"
#endif

#ifdef MUSL_LIBC
  // confstr() from musl libc returns EINVAL for
  // _CS_GNU_LIBC_VERSION and _CS_GNU_LIBPTHREAD_VERSION
  os::Linux::set_libc_version("musl - unknown");
  os::Linux::set_libpthread_version("musl - unknown");
#else
  size_t n = confstr(_CS_GNU_LIBC_VERSION, NULL, 0);
  assert(n > 0, "cannot retrieve glibc version");
  char *str = (char *)malloc(n, mtInternal);
  confstr(_CS_GNU_LIBC_VERSION, str, n);
  os::Linux::set_libc_version(str);

  n = confstr(_CS_GNU_LIBPTHREAD_VERSION, NULL, 0);
  assert(n > 0, "cannot retrieve pthread version");
  str = (char *)malloc(n, mtInternal);
  confstr(_CS_GNU_LIBPTHREAD_VERSION, str, n);
  os::Linux::set_libpthread_version(str);
#endif
}

/////////////////////////////////////////////////////////////////////////////
// thread stack expansion

// os::Linux::manually_expand_stack() takes care of expanding the thread
// stack. Note that this is normally not needed: pthread stacks allocate
// thread stack using mmap() without MAP_NORESERVE, so the stack is already
// committed. Therefore it is not necessary to expand the stack manually.
//
// Manually expanding the stack was historically needed on LinuxThreads
// thread stacks, which were allocated with mmap(MAP_GROWSDOWN). Nowadays
// it is kept to deal with very rare corner cases:
//
// For one, user may run the VM on an own implementation of threads
// whose stacks are - like the old LinuxThreads - implemented using
// mmap(MAP_GROWSDOWN).
//
// Also, this coding may be needed if the VM is running on the primordial
// thread. Normally we avoid running on the primordial thread; however,
// user may still invoke the VM on the primordial thread.
//
// The following historical comment describes the details about running
// on a thread stack allocated with mmap(MAP_GROWSDOWN):


// Force Linux kernel to expand current thread stack. If "bottom" is close
// to the stack guard, caller should block all signals.
//
// MAP_GROWSDOWN:
//   A special mmap() flag that is used to implement thread stacks. It tells
//   kernel that the memory region should extend downwards when needed. This
//   allows early versions of LinuxThreads to only mmap the first few pages
//   when creating a new thread. Linux kernel will automatically expand thread
//   stack as needed (on page faults).
//
//   However, because the memory region of a MAP_GROWSDOWN stack can grow on
//   demand, if a page fault happens outside an already mapped MAP_GROWSDOWN
//   region, it's hard to tell if the fault is due to a legitimate stack
//   access or because of reading/writing non-exist memory (e.g. buffer
//   overrun). As a rule, if the fault happens below current stack pointer,
//   Linux kernel does not expand stack, instead a SIGSEGV is sent to the
//   application (see Linux kernel fault.c).
//
//   This Linux feature can cause SIGSEGV when VM bangs thread stack for
//   stack overflow detection.
//
//   Newer version of LinuxThreads (since glibc-2.2, or, RH-7.x) and NPTL do
//   not use MAP_GROWSDOWN.
//
// To get around the problem and allow stack banging on Linux, we need to
// manually expand thread stack after receiving the SIGSEGV.
//
// There are two ways to expand thread stack to address "bottom", we used
// both of them in JVM before 1.5:
//   1. adjust stack pointer first so that it is below "bottom", and then
//      touch "bottom"
//   2. mmap() the page in question
//
// Now alternate signal stack is gone, it's harder to use 2. For instance,
// if current sp is already near the lower end of page 101, and we need to
// call mmap() to map page 100, it is possible that part of the mmap() frame
// will be placed in page 100. When page 100 is mapped, it is zero-filled.
// That will destroy the mmap() frame and cause VM to crash.
//
// The following code works by adjusting sp first, then accessing the "bottom"
// page to force a page fault. Linux kernel will then automatically expand the
// stack mapping.
//
// _expand_stack_to() assumes its frame size is less than page size, which
// should always be true if the function is not inlined.

static void NOINLINE _expand_stack_to(address bottom) {
  address sp;
  size_t size;
  volatile char *p;

  // Adjust bottom to point to the largest address within the same page, it
  // gives us a one-page buffer if alloca() allocates slightly more memory.
  bottom = (address)align_down((uintptr_t)bottom, os::Linux::page_size());
  bottom += os::Linux::page_size() - 1;

  // sp might be slightly above current stack pointer; if that's the case, we
  // will alloca() a little more space than necessary, which is OK. Don't use
  // os::current_stack_pointer(), as its result can be slightly below current
  // stack pointer, causing us to not alloca enough to reach "bottom".
  sp = (address)&sp;

  if (sp > bottom) {
    size = sp - bottom;
    p = (volatile char *)alloca(size);
    assert(p != NULL && p <= (volatile char *)bottom, "alloca problem?");
    p[0] = '\0';
  }
}

void os::Linux::expand_stack_to(address bottom) {
  _expand_stack_to(bottom);
}

bool os::Linux::manually_expand_stack(JavaThread * t, address addr) {
  assert(t!=NULL, "just checking");
  assert(t->osthread()->expanding_stack(), "expand should be set");

  if (t->is_in_usable_stack(addr)) {
    sigset_t mask_all, old_sigset;
    sigfillset(&mask_all);
    pthread_sigmask(SIG_SETMASK, &mask_all, &old_sigset);
    _expand_stack_to(addr);
    pthread_sigmask(SIG_SETMASK, &old_sigset, NULL);
    return true;
  }
  return false;
}

//////////////////////////////////////////////////////////////////////////////
// create new thread

// Thread start routine for all newly created threads
static void *thread_native_entry(Thread *thread) {

  thread->record_stack_base_and_size();

#ifndef __GLIBC__
  // Try to randomize the cache line index of hot stack frames.
  // This helps when threads of the same stack traces evict each other's
  // cache lines. The threads can be either from the same JVM instance, or
  // from different JVM instances. The benefit is especially true for
  // processors with hyperthreading technology.
  // This code is not needed anymore in glibc because it has MULTI_PAGE_ALIASING
  // and we did not see any degradation in performance without `alloca()`.
  static int counter = 0;
  int pid = os::current_process_id();
  int random = ((pid ^ counter++) & 7) * 128;
  void *stackmem = alloca(random != 0 ? random : 1); // ensure we allocate > 0
  // Ensure the alloca result is used in a way that prevents the compiler from eliding it.
  *(char *)stackmem = 1;
#endif

  thread->initialize_thread_current();

  OSThread* osthread = thread->osthread();
  Monitor* sync = osthread->startThread_lock();

  osthread->set_thread_id(os::current_thread_id());

  if (UseNUMA) {
    int lgrp_id = os::numa_get_group_id();
    if (lgrp_id != -1) {
      thread->set_lgrp_id(lgrp_id);
    }
  }
  // initialize signal mask for this thread
  PosixSignals::hotspot_sigmask(thread);

  // initialize floating point control register
  os::Linux::init_thread_fpu_state();

  // handshaking with parent thread
  {
    MutexLocker ml(sync, Mutex::_no_safepoint_check_flag);

    // notify parent thread
    osthread->set_state(INITIALIZED);
    sync->notify_all();

    // wait until os::start_thread()
    while (osthread->get_state() == INITIALIZED) {
      sync->wait_without_safepoint_check();
    }
  }

  log_info(os, thread)("Thread is alive (tid: " UINTX_FORMAT ", pthread id: " UINTX_FORMAT ").",
    os::current_thread_id(), (uintx) pthread_self());

  assert(osthread->pthread_id() != 0, "pthread_id was not set as expected");

  // call one more level start routine
  thread->call_run();

  // Note: at this point the thread object may already have deleted itself.
  // Prevent dereferencing it from here on out.
  thread = NULL;

  log_info(os, thread)("Thread finished (tid: " UINTX_FORMAT ", pthread id: " UINTX_FORMAT ").",
    os::current_thread_id(), (uintx) pthread_self());

  return 0;
}

// On Linux, glibc places static TLS blocks (for __thread variables) on
// the thread stack. This decreases the stack size actually available
// to threads.
//
// For large static TLS sizes, this may cause threads to malfunction due
// to insufficient stack space. This is a well-known issue in glibc:
// http://sourceware.org/bugzilla/show_bug.cgi?id=11787.
//
// As a workaround, we call a private but assumed-stable glibc function,
// __pthread_get_minstack() to obtain the minstack size and derive the
// static TLS size from it. We then increase the user requested stack
// size by this TLS size.
//
// Due to compatibility concerns, this size adjustment is opt-in and
// controlled via AdjustStackSizeForTLS.
typedef size_t (*GetMinStack)(const pthread_attr_t *attr);

GetMinStack _get_minstack_func = NULL;

static void get_minstack_init() {
  _get_minstack_func =
        (GetMinStack)dlsym(RTLD_DEFAULT, "__pthread_get_minstack");
  log_info(os, thread)("Lookup of __pthread_get_minstack %s",
                       _get_minstack_func == NULL ? "failed" : "succeeded");
}

// Returns the size of the static TLS area glibc puts on thread stacks.
// The value is cached on first use, which occurs when the first thread
// is created during VM initialization.
static size_t get_static_tls_area_size(const pthread_attr_t *attr) {
  size_t tls_size = 0;
  if (_get_minstack_func != NULL) {
    // Obtain the pthread minstack size by calling __pthread_get_minstack.
    size_t minstack_size = _get_minstack_func(attr);

    // Remove non-TLS area size included in minstack size returned
    // by __pthread_get_minstack() to get the static TLS size.
    // In glibc before 2.27, minstack size includes guard_size.
    // In glibc 2.27 and later, guard_size is automatically added
    // to the stack size by pthread_create and is no longer included
    // in minstack size. In both cases, the guard_size is taken into
    // account, so there is no need to adjust the result for that.
    //
    // Although __pthread_get_minstack() is a private glibc function,
    // it is expected to have a stable behavior across future glibc
    // versions while glibc still allocates the static TLS blocks off
    // the stack. Following is glibc 2.28 __pthread_get_minstack():
    //
    // size_t
    // __pthread_get_minstack (const pthread_attr_t *attr)
    // {
    //   return GLRO(dl_pagesize) + __static_tls_size + PTHREAD_STACK_MIN;
    // }
    //
    //
    // The following 'minstack_size > os::vm_page_size() + PTHREAD_STACK_MIN'
    // if check is done for precaution.
    if (minstack_size > (size_t)os::vm_page_size() + PTHREAD_STACK_MIN) {
      tls_size = minstack_size - os::vm_page_size() - PTHREAD_STACK_MIN;
    }
  }

  log_info(os, thread)("Stack size adjustment for TLS is " SIZE_FORMAT,
                       tls_size);
  return tls_size;
}

bool os::create_thread(Thread* thread, ThreadType thr_type,
                       size_t req_stack_size) {
  assert(thread->osthread() == NULL, "caller responsible");

  // Allocate the OSThread object
  OSThread* osthread = new OSThread(NULL, NULL);
  if (osthread == NULL) {
    return false;
  }

  // set the correct thread state
  osthread->set_thread_type(thr_type);

  // Initial state is ALLOCATED but not INITIALIZED
  osthread->set_state(ALLOCATED);

  thread->set_osthread(osthread);

  // init thread attributes
  pthread_attr_t attr;
  pthread_attr_init(&attr);
  pthread_attr_setdetachstate(&attr, PTHREAD_CREATE_DETACHED);

  // Calculate stack size if it's not specified by caller.
  size_t stack_size = os::Posix::get_initial_stack_size(thr_type, req_stack_size);
  // In glibc versions prior to 2.7 the guard size mechanism
  // is not implemented properly. The posix standard requires adding
  // the size of the guard pages to the stack size, instead Linux
  // takes the space out of 'stacksize'. Thus we adapt the requested
  // stack_size by the size of the guard pages to mimick proper
  // behaviour. However, be careful not to end up with a size
  // of zero due to overflow. Don't add the guard page in that case.
  size_t guard_size = os::Linux::default_guard_size(thr_type);
  // Configure glibc guard page. Must happen before calling
  // get_static_tls_area_size(), which uses the guard_size.
  pthread_attr_setguardsize(&attr, guard_size);

  size_t stack_adjust_size = 0;
  if (AdjustStackSizeForTLS) {
    // Adjust the stack_size for on-stack TLS - see get_static_tls_area_size().
    stack_adjust_size += get_static_tls_area_size(&attr);
  } else {
    stack_adjust_size += guard_size;
  }

  stack_adjust_size = align_up(stack_adjust_size, os::vm_page_size());
  if (stack_size <= SIZE_MAX - stack_adjust_size) {
    stack_size += stack_adjust_size;
  }
  assert(is_aligned(stack_size, os::vm_page_size()), "stack_size not aligned");

  int status = pthread_attr_setstacksize(&attr, stack_size);
  if (status != 0) {
    // pthread_attr_setstacksize() function can fail
    // if the stack size exceeds a system-imposed limit.
    assert_status(status == EINVAL, status, "pthread_attr_setstacksize");
    log_warning(os, thread)("The %sthread stack size specified is invalid: " SIZE_FORMAT "k",
                            (thr_type == compiler_thread) ? "compiler " : ((thr_type == java_thread) ? "" : "VM "),
                            stack_size / K);
    thread->set_osthread(NULL);
    delete osthread;
    return false;
  }

  ThreadState state;

  {
    pthread_t tid;
    int ret = pthread_create(&tid, &attr, (void* (*)(void*)) thread_native_entry, thread);

    char buf[64];
    if (ret == 0) {
      log_info(os, thread)("Thread started (pthread id: " UINTX_FORMAT ", attributes: %s). ",
        (uintx) tid, os::Posix::describe_pthread_attr(buf, sizeof(buf), &attr));
    } else {
      log_warning(os, thread)("Failed to start thread - pthread_create failed (%s) for attributes: %s.",
        os::errno_name(ret), os::Posix::describe_pthread_attr(buf, sizeof(buf), &attr));
      // Log some OS information which might explain why creating the thread failed.
      log_info(os, thread)("Number of threads approx. running in the VM: %d", Threads::number_of_threads());
      LogStream st(Log(os, thread)::info());
      os::Posix::print_rlimit_info(&st);
      os::print_memory_info(&st);
      os::Linux::print_proc_sys_info(&st);
      os::Linux::print_container_info(&st);
    }

    pthread_attr_destroy(&attr);

    if (ret != 0) {
      // Need to clean up stuff we've allocated so far
      thread->set_osthread(NULL);
      delete osthread;
      return false;
    }

    // Store pthread info into the OSThread
    osthread->set_pthread_id(tid);

    // Wait until child thread is either initialized or aborted
    {
      Monitor* sync_with_child = osthread->startThread_lock();
      MutexLocker ml(sync_with_child, Mutex::_no_safepoint_check_flag);
      while ((state = osthread->get_state()) == ALLOCATED) {
        sync_with_child->wait_without_safepoint_check();
      }
    }
  }

  // The thread is returned suspended (in state INITIALIZED),
  // and is started higher up in the call chain
  assert(state == INITIALIZED, "race condition");
  return true;
}

/////////////////////////////////////////////////////////////////////////////
// attach existing thread

// bootstrap the main thread
bool os::create_main_thread(JavaThread* thread) {
  assert(os::Linux::_main_thread == pthread_self(), "should be called inside main thread");
  return create_attached_thread(thread);
}

bool os::create_attached_thread(JavaThread* thread) {
#ifdef ASSERT
  thread->verify_not_published();
#endif

  // Allocate the OSThread object
  OSThread* osthread = new OSThread(NULL, NULL);

  if (osthread == NULL) {
    return false;
  }

  // Store pthread info into the OSThread
  osthread->set_thread_id(os::Linux::gettid());
  osthread->set_pthread_id(::pthread_self());

  // initialize floating point control register
  os::Linux::init_thread_fpu_state();

  // Initial thread state is RUNNABLE
  osthread->set_state(RUNNABLE);

  thread->set_osthread(osthread);

  if (UseNUMA) {
    int lgrp_id = os::numa_get_group_id();
    if (lgrp_id != -1) {
      thread->set_lgrp_id(lgrp_id);
    }
  }

  if (os::is_primordial_thread()) {
    // If current thread is primordial thread, its stack is mapped on demand,
    // see notes about MAP_GROWSDOWN. Here we try to force kernel to map
    // the entire stack region to avoid SEGV in stack banging.
    // It is also useful to get around the heap-stack-gap problem on SuSE
    // kernel (see 4821821 for details). We first expand stack to the top
    // of yellow zone, then enable stack yellow zone (order is significant,
    // enabling yellow zone first will crash JVM on SuSE Linux), so there
    // is no gap between the last two virtual memory regions.

    StackOverflow* overflow_state = thread->stack_overflow_state();
    address addr = overflow_state->stack_reserved_zone_base();
    assert(addr != NULL, "initialization problem?");
    assert(overflow_state->stack_available(addr) > 0, "stack guard should not be enabled");

    osthread->set_expanding_stack();
    os::Linux::manually_expand_stack(thread, addr);
    osthread->clear_expanding_stack();
  }

  // initialize signal mask for this thread
  // and save the caller's signal mask
  PosixSignals::hotspot_sigmask(thread);

  log_info(os, thread)("Thread attached (tid: " UINTX_FORMAT ", pthread id: " UINTX_FORMAT ").",
    os::current_thread_id(), (uintx) pthread_self());

  return true;
}

void os::pd_start_thread(Thread* thread) {
  OSThread * osthread = thread->osthread();
  assert(osthread->get_state() != INITIALIZED, "just checking");
  Monitor* sync_with_child = osthread->startThread_lock();
  MutexLocker ml(sync_with_child, Mutex::_no_safepoint_check_flag);
  sync_with_child->notify();
}

// Free Linux resources related to the OSThread
void os::free_thread(OSThread* osthread) {
  assert(osthread != NULL, "osthread not set");

  // We are told to free resources of the argument thread,
  // but we can only really operate on the current thread.
  assert(Thread::current()->osthread() == osthread,
         "os::free_thread but not current thread");

#ifdef ASSERT
  sigset_t current;
  sigemptyset(&current);
  pthread_sigmask(SIG_SETMASK, NULL, &current);
  assert(!sigismember(&current, PosixSignals::SR_signum), "SR signal should not be blocked!");
#endif

  // Restore caller's signal mask
  sigset_t sigmask = osthread->caller_sigmask();
  pthread_sigmask(SIG_SETMASK, &sigmask, NULL);

  delete osthread;
}

//////////////////////////////////////////////////////////////////////////////
// primordial thread

// Check if current thread is the primordial thread, similar to Solaris thr_main.
bool os::is_primordial_thread(void) {
  if (suppress_primordial_thread_resolution) {
    return false;
  }
  char dummy;
  // If called before init complete, thread stack bottom will be null.
  // Can be called if fatal error occurs before initialization.
  if (os::Linux::initial_thread_stack_bottom() == NULL) return false;
  assert(os::Linux::initial_thread_stack_bottom() != NULL &&
         os::Linux::initial_thread_stack_size()   != 0,
         "os::init did not locate primordial thread's stack region");
  if ((address)&dummy >= os::Linux::initial_thread_stack_bottom() &&
      (address)&dummy < os::Linux::initial_thread_stack_bottom() +
                        os::Linux::initial_thread_stack_size()) {
    return true;
  } else {
    return false;
  }
}

// Find the virtual memory area that contains addr
static bool find_vma(address addr, address* vma_low, address* vma_high) {
  FILE *fp = fopen("/proc/self/maps", "r");
  if (fp) {
    address low, high;
    while (!feof(fp)) {
      if (fscanf(fp, "%p-%p", &low, &high) == 2) {
        if (low <= addr && addr < high) {
          if (vma_low)  *vma_low  = low;
          if (vma_high) *vma_high = high;
          fclose(fp);
          return true;
        }
      }
      for (;;) {
        int ch = fgetc(fp);
        if (ch == EOF || ch == (int)'\n') break;
      }
    }
    fclose(fp);
  }
  return false;
}

// Locate primordial thread stack. This special handling of primordial thread stack
// is needed because pthread_getattr_np() on most (all?) Linux distros returns
// bogus value for the primordial process thread. While the launcher has created
// the VM in a new thread since JDK 6, we still have to allow for the use of the
// JNI invocation API from a primordial thread.
void os::Linux::capture_initial_stack(size_t max_size) {

  // max_size is either 0 (which means accept OS default for thread stacks) or
  // a user-specified value known to be at least the minimum needed. If we
  // are actually on the primordial thread we can make it appear that we have a
  // smaller max_size stack by inserting the guard pages at that location. But we
  // cannot do anything to emulate a larger stack than what has been provided by
  // the OS or threading library. In fact if we try to use a stack greater than
  // what is set by rlimit then we will crash the hosting process.

  // Maximum stack size is the easy part, get it from RLIMIT_STACK.
  // If this is "unlimited" then it will be a huge value.
  struct rlimit rlim;
  getrlimit(RLIMIT_STACK, &rlim);
  size_t stack_size = rlim.rlim_cur;

  // 6308388: a bug in ld.so will relocate its own .data section to the
  //   lower end of primordial stack; reduce ulimit -s value a little bit
  //   so we won't install guard page on ld.so's data section.
  //   But ensure we don't underflow the stack size - allow 1 page spare
  if (stack_size >= (size_t)(3 * page_size())) {
    stack_size -= 2 * page_size();
  }

  // Try to figure out where the stack base (top) is. This is harder.
  //
  // When an application is started, glibc saves the initial stack pointer in
  // a global variable "__libc_stack_end", which is then used by system
  // libraries. __libc_stack_end should be pretty close to stack top. The
  // variable is available since the very early days. However, because it is
  // a private interface, it could disappear in the future.
  //
  // Linux kernel saves start_stack information in /proc/<pid>/stat. Similar
  // to __libc_stack_end, it is very close to stack top, but isn't the real
  // stack top. Note that /proc may not exist if VM is running as a chroot
  // program, so reading /proc/<pid>/stat could fail. Also the contents of
  // /proc/<pid>/stat could change in the future (though unlikely).
  //
  // We try __libc_stack_end first. If that doesn't work, look for
  // /proc/<pid>/stat. If neither of them works, we use current stack pointer
  // as a hint, which should work well in most cases.

  uintptr_t stack_start;

  // try __libc_stack_end first
  uintptr_t *p = (uintptr_t *)dlsym(RTLD_DEFAULT, "__libc_stack_end");
  if (p && *p) {
    stack_start = *p;
  } else {
    // see if we can get the start_stack field from /proc/self/stat
    FILE *fp;
    int pid;
    char state;
    int ppid;
    int pgrp;
    int session;
    int nr;
    int tpgrp;
    unsigned long flags;
    unsigned long minflt;
    unsigned long cminflt;
    unsigned long majflt;
    unsigned long cmajflt;
    unsigned long utime;
    unsigned long stime;
    long cutime;
    long cstime;
    long prio;
    long nice;
    long junk;
    long it_real;
    uintptr_t start;
    uintptr_t vsize;
    intptr_t rss;
    uintptr_t rsslim;
    uintptr_t scodes;
    uintptr_t ecode;
    int i;

    // Figure what the primordial thread stack base is. Code is inspired
    // by email from Hans Boehm. /proc/self/stat begins with current pid,
    // followed by command name surrounded by parentheses, state, etc.
    char stat[2048];
    int statlen;

    fp = fopen("/proc/self/stat", "r");
    if (fp) {
      statlen = fread(stat, 1, 2047, fp);
      stat[statlen] = '\0';
      fclose(fp);

      // Skip pid and the command string. Note that we could be dealing with
      // weird command names, e.g. user could decide to rename java launcher
      // to "java 1.4.2 :)", then the stat file would look like
      //                1234 (java 1.4.2 :)) R ... ...
      // We don't really need to know the command string, just find the last
      // occurrence of ")" and then start parsing from there. See bug 4726580.
      char * s = strrchr(stat, ')');

      i = 0;
      if (s) {
        // Skip blank chars
        do { s++; } while (s && isspace(*s));

#define _UFM UINTX_FORMAT
#define _DFM INTX_FORMAT

        //                                     1   1   1   1   1   1   1   1   1   1   2   2    2    2    2    2    2    2    2
        //              3  4  5  6  7  8   9   0   1   2   3   4   5   6   7   8   9   0   1    2    3    4    5    6    7    8
        i = sscanf(s, "%c %d %d %d %d %d %lu %lu %lu %lu %lu %lu %lu %ld %ld %ld %ld %ld %ld " _UFM _UFM _DFM _UFM _UFM _UFM _UFM,
                   &state,          // 3  %c
                   &ppid,           // 4  %d
                   &pgrp,           // 5  %d
                   &session,        // 6  %d
                   &nr,             // 7  %d
                   &tpgrp,          // 8  %d
                   &flags,          // 9  %lu
                   &minflt,         // 10 %lu
                   &cminflt,        // 11 %lu
                   &majflt,         // 12 %lu
                   &cmajflt,        // 13 %lu
                   &utime,          // 14 %lu
                   &stime,          // 15 %lu
                   &cutime,         // 16 %ld
                   &cstime,         // 17 %ld
                   &prio,           // 18 %ld
                   &nice,           // 19 %ld
                   &junk,           // 20 %ld
                   &it_real,        // 21 %ld
                   &start,          // 22 UINTX_FORMAT
                   &vsize,          // 23 UINTX_FORMAT
                   &rss,            // 24 INTX_FORMAT
                   &rsslim,         // 25 UINTX_FORMAT
                   &scodes,         // 26 UINTX_FORMAT
                   &ecode,          // 27 UINTX_FORMAT
                   &stack_start);   // 28 UINTX_FORMAT
      }

#undef _UFM
#undef _DFM

      if (i != 28 - 2) {
        assert(false, "Bad conversion from /proc/self/stat");
        // product mode - assume we are the primordial thread, good luck in the
        // embedded case.
        warning("Can't detect primordial thread stack location - bad conversion");
        stack_start = (uintptr_t) &rlim;
      }
    } else {
      // For some reason we can't open /proc/self/stat (for example, running on
      // FreeBSD with a Linux emulator, or inside chroot), this should work for
      // most cases, so don't abort:
      warning("Can't detect primordial thread stack location - no /proc/self/stat");
      stack_start = (uintptr_t) &rlim;
    }
  }

  // Now we have a pointer (stack_start) very close to the stack top, the
  // next thing to do is to figure out the exact location of stack top. We
  // can find out the virtual memory area that contains stack_start by
  // reading /proc/self/maps, it should be the last vma in /proc/self/maps,
  // and its upper limit is the real stack top. (again, this would fail if
  // running inside chroot, because /proc may not exist.)

  uintptr_t stack_top;
  address low, high;
  if (find_vma((address)stack_start, &low, &high)) {
    // success, "high" is the true stack top. (ignore "low", because initial
    // thread stack grows on demand, its real bottom is high - RLIMIT_STACK.)
    stack_top = (uintptr_t)high;
  } else {
    // failed, likely because /proc/self/maps does not exist
    warning("Can't detect primordial thread stack location - find_vma failed");
    // best effort: stack_start is normally within a few pages below the real
    // stack top, use it as stack top, and reduce stack size so we won't put
    // guard page outside stack.
    stack_top = stack_start;
    stack_size -= 16 * page_size();
  }

  // stack_top could be partially down the page so align it
  stack_top = align_up(stack_top, page_size());

  // Allowed stack value is minimum of max_size and what we derived from rlimit
  if (max_size > 0) {
    _initial_thread_stack_size = MIN2(max_size, stack_size);
  } else {
    // Accept the rlimit max, but if stack is unlimited then it will be huge, so
    // clamp it at 8MB as we do on Solaris
    _initial_thread_stack_size = MIN2(stack_size, 8*M);
  }
  _initial_thread_stack_size = align_down(_initial_thread_stack_size, page_size());
  _initial_thread_stack_bottom = (address)stack_top - _initial_thread_stack_size;

  assert(_initial_thread_stack_bottom < (address)stack_top, "overflow!");

  if (log_is_enabled(Info, os, thread)) {
    // See if we seem to be on primordial process thread
    bool primordial = uintptr_t(&rlim) > uintptr_t(_initial_thread_stack_bottom) &&
                      uintptr_t(&rlim) < stack_top;

    log_info(os, thread)("Capturing initial stack in %s thread: req. size: " SIZE_FORMAT "K, actual size: "
                         SIZE_FORMAT "K, top=" INTPTR_FORMAT ", bottom=" INTPTR_FORMAT,
                         primordial ? "primordial" : "user", max_size / K,  _initial_thread_stack_size / K,
                         stack_top, intptr_t(_initial_thread_stack_bottom));
  }
}

////////////////////////////////////////////////////////////////////////////////
// time support

// Time since start-up in seconds to a fine granularity.
double os::elapsedTime() {
  return ((double)os::elapsed_counter()) / os::elapsed_frequency(); // nanosecond resolution
}

jlong os::elapsed_counter() {
  return javaTimeNanos() - initial_time_count;
}

jlong os::elapsed_frequency() {
  return NANOSECS_PER_SEC; // nanosecond resolution
}

bool os::supports_vtime() { return true; }

double os::elapsedVTime() {
  struct rusage usage;
  int retval = getrusage(RUSAGE_THREAD, &usage);
  if (retval == 0) {
    return (double) (usage.ru_utime.tv_sec + usage.ru_stime.tv_sec) + (double) (usage.ru_utime.tv_usec + usage.ru_stime.tv_usec) / (1000 * 1000);
  } else {
    // better than nothing, but not much
    return elapsedTime();
  }
}

void os::Linux::fast_thread_clock_init() {
  if (!UseLinuxPosixThreadCPUClocks) {
    return;
  }
  clockid_t clockid;
  struct timespec tp;
  int (*pthread_getcpuclockid_func)(pthread_t, clockid_t *) =
      (int(*)(pthread_t, clockid_t *)) dlsym(RTLD_DEFAULT, "pthread_getcpuclockid");

  // Switch to using fast clocks for thread cpu time if
  // the clock_getres() returns 0 error code.
  // Note, that some kernels may support the current thread
  // clock (CLOCK_THREAD_CPUTIME_ID) but not the clocks
  // returned by the pthread_getcpuclockid().
  // If the fast Posix clocks are supported then the clock_getres()
  // must return at least tp.tv_sec == 0 which means a resolution
  // better than 1 sec. This is extra check for reliability.

  if (pthread_getcpuclockid_func &&
      pthread_getcpuclockid_func(_main_thread, &clockid) == 0 &&
      clock_getres(clockid, &tp) == 0 && tp.tv_sec == 0) {
    _supports_fast_thread_cpu_time = true;
    _pthread_getcpuclockid = pthread_getcpuclockid_func;
  }
}

// Return the real, user, and system times in seconds from an
// arbitrary fixed point in the past.
bool os::getTimesSecs(double* process_real_time,
                      double* process_user_time,
                      double* process_system_time) {
  struct tms ticks;
  clock_t real_ticks = times(&ticks);

  if (real_ticks == (clock_t) (-1)) {
    return false;
  } else {
    double ticks_per_second = (double) clock_tics_per_sec;
    *process_user_time = ((double) ticks.tms_utime) / ticks_per_second;
    *process_system_time = ((double) ticks.tms_stime) / ticks_per_second;
    *process_real_time = ((double) real_ticks) / ticks_per_second;

    return true;
  }
}


char * os::local_time_string(char *buf, size_t buflen) {
  struct tm t;
  time_t long_time;
  time(&long_time);
  localtime_r(&long_time, &t);
  jio_snprintf(buf, buflen, "%d-%02d-%02d %02d:%02d:%02d",
               t.tm_year + 1900, t.tm_mon + 1, t.tm_mday,
               t.tm_hour, t.tm_min, t.tm_sec);
  return buf;
}

struct tm* os::localtime_pd(const time_t* clock, struct tm*  res) {
  return localtime_r(clock, res);
}

// thread_id is kernel thread id (similar to Solaris LWP id)
intx os::current_thread_id() { return os::Linux::gettid(); }
int os::current_process_id() {
  return ::getpid();
}

// DLL functions

const char* os::dll_file_extension() { return ".so"; }

// This must be hard coded because it's the system's temporary
// directory not the java application's temp directory, ala java.io.tmpdir.
const char* os::get_temp_directory() { return "/tmp"; }

static bool file_exists(const char* filename) {
  struct stat statbuf;
  if (filename == NULL || strlen(filename) == 0) {
    return false;
  }
  return os::stat(filename, &statbuf) == 0;
}

// check if addr is inside libjvm.so
bool os::address_is_in_vm(address addr) {
  static address libjvm_base_addr;
  Dl_info dlinfo;

  if (libjvm_base_addr == NULL) {
    if (dladdr(CAST_FROM_FN_PTR(void *, os::address_is_in_vm), &dlinfo) != 0) {
      libjvm_base_addr = (address)dlinfo.dli_fbase;
    }
    assert(libjvm_base_addr !=NULL, "Cannot obtain base address for libjvm");
  }

  if (dladdr((void *)addr, &dlinfo) != 0) {
    if (libjvm_base_addr == (address)dlinfo.dli_fbase) return true;
  }

  return false;
}

bool os::dll_address_to_function_name(address addr, char *buf,
                                      int buflen, int *offset,
                                      bool demangle) {
  // buf is not optional, but offset is optional
  assert(buf != NULL, "sanity check");

  Dl_info dlinfo;

  if (dladdr((void*)addr, &dlinfo) != 0) {
    // see if we have a matching symbol
    if (dlinfo.dli_saddr != NULL && dlinfo.dli_sname != NULL) {
      if (!(demangle && Decoder::demangle(dlinfo.dli_sname, buf, buflen))) {
        jio_snprintf(buf, buflen, "%s", dlinfo.dli_sname);
      }
      if (offset != NULL) *offset = addr - (address)dlinfo.dli_saddr;
      return true;
    }
    // no matching symbol so try for just file info
    if (dlinfo.dli_fname != NULL && dlinfo.dli_fbase != NULL) {
      if (Decoder::decode((address)(addr - (address)dlinfo.dli_fbase),
                          buf, buflen, offset, dlinfo.dli_fname, demangle)) {
        return true;
      }
    }
  }

  buf[0] = '\0';
  if (offset != NULL) *offset = -1;
  return false;
}

struct _address_to_library_name {
  address addr;          // input : memory address
  size_t  buflen;        //         size of fname
  char*   fname;         // output: library name
  address base;          //         library base addr
};

static int address_to_library_name_callback(struct dl_phdr_info *info,
                                            size_t size, void *data) {
  int i;
  bool found = false;
  address libbase = NULL;
  struct _address_to_library_name * d = (struct _address_to_library_name *)data;

  // iterate through all loadable segments
  for (i = 0; i < info->dlpi_phnum; i++) {
    address segbase = (address)(info->dlpi_addr + info->dlpi_phdr[i].p_vaddr);
    if (info->dlpi_phdr[i].p_type == PT_LOAD) {
      // base address of a library is the lowest address of its loaded
      // segments.
      if (libbase == NULL || libbase > segbase) {
        libbase = segbase;
      }
      // see if 'addr' is within current segment
      if (segbase <= d->addr &&
          d->addr < segbase + info->dlpi_phdr[i].p_memsz) {
        found = true;
      }
    }
  }

  // dlpi_name is NULL or empty if the ELF file is executable, return 0
  // so dll_address_to_library_name() can fall through to use dladdr() which
  // can figure out executable name from argv[0].
  if (found && info->dlpi_name && info->dlpi_name[0]) {
    d->base = libbase;
    if (d->fname) {
      jio_snprintf(d->fname, d->buflen, "%s", info->dlpi_name);
    }
    return 1;
  }
  return 0;
}

bool os::dll_address_to_library_name(address addr, char* buf,
                                     int buflen, int* offset) {
  // buf is not optional, but offset is optional
  assert(buf != NULL, "sanity check");

  Dl_info dlinfo;
  struct _address_to_library_name data;

  // There is a bug in old glibc dladdr() implementation that it could resolve
  // to wrong library name if the .so file has a base address != NULL. Here
  // we iterate through the program headers of all loaded libraries to find
  // out which library 'addr' really belongs to. This workaround can be
  // removed once the minimum requirement for glibc is moved to 2.3.x.
  data.addr = addr;
  data.fname = buf;
  data.buflen = buflen;
  data.base = NULL;
  int rslt = dl_iterate_phdr(address_to_library_name_callback, (void *)&data);

  if (rslt) {
    // buf already contains library name
    if (offset) *offset = addr - data.base;
    return true;
  }
  if (dladdr((void*)addr, &dlinfo) != 0) {
    if (dlinfo.dli_fname != NULL) {
      jio_snprintf(buf, buflen, "%s", dlinfo.dli_fname);
    }
    if (dlinfo.dli_fbase != NULL && offset != NULL) {
      *offset = addr - (address)dlinfo.dli_fbase;
    }
    return true;
  }

  buf[0] = '\0';
  if (offset) *offset = -1;
  return false;
}

// Loads .dll/.so and
// in case of error it checks if .dll/.so was built for the
// same architecture as Hotspot is running on


// Remember the stack's state. The Linux dynamic linker will change
// the stack to 'executable' at most once, so we must safepoint only once.
bool os::Linux::_stack_is_executable = false;

// VM operation that loads a library.  This is necessary if stack protection
// of the Java stacks can be lost during loading the library.  If we
// do not stop the Java threads, they can stack overflow before the stacks
// are protected again.
class VM_LinuxDllLoad: public VM_Operation {
 private:
  const char *_filename;
  char *_ebuf;
  int _ebuflen;
  void *_lib;
 public:
  VM_LinuxDllLoad(const char *fn, char *ebuf, int ebuflen) :
    _filename(fn), _ebuf(ebuf), _ebuflen(ebuflen), _lib(NULL) {}
  VMOp_Type type() const { return VMOp_LinuxDllLoad; }
  void doit() {
    _lib = os::Linux::dll_load_in_vmthread(_filename, _ebuf, _ebuflen);
    os::Linux::_stack_is_executable = true;
  }
  void* loaded_library() { return _lib; }
};

void * os::dll_load(const char *filename, char *ebuf, int ebuflen) {
  void * result = NULL;
  bool load_attempted = false;

  log_info(os)("attempting shared library load of %s", filename);

  // Check whether the library to load might change execution rights
  // of the stack. If they are changed, the protection of the stack
  // guard pages will be lost. We need a safepoint to fix this.
  //
  // See Linux man page execstack(8) for more info.
  if (os::uses_stack_guard_pages() && !os::Linux::_stack_is_executable) {
    if (!ElfFile::specifies_noexecstack(filename)) {
      if (!is_init_completed()) {
        os::Linux::_stack_is_executable = true;
        // This is OK - No Java threads have been created yet, and hence no
        // stack guard pages to fix.
        //
        // Dynamic loader will make all stacks executable after
        // this function returns, and will not do that again.
        assert(Threads::number_of_threads() == 0, "no Java threads should exist yet.");
      } else {
        warning("You have loaded library %s which might have disabled stack guard. "
                "The VM will try to fix the stack guard now.\n"
                "It's highly recommended that you fix the library with "
                "'execstack -c <libfile>', or link it with '-z noexecstack'.",
                filename);

        JavaThread *jt = JavaThread::current();
        if (jt->thread_state() != _thread_in_native) {
          // This happens when a compiler thread tries to load a hsdis-<arch>.so file
          // that requires ExecStack. Cannot enter safe point. Let's give up.
          warning("Unable to fix stack guard. Giving up.");
        } else {
          if (!LoadExecStackDllInVMThread) {
            // This is for the case where the DLL has an static
            // constructor function that executes JNI code. We cannot
            // load such DLLs in the VMThread.
            result = os::Linux::dlopen_helper(filename, ebuf, ebuflen);
          }

          ThreadInVMfromNative tiv(jt);
          debug_only(VMNativeEntryWrapper vew;)

          VM_LinuxDllLoad op(filename, ebuf, ebuflen);
          VMThread::execute(&op);
          if (LoadExecStackDllInVMThread) {
            result = op.loaded_library();
          }
          load_attempted = true;
        }
      }
    }
  }

  if (!load_attempted) {
    result = os::Linux::dlopen_helper(filename, ebuf, ebuflen);
  }

  if (result != NULL) {
    // Successful loading
    return result;
  }

  Elf32_Ehdr elf_head;
  int diag_msg_max_length=ebuflen-strlen(ebuf);
  char* diag_msg_buf=ebuf+strlen(ebuf);

  if (diag_msg_max_length==0) {
    // No more space in ebuf for additional diagnostics message
    return NULL;
  }


  int file_descriptor= ::open(filename, O_RDONLY | O_NONBLOCK);

  if (file_descriptor < 0) {
    // Can't open library, report dlerror() message
    return NULL;
  }

  bool failed_to_read_elf_head=
    (sizeof(elf_head)!=
     (::read(file_descriptor, &elf_head,sizeof(elf_head))));

  ::close(file_descriptor);
  if (failed_to_read_elf_head) {
    // file i/o error - report dlerror() msg
    return NULL;
  }

  if (elf_head.e_ident[EI_DATA] != LITTLE_ENDIAN_ONLY(ELFDATA2LSB) BIG_ENDIAN_ONLY(ELFDATA2MSB)) {
    // handle invalid/out of range endianness values
    if (elf_head.e_ident[EI_DATA] == 0 || elf_head.e_ident[EI_DATA] > 2) {
      return NULL;
    }

#if defined(VM_LITTLE_ENDIAN)
    // VM is LE, shared object BE
    elf_head.e_machine = be16toh(elf_head.e_machine);
#else
    // VM is BE, shared object LE
    elf_head.e_machine = le16toh(elf_head.e_machine);
#endif
  }

  typedef struct {
    Elf32_Half    code;         // Actual value as defined in elf.h
    Elf32_Half    compat_class; // Compatibility of archs at VM's sense
    unsigned char elf_class;    // 32 or 64 bit
    unsigned char endianness;   // MSB or LSB
    char*         name;         // String representation
  } arch_t;

#ifndef EM_AARCH64
  #define EM_AARCH64    183               /* ARM AARCH64 */
#endif
#ifndef EM_RISCV
  #define EM_RISCV      243               /* RISC-V */
#endif

  static const arch_t arch_array[]={
    {EM_386,         EM_386,     ELFCLASS32, ELFDATA2LSB, (char*)"IA 32"},
    {EM_486,         EM_386,     ELFCLASS32, ELFDATA2LSB, (char*)"IA 32"},
    {EM_IA_64,       EM_IA_64,   ELFCLASS64, ELFDATA2LSB, (char*)"IA 64"},
    {EM_X86_64,      EM_X86_64,  ELFCLASS64, ELFDATA2LSB, (char*)"AMD 64"},
    {EM_SPARC,       EM_SPARC,   ELFCLASS32, ELFDATA2MSB, (char*)"Sparc 32"},
    {EM_SPARC32PLUS, EM_SPARC,   ELFCLASS32, ELFDATA2MSB, (char*)"Sparc 32"},
    {EM_SPARCV9,     EM_SPARCV9, ELFCLASS64, ELFDATA2MSB, (char*)"Sparc v9 64"},
    {EM_PPC,         EM_PPC,     ELFCLASS32, ELFDATA2MSB, (char*)"Power PC 32"},
#if defined(VM_LITTLE_ENDIAN)
    {EM_PPC64,       EM_PPC64,   ELFCLASS64, ELFDATA2LSB, (char*)"Power PC 64 LE"},
    {EM_SH,          EM_SH,      ELFCLASS32, ELFDATA2LSB, (char*)"SuperH"},
#else
    {EM_PPC64,       EM_PPC64,   ELFCLASS64, ELFDATA2MSB, (char*)"Power PC 64"},
    {EM_SH,          EM_SH,      ELFCLASS32, ELFDATA2MSB, (char*)"SuperH BE"},
#endif
    {EM_ARM,         EM_ARM,     ELFCLASS32, ELFDATA2LSB, (char*)"ARM"},
    // we only support 64 bit z architecture
    {EM_S390,        EM_S390,    ELFCLASS64, ELFDATA2MSB, (char*)"IBM System/390"},
    {EM_ALPHA,       EM_ALPHA,   ELFCLASS64, ELFDATA2LSB, (char*)"Alpha"},
    {EM_MIPS_RS3_LE, EM_MIPS_RS3_LE, ELFCLASS32, ELFDATA2LSB, (char*)"MIPSel"},
    {EM_MIPS,        EM_MIPS,    ELFCLASS32, ELFDATA2MSB, (char*)"MIPS"},
    {EM_PARISC,      EM_PARISC,  ELFCLASS32, ELFDATA2MSB, (char*)"PARISC"},
    {EM_68K,         EM_68K,     ELFCLASS32, ELFDATA2MSB, (char*)"M68k"},
    {EM_AARCH64,     EM_AARCH64, ELFCLASS64, ELFDATA2LSB, (char*)"AARCH64"},
    {EM_RISCV,       EM_RISCV,   ELFCLASS64, ELFDATA2LSB, (char*)"RISC-V"},
  };

#if  (defined IA32)
  static  Elf32_Half running_arch_code=EM_386;
#elif   (defined AMD64) || (defined X32)
  static  Elf32_Half running_arch_code=EM_X86_64;
#elif  (defined IA64)
  static  Elf32_Half running_arch_code=EM_IA_64;
#elif  (defined __sparc) && (defined _LP64)
  static  Elf32_Half running_arch_code=EM_SPARCV9;
#elif  (defined __sparc) && (!defined _LP64)
  static  Elf32_Half running_arch_code=EM_SPARC;
#elif  (defined __powerpc64__)
  static  Elf32_Half running_arch_code=EM_PPC64;
#elif  (defined __powerpc__)
  static  Elf32_Half running_arch_code=EM_PPC;
#elif  (defined AARCH64)
  static  Elf32_Half running_arch_code=EM_AARCH64;
#elif  (defined ARM)
  static  Elf32_Half running_arch_code=EM_ARM;
#elif  (defined S390)
  static  Elf32_Half running_arch_code=EM_S390;
#elif  (defined ALPHA)
  static  Elf32_Half running_arch_code=EM_ALPHA;
#elif  (defined MIPSEL)
  static  Elf32_Half running_arch_code=EM_MIPS_RS3_LE;
#elif  (defined PARISC)
  static  Elf32_Half running_arch_code=EM_PARISC;
#elif  (defined MIPS)
  static  Elf32_Half running_arch_code=EM_MIPS;
#elif  (defined M68K)
  static  Elf32_Half running_arch_code=EM_68K;
#elif  (defined SH)
  static  Elf32_Half running_arch_code=EM_SH;
#elif  (defined RISCV)
  static  Elf32_Half running_arch_code=EM_RISCV;
#else
    #error Method os::dll_load requires that one of following is defined:\
        AARCH64, ALPHA, ARM, AMD64, IA32, IA64, M68K, MIPS, MIPSEL, PARISC, __powerpc__, __powerpc64__, RISCV, S390, SH, __sparc
#endif

  // Identify compatibility class for VM's architecture and library's architecture
  // Obtain string descriptions for architectures

  arch_t lib_arch={elf_head.e_machine,0,elf_head.e_ident[EI_CLASS], elf_head.e_ident[EI_DATA], NULL};
  int running_arch_index=-1;

  for (unsigned int i=0; i < ARRAY_SIZE(arch_array); i++) {
    if (running_arch_code == arch_array[i].code) {
      running_arch_index    = i;
    }
    if (lib_arch.code == arch_array[i].code) {
      lib_arch.compat_class = arch_array[i].compat_class;
      lib_arch.name         = arch_array[i].name;
    }
  }

  assert(running_arch_index != -1,
         "Didn't find running architecture code (running_arch_code) in arch_array");
  if (running_arch_index == -1) {
    // Even though running architecture detection failed
    // we may still continue with reporting dlerror() message
    return NULL;
  }

  if (lib_arch.compat_class != arch_array[running_arch_index].compat_class) {
    if (lib_arch.name != NULL) {
      ::snprintf(diag_msg_buf, diag_msg_max_length-1,
                 " (Possible cause: can't load %s .so on a %s platform)",
                 lib_arch.name, arch_array[running_arch_index].name);
    } else {
      ::snprintf(diag_msg_buf, diag_msg_max_length-1,
                 " (Possible cause: can't load this .so (machine code=0x%x) on a %s platform)",
                 lib_arch.code, arch_array[running_arch_index].name);
    }
    return NULL;
  }

  if (lib_arch.endianness != arch_array[running_arch_index].endianness) {
    ::snprintf(diag_msg_buf, diag_msg_max_length-1, " (Possible cause: endianness mismatch)");
    return NULL;
  }

  // ELF file class/capacity : 0 - invalid, 1 - 32bit, 2 - 64bit
  if (lib_arch.elf_class > 2 || lib_arch.elf_class < 1) {
    ::snprintf(diag_msg_buf, diag_msg_max_length-1, " (Possible cause: invalid ELF file class)");
    return NULL;
  }

  if (lib_arch.elf_class != arch_array[running_arch_index].elf_class) {
    ::snprintf(diag_msg_buf, diag_msg_max_length-1,
               " (Possible cause: architecture word width mismatch, can't load %d-bit .so on a %d-bit platform)",
               (int) lib_arch.elf_class * 32, arch_array[running_arch_index].elf_class * 32);
    return NULL;
  }

  return NULL;
}

void * os::Linux::dlopen_helper(const char *filename, char *ebuf,
                                int ebuflen) {
  void * result = ::dlopen(filename, RTLD_LAZY);
  if (result == NULL) {
    const char* error_report = ::dlerror();
    if (error_report == NULL) {
      error_report = "dlerror returned no error description";
    }
    if (ebuf != NULL && ebuflen > 0) {
      ::strncpy(ebuf, error_report, ebuflen-1);
      ebuf[ebuflen-1]='\0';
    }
    Events::log(NULL, "Loading shared library %s failed, %s", filename, error_report);
    log_info(os)("shared library load of %s failed, %s", filename, error_report);
  } else {
    Events::log(NULL, "Loaded shared library %s", filename);
    log_info(os)("shared library load of %s was successful", filename);
  }
  return result;
}

void * os::Linux::dll_load_in_vmthread(const char *filename, char *ebuf,
                                       int ebuflen) {
  void * result = NULL;
  if (LoadExecStackDllInVMThread) {
    result = dlopen_helper(filename, ebuf, ebuflen);
  }

  // Since 7019808, libjvm.so is linked with -noexecstack. If the VM loads a
  // library that requires an executable stack, or which does not have this
  // stack attribute set, dlopen changes the stack attribute to executable. The
  // read protection of the guard pages gets lost.
  //
  // Need to check _stack_is_executable again as multiple VM_LinuxDllLoad
  // may have been queued at the same time.

  if (!_stack_is_executable) {
    for (JavaThreadIteratorWithHandle jtiwh; JavaThread *jt = jtiwh.next(); ) {
      StackOverflow* overflow_state = jt->stack_overflow_state();
      if (!overflow_state->stack_guard_zone_unused() &&     // Stack not yet fully initialized
          overflow_state->stack_guards_enabled()) {         // No pending stack overflow exceptions
        if (!os::guard_memory((char *)jt->stack_end(), StackOverflow::stack_guard_zone_size())) {
          warning("Attempt to reguard stack yellow zone failed.");
        }
      }
    }
  }

  return result;
}

void* os::dll_lookup(void* handle, const char* name) {
  void* res = dlsym(handle, name);
  return res;
}

void* os::get_default_process_handle() {
  return (void*)::dlopen(NULL, RTLD_LAZY);
}

static bool _print_ascii_file(const char* filename, outputStream* st, const char* hdr = NULL) {
  int fd = ::open(filename, O_RDONLY);
  if (fd == -1) {
    return false;
  }

  if (hdr != NULL) {
    st->print_cr("%s", hdr);
  }

  char buf[33];
  int bytes;
  buf[32] = '\0';
  while ((bytes = ::read(fd, buf, sizeof(buf)-1)) > 0) {
    st->print_raw(buf, bytes);
  }

  ::close(fd);

  return true;
}

static void _print_ascii_file_h(const char* header, const char* filename, outputStream* st, bool same_line = true) {
  st->print("%s:%c", header, same_line ? ' ' : '\n');
  if (!_print_ascii_file(filename, st)) {
    st->print_cr("<Not Available>");
  }
}

void os::print_dll_info(outputStream *st) {
  st->print_cr("Dynamic libraries:");

  char fname[32];
  pid_t pid = os::Linux::gettid();

  jio_snprintf(fname, sizeof(fname), "/proc/%d/maps", pid);

  if (!_print_ascii_file(fname, st)) {
    st->print_cr("Can not get library information for pid = %d", pid);
  }
}

struct loaded_modules_info_param {
  os::LoadedModulesCallbackFunc callback;
  void *param;
};

static int dl_iterate_callback(struct dl_phdr_info *info, size_t size, void *data) {
  if ((info->dlpi_name == NULL) || (*info->dlpi_name == '\0')) {
    return 0;
  }

  struct loaded_modules_info_param *callback_param = reinterpret_cast<struct loaded_modules_info_param *>(data);
  address base = NULL;
  address top = NULL;
  for (int idx = 0; idx < info->dlpi_phnum; idx++) {
    const ElfW(Phdr) *phdr = info->dlpi_phdr + idx;
    if (phdr->p_type == PT_LOAD) {
      address raw_phdr_base = reinterpret_cast<address>(info->dlpi_addr + phdr->p_vaddr);

      address phdr_base = align_down(raw_phdr_base, phdr->p_align);
      if ((base == NULL) || (base > phdr_base)) {
        base = phdr_base;
      }

      address phdr_top = align_up(raw_phdr_base + phdr->p_memsz, phdr->p_align);
      if ((top == NULL) || (top < phdr_top)) {
        top = phdr_top;
      }
    }
  }

  return callback_param->callback(info->dlpi_name, base, top, callback_param->param);
}

int os::get_loaded_modules_info(os::LoadedModulesCallbackFunc callback, void *param) {
  struct loaded_modules_info_param callback_param = {callback, param};
  return dl_iterate_phdr(&dl_iterate_callback, &callback_param);
}

void os::print_os_info_brief(outputStream* st) {
  os::Linux::print_distro_info(st);

  os::Posix::print_uname_info(st);

  os::Linux::print_libversion_info(st);

}

void os::print_os_info(outputStream* st) {
  st->print_cr("OS:");

  os::Linux::print_distro_info(st);

  os::Posix::print_uname_info(st);

  os::Linux::print_uptime_info(st);

  // Print warning if unsafe chroot environment detected
  if (unsafe_chroot_detected) {
    st->print_cr("WARNING!! %s", unstable_chroot_error);
  }

  os::Linux::print_libversion_info(st);

  os::Posix::print_rlimit_info(st);

  os::Posix::print_load_average(st);
  st->cr();

  os::Linux::print_system_memory_info(st);
  st->cr();

  os::Linux::print_process_memory_info(st);
  st->cr();

  os::Linux::print_proc_sys_info(st);
  st->cr();

  if (os::Linux::print_ld_preload_file(st)) {
    st->cr();
  }

  if (os::Linux::print_container_info(st)) {
    st->cr();
  }

  VM_Version::print_platform_virtualization_info(st);

  os::Linux::print_steal_info(st);
}

// Try to identify popular distros.
// Most Linux distributions have a /etc/XXX-release file, which contains
// the OS version string. Newer Linux distributions have a /etc/lsb-release
// file that also contains the OS version string. Some have more than one
// /etc/XXX-release file (e.g. Mandrake has both /etc/mandrake-release and
// /etc/redhat-release.), so the order is important.
// Any Linux that is based on Redhat (i.e. Oracle, Mandrake, Sun JDS...) have
// their own specific XXX-release file as well as a redhat-release file.
// Because of this the XXX-release file needs to be searched for before the
// redhat-release file.
// Since Red Hat and SuSE have an lsb-release file that is not very descriptive the
// search for redhat-release / SuSE-release needs to be before lsb-release.
// Since the lsb-release file is the new standard it needs to be searched
// before the older style release files.
// Searching system-release (Red Hat) and os-release (other Linuxes) are a
// next to last resort.  The os-release file is a new standard that contains
// distribution information and the system-release file seems to be an old
// standard that has been replaced by the lsb-release and os-release files.
// Searching for the debian_version file is the last resort.  It contains
// an informative string like "6.0.6" or "wheezy/sid". Because of this
// "Debian " is printed before the contents of the debian_version file.

const char* distro_files[] = {
  "/etc/oracle-release",
  "/etc/mandriva-release",
  "/etc/mandrake-release",
  "/etc/sun-release",
  "/etc/redhat-release",
  "/etc/SuSE-release",
  "/etc/lsb-release",
  "/etc/turbolinux-release",
  "/etc/gentoo-release",
  "/etc/ltib-release",
  "/etc/angstrom-version",
  "/etc/system-release",
  "/etc/os-release",
  NULL };

void os::Linux::print_distro_info(outputStream* st) {
  for (int i = 0;; i++) {
    const char* file = distro_files[i];
    if (file == NULL) {
      break;  // done
    }
    // If file prints, we found it.
    if (_print_ascii_file(file, st)) {
      return;
    }
  }

  if (file_exists("/etc/debian_version")) {
    st->print("Debian ");
    _print_ascii_file("/etc/debian_version", st);
  } else {
    st->print_cr("Linux");
  }
}

static void parse_os_info_helper(FILE* fp, char* distro, size_t length, bool get_first_line) {
  char buf[256];
  while (fgets(buf, sizeof(buf), fp)) {
    // Edit out extra stuff in expected format
    if (strstr(buf, "DISTRIB_DESCRIPTION=") != NULL || strstr(buf, "PRETTY_NAME=") != NULL) {
      char* ptr = strstr(buf, "\"");  // the name is in quotes
      if (ptr != NULL) {
        ptr++; // go beyond first quote
        char* nl = strchr(ptr, '\"');
        if (nl != NULL) *nl = '\0';
        strncpy(distro, ptr, length);
      } else {
        ptr = strstr(buf, "=");
        ptr++; // go beyond equals then
        char* nl = strchr(ptr, '\n');
        if (nl != NULL) *nl = '\0';
        strncpy(distro, ptr, length);
      }
      return;
    } else if (get_first_line) {
      char* nl = strchr(buf, '\n');
      if (nl != NULL) *nl = '\0';
      strncpy(distro, buf, length);
      return;
    }
  }
  // print last line and close
  char* nl = strchr(buf, '\n');
  if (nl != NULL) *nl = '\0';
  strncpy(distro, buf, length);
}

static void parse_os_info(char* distro, size_t length, const char* file) {
  FILE* fp = fopen(file, "r");
  if (fp != NULL) {
    // if suse format, print out first line
    bool get_first_line = (strcmp(file, "/etc/SuSE-release") == 0);
    parse_os_info_helper(fp, distro, length, get_first_line);
    fclose(fp);
  }
}

void os::get_summary_os_info(char* buf, size_t buflen) {
  for (int i = 0;; i++) {
    const char* file = distro_files[i];
    if (file == NULL) {
      break; // ran out of distro_files
    }
    if (file_exists(file)) {
      parse_os_info(buf, buflen, file);
      return;
    }
  }
  // special case for debian
  if (file_exists("/etc/debian_version")) {
    strncpy(buf, "Debian ", buflen);
    if (buflen > 7) {
      parse_os_info(&buf[7], buflen-7, "/etc/debian_version");
    }
  } else {
    strncpy(buf, "Linux", buflen);
  }
}

void os::Linux::print_libversion_info(outputStream* st) {
  // libc, pthread
  st->print("libc: ");
  st->print("%s ", os::Linux::libc_version());
  st->print("%s ", os::Linux::libpthread_version());
  st->cr();
}

void os::Linux::print_proc_sys_info(outputStream* st) {
  _print_ascii_file_h("/proc/sys/kernel/threads-max (system-wide limit on the number of threads)",
                      "/proc/sys/kernel/threads-max", st);
  _print_ascii_file_h("/proc/sys/vm/max_map_count (maximum number of memory map areas a process may have)",
                      "/proc/sys/vm/max_map_count", st);
  _print_ascii_file_h("/proc/sys/kernel/pid_max (system-wide limit on number of process identifiers)",
                      "/proc/sys/kernel/pid_max", st);
}

void os::Linux::print_system_memory_info(outputStream* st) {
  _print_ascii_file_h("/proc/meminfo", "/proc/meminfo", st, false);
  st->cr();

  // some information regarding THPs; for details see
  // https://www.kernel.org/doc/Documentation/vm/transhuge.txt
  _print_ascii_file_h("/sys/kernel/mm/transparent_hugepage/enabled",
                      "/sys/kernel/mm/transparent_hugepage/enabled", st);
  _print_ascii_file_h("/sys/kernel/mm/transparent_hugepage/defrag (defrag/compaction efforts parameter)",
                      "/sys/kernel/mm/transparent_hugepage/defrag", st);
}

void os::Linux::print_process_memory_info(outputStream* st) {

  st->print_cr("Process Memory:");

  // Print virtual and resident set size; peak values; swap; and for
  //  rss its components if the kernel is recent enough.
  ssize_t vmsize = -1, vmpeak = -1, vmswap = -1,
      vmrss = -1, vmhwm = -1, rssanon = -1, rssfile = -1, rssshmem = -1;
  const int num_values = 8;
  int num_found = 0;
  FILE* f = ::fopen("/proc/self/status", "r");
  char buf[256];
  if (f != NULL) {
    while (::fgets(buf, sizeof(buf), f) != NULL && num_found < num_values) {
      if ( (vmsize == -1    && sscanf(buf, "VmSize: " SSIZE_FORMAT " kB", &vmsize) == 1) ||
           (vmpeak == -1    && sscanf(buf, "VmPeak: " SSIZE_FORMAT " kB", &vmpeak) == 1) ||
           (vmswap == -1    && sscanf(buf, "VmSwap: " SSIZE_FORMAT " kB", &vmswap) == 1) ||
           (vmhwm == -1     && sscanf(buf, "VmHWM: " SSIZE_FORMAT " kB", &vmhwm) == 1) ||
           (vmrss == -1     && sscanf(buf, "VmRSS: " SSIZE_FORMAT " kB", &vmrss) == 1) ||
           (rssanon == -1   && sscanf(buf, "RssAnon: " SSIZE_FORMAT " kB", &rssanon) == 1) ||
           (rssfile == -1   && sscanf(buf, "RssFile: " SSIZE_FORMAT " kB", &rssfile) == 1) ||
           (rssshmem == -1  && sscanf(buf, "RssShmem: " SSIZE_FORMAT " kB", &rssshmem) == 1)
           )
      {
        num_found ++;
      }
    }
    fclose(f);

    st->print_cr("Virtual Size: " SSIZE_FORMAT "K (peak: " SSIZE_FORMAT "K)", vmsize, vmpeak);
    st->print("Resident Set Size: " SSIZE_FORMAT "K (peak: " SSIZE_FORMAT "K)", vmrss, vmhwm);
    if (rssanon != -1) { // requires kernel >= 4.5
      st->print(" (anon: " SSIZE_FORMAT "K, file: " SSIZE_FORMAT "K, shmem: " SSIZE_FORMAT "K)",
                  rssanon, rssfile, rssshmem);
    }
    st->cr();
    if (vmswap != -1) { // requires kernel >= 2.6.34
      st->print_cr("Swapped out: " SSIZE_FORMAT "K", vmswap);
    }
  } else {
    st->print_cr("Could not open /proc/self/status to get process memory related information");
  }

  // Print glibc outstanding allocations.
  // (note: there is no implementation of mallinfo for muslc)
#ifdef __GLIBC__
  size_t total_allocated = 0;
  bool might_have_wrapped = false;
  if (_mallinfo2 != NULL) {
    struct glibc_mallinfo2 mi = _mallinfo2();
    total_allocated = mi.uordblks;
  } else if (_mallinfo != NULL) {
    // mallinfo is an old API. Member names mean next to nothing and, beyond that, are int.
    // So values may have wrapped around. Still useful enough to see how much glibc thinks
    // we allocated.
    struct glibc_mallinfo mi = _mallinfo();
    total_allocated = (size_t)(unsigned)mi.uordblks;
    // Since mallinfo members are int, glibc values may have wrapped. Warn about this.
    might_have_wrapped = (vmrss * K) > UINT_MAX && (vmrss * K) > (total_allocated + UINT_MAX);
  }
  if (_mallinfo2 != NULL || _mallinfo != NULL) {
    st->print_cr("C-Heap outstanding allocations: " SIZE_FORMAT "K%s",
                 total_allocated / K,
                 might_have_wrapped ? " (may have wrapped)" : "");
  }
#endif // __GLIBC__

}

bool os::Linux::print_ld_preload_file(outputStream* st) {
  return _print_ascii_file("/etc/ld.so.preload", st, "/etc/ld.so.preload:");
}

void os::Linux::print_uptime_info(outputStream* st) {
  struct sysinfo sinfo;
  int ret = sysinfo(&sinfo);
  if (ret == 0) {
    os::print_dhm(st, "OS uptime:", (long) sinfo.uptime);
  }
}

bool os::Linux::print_container_info(outputStream* st) {
  if (!OSContainer::is_containerized()) {
    return false;
  }

  st->print_cr("container (cgroup) information:");

  const char *p_ct = OSContainer::container_type();
  st->print_cr("container_type: %s", p_ct != NULL ? p_ct : "not supported");

  char *p = OSContainer::cpu_cpuset_cpus();
  st->print_cr("cpu_cpuset_cpus: %s", p != NULL ? p : "not supported");
  free(p);

  p = OSContainer::cpu_cpuset_memory_nodes();
  st->print_cr("cpu_memory_nodes: %s", p != NULL ? p : "not supported");
  free(p);

  int i = OSContainer::active_processor_count();
  st->print("active_processor_count: ");
  if (i > 0) {
    st->print_cr("%d", i);
  } else {
    st->print_cr("not supported");
  }

  i = OSContainer::cpu_quota();
  st->print("cpu_quota: ");
  if (i > 0) {
    st->print_cr("%d", i);
  } else {
    st->print_cr("%s", i == OSCONTAINER_ERROR ? "not supported" : "no quota");
  }

  i = OSContainer::cpu_period();
  st->print("cpu_period: ");
  if (i > 0) {
    st->print_cr("%d", i);
  } else {
    st->print_cr("%s", i == OSCONTAINER_ERROR ? "not supported" : "no period");
  }

  i = OSContainer::cpu_shares();
  st->print("cpu_shares: ");
  if (i > 0) {
    st->print_cr("%d", i);
  } else {
    st->print_cr("%s", i == OSCONTAINER_ERROR ? "not supported" : "no shares");
  }

  jlong j = OSContainer::memory_limit_in_bytes();
  st->print("memory_limit_in_bytes: ");
  if (j > 0) {
    st->print_cr(JLONG_FORMAT, j);
  } else {
    st->print_cr("%s", j == OSCONTAINER_ERROR ? "not supported" : "unlimited");
  }

  j = OSContainer::memory_and_swap_limit_in_bytes();
  st->print("memory_and_swap_limit_in_bytes: ");
  if (j > 0) {
    st->print_cr(JLONG_FORMAT, j);
  } else {
    st->print_cr("%s", j == OSCONTAINER_ERROR ? "not supported" : "unlimited");
  }

  j = OSContainer::memory_soft_limit_in_bytes();
  st->print("memory_soft_limit_in_bytes: ");
  if (j > 0) {
    st->print_cr(JLONG_FORMAT, j);
  } else {
    st->print_cr("%s", j == OSCONTAINER_ERROR ? "not supported" : "unlimited");
  }

  j = OSContainer::OSContainer::memory_usage_in_bytes();
  st->print("memory_usage_in_bytes: ");
  if (j > 0) {
    st->print_cr(JLONG_FORMAT, j);
  } else {
    st->print_cr("%s", j == OSCONTAINER_ERROR ? "not supported" : "unlimited");
  }

  j = OSContainer::OSContainer::memory_max_usage_in_bytes();
  st->print("memory_max_usage_in_bytes: ");
  if (j > 0) {
    st->print_cr(JLONG_FORMAT, j);
  } else {
    st->print_cr("%s", j == OSCONTAINER_ERROR ? "not supported" : "unlimited");
  }

  return true;
}

void os::Linux::print_steal_info(outputStream* st) {
  if (has_initial_tick_info) {
    CPUPerfTicks pticks;
    bool res = os::Linux::get_tick_information(&pticks, -1);

    if (res && pticks.has_steal_ticks) {
      uint64_t steal_ticks_difference = pticks.steal - initial_steal_ticks;
      uint64_t total_ticks_difference = pticks.total - initial_total_ticks;
      double steal_ticks_perc = 0.0;
      if (total_ticks_difference != 0) {
        steal_ticks_perc = (double) steal_ticks_difference / total_ticks_difference;
      }
      st->print_cr("Steal ticks since vm start: " UINT64_FORMAT, steal_ticks_difference);
      st->print_cr("Steal ticks percentage since vm start:%7.3f", steal_ticks_perc);
    }
  }
}

void os::print_memory_info(outputStream* st) {

  st->print("Memory:");
  st->print(" %dk page", os::vm_page_size()>>10);

  // values in struct sysinfo are "unsigned long"
  struct sysinfo si;
  sysinfo(&si);

  st->print(", physical " UINT64_FORMAT "k",
            os::physical_memory() >> 10);
  st->print("(" UINT64_FORMAT "k free)",
            os::available_memory() >> 10);
  st->print(", swap " UINT64_FORMAT "k",
            ((jlong)si.totalswap * si.mem_unit) >> 10);
  st->print("(" UINT64_FORMAT "k free)",
            ((jlong)si.freeswap * si.mem_unit) >> 10);
  st->cr();
  st->print("Page Sizes: ");
  _page_sizes.print_on(st);
  st->cr();
}

// Print the first "model name" line and the first "flags" line
// that we find and nothing more. We assume "model name" comes
// before "flags" so if we find a second "model name", then the
// "flags" field is considered missing.
static bool print_model_name_and_flags(outputStream* st, char* buf, size_t buflen) {
#if defined(IA32) || defined(AMD64)
  // Other platforms have less repetitive cpuinfo files
  FILE *fp = fopen("/proc/cpuinfo", "r");
  if (fp) {
    bool model_name_printed = false;
    while (!feof(fp)) {
      if (fgets(buf, buflen, fp)) {
        // Assume model name comes before flags
        if (strstr(buf, "model name") != NULL) {
          if (!model_name_printed) {
            st->print_raw("CPU Model and flags from /proc/cpuinfo:\n");
            st->print_raw(buf);
            model_name_printed = true;
          } else {
            // model name printed but not flags?  Odd, just return
            fclose(fp);
            return true;
          }
        }
        // print the flags line too
        if (strstr(buf, "flags") != NULL) {
          st->print_raw(buf);
          fclose(fp);
          return true;
        }
      }
    }
    fclose(fp);
  }
#endif // x86 platforms
  return false;
}

// additional information about CPU e.g. available frequency ranges
static void print_sys_devices_cpu_info(outputStream* st, char* buf, size_t buflen) {
  _print_ascii_file_h("Online cpus", "/sys/devices/system/cpu/online", st);
  _print_ascii_file_h("Offline cpus", "/sys/devices/system/cpu/offline", st);

  if (ExtensiveErrorReports) {
    // cache related info (cpu 0, should be similar for other CPUs)
    for (unsigned int i=0; i < 10; i++) { // handle max. 10 cache entries
      char hbuf_level[60];
      char hbuf_type[60];
      char hbuf_size[60];
      char hbuf_coherency_line_size[80];
      snprintf(hbuf_level, 60, "/sys/devices/system/cpu/cpu0/cache/index%u/level", i);
      snprintf(hbuf_type, 60, "/sys/devices/system/cpu/cpu0/cache/index%u/type", i);
      snprintf(hbuf_size, 60, "/sys/devices/system/cpu/cpu0/cache/index%u/size", i);
      snprintf(hbuf_coherency_line_size, 80, "/sys/devices/system/cpu/cpu0/cache/index%u/coherency_line_size", i);
      if (file_exists(hbuf_level)) {
        _print_ascii_file_h("cache level", hbuf_level, st);
        _print_ascii_file_h("cache type", hbuf_type, st);
        _print_ascii_file_h("cache size", hbuf_size, st);
        _print_ascii_file_h("cache coherency line size", hbuf_coherency_line_size, st);
      }
    }
  }

  // we miss the cpufreq entries on Power and s390x
#if defined(IA32) || defined(AMD64)
  _print_ascii_file_h("BIOS frequency limitation", "/sys/devices/system/cpu/cpu0/cpufreq/bios_limit", st);
  _print_ascii_file_h("Frequency switch latency (ns)", "/sys/devices/system/cpu/cpu0/cpufreq/cpuinfo_transition_latency", st);
  _print_ascii_file_h("Available cpu frequencies", "/sys/devices/system/cpu/cpu0/cpufreq/scaling_available_frequencies", st);
  // min and max should be in the Available range but still print them (not all info might be available for all kernels)
  if (ExtensiveErrorReports) {
    _print_ascii_file_h("Maximum cpu frequency", "/sys/devices/system/cpu/cpu0/cpufreq/cpuinfo_max_freq", st);
    _print_ascii_file_h("Minimum cpu frequency", "/sys/devices/system/cpu/cpu0/cpufreq/cpuinfo_min_freq", st);
    _print_ascii_file_h("Current cpu frequency", "/sys/devices/system/cpu/cpu0/cpufreq/scaling_cur_freq", st);
  }
  // governors are power schemes, see https://wiki.archlinux.org/index.php/CPU_frequency_scaling
  if (ExtensiveErrorReports) {
    _print_ascii_file_h("Available governors", "/sys/devices/system/cpu/cpu0/cpufreq/scaling_available_governors", st);
  }
  _print_ascii_file_h("Current governor", "/sys/devices/system/cpu/cpu0/cpufreq/scaling_governor", st);
  // Core performance boost, see https://www.kernel.org/doc/Documentation/cpu-freq/boost.txt
  // Raise operating frequency of some cores in a multi-core package if certain conditions apply, e.g.
  // whole chip is not fully utilized
  _print_ascii_file_h("Core performance/turbo boost", "/sys/devices/system/cpu/cpufreq/boost", st);
#endif
}

void os::pd_print_cpu_info(outputStream* st, char* buf, size_t buflen) {
  // Only print the model name if the platform provides this as a summary
  if (!print_model_name_and_flags(st, buf, buflen)) {
    _print_ascii_file_h("/proc/cpuinfo", "/proc/cpuinfo", st, false);
  }
  st->cr();
  print_sys_devices_cpu_info(st, buf, buflen);
}

#if defined(AMD64) || defined(IA32) || defined(X32)
const char* search_string = "model name";
#elif defined(M68K)
const char* search_string = "CPU";
#elif defined(PPC64)
const char* search_string = "cpu";
#elif defined(S390)
const char* search_string = "machine =";
#elif defined(SPARC)
const char* search_string = "cpu";
#else
const char* search_string = "Processor";
#endif

// Parses the cpuinfo file for string representing the model name.
void os::get_summary_cpu_info(char* cpuinfo, size_t length) {
  FILE* fp = fopen("/proc/cpuinfo", "r");
  if (fp != NULL) {
    while (!feof(fp)) {
      char buf[256];
      if (fgets(buf, sizeof(buf), fp)) {
        char* start = strstr(buf, search_string);
        if (start != NULL) {
          char *ptr = start + strlen(search_string);
          char *end = buf + strlen(buf);
          while (ptr != end) {
             // skip whitespace and colon for the rest of the name.
             if (*ptr != ' ' && *ptr != '\t' && *ptr != ':') {
               break;
             }
             ptr++;
          }
          if (ptr != end) {
            // reasonable string, get rid of newline and keep the rest
            char* nl = strchr(buf, '\n');
            if (nl != NULL) *nl = '\0';
            strncpy(cpuinfo, ptr, length);
            fclose(fp);
            return;
          }
        }
      }
    }
    fclose(fp);
  }
  // cpuinfo not found or parsing failed, just print generic string.  The entire
  // /proc/cpuinfo file will be printed later in the file (or enough of it for x86)
#if   defined(AARCH64)
  strncpy(cpuinfo, "AArch64", length);
#elif defined(AMD64)
  strncpy(cpuinfo, "x86_64", length);
#elif defined(ARM)  // Order wrt. AARCH64 is relevant!
  strncpy(cpuinfo, "ARM", length);
#elif defined(IA32)
  strncpy(cpuinfo, "x86_32", length);
#elif defined(IA64)
  strncpy(cpuinfo, "IA64", length);
#elif defined(PPC)
  strncpy(cpuinfo, "PPC64", length);
#elif defined(S390)
  strncpy(cpuinfo, "S390", length);
#elif defined(SPARC)
  strncpy(cpuinfo, "sparcv9", length);
#elif defined(ZERO_LIBARCH)
  strncpy(cpuinfo, ZERO_LIBARCH, length);
#else
  strncpy(cpuinfo, "unknown", length);
#endif
}

static char saved_jvm_path[MAXPATHLEN] = {0};

// Find the full path to the current module, libjvm.so
void os::jvm_path(char *buf, jint buflen) {
  // Error checking.
  if (buflen < MAXPATHLEN) {
    assert(false, "must use a large-enough buffer");
    buf[0] = '\0';
    return;
  }
  // Lazy resolve the path to current module.
  if (saved_jvm_path[0] != 0) {
    strcpy(buf, saved_jvm_path);
    return;
  }

  char dli_fname[MAXPATHLEN];
  dli_fname[0] = '\0';
  bool ret = dll_address_to_library_name(
                                         CAST_FROM_FN_PTR(address, os::jvm_path),
                                         dli_fname, sizeof(dli_fname), NULL);
  assert(ret, "cannot locate libjvm");
  char *rp = NULL;
  if (ret && dli_fname[0] != '\0') {
    rp = os::Posix::realpath(dli_fname, buf, buflen);
  }
  if (rp == NULL) {
    return;
  }

  if (Arguments::sun_java_launcher_is_altjvm()) {
    // Support for the java launcher's '-XXaltjvm=<path>' option. Typical
    // value for buf is "<JAVA_HOME>/jre/lib/<vmtype>/libjvm.so".
    // If "/jre/lib/" appears at the right place in the string, then
    // assume we are installed in a JDK and we're done. Otherwise, check
    // for a JAVA_HOME environment variable and fix up the path so it
    // looks like libjvm.so is installed there (append a fake suffix
    // hotspot/libjvm.so).
    const char *p = buf + strlen(buf) - 1;
    for (int count = 0; p > buf && count < 5; ++count) {
      for (--p; p > buf && *p != '/'; --p)
        /* empty */ ;
    }

    if (strncmp(p, "/jre/lib/", 9) != 0) {
      // Look for JAVA_HOME in the environment.
      char* java_home_var = ::getenv("JAVA_HOME");
      if (java_home_var != NULL && java_home_var[0] != 0) {
        char* jrelib_p;
        int len;

        // Check the current module name "libjvm.so".
        p = strrchr(buf, '/');
        if (p == NULL) {
          return;
        }
        assert(strstr(p, "/libjvm") == p, "invalid library name");

        rp = os::Posix::realpath(java_home_var, buf, buflen);
        if (rp == NULL) {
          return;
        }

        // determine if this is a legacy image or modules image
        // modules image doesn't have "jre" subdirectory
        len = strlen(buf);
        assert(len < buflen, "Ran out of buffer room");
        jrelib_p = buf + len;
        snprintf(jrelib_p, buflen-len, "/jre/lib");
        if (0 != access(buf, F_OK)) {
          snprintf(jrelib_p, buflen-len, "/lib");
        }

        if (0 == access(buf, F_OK)) {
          // Use current module name "libjvm.so"
          len = strlen(buf);
          snprintf(buf + len, buflen-len, "/hotspot/libjvm.so");
        } else {
          // Go back to path of .so
          rp = os::Posix::realpath(dli_fname, buf, buflen);
          if (rp == NULL) {
            return;
          }
        }
      }
    }
  }

  strncpy(saved_jvm_path, buf, MAXPATHLEN);
  saved_jvm_path[MAXPATHLEN - 1] = '\0';
}

void os::print_jni_name_prefix_on(outputStream* st, int args_size) {
  // no prefix required, not even "_"
}

void os::print_jni_name_suffix_on(outputStream* st, int args_size) {
  // no suffix required
}

////////////////////////////////////////////////////////////////////////////////
// Virtual Memory

int os::vm_page_size() {
  // Seems redundant as all get out
  assert(os::Linux::page_size() != -1, "must call os::init");
  return os::Linux::page_size();
}

// Solaris allocates memory by pages.
int os::vm_allocation_granularity() {
  assert(os::Linux::page_size() != -1, "must call os::init");
  return os::Linux::page_size();
}

// Rationale behind this function:
//  current (Mon Apr 25 20:12:18 MSD 2005) oprofile drops samples without executable
//  mapping for address (see lookup_dcookie() in the kernel module), thus we cannot get
//  samples for JITted code. Here we create private executable mapping over the code cache
//  and then we can use standard (well, almost, as mapping can change) way to provide
//  info for the reporting script by storing timestamp and location of symbol
void linux_wrap_code(char* base, size_t size) {
  static volatile jint cnt = 0;

  if (!UseOprofile) {
    return;
  }

  char buf[PATH_MAX+1];
  int num = Atomic::add(&cnt, 1);

  snprintf(buf, sizeof(buf), "%s/hs-vm-%d-%d",
           os::get_temp_directory(), os::current_process_id(), num);
  unlink(buf);

  int fd = ::open(buf, O_CREAT | O_RDWR, S_IRWXU);

  if (fd != -1) {
    off_t rv = ::lseek(fd, size-2, SEEK_SET);
    if (rv != (off_t)-1) {
      if (::write(fd, "", 1) == 1) {
        mmap(base, size,
             PROT_READ|PROT_WRITE|PROT_EXEC,
             MAP_PRIVATE|MAP_FIXED|MAP_NORESERVE, fd, 0);
      }
    }
    ::close(fd);
    unlink(buf);
  }
}

static bool recoverable_mmap_error(int err) {
  // See if the error is one we can let the caller handle. This
  // list of errno values comes from JBS-6843484. I can't find a
  // Linux man page that documents this specific set of errno
  // values so while this list currently matches Solaris, it may
  // change as we gain experience with this failure mode.
  switch (err) {
  case EBADF:
  case EINVAL:
  case ENOTSUP:
    // let the caller deal with these errors
    return true;

  default:
    // Any remaining errors on this OS can cause our reserved mapping
    // to be lost. That can cause confusion where different data
    // structures think they have the same memory mapped. The worst
    // scenario is if both the VM and a library think they have the
    // same memory mapped.
    return false;
  }
}

static void warn_fail_commit_memory(char* addr, size_t size, bool exec,
                                    int err) {
  warning("INFO: os::commit_memory(" PTR_FORMAT ", " SIZE_FORMAT
          ", %d) failed; error='%s' (errno=%d)", p2i(addr), size, exec,
          os::strerror(err), err);
}

static void warn_fail_commit_memory(char* addr, size_t size,
                                    size_t alignment_hint, bool exec,
                                    int err) {
  warning("INFO: os::commit_memory(" PTR_FORMAT ", " SIZE_FORMAT
          ", " SIZE_FORMAT ", %d) failed; error='%s' (errno=%d)", p2i(addr), size,
          alignment_hint, exec, os::strerror(err), err);
}

// NOTE: Linux kernel does not really reserve the pages for us.
//       All it does is to check if there are enough free pages
//       left at the time of mmap(). This could be a potential
//       problem.
int os::Linux::commit_memory_impl(char* addr, size_t size, bool exec) {
  int prot = exec ? PROT_READ|PROT_WRITE|PROT_EXEC : PROT_READ|PROT_WRITE;
  uintptr_t res = (uintptr_t) ::mmap(addr, size, prot,
                                     MAP_PRIVATE|MAP_FIXED|MAP_ANONYMOUS, -1, 0);
  if (res != (uintptr_t) MAP_FAILED) {
    if (UseNUMAInterleaving) {
      numa_make_global(addr, size);
    }
    return 0;
  }

  int err = errno;  // save errno from mmap() call above

  if (!recoverable_mmap_error(err)) {
    warn_fail_commit_memory(addr, size, exec, err);
    vm_exit_out_of_memory(size, OOM_MMAP_ERROR, "committing reserved memory.");
  }

  return err;
}

bool os::pd_commit_memory(char* addr, size_t size, bool exec) {
  return os::Linux::commit_memory_impl(addr, size, exec) == 0;
}

void os::pd_commit_memory_or_exit(char* addr, size_t size, bool exec,
                                  const char* mesg) {
  assert(mesg != NULL, "mesg must be specified");
  int err = os::Linux::commit_memory_impl(addr, size, exec);
  if (err != 0) {
    // the caller wants all commit errors to exit with the specified mesg:
    warn_fail_commit_memory(addr, size, exec, err);
    vm_exit_out_of_memory(size, OOM_MMAP_ERROR, "%s", mesg);
  }
}

// Define MAP_HUGETLB here so we can build HotSpot on old systems.
#ifndef MAP_HUGETLB
  #define MAP_HUGETLB 0x40000
#endif

// If mmap flags are set with MAP_HUGETLB and the system supports multiple
// huge page sizes, flag bits [26:31] can be used to encode the log2 of the
// desired huge page size. Otherwise, the system's default huge page size will be used.
// See mmap(2) man page for more info (since Linux 3.8).
// https://lwn.net/Articles/533499/
#ifndef MAP_HUGE_SHIFT
  #define MAP_HUGE_SHIFT 26
#endif

// Define MADV_HUGEPAGE here so we can build HotSpot on old systems.
#ifndef MADV_HUGEPAGE
  #define MADV_HUGEPAGE 14
#endif

int os::Linux::commit_memory_impl(char* addr, size_t size,
                                  size_t alignment_hint, bool exec) {
  int err = os::Linux::commit_memory_impl(addr, size, exec);
  if (err == 0) {
    realign_memory(addr, size, alignment_hint);
  }
  return err;
}

bool os::pd_commit_memory(char* addr, size_t size, size_t alignment_hint,
                          bool exec) {
  return os::Linux::commit_memory_impl(addr, size, alignment_hint, exec) == 0;
}

void os::pd_commit_memory_or_exit(char* addr, size_t size,
                                  size_t alignment_hint, bool exec,
                                  const char* mesg) {
  assert(mesg != NULL, "mesg must be specified");
  int err = os::Linux::commit_memory_impl(addr, size, alignment_hint, exec);
  if (err != 0) {
    // the caller wants all commit errors to exit with the specified mesg:
    warn_fail_commit_memory(addr, size, alignment_hint, exec, err);
    vm_exit_out_of_memory(size, OOM_MMAP_ERROR, "%s", mesg);
  }
}

void os::pd_realign_memory(char *addr, size_t bytes, size_t alignment_hint) {
  if (UseTransparentHugePages && alignment_hint > (size_t)vm_page_size()) {
    // We don't check the return value: madvise(MADV_HUGEPAGE) may not
    // be supported or the memory may already be backed by huge pages.
    ::madvise(addr, bytes, MADV_HUGEPAGE);
  }
}

void os::pd_free_memory(char *addr, size_t bytes, size_t alignment_hint) {
  // This method works by doing an mmap over an existing mmaping and effectively discarding
  // the existing pages. However it won't work for SHM-based large pages that cannot be
  // uncommitted at all. We don't do anything in this case to avoid creating a segment with
  // small pages on top of the SHM segment. This method always works for small pages, so we
  // allow that in any case.
  if (alignment_hint <= (size_t)os::vm_page_size() || can_commit_large_page_memory()) {
    commit_memory(addr, bytes, alignment_hint, !ExecMem);
  }
}

void os::numa_make_global(char *addr, size_t bytes) {
  Linux::numa_interleave_memory(addr, bytes);
}

// Define for numa_set_bind_policy(int). Setting the argument to 0 will set the
// bind policy to MPOL_PREFERRED for the current thread.
#define USE_MPOL_PREFERRED 0

void os::numa_make_local(char *addr, size_t bytes, int lgrp_hint) {
  // To make NUMA and large pages more robust when both enabled, we need to ease
  // the requirements on where the memory should be allocated. MPOL_BIND is the
  // default policy and it will force memory to be allocated on the specified
  // node. Changing this to MPOL_PREFERRED will prefer to allocate the memory on
  // the specified node, but will not force it. Using this policy will prevent
  // getting SIGBUS when trying to allocate large pages on NUMA nodes with no
  // free large pages.
  Linux::numa_set_bind_policy(USE_MPOL_PREFERRED);
  Linux::numa_tonode_memory(addr, bytes, lgrp_hint);
}

bool os::numa_topology_changed() { return false; }

size_t os::numa_get_groups_num() {
  // Return just the number of nodes in which it's possible to allocate memory
  // (in numa terminology, configured nodes).
  return Linux::numa_num_configured_nodes();
}

int os::numa_get_group_id() {
  int cpu_id = Linux::sched_getcpu();
  if (cpu_id != -1) {
    int lgrp_id = Linux::get_node_by_cpu(cpu_id);
    if (lgrp_id != -1) {
      return lgrp_id;
    }
  }
  return 0;
}

int os::numa_get_group_id_for_address(const void* address) {
  void** pages = const_cast<void**>(&address);
  int id = -1;

  if (os::Linux::numa_move_pages(0, 1, pages, NULL, &id, 0) == -1) {
    return -1;
  }
  if (id < 0) {
    return -1;
  }
  return id;
}

int os::Linux::get_existing_num_nodes() {
  int node;
  int highest_node_number = Linux::numa_max_node();
  int num_nodes = 0;

  // Get the total number of nodes in the system including nodes without memory.
  for (node = 0; node <= highest_node_number; node++) {
    if (is_node_in_existing_nodes(node)) {
      num_nodes++;
    }
  }
  return num_nodes;
}

size_t os::numa_get_leaf_groups(int *ids, size_t size) {
  int highest_node_number = Linux::numa_max_node();
  size_t i = 0;

  // Map all node ids in which it is possible to allocate memory. Also nodes are
  // not always consecutively available, i.e. available from 0 to the highest
  // node number. If the nodes have been bound explicitly using numactl membind,
  // then allocate memory from those nodes only.
  for (int node = 0; node <= highest_node_number; node++) {
    if (Linux::is_node_in_bound_nodes((unsigned int)node)) {
      ids[i++] = node;
    }
  }
  return i;
}

bool os::get_page_info(char *start, page_info* info) {
  return false;
}

char *os::scan_pages(char *start, char* end, page_info* page_expected,
                     page_info* page_found) {
  return end;
}


int os::Linux::sched_getcpu_syscall(void) {
  unsigned int cpu = 0;
  int retval = -1;

#if defined(IA32)
  #ifndef SYS_getcpu
    #define SYS_getcpu 318
  #endif
  retval = syscall(SYS_getcpu, &cpu, NULL, NULL);
#elif defined(AMD64)
// Unfortunately we have to bring all these macros here from vsyscall.h
// to be able to compile on old linuxes.
  #define __NR_vgetcpu 2
  #define VSYSCALL_START (-10UL << 20)
  #define VSYSCALL_SIZE 1024
  #define VSYSCALL_ADDR(vsyscall_nr) (VSYSCALL_START+VSYSCALL_SIZE*(vsyscall_nr))
  typedef long (*vgetcpu_t)(unsigned int *cpu, unsigned int *node, unsigned long *tcache);
  vgetcpu_t vgetcpu = (vgetcpu_t)VSYSCALL_ADDR(__NR_vgetcpu);
  retval = vgetcpu(&cpu, NULL, NULL);
#endif

  return (retval == -1) ? retval : cpu;
}

void os::Linux::sched_getcpu_init() {
  // sched_getcpu() should be in libc.
  set_sched_getcpu(CAST_TO_FN_PTR(sched_getcpu_func_t,
                                  dlsym(RTLD_DEFAULT, "sched_getcpu")));

  // If it's not, try a direct syscall.
  if (sched_getcpu() == -1) {
    set_sched_getcpu(CAST_TO_FN_PTR(sched_getcpu_func_t,
                                    (void*)&sched_getcpu_syscall));
  }

  if (sched_getcpu() == -1) {
    vm_exit_during_initialization("getcpu(2) system call not supported by kernel");
  }
}

// Something to do with the numa-aware allocator needs these symbols
extern "C" JNIEXPORT void numa_warn(int number, char *where, ...) { }
extern "C" JNIEXPORT void numa_error(char *where) { }

// Handle request to load libnuma symbol version 1.1 (API v1). If it fails
// load symbol from base version instead.
void* os::Linux::libnuma_dlsym(void* handle, const char *name) {
  void *f = dlvsym(handle, name, "libnuma_1.1");
  if (f == NULL) {
    f = dlsym(handle, name);
  }
  return f;
}

// Handle request to load libnuma symbol version 1.2 (API v2) only.
// Return NULL if the symbol is not defined in this particular version.
void* os::Linux::libnuma_v2_dlsym(void* handle, const char* name) {
  return dlvsym(handle, name, "libnuma_1.2");
}

// Check numa dependent syscalls
static bool numa_syscall_check() {
  // NUMA APIs depend on several syscalls. E.g., get_mempolicy is required for numa_get_membind and
  // numa_get_interleave_mask. But these dependent syscalls can be unsupported for various reasons.
  // Especially in dockers, get_mempolicy is not allowed with the default configuration. So it's necessary
  // to check whether the syscalls are available. Currently, only get_mempolicy is checked since checking
  // others like mbind would cause unexpected side effects.
#ifdef SYS_get_mempolicy
  int dummy = 0;
  if (syscall(SYS_get_mempolicy, &dummy, NULL, 0, (void*)&dummy, 3) == -1) {
    return false;
  }
#endif

  return true;
}

bool os::Linux::libnuma_init() {
  // Requires sched_getcpu() and numa dependent syscalls support
  if ((sched_getcpu() != -1) && numa_syscall_check()) {
    void *handle = dlopen("libnuma.so.1", RTLD_LAZY);
    if (handle != NULL) {
      set_numa_node_to_cpus(CAST_TO_FN_PTR(numa_node_to_cpus_func_t,
                                           libnuma_dlsym(handle, "numa_node_to_cpus")));
      set_numa_node_to_cpus_v2(CAST_TO_FN_PTR(numa_node_to_cpus_v2_func_t,
                                              libnuma_v2_dlsym(handle, "numa_node_to_cpus")));
      set_numa_max_node(CAST_TO_FN_PTR(numa_max_node_func_t,
                                       libnuma_dlsym(handle, "numa_max_node")));
      set_numa_num_configured_nodes(CAST_TO_FN_PTR(numa_num_configured_nodes_func_t,
                                                   libnuma_dlsym(handle, "numa_num_configured_nodes")));
      set_numa_available(CAST_TO_FN_PTR(numa_available_func_t,
                                        libnuma_dlsym(handle, "numa_available")));
      set_numa_tonode_memory(CAST_TO_FN_PTR(numa_tonode_memory_func_t,
                                            libnuma_dlsym(handle, "numa_tonode_memory")));
      set_numa_interleave_memory(CAST_TO_FN_PTR(numa_interleave_memory_func_t,
                                                libnuma_dlsym(handle, "numa_interleave_memory")));
      set_numa_interleave_memory_v2(CAST_TO_FN_PTR(numa_interleave_memory_v2_func_t,
                                                libnuma_v2_dlsym(handle, "numa_interleave_memory")));
      set_numa_set_bind_policy(CAST_TO_FN_PTR(numa_set_bind_policy_func_t,
                                              libnuma_dlsym(handle, "numa_set_bind_policy")));
      set_numa_bitmask_isbitset(CAST_TO_FN_PTR(numa_bitmask_isbitset_func_t,
                                               libnuma_dlsym(handle, "numa_bitmask_isbitset")));
      set_numa_distance(CAST_TO_FN_PTR(numa_distance_func_t,
                                       libnuma_dlsym(handle, "numa_distance")));
      set_numa_get_membind(CAST_TO_FN_PTR(numa_get_membind_func_t,
                                          libnuma_v2_dlsym(handle, "numa_get_membind")));
      set_numa_get_interleave_mask(CAST_TO_FN_PTR(numa_get_interleave_mask_func_t,
                                                  libnuma_v2_dlsym(handle, "numa_get_interleave_mask")));
      set_numa_move_pages(CAST_TO_FN_PTR(numa_move_pages_func_t,
                                         libnuma_dlsym(handle, "numa_move_pages")));
      set_numa_set_preferred(CAST_TO_FN_PTR(numa_set_preferred_func_t,
                                            libnuma_dlsym(handle, "numa_set_preferred")));

      if (numa_available() != -1) {
        set_numa_all_nodes((unsigned long*)libnuma_dlsym(handle, "numa_all_nodes"));
        set_numa_all_nodes_ptr((struct bitmask **)libnuma_dlsym(handle, "numa_all_nodes_ptr"));
        set_numa_nodes_ptr((struct bitmask **)libnuma_dlsym(handle, "numa_nodes_ptr"));
        set_numa_interleave_bitmask(_numa_get_interleave_mask());
        set_numa_membind_bitmask(_numa_get_membind());
        // Create an index -> node mapping, since nodes are not always consecutive
        _nindex_to_node = new (ResourceObj::C_HEAP, mtInternal) GrowableArray<int>(0, mtInternal);
        rebuild_nindex_to_node_map();
        // Create a cpu -> node mapping
        _cpu_to_node = new (ResourceObj::C_HEAP, mtInternal) GrowableArray<int>(0, mtInternal);
        rebuild_cpu_to_node_map();
        return true;
      }
    }
  }
  return false;
}

size_t os::Linux::default_guard_size(os::ThreadType thr_type) {
  // Creating guard page is very expensive. Java thread has HotSpot
  // guard pages, only enable glibc guard page for non-Java threads.
  // (Remember: compiler thread is a Java thread, too!)
  return ((thr_type == java_thread || thr_type == compiler_thread) ? 0 : page_size());
}

void os::Linux::rebuild_nindex_to_node_map() {
  int highest_node_number = Linux::numa_max_node();

  nindex_to_node()->clear();
  for (int node = 0; node <= highest_node_number; node++) {
    if (Linux::is_node_in_existing_nodes(node)) {
      nindex_to_node()->append(node);
    }
  }
}

// rebuild_cpu_to_node_map() constructs a table mapping cpud id to node id.
// The table is later used in get_node_by_cpu().
void os::Linux::rebuild_cpu_to_node_map() {
  const size_t NCPUS = 32768; // Since the buffer size computation is very obscure
                              // in libnuma (possible values are starting from 16,
                              // and continuing up with every other power of 2, but less
                              // than the maximum number of CPUs supported by kernel), and
                              // is a subject to change (in libnuma version 2 the requirements
                              // are more reasonable) we'll just hardcode the number they use
                              // in the library.
  const size_t BitsPerCLong = sizeof(long) * CHAR_BIT;

  size_t cpu_num = processor_count();
  size_t cpu_map_size = NCPUS / BitsPerCLong;
  size_t cpu_map_valid_size =
    MIN2((cpu_num + BitsPerCLong - 1) / BitsPerCLong, cpu_map_size);

  cpu_to_node()->clear();
  cpu_to_node()->at_grow(cpu_num - 1);

  size_t node_num = get_existing_num_nodes();

  int distance = 0;
  int closest_distance = INT_MAX;
  int closest_node = 0;
  unsigned long *cpu_map = NEW_C_HEAP_ARRAY(unsigned long, cpu_map_size, mtInternal);
  for (size_t i = 0; i < node_num; i++) {
    // Check if node is configured (not a memory-less node). If it is not, find
    // the closest configured node. Check also if node is bound, i.e. it's allowed
    // to allocate memory from the node. If it's not allowed, map cpus in that node
    // to the closest node from which memory allocation is allowed.
    if (!is_node_in_configured_nodes(nindex_to_node()->at(i)) ||
        !is_node_in_bound_nodes(nindex_to_node()->at(i))) {
      closest_distance = INT_MAX;
      // Check distance from all remaining nodes in the system. Ignore distance
      // from itself, from another non-configured node, and from another non-bound
      // node.
      for (size_t m = 0; m < node_num; m++) {
        if (m != i &&
            is_node_in_configured_nodes(nindex_to_node()->at(m)) &&
            is_node_in_bound_nodes(nindex_to_node()->at(m))) {
          distance = numa_distance(nindex_to_node()->at(i), nindex_to_node()->at(m));
          // If a closest node is found, update. There is always at least one
          // configured and bound node in the system so there is always at least
          // one node close.
          if (distance != 0 && distance < closest_distance) {
            closest_distance = distance;
            closest_node = nindex_to_node()->at(m);
          }
        }
      }
     } else {
       // Current node is already a configured node.
       closest_node = nindex_to_node()->at(i);
     }

    // Get cpus from the original node and map them to the closest node. If node
    // is a configured node (not a memory-less node), then original node and
    // closest node are the same.
    if (numa_node_to_cpus(nindex_to_node()->at(i), cpu_map, cpu_map_size * sizeof(unsigned long)) != -1) {
      for (size_t j = 0; j < cpu_map_valid_size; j++) {
        if (cpu_map[j] != 0) {
          for (size_t k = 0; k < BitsPerCLong; k++) {
            if (cpu_map[j] & (1UL << k)) {
              int cpu_index = j * BitsPerCLong + k;

#ifndef PRODUCT
              if (UseDebuggerErgo1 && cpu_index >= (int)cpu_num) {
                // Some debuggers limit the processor count without
                // intercepting the NUMA APIs. Just fake the values.
                cpu_index = 0;
              }
#endif

              cpu_to_node()->at_put(cpu_index, closest_node);
            }
          }
        }
      }
    }
  }
  FREE_C_HEAP_ARRAY(unsigned long, cpu_map);
}

int os::Linux::numa_node_to_cpus(int node, unsigned long *buffer, int bufferlen) {
  // use the latest version of numa_node_to_cpus if available
  if (_numa_node_to_cpus_v2 != NULL) {

    // libnuma bitmask struct
    struct bitmask {
      unsigned long size; /* number of bits in the map */
      unsigned long *maskp;
    };

    struct bitmask mask;
    mask.maskp = (unsigned long *)buffer;
    mask.size = bufferlen * 8;
    return _numa_node_to_cpus_v2(node, &mask);
  } else if (_numa_node_to_cpus != NULL) {
    return _numa_node_to_cpus(node, buffer, bufferlen);
  }
  return -1;
}

int os::Linux::get_node_by_cpu(int cpu_id) {
  if (cpu_to_node() != NULL && cpu_id >= 0 && cpu_id < cpu_to_node()->length()) {
    return cpu_to_node()->at(cpu_id);
  }
  return -1;
}

GrowableArray<int>* os::Linux::_cpu_to_node;
GrowableArray<int>* os::Linux::_nindex_to_node;
os::Linux::sched_getcpu_func_t os::Linux::_sched_getcpu;
os::Linux::numa_node_to_cpus_func_t os::Linux::_numa_node_to_cpus;
os::Linux::numa_node_to_cpus_v2_func_t os::Linux::_numa_node_to_cpus_v2;
os::Linux::numa_max_node_func_t os::Linux::_numa_max_node;
os::Linux::numa_num_configured_nodes_func_t os::Linux::_numa_num_configured_nodes;
os::Linux::numa_available_func_t os::Linux::_numa_available;
os::Linux::numa_tonode_memory_func_t os::Linux::_numa_tonode_memory;
os::Linux::numa_interleave_memory_func_t os::Linux::_numa_interleave_memory;
os::Linux::numa_interleave_memory_v2_func_t os::Linux::_numa_interleave_memory_v2;
os::Linux::numa_set_bind_policy_func_t os::Linux::_numa_set_bind_policy;
os::Linux::numa_bitmask_isbitset_func_t os::Linux::_numa_bitmask_isbitset;
os::Linux::numa_distance_func_t os::Linux::_numa_distance;
os::Linux::numa_get_membind_func_t os::Linux::_numa_get_membind;
os::Linux::numa_get_interleave_mask_func_t os::Linux::_numa_get_interleave_mask;
os::Linux::numa_move_pages_func_t os::Linux::_numa_move_pages;
os::Linux::numa_set_preferred_func_t os::Linux::_numa_set_preferred;
os::Linux::NumaAllocationPolicy os::Linux::_current_numa_policy;
unsigned long* os::Linux::_numa_all_nodes;
struct bitmask* os::Linux::_numa_all_nodes_ptr;
struct bitmask* os::Linux::_numa_nodes_ptr;
struct bitmask* os::Linux::_numa_interleave_bitmask;
struct bitmask* os::Linux::_numa_membind_bitmask;

bool os::pd_uncommit_memory(char* addr, size_t size, bool exec) {
  uintptr_t res = (uintptr_t) ::mmap(addr, size, PROT_NONE,
                                     MAP_PRIVATE|MAP_FIXED|MAP_NORESERVE|MAP_ANONYMOUS, -1, 0);
  return res  != (uintptr_t) MAP_FAILED;
}

static address get_stack_commited_bottom(address bottom, size_t size) {
  address nbot = bottom;
  address ntop = bottom + size;

  size_t page_sz = os::vm_page_size();
  unsigned pages = size / page_sz;

  unsigned char vec[1];
  unsigned imin = 1, imax = pages + 1, imid;
  int mincore_return_value = 0;

  assert(imin <= imax, "Unexpected page size");

  while (imin < imax) {
    imid = (imax + imin) / 2;
    nbot = ntop - (imid * page_sz);

    // Use a trick with mincore to check whether the page is mapped or not.
    // mincore sets vec to 1 if page resides in memory and to 0 if page
    // is swapped output but if page we are asking for is unmapped
    // it returns -1,ENOMEM
    mincore_return_value = mincore(nbot, page_sz, vec);

    if (mincore_return_value == -1) {
      // Page is not mapped go up
      // to find first mapped page
      if (errno != EAGAIN) {
        assert(errno == ENOMEM, "Unexpected mincore errno");
        imax = imid;
      }
    } else {
      // Page is mapped go down
      // to find first not mapped page
      imin = imid + 1;
    }
  }

  nbot = nbot + page_sz;

  // Adjust stack bottom one page up if last checked page is not mapped
  if (mincore_return_value == -1) {
    nbot = nbot + page_sz;
  }

  return nbot;
}

bool os::committed_in_range(address start, size_t size, address& committed_start, size_t& committed_size) {
  int mincore_return_value;
  const size_t stripe = 1024;  // query this many pages each time
  unsigned char vec[stripe + 1];
  // set a guard
  vec[stripe] = 'X';

  const size_t page_sz = os::vm_page_size();
  size_t pages = size / page_sz;

  assert(is_aligned(start, page_sz), "Start address must be page aligned");
  assert(is_aligned(size, page_sz), "Size must be page aligned");

  committed_start = NULL;

  int loops = (pages + stripe - 1) / stripe;
  int committed_pages = 0;
  address loop_base = start;
  bool found_range = false;

  for (int index = 0; index < loops && !found_range; index ++) {
    assert(pages > 0, "Nothing to do");
    int pages_to_query = (pages >= stripe) ? stripe : pages;
    pages -= pages_to_query;

    // Get stable read
    while ((mincore_return_value = mincore(loop_base, pages_to_query * page_sz, vec)) == -1 && errno == EAGAIN);

    // During shutdown, some memory goes away without properly notifying NMT,
    // E.g. ConcurrentGCThread/WatcherThread can exit without deleting thread object.
    // Bailout and return as not committed for now.
    if (mincore_return_value == -1 && errno == ENOMEM) {
      return false;
    }

    assert(vec[stripe] == 'X', "overflow guard");
    assert(mincore_return_value == 0, "Range must be valid");
    // Process this stripe
    for (int vecIdx = 0; vecIdx < pages_to_query; vecIdx ++) {
      if ((vec[vecIdx] & 0x01) == 0) { // not committed
        // End of current contiguous region
        if (committed_start != NULL) {
          found_range = true;
          break;
        }
      } else { // committed
        // Start of region
        if (committed_start == NULL) {
          committed_start = loop_base + page_sz * vecIdx;
        }
        committed_pages ++;
      }
    }

    loop_base += pages_to_query * page_sz;
  }

  if (committed_start != NULL) {
    assert(committed_pages > 0, "Must have committed region");
    assert(committed_pages <= int(size / page_sz), "Can not commit more than it has");
    assert(committed_start >= start && committed_start < start + size, "Out of range");
    committed_size = page_sz * committed_pages;
    return true;
  } else {
    assert(committed_pages == 0, "Should not have committed region");
    return false;
  }
}


// Linux uses a growable mapping for the stack, and if the mapping for
// the stack guard pages is not removed when we detach a thread the
// stack cannot grow beyond the pages where the stack guard was
// mapped.  If at some point later in the process the stack expands to
// that point, the Linux kernel cannot expand the stack any further
// because the guard pages are in the way, and a segfault occurs.
//
// However, it's essential not to split the stack region by unmapping
// a region (leaving a hole) that's already part of the stack mapping,
// so if the stack mapping has already grown beyond the guard pages at
// the time we create them, we have to truncate the stack mapping.
// So, we need to know the extent of the stack mapping when
// create_stack_guard_pages() is called.

// We only need this for stacks that are growable: at the time of
// writing thread stacks don't use growable mappings (i.e. those
// creeated with MAP_GROWSDOWN), and aren't marked "[stack]", so this
// only applies to the main thread.

// If the (growable) stack mapping already extends beyond the point
// where we're going to put our guard pages, truncate the mapping at
// that point by munmap()ping it.  This ensures that when we later
// munmap() the guard pages we don't leave a hole in the stack
// mapping. This only affects the main/primordial thread

bool os::pd_create_stack_guard_pages(char* addr, size_t size) {
  if (os::is_primordial_thread()) {
    // As we manually grow stack up to bottom inside create_attached_thread(),
    // it's likely that os::Linux::initial_thread_stack_bottom is mapped and
    // we don't need to do anything special.
    // Check it first, before calling heavy function.
    uintptr_t stack_extent = (uintptr_t) os::Linux::initial_thread_stack_bottom();
    unsigned char vec[1];

    if (mincore((address)stack_extent, os::vm_page_size(), vec) == -1) {
      // Fallback to slow path on all errors, including EAGAIN
      stack_extent = (uintptr_t) get_stack_commited_bottom(
                                                           os::Linux::initial_thread_stack_bottom(),
                                                           (size_t)addr - stack_extent);
    }

    if (stack_extent < (uintptr_t)addr) {
      ::munmap((void*)stack_extent, (uintptr_t)(addr - stack_extent));
    }
  }

  return os::commit_memory(addr, size, !ExecMem);
}

// If this is a growable mapping, remove the guard pages entirely by
// munmap()ping them.  If not, just call uncommit_memory(). This only
// affects the main/primordial thread, but guard against future OS changes.
// It's safe to always unmap guard pages for primordial thread because we
// always place it right after end of the mapped region.

bool os::remove_stack_guard_pages(char* addr, size_t size) {
  uintptr_t stack_extent, stack_base;

  if (os::is_primordial_thread()) {
    return ::munmap(addr, size) == 0;
  }

  return os::uncommit_memory(addr, size);
}

// 'requested_addr' is only treated as a hint, the return value may or
// may not start from the requested address. Unlike Linux mmap(), this
// function returns NULL to indicate failure.
static char* anon_mmap(char* requested_addr, size_t bytes) {
  // MAP_FIXED is intentionally left out, to leave existing mappings intact.
  const int flags = MAP_PRIVATE | MAP_NORESERVE | MAP_ANONYMOUS;

  // Map reserved/uncommitted pages PROT_NONE so we fail early if we
  // touch an uncommitted page. Otherwise, the read/write might
  // succeed if we have enough swap space to back the physical page.
  char* addr = (char*)::mmap(requested_addr, bytes, PROT_NONE, flags, -1, 0);

  return addr == MAP_FAILED ? NULL : addr;
}

// Allocate (using mmap, NO_RESERVE, with small pages) at either a given request address
//   (req_addr != NULL) or with a given alignment.
//  - bytes shall be a multiple of alignment.
//  - req_addr can be NULL. If not NULL, it must be a multiple of alignment.
//  - alignment sets the alignment at which memory shall be allocated.
//     It must be a multiple of allocation granularity.
// Returns address of memory or NULL. If req_addr was not NULL, will only return
//  req_addr or NULL.
static char* anon_mmap_aligned(char* req_addr, size_t bytes, size_t alignment) {
  size_t extra_size = bytes;
  if (req_addr == NULL && alignment > 0) {
    extra_size += alignment;
  }

  char* start = anon_mmap(req_addr, extra_size);
  if (start != NULL) {
    if (req_addr != NULL) {
      if (start != req_addr) {
        ::munmap(start, extra_size);
        start = NULL;
      }
    } else {
      char* const start_aligned = align_up(start, alignment);
      char* const end_aligned = start_aligned + bytes;
      char* const end = start + extra_size;
      if (start_aligned > start) {
        ::munmap(start, start_aligned - start);
      }
      if (end_aligned < end) {
        ::munmap(end_aligned, end - end_aligned);
      }
      start = start_aligned;
    }
  }
  return start;
}

static int anon_munmap(char * addr, size_t size) {
  return ::munmap(addr, size) == 0;
}

char* os::pd_reserve_memory(size_t bytes, bool exec) {
  return anon_mmap(NULL, bytes);
}

bool os::pd_release_memory(char* addr, size_t size) {
  return anon_munmap(addr, size);
}

#ifdef CAN_SHOW_REGISTERS_ON_ASSERT
extern char* g_assert_poison; // assertion poison page address
#endif

static bool linux_mprotect(char* addr, size_t size, int prot) {
  // Linux wants the mprotect address argument to be page aligned.
  char* bottom = (char*)align_down((intptr_t)addr, os::Linux::page_size());

  // According to SUSv3, mprotect() should only be used with mappings
  // established by mmap(), and mmap() always maps whole pages. Unaligned
  // 'addr' likely indicates problem in the VM (e.g. trying to change
  // protection of malloc'ed or statically allocated memory). Check the
  // caller if you hit this assert.
  assert(addr == bottom, "sanity check");

  size = align_up(pointer_delta(addr, bottom, 1) + size, os::Linux::page_size());
  // Don't log anything if we're executing in the poison page signal handling
  // context. It can lead to reentrant use of other parts of the VM code.
#ifdef CAN_SHOW_REGISTERS_ON_ASSERT
  if (addr != g_assert_poison)
#endif
  Events::log(NULL, "Protecting memory [" INTPTR_FORMAT "," INTPTR_FORMAT "] with protection modes %x", p2i(bottom), p2i(bottom+size), prot);
  return ::mprotect(bottom, size, prot) == 0;
}

// Set protections specified
bool os::protect_memory(char* addr, size_t bytes, ProtType prot,
                        bool is_committed) {
  unsigned int p = 0;
  switch (prot) {
  case MEM_PROT_NONE: p = PROT_NONE; break;
  case MEM_PROT_READ: p = PROT_READ; break;
  case MEM_PROT_RW:   p = PROT_READ|PROT_WRITE; break;
  case MEM_PROT_RWX:  p = PROT_READ|PROT_WRITE|PROT_EXEC; break;
  default:
    ShouldNotReachHere();
  }
  // is_committed is unused.
  return linux_mprotect(addr, bytes, p);
}

bool os::guard_memory(char* addr, size_t size) {
  return linux_mprotect(addr, size, PROT_NONE);
}

bool os::unguard_memory(char* addr, size_t size) {
  return linux_mprotect(addr, size, PROT_READ|PROT_WRITE);
}

bool os::Linux::transparent_huge_pages_sanity_check(bool warn,
                                                    size_t page_size) {
  bool result = false;
  void *p = mmap(NULL, page_size * 2, PROT_READ|PROT_WRITE,
                 MAP_ANONYMOUS|MAP_PRIVATE,
                 -1, 0);
  if (p != MAP_FAILED) {
    void *aligned_p = align_up(p, page_size);

    result = madvise(aligned_p, page_size, MADV_HUGEPAGE) == 0;

    munmap(p, page_size * 2);
  }

  if (warn && !result) {
    warning("TransparentHugePages is not supported by the operating system.");
  }

  return result;
}

int os::Linux::hugetlbfs_page_size_flag(size_t page_size) {
  if (page_size != default_large_page_size()) {
    return (exact_log2(page_size) << MAP_HUGE_SHIFT);
  }
  return 0;
}

bool os::Linux::hugetlbfs_sanity_check(bool warn, size_t page_size) {
  // Include the page size flag to ensure we sanity check the correct page size.
  int flags = MAP_ANONYMOUS | MAP_PRIVATE | MAP_HUGETLB | hugetlbfs_page_size_flag(page_size);
  void *p = mmap(NULL, page_size, PROT_READ|PROT_WRITE, flags, -1, 0);

  if (p != MAP_FAILED) {
    // Mapping succeeded, sanity check passed.
    munmap(p, page_size);
    return true;
  } else {
      log_info(pagesize)("Large page size (" SIZE_FORMAT "%s) failed sanity check, "
                         "checking if smaller large page sizes are usable",
                         byte_size_in_exact_unit(page_size),
                         exact_unit_for_byte_size(page_size));
      for (size_t page_size_ = _page_sizes.next_smaller(page_size);
          page_size_ != (size_t)os::vm_page_size();
          page_size_ = _page_sizes.next_smaller(page_size_)) {
        flags = MAP_ANONYMOUS | MAP_PRIVATE | MAP_HUGETLB | hugetlbfs_page_size_flag(page_size_);
        p = mmap(NULL, page_size_, PROT_READ|PROT_WRITE, flags, -1, 0);
        if (p != MAP_FAILED) {
          // Mapping succeeded, sanity check passed.
          munmap(p, page_size_);
          log_info(pagesize)("Large page size (" SIZE_FORMAT "%s) passed sanity check",
                             byte_size_in_exact_unit(page_size_),
                             exact_unit_for_byte_size(page_size_));
          return true;
        }
      }
  }

  if (warn) {
    warning("HugeTLBFS is not configured or not supported by the operating system.");
  }

  return false;
}

bool os::Linux::shm_hugetlbfs_sanity_check(bool warn, size_t page_size) {
  // Try to create a large shared memory segment.
  int shmid = shmget(IPC_PRIVATE, page_size, SHM_HUGETLB|IPC_CREAT|SHM_R|SHM_W);
  if (shmid == -1) {
    // Possible reasons for shmget failure:
    // 1. shmmax is too small for the request.
    //    > check shmmax value: cat /proc/sys/kernel/shmmax
    //    > increase shmmax value: echo "new_value" > /proc/sys/kernel/shmmax
    // 2. not enough large page memory.
    //    > check available large pages: cat /proc/meminfo
    //    > increase amount of large pages:
    //          sysctl -w vm.nr_hugepages=new_value
    //    > For more information regarding large pages please refer to:
    //      https://www.kernel.org/doc/Documentation/vm/hugetlbpage.txt
    if (warn) {
      warning("Large pages using UseSHM are not configured on this system.");
    }
    return false;
  }
  // Managed to create a segment, now delete it.
  shmctl(shmid, IPC_RMID, NULL);
  return true;
}

// From the coredump_filter documentation:
//
// - (bit 0) anonymous private memory
// - (bit 1) anonymous shared memory
// - (bit 2) file-backed private memory
// - (bit 3) file-backed shared memory
// - (bit 4) ELF header pages in file-backed private memory areas (it is
//           effective only if the bit 2 is cleared)
// - (bit 5) hugetlb private memory
// - (bit 6) hugetlb shared memory
// - (bit 7) dax private memory
// - (bit 8) dax shared memory
//
static void set_coredump_filter(CoredumpFilterBit bit) {
  FILE *f;
  long cdm;

  if ((f = fopen("/proc/self/coredump_filter", "r+")) == NULL) {
    return;
  }

  if (fscanf(f, "%lx", &cdm) != 1) {
    fclose(f);
    return;
  }

  long saved_cdm = cdm;
  rewind(f);
  cdm |= bit;

  if (cdm != saved_cdm) {
    fprintf(f, "%#lx", cdm);
  }

  fclose(f);
}

// Large page support

static size_t _large_page_size = 0;

static size_t scan_default_large_page_size() {
  size_t default_large_page_size = 0;

  // large_page_size on Linux is used to round up heap size. x86 uses either
  // 2M or 4M page, depending on whether PAE (Physical Address Extensions)
  // mode is enabled. AMD64/EM64T uses 2M page in 64bit mode. IA64 can use
  // page as large as 1G.
  //
  // Here we try to figure out page size by parsing /proc/meminfo and looking
  // for a line with the following format:
  //    Hugepagesize:     2048 kB
  //
  // If we can't determine the value (e.g. /proc is not mounted, or the text
  // format has been changed), we'll set largest page size to 0

  FILE *fp = fopen("/proc/meminfo", "r");
  if (fp) {
    while (!feof(fp)) {
      int x = 0;
      char buf[16];
      if (fscanf(fp, "Hugepagesize: %d", &x) == 1) {
        if (x && fgets(buf, sizeof(buf), fp) && strcmp(buf, " kB\n") == 0) {
          default_large_page_size = x * K;
          break;
        }
      } else {
        // skip to next line
        for (;;) {
          int ch = fgetc(fp);
          if (ch == EOF || ch == (int)'\n') break;
        }
      }
    }
    fclose(fp);
  }

  return default_large_page_size;
}

static os::PageSizes scan_multiple_page_support() {
  // Scan /sys/kernel/mm/hugepages
  // to discover the available page sizes
  const char* sys_hugepages = "/sys/kernel/mm/hugepages";
  os::PageSizes page_sizes;

  DIR *dir = opendir(sys_hugepages);

  struct dirent *entry;
  size_t page_size;
  while ((entry = readdir(dir)) != NULL) {
    if (entry->d_type == DT_DIR &&
        sscanf(entry->d_name, "hugepages-%zukB", &page_size) == 1) {
      // The kernel is using kB, hotspot uses bytes
      // Add each found Large Page Size to page_sizes
      page_sizes.add(page_size * K);
    }
  }
  closedir(dir);

  LogTarget(Debug, pagesize) lt;
  if (lt.is_enabled()) {
    LogStream ls(lt);
    ls.print("Large Page sizes: ");
    page_sizes.print_on(&ls);
  }

  return page_sizes;
}

size_t os::Linux::default_large_page_size() {
  return _default_large_page_size;
}

void warn_no_large_pages_configured() {
  if (!FLAG_IS_DEFAULT(UseLargePages)) {
    log_warning(pagesize)("UseLargePages disabled, no large pages configured and available on the system.");
  }
}

bool os::Linux::setup_large_page_type(size_t page_size) {
  if (FLAG_IS_DEFAULT(UseHugeTLBFS) &&
      FLAG_IS_DEFAULT(UseSHM) &&
      FLAG_IS_DEFAULT(UseTransparentHugePages)) {

    // The type of large pages has not been specified by the user.

    // Try UseHugeTLBFS and then UseSHM.
    UseHugeTLBFS = UseSHM = true;

    // Don't try UseTransparentHugePages since there are known
    // performance issues with it turned on. This might change in the future.
    UseTransparentHugePages = false;
  }

  if (UseTransparentHugePages) {
    bool warn_on_failure = !FLAG_IS_DEFAULT(UseTransparentHugePages);
    if (transparent_huge_pages_sanity_check(warn_on_failure, page_size)) {
      UseHugeTLBFS = false;
      UseSHM = false;
      return true;
    }
    UseTransparentHugePages = false;
  }

  if (UseHugeTLBFS) {
    bool warn_on_failure = !FLAG_IS_DEFAULT(UseHugeTLBFS);
    if (hugetlbfs_sanity_check(warn_on_failure, page_size)) {
      UseSHM = false;
      return true;
    }
    UseHugeTLBFS = false;
  }

  if (UseSHM) {
    bool warn_on_failure = !FLAG_IS_DEFAULT(UseSHM);
    if (shm_hugetlbfs_sanity_check(warn_on_failure, page_size)) {
      return true;
    }
    UseSHM = false;
  }

  warn_no_large_pages_configured();
  return false;
}

void os::large_page_init() {
  // 1) Handle the case where we do not want to use huge pages and hence
  //    there is no need to scan the OS for related info
  if (!UseLargePages &&
      !UseTransparentHugePages &&
      !UseHugeTLBFS &&
      !UseSHM) {
    // Not using large pages.
    return;
  }

  if (!FLAG_IS_DEFAULT(UseLargePages) && !UseLargePages) {
    // The user explicitly turned off large pages.
    // Ignore the rest of the large pages flags.
    UseTransparentHugePages = false;
    UseHugeTLBFS = false;
    UseSHM = false;
    return;
  }

  // 2) Scan OS info
  size_t default_large_page_size = scan_default_large_page_size();
  os::Linux::_default_large_page_size = default_large_page_size;
  if (default_large_page_size == 0) {
    // No large pages configured, return.
    warn_no_large_pages_configured();
    UseLargePages = false;
    UseTransparentHugePages = false;
    UseHugeTLBFS = false;
    UseSHM = false;
    return;
  }
  os::PageSizes all_large_pages = scan_multiple_page_support();

  // 3) Consistency check and post-processing

  // It is unclear if /sys/kernel/mm/hugepages/ and /proc/meminfo could disagree. Manually
  // re-add the default page size to the list of page sizes to be sure.
  all_large_pages.add(default_large_page_size);

  // Check LargePageSizeInBytes matches an available page size and if so set _large_page_size
  // using LargePageSizeInBytes as the maximum allowed large page size. If LargePageSizeInBytes
  // doesn't match an available page size set _large_page_size to default_large_page_size
  // and use it as the maximum.
 if (FLAG_IS_DEFAULT(LargePageSizeInBytes) ||
      LargePageSizeInBytes == 0 ||
      LargePageSizeInBytes == default_large_page_size) {
    _large_page_size = default_large_page_size;
    log_info(pagesize)("Using the default large page size: " SIZE_FORMAT "%s",
                       byte_size_in_exact_unit(_large_page_size),
                       exact_unit_for_byte_size(_large_page_size));
  } else {
    if (all_large_pages.contains(LargePageSizeInBytes)) {
      _large_page_size = LargePageSizeInBytes;
      log_info(pagesize)("Overriding default large page size (" SIZE_FORMAT "%s) "
                         "using LargePageSizeInBytes: " SIZE_FORMAT "%s",
                         byte_size_in_exact_unit(default_large_page_size),
                         exact_unit_for_byte_size(default_large_page_size),
                         byte_size_in_exact_unit(_large_page_size),
                         exact_unit_for_byte_size(_large_page_size));
    } else {
      _large_page_size = default_large_page_size;
      log_info(pagesize)("LargePageSizeInBytes is not a valid large page size (" SIZE_FORMAT "%s) "
                         "using the default large page size: " SIZE_FORMAT "%s",
                         byte_size_in_exact_unit(LargePageSizeInBytes),
                         exact_unit_for_byte_size(LargePageSizeInBytes),
                         byte_size_in_exact_unit(_large_page_size),
                         exact_unit_for_byte_size(_large_page_size));
    }
  }

  // Populate _page_sizes with large page sizes less than or equal to
  // _large_page_size.
  for (size_t page_size = _large_page_size; page_size != 0;
         page_size = all_large_pages.next_smaller(page_size)) {
    _page_sizes.add(page_size);
  }

  LogTarget(Info, pagesize) lt;
  if (lt.is_enabled()) {
    LogStream ls(lt);
    ls.print("Usable page sizes: ");
    _page_sizes.print_on(&ls);
  }

  // Now determine the type of large pages to use:
  UseLargePages = os::Linux::setup_large_page_type(_large_page_size);

  set_coredump_filter(LARGEPAGES_BIT);
}

#ifndef SHM_HUGETLB
  #define SHM_HUGETLB 04000
#endif

#define shm_warning_format(format, ...)              \
  do {                                               \
    if (UseLargePages &&                             \
        (!FLAG_IS_DEFAULT(UseLargePages) ||          \
         !FLAG_IS_DEFAULT(UseSHM) ||                 \
         !FLAG_IS_DEFAULT(LargePageSizeInBytes))) {  \
      warning(format, __VA_ARGS__);                  \
    }                                                \
  } while (0)

#define shm_warning(str) shm_warning_format("%s", str)

#define shm_warning_with_errno(str)                \
  do {                                             \
    int err = errno;                               \
    shm_warning_format(str " (error = %d)", err);  \
  } while (0)

static char* shmat_with_alignment(int shmid, size_t bytes, size_t alignment) {
  assert(is_aligned(bytes, alignment), "Must be divisible by the alignment");

  if (!is_aligned(alignment, SHMLBA)) {
    assert(false, "Code below assumes that alignment is at least SHMLBA aligned");
    return NULL;
  }

  // To ensure that we get 'alignment' aligned memory from shmat,
  // we pre-reserve aligned virtual memory and then attach to that.

  char* pre_reserved_addr = anon_mmap_aligned(NULL /* req_addr */, bytes, alignment);
  if (pre_reserved_addr == NULL) {
    // Couldn't pre-reserve aligned memory.
    shm_warning("Failed to pre-reserve aligned memory for shmat.");
    return NULL;
  }

  // SHM_REMAP is needed to allow shmat to map over an existing mapping.
  char* addr = (char*)shmat(shmid, pre_reserved_addr, SHM_REMAP);

  if ((intptr_t)addr == -1) {
    int err = errno;
    shm_warning_with_errno("Failed to attach shared memory.");

    assert(err != EACCES, "Unexpected error");
    assert(err != EIDRM,  "Unexpected error");
    assert(err != EINVAL, "Unexpected error");

    // Since we don't know if the kernel unmapped the pre-reserved memory area
    // we can't unmap it, since that would potentially unmap memory that was
    // mapped from other threads.
    return NULL;
  }

  return addr;
}

static char* shmat_at_address(int shmid, char* req_addr) {
  if (!is_aligned(req_addr, SHMLBA)) {
    assert(false, "Requested address needs to be SHMLBA aligned");
    return NULL;
  }

  char* addr = (char*)shmat(shmid, req_addr, 0);

  if ((intptr_t)addr == -1) {
    shm_warning_with_errno("Failed to attach shared memory.");
    return NULL;
  }

  return addr;
}

static char* shmat_large_pages(int shmid, size_t bytes, size_t alignment, char* req_addr) {
  // If a req_addr has been provided, we assume that the caller has already aligned the address.
  if (req_addr != NULL) {
    assert(is_aligned(req_addr, os::large_page_size()), "Must be divisible by the large page size");
    assert(is_aligned(req_addr, alignment), "Must be divisible by given alignment");
    return shmat_at_address(shmid, req_addr);
  }

  // Since shmid has been setup with SHM_HUGETLB, shmat will automatically
  // return large page size aligned memory addresses when req_addr == NULL.
  // However, if the alignment is larger than the large page size, we have
  // to manually ensure that the memory returned is 'alignment' aligned.
  if (alignment > os::large_page_size()) {
    assert(is_aligned(alignment, os::large_page_size()), "Must be divisible by the large page size");
    return shmat_with_alignment(shmid, bytes, alignment);
  } else {
    return shmat_at_address(shmid, NULL);
  }
}

char* os::Linux::reserve_memory_special_shm(size_t bytes, size_t alignment,
                                            char* req_addr, bool exec) {
  // "exec" is passed in but not used.  Creating the shared image for
  // the code cache doesn't have an SHM_X executable permission to check.
  assert(UseLargePages && UseSHM, "only for SHM large pages");
  assert(is_aligned(req_addr, os::large_page_size()), "Unaligned address");
  assert(is_aligned(req_addr, alignment), "Unaligned address");

  if (!is_aligned(bytes, os::large_page_size())) {
    return NULL; // Fallback to small pages.
  }

  // Create a large shared memory region to attach to based on size.
  // Currently, size is the total size of the heap.
  int shmid = shmget(IPC_PRIVATE, bytes, SHM_HUGETLB|IPC_CREAT|SHM_R|SHM_W);
  if (shmid == -1) {
    // Possible reasons for shmget failure:
    // 1. shmmax is too small for the request.
    //    > check shmmax value: cat /proc/sys/kernel/shmmax
    //    > increase shmmax value: echo "new_value" > /proc/sys/kernel/shmmax
    // 2. not enough large page memory.
    //    > check available large pages: cat /proc/meminfo
    //    > increase amount of large pages:
    //          sysctl -w vm.nr_hugepages=new_value
    //    > For more information regarding large pages please refer to:
    //      https://www.kernel.org/doc/Documentation/vm/hugetlbpage.txt
    //      Note 1: different Linux may use different name for this property,
    //            e.g. on Redhat AS-3 it is "hugetlb_pool".
    //      Note 2: it's possible there's enough physical memory available but
    //            they are so fragmented after a long run that they can't
    //            coalesce into large pages. Try to reserve large pages when
    //            the system is still "fresh".
    shm_warning_with_errno("Failed to reserve shared memory.");
    return NULL;
  }

  // Attach to the region.
  char* addr = shmat_large_pages(shmid, bytes, alignment, req_addr);

  // Remove shmid. If shmat() is successful, the actual shared memory segment
  // will be deleted when it's detached by shmdt() or when the process
  // terminates. If shmat() is not successful this will remove the shared
  // segment immediately.
  shmctl(shmid, IPC_RMID, NULL);

  return addr;
}

static void warn_on_commit_special_failure(char* req_addr, size_t bytes,
                                           size_t page_size, int error) {
  assert(error == ENOMEM, "Only expect to fail if no memory is available");

  bool warn_on_failure = UseLargePages &&
      (!FLAG_IS_DEFAULT(UseLargePages) ||
       !FLAG_IS_DEFAULT(UseHugeTLBFS) ||
       !FLAG_IS_DEFAULT(LargePageSizeInBytes));

  if (warn_on_failure) {
    char msg[128];
    jio_snprintf(msg, sizeof(msg), "Failed to reserve and commit memory. req_addr: "
                                   PTR_FORMAT " bytes: " SIZE_FORMAT " page size: "
                                   SIZE_FORMAT " (errno = %d).",
                                   req_addr, bytes, page_size, error);
    warning("%s", msg);
  }
}

bool os::Linux::commit_memory_special(size_t bytes,
                                      size_t page_size,
                                      char* req_addr,
                                      bool exec) {
  assert(UseLargePages && UseHugeTLBFS, "Should only get here when HugeTLBFS large pages are used");
  assert(is_aligned(bytes, page_size), "Unaligned size");
  assert(is_aligned(req_addr, page_size), "Unaligned address");
  assert(req_addr != NULL, "Must have a requested address for special mappings");

  int prot = exec ? PROT_READ|PROT_WRITE|PROT_EXEC : PROT_READ|PROT_WRITE;
  int flags = MAP_PRIVATE|MAP_ANONYMOUS|MAP_FIXED;

  // For large pages additional flags are required.
  if (page_size > (size_t) os::vm_page_size()) {
    flags |= MAP_HUGETLB | hugetlbfs_page_size_flag(page_size);
  }
  char* addr = (char*)::mmap(req_addr, bytes, prot, flags, -1, 0);

  if (addr == MAP_FAILED) {
    warn_on_commit_special_failure(req_addr, bytes, page_size, errno);
    return false;
  }

  log_debug(pagesize)("Commit special mapping: " PTR_FORMAT ", size=" SIZE_FORMAT "%s, page size="
                      SIZE_FORMAT "%s",
                      p2i(addr), byte_size_in_exact_unit(bytes),
                      exact_unit_for_byte_size(bytes),
                      byte_size_in_exact_unit(page_size),
                      exact_unit_for_byte_size(page_size));
  assert(is_aligned(addr, page_size), "Must be");
  return true;
}

char* os::Linux::reserve_memory_special_huge_tlbfs(size_t bytes,
                                                   size_t alignment,
                                                   size_t page_size,
                                                   char* req_addr,
                                                   bool exec) {
  assert(UseLargePages && UseHugeTLBFS, "only for Huge TLBFS large pages");
  assert(is_aligned(req_addr, alignment), "Must be");
  assert(is_aligned(req_addr, page_size), "Must be");
  assert(is_aligned(alignment, os::vm_allocation_granularity()), "Must be");
  assert(_page_sizes.contains(page_size), "Must be a valid page size");
  assert(page_size > (size_t)os::vm_page_size(), "Must be a large page size");
  assert(bytes >= page_size, "Shouldn't allocate large pages for small sizes");

  // We only end up here when at least 1 large page can be used.
  // If the size is not a multiple of the large page size, we
  // will mix the type of pages used, but in a decending order.
  // Start off by reserving a range of the given size that is
  // properly aligned. At this point no pages are committed. If
  // a requested address is given it will be used and it must be
  // aligned to both the large page size and the given alignment.
  // The larger of the two will be used.
  size_t required_alignment = MAX(page_size, alignment);
  char* const aligned_start = anon_mmap_aligned(req_addr, bytes, required_alignment);
  if (aligned_start == NULL) {
    return NULL;
  }

  // First commit using large pages.
  size_t large_bytes = align_down(bytes, page_size);
  bool large_committed = commit_memory_special(large_bytes, page_size, aligned_start, exec);

  if (large_committed && bytes == large_bytes) {
    // The size was large page aligned so no additional work is
    // needed even if the commit failed.
    return aligned_start;
  }

  // The requested size requires some small pages as well.
  char* small_start = aligned_start + large_bytes;
  size_t small_size = bytes - large_bytes;
  if (!large_committed) {
    // Failed to commit large pages, so we need to unmap the
    // reminder of the orinal reservation.
    ::munmap(small_start, small_size);
    return NULL;
  }

  // Commit the remaining bytes using small pages.
  bool small_committed = commit_memory_special(small_size, os::vm_page_size(), small_start, exec);
  if (!small_committed) {
    // Failed to commit the remaining size, need to unmap
    // the large pages part of the reservation.
    ::munmap(aligned_start, large_bytes);
    return NULL;
  }
  return aligned_start;
}

char* os::pd_reserve_memory_special(size_t bytes, size_t alignment, size_t page_size,
                                    char* req_addr, bool exec) {
  assert(UseLargePages, "only for large pages");

  char* addr;
  if (UseSHM) {
    // No support for using specific page sizes with SHM.
    addr = os::Linux::reserve_memory_special_shm(bytes, alignment, req_addr, exec);
  } else {
    assert(UseHugeTLBFS, "must be");
    addr = os::Linux::reserve_memory_special_huge_tlbfs(bytes, alignment, page_size, req_addr, exec);
  }

  if (addr != NULL) {
    if (UseNUMAInterleaving) {
      numa_make_global(addr, bytes);
    }
  }

  return addr;
}

bool os::Linux::release_memory_special_shm(char* base, size_t bytes) {
  // detaching the SHM segment will also delete it, see reserve_memory_special_shm()
  return shmdt(base) == 0;
}

bool os::Linux::release_memory_special_huge_tlbfs(char* base, size_t bytes) {
  return pd_release_memory(base, bytes);
}

bool os::pd_release_memory_special(char* base, size_t bytes) {
  assert(UseLargePages, "only for large pages");
  bool res;

  if (UseSHM) {
    res = os::Linux::release_memory_special_shm(base, bytes);
  } else {
    assert(UseHugeTLBFS, "must be");
    res = os::Linux::release_memory_special_huge_tlbfs(base, bytes);
  }
  return res;
}

size_t os::large_page_size() {
  return _large_page_size;
}

// With SysV SHM the entire memory region must be allocated as shared
// memory.
// HugeTLBFS allows application to commit large page memory on demand.
// However, when committing memory with HugeTLBFS fails, the region
// that was supposed to be committed will lose the old reservation
// and allow other threads to steal that memory region. Because of this
// behavior we can't commit HugeTLBFS memory.
bool os::can_commit_large_page_memory() {
  return UseTransparentHugePages;
}

bool os::can_execute_large_page_memory() {
  return UseTransparentHugePages || UseHugeTLBFS;
}

char* os::pd_attempt_map_memory_to_file_at(char* requested_addr, size_t bytes, int file_desc) {
  assert(file_desc >= 0, "file_desc is not valid");
  char* result = pd_attempt_reserve_memory_at(requested_addr, bytes, !ExecMem);
  if (result != NULL) {
    if (replace_existing_mapping_with_file_mapping(result, bytes, file_desc) == NULL) {
      vm_exit_during_initialization(err_msg("Error in mapping Java heap at the given filesystem directory"));
    }
  }
  return result;
}

// Reserve memory at an arbitrary address, only if that area is
// available (and not reserved for something else).

char* os::pd_attempt_reserve_memory_at(char* requested_addr, size_t bytes, bool exec) {
  // Assert only that the size is a multiple of the page size, since
  // that's all that mmap requires, and since that's all we really know
  // about at this low abstraction level.  If we need higher alignment,
  // we can either pass an alignment to this method or verify alignment
  // in one of the methods further up the call chain.  See bug 5044738.
  assert(bytes % os::vm_page_size() == 0, "reserving unexpected size block");

  // Repeatedly allocate blocks until the block is allocated at the
  // right spot.

  // Linux mmap allows caller to pass an address as hint; give it a try first,
  // if kernel honors the hint then we can return immediately.
  char * addr = anon_mmap(requested_addr, bytes);
  if (addr == requested_addr) {
    return requested_addr;
  }

  if (addr != NULL) {
    // mmap() is successful but it fails to reserve at the requested address
    anon_munmap(addr, bytes);
  }

  return NULL;
}

// Sleep forever; naked call to OS-specific sleep; use with CAUTION
void os::infinite_sleep() {
  while (true) {    // sleep forever ...
    ::sleep(100);   // ... 100 seconds at a time
  }
}

// Used to convert frequent JVM_Yield() to nops
bool os::dont_yield() {
  return DontYieldALot;
}

// Linux CFS scheduler (since 2.6.23) does not guarantee sched_yield(2) will
// actually give up the CPU. Since skip buddy (v2.6.28):
//
// * Sets the yielding task as skip buddy for current CPU's run queue.
// * Picks next from run queue, if empty, picks a skip buddy (can be the yielding task).
// * Clears skip buddies for this run queue (yielding task no longer a skip buddy).
//
// An alternative is calling os::naked_short_nanosleep with a small number to avoid
// getting re-scheduled immediately.
//
void os::naked_yield() {
  sched_yield();
}

////////////////////////////////////////////////////////////////////////////////
// thread priority support

// Note: Normal Linux applications are run with SCHED_OTHER policy. SCHED_OTHER
// only supports dynamic priority, static priority must be zero. For real-time
// applications, Linux supports SCHED_RR which allows static priority (1-99).
// However, for large multi-threaded applications, SCHED_RR is not only slower
// than SCHED_OTHER, but also very unstable (my volano tests hang hard 4 out
// of 5 runs - Sep 2005).
//
// The following code actually changes the niceness of kernel-thread/LWP. It
// has an assumption that setpriority() only modifies one kernel-thread/LWP,
// not the entire user process, and user level threads are 1:1 mapped to kernel
// threads. It has always been the case, but could change in the future. For
// this reason, the code should not be used as default (ThreadPriorityPolicy=0).
// It is only used when ThreadPriorityPolicy=1 and may require system level permission
// (e.g., root privilege or CAP_SYS_NICE capability).

int os::java_to_os_priority[CriticalPriority + 1] = {
  19,              // 0 Entry should never be used

   4,              // 1 MinPriority
   3,              // 2
   2,              // 3

   1,              // 4
   0,              // 5 NormPriority
  -1,              // 6

  -2,              // 7
  -3,              // 8
  -4,              // 9 NearMaxPriority

  -5,              // 10 MaxPriority

  -5               // 11 CriticalPriority
};

static int prio_init() {
  if (ThreadPriorityPolicy == 1) {
    if (geteuid() != 0) {
      if (!FLAG_IS_DEFAULT(ThreadPriorityPolicy) && !FLAG_IS_JIMAGE_RESOURCE(ThreadPriorityPolicy)) {
        warning("-XX:ThreadPriorityPolicy=1 may require system level permission, " \
                "e.g., being the root user. If the necessary permission is not " \
                "possessed, changes to priority will be silently ignored.");
      }
    }
  }
  if (UseCriticalJavaThreadPriority) {
    os::java_to_os_priority[MaxPriority] = os::java_to_os_priority[CriticalPriority];
  }
  return 0;
}

OSReturn os::set_native_priority(Thread* thread, int newpri) {
  if (!UseThreadPriorities || ThreadPriorityPolicy == 0) return OS_OK;

  int ret = setpriority(PRIO_PROCESS, thread->osthread()->thread_id(), newpri);
  return (ret == 0) ? OS_OK : OS_ERR;
}

OSReturn os::get_native_priority(const Thread* const thread,
                                 int *priority_ptr) {
  if (!UseThreadPriorities || ThreadPriorityPolicy == 0) {
    *priority_ptr = java_to_os_priority[NormPriority];
    return OS_OK;
  }

  errno = 0;
  *priority_ptr = getpriority(PRIO_PROCESS, thread->osthread()->thread_id());
  return (*priority_ptr != -1 || errno == 0 ? OS_OK : OS_ERR);
}

// This is the fastest way to get thread cpu time on Linux.
// Returns cpu time (user+sys) for any thread, not only for current.
// POSIX compliant clocks are implemented in the kernels 2.6.16+.
// It might work on 2.6.10+ with a special kernel/glibc patch.
// For reference, please, see IEEE Std 1003.1-2004:
//   http://www.unix.org/single_unix_specification

jlong os::Linux::fast_thread_cpu_time(clockid_t clockid) {
  struct timespec tp;
  int status = clock_gettime(clockid, &tp);
  assert(status == 0, "clock_gettime error: %s", os::strerror(errno));
  return (tp.tv_sec * NANOSECS_PER_SEC) + tp.tv_nsec;
}

// Determine if the vmid is the parent pid for a child in a PID namespace.
// Return the namespace pid if so, otherwise -1.
int os::Linux::get_namespace_pid(int vmid) {
  char fname[24];
  int retpid = -1;

  snprintf(fname, sizeof(fname), "/proc/%d/status", vmid);
  FILE *fp = fopen(fname, "r");

  if (fp) {
    int pid, nspid;
    int ret;
    while (!feof(fp) && !ferror(fp)) {
      ret = fscanf(fp, "NSpid: %d %d", &pid, &nspid);
      if (ret == 1) {
        break;
      }
      if (ret == 2) {
        retpid = nspid;
        break;
      }
      for (;;) {
        int ch = fgetc(fp);
        if (ch == EOF || ch == (int)'\n') break;
      }
    }
    fclose(fp);
  }
  return retpid;
}

extern void report_error(char* file_name, int line_no, char* title,
                         char* format, ...);

// Some linux distributions (notably: Alpine Linux) include the
// grsecurity in the kernel. Of particular interest from a JVM perspective
// is PaX (https://pax.grsecurity.net/), which adds some security features
// related to page attributes. Specifically, the MPROTECT PaX functionality
// (https://pax.grsecurity.net/docs/mprotect.txt) prevents dynamic
// code generation by disallowing a (previously) writable page to be
// marked as executable. This is, of course, exactly what HotSpot does
// for both JIT compiled method, as well as for stubs, adapters, etc.
//
// Instead of crashing "lazily" when trying to make a page executable,
// this code probes for the presence of PaX and reports the failure
// eagerly.
static void check_pax(void) {
  // Zero doesn't generate code dynamically, so no need to perform the PaX check
#ifndef ZERO
  size_t size = os::Linux::page_size();

  void* p = ::mmap(NULL, size, PROT_WRITE, MAP_PRIVATE|MAP_ANONYMOUS, -1, 0);
  if (p == MAP_FAILED) {
    log_debug(os)("os_linux.cpp: check_pax: mmap failed (%s)" , os::strerror(errno));
    vm_exit_out_of_memory(size, OOM_MMAP_ERROR, "failed to allocate memory for PaX check.");
  }

  int res = ::mprotect(p, size, PROT_WRITE|PROT_EXEC);
  if (res == -1) {
    log_debug(os)("os_linux.cpp: check_pax: mprotect failed (%s)" , os::strerror(errno));
    vm_exit_during_initialization(
      "Failed to mark memory page as executable - check if grsecurity/PaX is enabled");
  }

  ::munmap(p, size);
#endif
}

// this is called _before_ most of the global arguments have been parsed
void os::init(void) {
  char dummy;   // used to get a guess on initial stack address

  clock_tics_per_sec = sysconf(_SC_CLK_TCK);

  Linux::set_page_size(sysconf(_SC_PAGESIZE));
  if (Linux::page_size() == -1) {
    fatal("os_linux.cpp: os::init: sysconf failed (%s)",
          os::strerror(errno));
  }
  _page_sizes.add(Linux::page_size());

  Linux::initialize_system_info();

#ifdef __GLIBC__
  Linux::_mallinfo = CAST_TO_FN_PTR(Linux::mallinfo_func_t, dlsym(RTLD_DEFAULT, "mallinfo"));
  Linux::_mallinfo2 = CAST_TO_FN_PTR(Linux::mallinfo2_func_t, dlsym(RTLD_DEFAULT, "mallinfo2"));
#endif // __GLIBC__

  os::Linux::CPUPerfTicks pticks;
  bool res = os::Linux::get_tick_information(&pticks, -1);

  if (res && pticks.has_steal_ticks) {
    has_initial_tick_info = true;
    initial_total_ticks = pticks.total;
    initial_steal_ticks = pticks.steal;
  }

  // _main_thread points to the thread that created/loaded the JVM.
  Linux::_main_thread = pthread_self();

  // retrieve entry point for pthread_setname_np
  Linux::_pthread_setname_np =
    (int(*)(pthread_t, const char*))dlsym(RTLD_DEFAULT, "pthread_setname_np");

  check_pax();

  os::Posix::init();

  initial_time_count = javaTimeNanos();
}

// To install functions for atexit system call
extern "C" {
  static void perfMemory_exit_helper() {
    perfMemory_exit();
  }
}

void os::pd_init_container_support() {
  OSContainer::init();
}

void os::Linux::numa_init() {

  // Java can be invoked as
  // 1. Without numactl and heap will be allocated/configured on all nodes as
  //    per the system policy.
  // 2. With numactl --interleave:
  //      Use numa_get_interleave_mask(v2) API to get nodes bitmask. The same
  //      API for membind case bitmask is reset.
  //      Interleave is only hint and Kernel can fallback to other nodes if
  //      no memory is available on the target nodes.
  // 3. With numactl --membind:
  //      Use numa_get_membind(v2) API to get nodes bitmask. The same API for
  //      interleave case returns bitmask of all nodes.
  // numa_all_nodes_ptr holds bitmask of all nodes.
  // numa_get_interleave_mask(v2) and numa_get_membind(v2) APIs returns correct
  // bitmask when externally configured to run on all or fewer nodes.

  if (!Linux::libnuma_init()) {
    FLAG_SET_ERGO(UseNUMA, false);
    FLAG_SET_ERGO(UseNUMAInterleaving, false); // Also depends on libnuma.
  } else {
    if ((Linux::numa_max_node() < 1) || Linux::is_bound_to_single_node()) {
      // If there's only one node (they start from 0) or if the process
      // is bound explicitly to a single node using membind, disable NUMA
      UseNUMA = false;
    } else {
      LogTarget(Info,os) log;
      LogStream ls(log);

      Linux::set_configured_numa_policy(Linux::identify_numa_policy());

      struct bitmask* bmp = Linux::_numa_membind_bitmask;
      const char* numa_mode = "membind";

      if (Linux::is_running_in_interleave_mode()) {
        bmp = Linux::_numa_interleave_bitmask;
        numa_mode = "interleave";
      }

      ls.print("UseNUMA is enabled and invoked in '%s' mode."
               " Heap will be configured using NUMA memory nodes:", numa_mode);

      for (int node = 0; node <= Linux::numa_max_node(); node++) {
        if (Linux::_numa_bitmask_isbitset(bmp, node)) {
          ls.print(" %d", node);
        }
      }
    }
  }

  // When NUMA requested, not-NUMA-aware allocations default to interleaving.
  if (UseNUMA && !UseNUMAInterleaving) {
    FLAG_SET_ERGO_IF_DEFAULT(UseNUMAInterleaving, true);
  }

  if (UseParallelGC && UseNUMA && UseLargePages && !can_commit_large_page_memory()) {
    // With SHM and HugeTLBFS large pages we cannot uncommit a page, so there's no way
    // we can make the adaptive lgrp chunk resizing work. If the user specified both
    // UseNUMA and UseLargePages (or UseSHM/UseHugeTLBFS) on the command line - warn
    // and disable adaptive resizing.
    if (UseAdaptiveSizePolicy || UseAdaptiveNUMAChunkSizing) {
      warning("UseNUMA is not fully compatible with SHM/HugeTLBFS large pages, "
              "disabling adaptive resizing (-XX:-UseAdaptiveSizePolicy -XX:-UseAdaptiveNUMAChunkSizing)");
      UseAdaptiveSizePolicy = false;
      UseAdaptiveNUMAChunkSizing = false;
    }
  }
}

// this is called _after_ the global arguments have been parsed
jint os::init_2(void) {

  // This could be set after os::Posix::init() but all platforms
  // have to set it the same so we have to mirror Solaris.
  DEBUG_ONLY(os::set_mutex_init_done();)

  os::Posix::init_2();

  Linux::fast_thread_clock_init();

  if (PosixSignals::init() == JNI_ERR) {
    return JNI_ERR;
  }

  if (AdjustStackSizeForTLS) {
    get_minstack_init();
  }

  // Check and sets minimum stack sizes against command line options
  if (Posix::set_minimum_stack_sizes() == JNI_ERR) {
    return JNI_ERR;
  }

#if defined(IA32) && !defined(ZERO)
  // Need to ensure we've determined the process's initial stack to
  // perform the workaround
  Linux::capture_initial_stack(JavaThread::stack_size_at_create());
  workaround_expand_exec_shield_cs_limit();
#else
  suppress_primordial_thread_resolution = Arguments::created_by_java_launcher();
  if (!suppress_primordial_thread_resolution) {
    Linux::capture_initial_stack(JavaThread::stack_size_at_create());
  }
#endif

  Linux::libpthread_init();
  Linux::sched_getcpu_init();
  log_info(os)("HotSpot is running with %s, %s",
               Linux::libc_version(), Linux::libpthread_version());

  if (UseNUMA || UseNUMAInterleaving) {
    Linux::numa_init();
  }

  if (MaxFDLimit) {
    // set the number of file descriptors to max. print out error
    // if getrlimit/setrlimit fails but continue regardless.
    struct rlimit nbr_files;
    int status = getrlimit(RLIMIT_NOFILE, &nbr_files);
    if (status != 0) {
      log_info(os)("os::init_2 getrlimit failed: %s", os::strerror(errno));
    } else {
      nbr_files.rlim_cur = nbr_files.rlim_max;
      status = setrlimit(RLIMIT_NOFILE, &nbr_files);
      if (status != 0) {
        log_info(os)("os::init_2 setrlimit failed: %s", os::strerror(errno));
      }
    }
  }

  // at-exit methods are called in the reverse order of their registration.
  // atexit functions are called on return from main or as a result of a
  // call to exit(3C). There can be only 32 of these functions registered
  // and atexit() does not set errno.

  if (PerfAllowAtExitRegistration) {
    // only register atexit functions if PerfAllowAtExitRegistration is set.
    // atexit functions can be delayed until process exit time, which
    // can be problematic for embedded VM situations. Embedded VMs should
    // call DestroyJavaVM() to assure that VM resources are released.

    // note: perfMemory_exit_helper atexit function may be removed in
    // the future if the appropriate cleanup code can be added to the
    // VM_Exit VMOperation's doit method.
    if (atexit(perfMemory_exit_helper) != 0) {
      warning("os::init_2 atexit(perfMemory_exit_helper) failed");
    }
  }

  // initialize thread priority policy
  prio_init();

  if (!FLAG_IS_DEFAULT(AllocateHeapAt)) {
    set_coredump_filter(DAX_SHARED_BIT);
  }

  if (DumpPrivateMappingsInCore) {
    set_coredump_filter(FILE_BACKED_PVT_BIT);
  }

  if (DumpSharedMappingsInCore) {
    set_coredump_filter(FILE_BACKED_SHARED_BIT);
  }

  if (DumpPerfMapAtExit && FLAG_IS_DEFAULT(UseCodeCacheFlushing)) {
    // Disable code cache flushing to ensure the map file written at
    // exit contains all nmethods generated during execution.
    FLAG_SET_DEFAULT(UseCodeCacheFlushing, false);
  }

  return JNI_OK;
}

// older glibc versions don't have this macro (which expands to
// an optimized bit-counting function) so we have to roll our own
#ifndef CPU_COUNT

static int _cpu_count(const cpu_set_t* cpus) {
  int count = 0;
  // only look up to the number of configured processors
  for (int i = 0; i < os::processor_count(); i++) {
    if (CPU_ISSET(i, cpus)) {
      count++;
    }
  }
  return count;
}

#define CPU_COUNT(cpus) _cpu_count(cpus)

#endif // CPU_COUNT

// Get the current number of available processors for this process.
// This value can change at any time during a process's lifetime.
// sched_getaffinity gives an accurate answer as it accounts for cpusets.
// If it appears there may be more than 1024 processors then we do a
// dynamic check - see 6515172 for details.
// If anything goes wrong we fallback to returning the number of online
// processors - which can be greater than the number available to the process.
int os::Linux::active_processor_count() {
  cpu_set_t cpus;  // can represent at most 1024 (CPU_SETSIZE) processors
  cpu_set_t* cpus_p = &cpus;
  int cpus_size = sizeof(cpu_set_t);

  int configured_cpus = os::processor_count();  // upper bound on available cpus
  int cpu_count = 0;

// old build platforms may not support dynamic cpu sets
#ifdef CPU_ALLOC

  // To enable easy testing of the dynamic path on different platforms we
  // introduce a diagnostic flag: UseCpuAllocPath
  if (configured_cpus >= CPU_SETSIZE || UseCpuAllocPath) {
    // kernel may use a mask bigger than cpu_set_t
    log_trace(os)("active_processor_count: using dynamic path %s"
                  "- configured processors: %d",
                  UseCpuAllocPath ? "(forced) " : "",
                  configured_cpus);
    cpus_p = CPU_ALLOC(configured_cpus);
    if (cpus_p != NULL) {
      cpus_size = CPU_ALLOC_SIZE(configured_cpus);
      // zero it just to be safe
      CPU_ZERO_S(cpus_size, cpus_p);
    }
    else {
       // failed to allocate so fallback to online cpus
       int online_cpus = ::sysconf(_SC_NPROCESSORS_ONLN);
       log_trace(os)("active_processor_count: "
                     "CPU_ALLOC failed (%s) - using "
                     "online processor count: %d",
                     os::strerror(errno), online_cpus);
       return online_cpus;
    }
  }
  else {
    log_trace(os)("active_processor_count: using static path - configured processors: %d",
                  configured_cpus);
  }
#else // CPU_ALLOC
// these stubs won't be executed
#define CPU_COUNT_S(size, cpus) -1
#define CPU_FREE(cpus)

  log_trace(os)("active_processor_count: only static path available - configured processors: %d",
                configured_cpus);
#endif // CPU_ALLOC

  // pid 0 means the current thread - which we have to assume represents the process
  if (sched_getaffinity(0, cpus_size, cpus_p) == 0) {
    if (cpus_p != &cpus) { // can only be true when CPU_ALLOC used
      cpu_count = CPU_COUNT_S(cpus_size, cpus_p);
    }
    else {
      cpu_count = CPU_COUNT(cpus_p);
    }
    log_trace(os)("active_processor_count: sched_getaffinity processor count: %d", cpu_count);
  }
  else {
    cpu_count = ::sysconf(_SC_NPROCESSORS_ONLN);
    warning("sched_getaffinity failed (%s)- using online processor count (%d) "
            "which may exceed available processors", os::strerror(errno), cpu_count);
  }

  if (cpus_p != &cpus) { // can only be true when CPU_ALLOC used
    CPU_FREE(cpus_p);
  }

  assert(cpu_count > 0 && cpu_count <= os::processor_count(), "sanity check");
  return cpu_count;
}

// Determine the active processor count from one of
// three different sources:
//
// 1. User option -XX:ActiveProcessorCount
// 2. kernel os calls (sched_getaffinity or sysconf(_SC_NPROCESSORS_ONLN)
// 3. extracted from cgroup cpu subsystem (shares and quotas)
//
// Option 1, if specified, will always override.
// If the cgroup subsystem is active and configured, we
// will return the min of the cgroup and option 2 results.
// This is required since tools, such as numactl, that
// alter cpu affinity do not update cgroup subsystem
// cpuset configuration files.
int os::active_processor_count() {
  // User has overridden the number of active processors
  if (ActiveProcessorCount > 0) {
    log_trace(os)("active_processor_count: "
                  "active processor count set by user : %d",
                  ActiveProcessorCount);
    return ActiveProcessorCount;
  }

  int active_cpus;
  if (OSContainer::is_containerized()) {
    active_cpus = OSContainer::active_processor_count();
    log_trace(os)("active_processor_count: determined by OSContainer: %d",
                   active_cpus);
  } else {
    active_cpus = os::Linux::active_processor_count();
  }

  return active_cpus;
}

static bool should_warn_invalid_processor_id() {
  if (os::processor_count() == 1) {
    // Don't warn if we only have one processor
    return false;
  }

  static volatile int warn_once = 1;

  if (Atomic::load(&warn_once) == 0 ||
      Atomic::xchg(&warn_once, 0) == 0) {
    // Don't warn more than once
    return false;
  }

  return true;
}

uint os::processor_id() {
  const int id = Linux::sched_getcpu();

  if (id < processor_count()) {
    return (uint)id;
  }

  // Some environments (e.g. openvz containers and the rr debugger) incorrectly
  // report a processor id that is higher than the number of processors available.
  // This is problematic, for example, when implementing CPU-local data structures,
  // where the processor id is used to index into an array of length processor_count().
  // If this happens we return 0 here. This is is safe since we always have at least
  // one processor, but it's not optimal for performance if we're actually executing
  // in an environment with more than one processor.
  if (should_warn_invalid_processor_id()) {
    log_warning(os)("Invalid processor id reported by the operating system "
                    "(got processor id %d, valid processor id range is 0-%d)",
                    id, processor_count() - 1);
    log_warning(os)("Falling back to assuming processor id is 0. "
                    "This could have a negative impact on performance.");
  }

  return 0;
}

void os::set_native_thread_name(const char *name) {
  if (Linux::_pthread_setname_np) {
    char buf [16]; // according to glibc manpage, 16 chars incl. '/0'
    snprintf(buf, sizeof(buf), "%s", name);
    buf[sizeof(buf) - 1] = '\0';
    const int rc = Linux::_pthread_setname_np(pthread_self(), buf);
    // ERANGE should not happen; all other errors should just be ignored.
    assert(rc != ERANGE, "pthread_setname_np failed");
  }
}

bool os::bind_to_processor(uint processor_id) {
  // Not yet implemented.
  return false;
}

////////////////////////////////////////////////////////////////////////////////
// debug support

bool os::find(address addr, outputStream* st) {
  Dl_info dlinfo;
  memset(&dlinfo, 0, sizeof(dlinfo));
  if (dladdr(addr, &dlinfo) != 0) {
    st->print(PTR_FORMAT ": ", p2i(addr));
    if (dlinfo.dli_sname != NULL && dlinfo.dli_saddr != NULL) {
      st->print("%s+" PTR_FORMAT, dlinfo.dli_sname,
                p2i(addr) - p2i(dlinfo.dli_saddr));
    } else if (dlinfo.dli_fbase != NULL) {
      st->print("<offset " PTR_FORMAT ">", p2i(addr) - p2i(dlinfo.dli_fbase));
    } else {
      st->print("<absolute address>");
    }
    if (dlinfo.dli_fname != NULL) {
      st->print(" in %s", dlinfo.dli_fname);
    }
    if (dlinfo.dli_fbase != NULL) {
      st->print(" at " PTR_FORMAT, p2i(dlinfo.dli_fbase));
    }
    st->cr();

    if (Verbose) {
      // decode some bytes around the PC
      address begin = clamp_address_in_page(addr-40, addr, os::vm_page_size());
      address end   = clamp_address_in_page(addr+40, addr, os::vm_page_size());
      address       lowest = (address) dlinfo.dli_sname;
      if (!lowest)  lowest = (address) dlinfo.dli_fbase;
      if (begin < lowest)  begin = lowest;
      Dl_info dlinfo2;
      if (dladdr(end, &dlinfo2) != 0 && dlinfo2.dli_saddr != dlinfo.dli_saddr
          && end > dlinfo2.dli_saddr && dlinfo2.dli_saddr > begin) {
        end = (address) dlinfo2.dli_saddr;
      }
      Disassembler::decode(begin, end, st);
    }
    return true;
  }
  return false;
}

////////////////////////////////////////////////////////////////////////////////
// misc

// This does not do anything on Linux. This is basically a hook for being
// able to use structured exception handling (thread-local exception filters)
// on, e.g., Win32.
void
os::os_exception_wrapper(java_call_t f, JavaValue* value, const methodHandle& method,
                         JavaCallArguments* args, JavaThread* thread) {
  f(value, method, args, thread);
}

void os::print_statistics() {
}

bool os::message_box(const char* title, const char* message) {
  int i;
  fdStream err(defaultStream::error_fd());
  for (i = 0; i < 78; i++) err.print_raw("=");
  err.cr();
  err.print_raw_cr(title);
  for (i = 0; i < 78; i++) err.print_raw("-");
  err.cr();
  err.print_raw_cr(message);
  for (i = 0; i < 78; i++) err.print_raw("=");
  err.cr();

  char buf[16];
  // Prevent process from exiting upon "read error" without consuming all CPU
  while (::read(0, buf, sizeof(buf)) <= 0) { ::sleep(100); }

  return buf[0] == 'y' || buf[0] == 'Y';
}

// Is a (classpath) directory empty?
bool os::dir_is_empty(const char* path) {
  DIR *dir = NULL;
  struct dirent *ptr;

  dir = opendir(path);
  if (dir == NULL) return true;

  // Scan the directory
  bool result = true;
  while (result && (ptr = readdir(dir)) != NULL) {
    if (strcmp(ptr->d_name, ".") != 0 && strcmp(ptr->d_name, "..") != 0) {
      result = false;
    }
  }
  closedir(dir);
  return result;
}

// This code originates from JDK's sysOpen and open64_w
// from src/solaris/hpi/src/system_md.c

int os::open(const char *path, int oflag, int mode) {
  if (strlen(path) > MAX_PATH - 1) {
    errno = ENAMETOOLONG;
    return -1;
  }

  // All file descriptors that are opened in the Java process and not
  // specifically destined for a subprocess should have the close-on-exec
  // flag set.  If we don't set it, then careless 3rd party native code
  // might fork and exec without closing all appropriate file descriptors
  // (e.g. as we do in closeDescriptors in UNIXProcess.c), and this in
  // turn might:
  //
  // - cause end-of-file to fail to be detected on some file
  //   descriptors, resulting in mysterious hangs, or
  //
  // - might cause an fopen in the subprocess to fail on a system
  //   suffering from bug 1085341.
  //
  // (Yes, the default setting of the close-on-exec flag is a Unix
  // design flaw)
  //
  // See:
  // 1085341: 32-bit stdio routines should support file descriptors >255
  // 4843136: (process) pipe file descriptor from Runtime.exec not being closed
  // 6339493: (process) Runtime.exec does not close all file descriptors on Solaris 9
  //
  // Modern Linux kernels (after 2.6.23 2007) support O_CLOEXEC with open().
  // O_CLOEXEC is preferable to using FD_CLOEXEC on an open file descriptor
  // because it saves a system call and removes a small window where the flag
  // is unset.  On ancient Linux kernels the O_CLOEXEC flag will be ignored
  // and we fall back to using FD_CLOEXEC (see below).
#ifdef O_CLOEXEC
  oflag |= O_CLOEXEC;
#endif

  int fd = ::open64(path, oflag, mode);
  if (fd == -1) return -1;

  //If the open succeeded, the file might still be a directory
  {
    struct stat64 buf64;
    int ret = ::fstat64(fd, &buf64);
    int st_mode = buf64.st_mode;

    if (ret != -1) {
      if ((st_mode & S_IFMT) == S_IFDIR) {
        errno = EISDIR;
        ::close(fd);
        return -1;
      }
    } else {
      ::close(fd);
      return -1;
    }
  }

#ifdef FD_CLOEXEC
  // Validate that the use of the O_CLOEXEC flag on open above worked.
  // With recent kernels, we will perform this check exactly once.
  static sig_atomic_t O_CLOEXEC_is_known_to_work = 0;
  if (!O_CLOEXEC_is_known_to_work) {
    int flags = ::fcntl(fd, F_GETFD);
    if (flags != -1) {
      if ((flags & FD_CLOEXEC) != 0)
        O_CLOEXEC_is_known_to_work = 1;
      else
        ::fcntl(fd, F_SETFD, flags | FD_CLOEXEC);
    }
  }
#endif

  return fd;
}


// create binary file, rewriting existing file if required
int os::create_binary_file(const char* path, bool rewrite_existing) {
  int oflags = O_WRONLY | O_CREAT;
  if (!rewrite_existing) {
    oflags |= O_EXCL;
  }
  return ::open64(path, oflags, S_IREAD | S_IWRITE);
}

// return current position of file pointer
jlong os::current_file_offset(int fd) {
  return (jlong)::lseek64(fd, (off64_t)0, SEEK_CUR);
}

// move file pointer to the specified offset
jlong os::seek_to_file_offset(int fd, jlong offset) {
  return (jlong)::lseek64(fd, (off64_t)offset, SEEK_SET);
}

// This code originates from JDK's sysAvailable
// from src/solaris/hpi/src/native_threads/src/sys_api_td.c

int os::available(int fd, jlong *bytes) {
  jlong cur, end;
  int mode;
  struct stat64 buf64;

  if (::fstat64(fd, &buf64) >= 0) {
    mode = buf64.st_mode;
    if (S_ISCHR(mode) || S_ISFIFO(mode) || S_ISSOCK(mode)) {
      int n;
      if (::ioctl(fd, FIONREAD, &n) >= 0) {
        *bytes = n;
        return 1;
      }
    }
  }
  if ((cur = ::lseek64(fd, 0L, SEEK_CUR)) == -1) {
    return 0;
  } else if ((end = ::lseek64(fd, 0L, SEEK_END)) == -1) {
    return 0;
  } else if (::lseek64(fd, cur, SEEK_SET) == -1) {
    return 0;
  }
  *bytes = end - cur;
  return 1;
}

// Map a block of memory.
char* os::pd_map_memory(int fd, const char* file_name, size_t file_offset,
                        char *addr, size_t bytes, bool read_only,
                        bool allow_exec) {
  int prot;
  int flags = MAP_PRIVATE;

  if (read_only) {
    prot = PROT_READ;
  } else {
    prot = PROT_READ | PROT_WRITE;
  }

  if (allow_exec) {
    prot |= PROT_EXEC;
  }

  if (addr != NULL) {
    flags |= MAP_FIXED;
  }

  char* mapped_address = (char*)mmap(addr, (size_t)bytes, prot, flags,
                                     fd, file_offset);
  if (mapped_address == MAP_FAILED) {
    return NULL;
  }
  return mapped_address;
}


// Remap a block of memory.
char* os::pd_remap_memory(int fd, const char* file_name, size_t file_offset,
                          char *addr, size_t bytes, bool read_only,
                          bool allow_exec) {
  // same as map_memory() on this OS
  return os::map_memory(fd, file_name, file_offset, addr, bytes, read_only,
                        allow_exec);
}


// Unmap a block of memory.
bool os::pd_unmap_memory(char* addr, size_t bytes) {
  return munmap(addr, bytes) == 0;
}

static jlong slow_thread_cpu_time(Thread *thread, bool user_sys_cpu_time);

static jlong fast_cpu_time(Thread *thread) {
    clockid_t clockid;
    int rc = os::Linux::pthread_getcpuclockid(thread->osthread()->pthread_id(),
                                              &clockid);
    if (rc == 0) {
      return os::Linux::fast_thread_cpu_time(clockid);
    } else {
      // It's possible to encounter a terminated native thread that failed
      // to detach itself from the VM - which should result in ESRCH.
      assert_status(rc == ESRCH, rc, "pthread_getcpuclockid failed");
      return -1;
    }
}

// current_thread_cpu_time(bool) and thread_cpu_time(Thread*, bool)
// are used by JVM M&M and JVMTI to get user+sys or user CPU time
// of a thread.
//
// current_thread_cpu_time() and thread_cpu_time(Thread*) returns
// the fast estimate available on the platform.

jlong os::current_thread_cpu_time() {
  if (os::Linux::supports_fast_thread_cpu_time()) {
    return os::Linux::fast_thread_cpu_time(CLOCK_THREAD_CPUTIME_ID);
  } else {
    // return user + sys since the cost is the same
    return slow_thread_cpu_time(Thread::current(), true /* user + sys */);
  }
}

jlong os::thread_cpu_time(Thread* thread) {
  // consistent with what current_thread_cpu_time() returns
  if (os::Linux::supports_fast_thread_cpu_time()) {
    return fast_cpu_time(thread);
  } else {
    return slow_thread_cpu_time(thread, true /* user + sys */);
  }
}

jlong os::current_thread_cpu_time(bool user_sys_cpu_time) {
  if (user_sys_cpu_time && os::Linux::supports_fast_thread_cpu_time()) {
    return os::Linux::fast_thread_cpu_time(CLOCK_THREAD_CPUTIME_ID);
  } else {
    return slow_thread_cpu_time(Thread::current(), user_sys_cpu_time);
  }
}

jlong os::thread_cpu_time(Thread *thread, bool user_sys_cpu_time) {
  if (user_sys_cpu_time && os::Linux::supports_fast_thread_cpu_time()) {
    return fast_cpu_time(thread);
  } else {
    return slow_thread_cpu_time(thread, user_sys_cpu_time);
  }
}

//  -1 on error.
static jlong slow_thread_cpu_time(Thread *thread, bool user_sys_cpu_time) {
  pid_t  tid = thread->osthread()->thread_id();
  char *s;
  char stat[2048];
  int statlen;
  char proc_name[64];
  int count;
  long sys_time, user_time;
  char cdummy;
  int idummy;
  long ldummy;
  FILE *fp;

  snprintf(proc_name, 64, "/proc/self/task/%d/stat", tid);
  fp = fopen(proc_name, "r");
  if (fp == NULL) return -1;
  statlen = fread(stat, 1, 2047, fp);
  stat[statlen] = '\0';
  fclose(fp);

  // Skip pid and the command string. Note that we could be dealing with
  // weird command names, e.g. user could decide to rename java launcher
  // to "java 1.4.2 :)", then the stat file would look like
  //                1234 (java 1.4.2 :)) R ... ...
  // We don't really need to know the command string, just find the last
  // occurrence of ")" and then start parsing from there. See bug 4726580.
  s = strrchr(stat, ')');
  if (s == NULL) return -1;

  // Skip blank chars
  do { s++; } while (s && isspace(*s));

  count = sscanf(s,"%c %d %d %d %d %d %lu %lu %lu %lu %lu %lu %lu",
                 &cdummy, &idummy, &idummy, &idummy, &idummy, &idummy,
                 &ldummy, &ldummy, &ldummy, &ldummy, &ldummy,
                 &user_time, &sys_time);
  if (count != 13) return -1;
  if (user_sys_cpu_time) {
    return ((jlong)sys_time + (jlong)user_time) * (1000000000 / clock_tics_per_sec);
  } else {
    return (jlong)user_time * (1000000000 / clock_tics_per_sec);
  }
}

void os::current_thread_cpu_time_info(jvmtiTimerInfo *info_ptr) {
  info_ptr->max_value = ALL_64_BITS;       // will not wrap in less than 64 bits
  info_ptr->may_skip_backward = false;     // elapsed time not wall time
  info_ptr->may_skip_forward = false;      // elapsed time not wall time
  info_ptr->kind = JVMTI_TIMER_TOTAL_CPU;  // user+system time is returned
}

void os::thread_cpu_time_info(jvmtiTimerInfo *info_ptr) {
  info_ptr->max_value = ALL_64_BITS;       // will not wrap in less than 64 bits
  info_ptr->may_skip_backward = false;     // elapsed time not wall time
  info_ptr->may_skip_forward = false;      // elapsed time not wall time
  info_ptr->kind = JVMTI_TIMER_TOTAL_CPU;  // user+system time is returned
}

bool os::is_thread_cpu_time_supported() {
  return true;
}

// System loadavg support.  Returns -1 if load average cannot be obtained.
// Linux doesn't yet have a (official) notion of processor sets,
// so just return the system wide load average.
int os::loadavg(double loadavg[], int nelem) {
  return ::getloadavg(loadavg, nelem);
}

void os::pause() {
  char filename[MAX_PATH];
  if (PauseAtStartupFile && PauseAtStartupFile[0]) {
    jio_snprintf(filename, MAX_PATH, "%s", PauseAtStartupFile);
  } else {
    jio_snprintf(filename, MAX_PATH, "./vm.paused.%d", current_process_id());
  }

  int fd = ::open(filename, O_WRONLY | O_CREAT | O_TRUNC, 0666);
  if (fd != -1) {
    struct stat buf;
    ::close(fd);
    while (::stat(filename, &buf) == 0) {
      (void)::poll(NULL, 0, 100);
    }
  } else {
    jio_fprintf(stderr,
                "Could not open pause file '%s', continuing immediately.\n", filename);
  }
}

// Get the default path to the core file
// Returns the length of the string
int os::get_core_path(char* buffer, size_t bufferSize) {
  /*
   * Max length of /proc/sys/kernel/core_pattern is 128 characters.
   * See https://www.kernel.org/doc/Documentation/sysctl/kernel.txt
   */
  const int core_pattern_len = 129;
  char core_pattern[core_pattern_len] = {0};

  int core_pattern_file = ::open("/proc/sys/kernel/core_pattern", O_RDONLY);
  if (core_pattern_file == -1) {
    return -1;
  }

  ssize_t ret = ::read(core_pattern_file, core_pattern, core_pattern_len);
  ::close(core_pattern_file);
  if (ret <= 0 || ret >= core_pattern_len || core_pattern[0] == '\n') {
    return -1;
  }
  if (core_pattern[ret-1] == '\n') {
    core_pattern[ret-1] = '\0';
  } else {
    core_pattern[ret] = '\0';
  }

  // Replace the %p in the core pattern with the process id. NOTE: we do this
  // only if the pattern doesn't start with "|", and we support only one %p in
  // the pattern.
  char *pid_pos = strstr(core_pattern, "%p");
  const char* tail = (pid_pos != NULL) ? (pid_pos + 2) : "";  // skip over the "%p"
  int written;

  if (core_pattern[0] == '/') {
    if (pid_pos != NULL) {
      *pid_pos = '\0';
      written = jio_snprintf(buffer, bufferSize, "%s%d%s", core_pattern,
                             current_process_id(), tail);
    } else {
      written = jio_snprintf(buffer, bufferSize, "%s", core_pattern);
    }
  } else {
    char cwd[PATH_MAX];

    const char* p = get_current_directory(cwd, PATH_MAX);
    if (p == NULL) {
      return -1;
    }

    if (core_pattern[0] == '|') {
      written = jio_snprintf(buffer, bufferSize,
                             "\"%s\" (or dumping to %s/core.%d)",
                             &core_pattern[1], p, current_process_id());
    } else if (pid_pos != NULL) {
      *pid_pos = '\0';
      written = jio_snprintf(buffer, bufferSize, "%s/%s%d%s", p, core_pattern,
                             current_process_id(), tail);
    } else {
      written = jio_snprintf(buffer, bufferSize, "%s/%s", p, core_pattern);
    }
  }

  if (written < 0) {
    return -1;
  }

  if (((size_t)written < bufferSize) && (pid_pos == NULL) && (core_pattern[0] != '|')) {
    int core_uses_pid_file = ::open("/proc/sys/kernel/core_uses_pid", O_RDONLY);

    if (core_uses_pid_file != -1) {
      char core_uses_pid = 0;
      ssize_t ret = ::read(core_uses_pid_file, &core_uses_pid, 1);
      ::close(core_uses_pid_file);

      if (core_uses_pid == '1') {
        jio_snprintf(buffer + written, bufferSize - written,
                                          ".%d", current_process_id());
      }
    }
  }

  return strlen(buffer);
}

bool os::start_debugging(char *buf, int buflen) {
  int len = (int)strlen(buf);
  char *p = &buf[len];

  jio_snprintf(p, buflen-len,
               "\n\n"
               "Do you want to debug the problem?\n\n"
               "To debug, run 'gdb /proc/%d/exe %d'; then switch to thread " UINTX_FORMAT " (" INTPTR_FORMAT ")\n"
               "Enter 'yes' to launch gdb automatically (PATH must include gdb)\n"
               "Otherwise, press RETURN to abort...",
               os::current_process_id(), os::current_process_id(),
               os::current_thread_id(), os::current_thread_id());

  bool yes = os::message_box("Unexpected Error", buf);

  if (yes) {
    // yes, user asked VM to launch debugger
    jio_snprintf(buf, sizeof(char)*buflen, "gdb /proc/%d/exe %d",
                 os::current_process_id(), os::current_process_id());

    os::fork_and_exec(buf);
    yes = false;
  }
  return yes;
}


// Java/Compiler thread:
//
//   Low memory addresses
// P0 +------------------------+
//    |                        |\  Java thread created by VM does not have glibc
//    |    glibc guard page    | - guard page, attached Java thread usually has
//    |                        |/  1 glibc guard page.
// P1 +------------------------+ Thread::stack_base() - Thread::stack_size()
//    |                        |\
//    |  HotSpot Guard Pages   | - red, yellow and reserved pages
//    |                        |/
//    +------------------------+ StackOverflow::stack_reserved_zone_base()
//    |                        |\
//    |      Normal Stack      | -
//    |                        |/
// P2 +------------------------+ Thread::stack_base()
//
// Non-Java thread:
//
//   Low memory addresses
// P0 +------------------------+
//    |                        |\
//    |  glibc guard page      | - usually 1 page
//    |                        |/
// P1 +------------------------+ Thread::stack_base() - Thread::stack_size()
//    |                        |\
//    |      Normal Stack      | -
//    |                        |/
// P2 +------------------------+ Thread::stack_base()
//
// ** P1 (aka bottom) and size (P2 = P1 - size) are the address and stack size
//    returned from pthread_attr_getstack().
// ** Due to NPTL implementation error, linux takes the glibc guard page out
//    of the stack size given in pthread_attr. We work around this for
//    threads created by the VM. (We adapt bottom to be P1 and size accordingly.)
//
#ifndef ZERO
static void current_stack_region(address * bottom, size_t * size) {
  if (os::is_primordial_thread()) {
    // primordial thread needs special handling because pthread_getattr_np()
    // may return bogus value.
    *bottom = os::Linux::initial_thread_stack_bottom();
    *size   = os::Linux::initial_thread_stack_size();
  } else {
    pthread_attr_t attr;

    int rslt = pthread_getattr_np(pthread_self(), &attr);

    // JVM needs to know exact stack location, abort if it fails
    if (rslt != 0) {
      if (rslt == ENOMEM) {
        vm_exit_out_of_memory(0, OOM_MMAP_ERROR, "pthread_getattr_np");
      } else {
        fatal("pthread_getattr_np failed with error = %d", rslt);
      }
    }

    if (pthread_attr_getstack(&attr, (void **)bottom, size) != 0) {
      fatal("Cannot locate current stack attributes!");
    }

    // Work around NPTL stack guard error.
    size_t guard_size = 0;
    rslt = pthread_attr_getguardsize(&attr, &guard_size);
    if (rslt != 0) {
      fatal("pthread_attr_getguardsize failed with error = %d", rslt);
    }
    *bottom += guard_size;
    *size   -= guard_size;

    pthread_attr_destroy(&attr);

  }
  assert(os::current_stack_pointer() >= *bottom &&
         os::current_stack_pointer() < *bottom + *size, "just checking");
}

address os::current_stack_base() {
  address bottom;
  size_t size;
  current_stack_region(&bottom, &size);
  return (bottom + size);
}

size_t os::current_stack_size() {
  // This stack size includes the usable stack and HotSpot guard pages
  // (for the threads that have Hotspot guard pages).
  address bottom;
  size_t size;
  current_stack_region(&bottom, &size);
  return size;
}
#endif

static inline struct timespec get_mtime(const char* filename) {
  struct stat st;
  int ret = os::stat(filename, &st);
  assert(ret == 0, "failed to stat() file '%s': %s", filename, os::strerror(errno));
  return st.st_mtim;
}

int os::compare_file_modified_times(const char* file1, const char* file2) {
  struct timespec filetime1 = get_mtime(file1);
  struct timespec filetime2 = get_mtime(file2);
  int diff = filetime1.tv_sec - filetime2.tv_sec;
  if (diff == 0) {
    return filetime1.tv_nsec - filetime2.tv_nsec;
  }
  return diff;
}

bool os::supports_map_sync() {
  return true;
}

static void trace_cr(const char* msg, ...) {
  if (CRTrace) {
    va_list ap;
    va_start(ap, msg);
    tty->print("CR: ");
    tty->vprint_cr(msg, ap);
    va_end(ap);
  }
}

void os::Linux::vm_create_start() {
  if (!CRaCCheckpointTo) {
    return;
  }
  _vm_inited_fds.initialize();
}

/* taken from criu, that took this from kernel */
#define NFS_PREF ".nfs"
#define NFS_PREF_LEN ((unsigned)sizeof(NFS_PREF) - 1)
#define NFS_FILEID_LEN ((unsigned)sizeof(uint64_t) << 1)
#define NFS_COUNTER_LEN ((unsigned)sizeof(unsigned int) << 1)
#define NFS_LEN (NFS_PREF_LEN + NFS_FILEID_LEN + NFS_COUNTER_LEN)
static bool nfs_silly_rename(char* path) {
  char *sep = strrchr(path, '/');
  char *base = sep ? sep + 1 : path;
  if (strncmp(base, NFS_PREF, NFS_PREF_LEN)) {
    return false;
  }
  for (unsigned i = NFS_PREF_LEN; i < NFS_LEN; ++i) {
    if (!isxdigit(base[i])) {
      return false;
    }
  }
  return true;
}

static int readfdlink(int fd, char *link, size_t len) {
  char fdpath[64];
  snprintf(fdpath, sizeof(fdpath), "/proc/self/fd/%d", fd);
  int ret = readlink(fdpath, link, len);
  if (ret == -1) {
    return ret;
  }
  link[(unsigned)ret < len ? ret : len - 1] = '\0';
  return ret;
}

static bool same_stat(struct stat* st1, struct stat* st2) {
  return st1->st_dev == st2->st_dev &&
         st1->st_ino == st2->st_ino;
}

bool FdsInfo::same_fd(int fd1, int fd2) {
  if (!same_stat(get_stat(fd1), get_stat(fd2))) {
    return false;
  }

  int flags1 = fcntl(fd1, F_GETFL);
  int flags2 = fcntl(fd2, F_GETFL);
  if (flags1 != flags2) {
    return false;
  }

  const int test_flag = O_NONBLOCK;
  const int new_flags1 = flags1 ^ test_flag;
  fcntl(fd1, F_SETFL, new_flags1);
  if (fcntl(fd1, F_GETFL) != new_flags1) {
    // flag write ignored or handled differently,
    // don't know what to do
    return false;
  }

  const int new_flags2 = fcntl(fd2, F_GETFL);
  const bool are_same = new_flags1 == new_flags2;

  fcntl(fd1, flags1);

  return are_same;
}

void FdsInfo::initialize() {
  assert(!inited(), "should be called only once");

  const int max_fd = sysconf(_SC_OPEN_MAX);
  _fdinfos = NEW_C_HEAP_ARRAY(fdinfo, max_fd, mtInternal);
  int last_fd = -1;

  for (int i = 0; i < max_fd; ++i) {
    fdinfo* info = _fdinfos + i;
    int r = fstat(i, &info->stat);
    if (r == -1) {
      info->state = CLOSED;
      continue;
    }
    info->state = ROOT; // can be changed to DUP_OF_0 + N below
    info->mark = 0;
    last_fd = i;
  }
  _len = last_fd + 1;
  _fdinfos = REALLOC_C_HEAP_ARRAY(fdinfo, _fdinfos, _len, mtInternal);

  for (int i = 0; i < _len; ++i) {
    for (int j = 0; j < i; ++j) {
      if (get_state(j) == ROOT && same_fd(i, j)) {
        _fdinfos[i].state = (state_t)(DUP_OF_0 + j);
        break;
      }
    }

    if (get_state(i) == ROOT) {
      char fdpath[PATH_MAX];
      int r = readfdlink(i, fdpath, sizeof(fdpath));
      guarantee(-1 != r, "can't stat fd");
      if (get_stat(i)->st_nlink == 0 ||
          strstr(fdpath, "(deleted)") ||
          nfs_silly_rename(fdpath)) {
        mark(i, FdsInfo::M_CANT_RESTORE);
      }
    }
  }
}

static void mark_classpath_entry(FdsInfo *fds, char* cp) {
  struct stat st;
  if (-1 == stat(cp, &st)) {
    return;
  }
  for (int i = 0; i < fds->len(); ++i) {
    if (same_stat(&st, fds->get_stat(i))) {
      fds->mark(i, FdsInfo::M_CLASSPATH);
    }
  }
}

static void do_classpaths(void (*fn)(FdsInfo*, char*), FdsInfo *fds, char* classpath) {
  assert(SafepointSynchronize::is_at_safepoint(),
      "can't do nasty things with sysclasspath");
  char *cp = classpath;
  char *n;
  while ((n = strchr(cp, ':'))) {
    *n = '\0';
    fn(fds, cp);
    *n = ':';
    cp = n + 1;
  }
  mark_classpath_entry(fds, cp);
}


static void mark_all_in(FdsInfo *fds, char* dirpath) {
  DIR *dir = os::opendir(dirpath);
  if (!dir) {
    return;
  }

  struct dirent* dent;
  while ((dent = os::readdir(dir))) {
    for (int i = 0; i < fds->len(); ++i) {
      if (fds->get_state(i) != FdsInfo::ROOT) {
        continue;
      }
      struct stat* fstat = fds->get_stat(i);
      if (dent->d_ino == fstat->st_ino) {
        fds->mark(i, FdsInfo::M_CLASSPATH);
      }
    }
  }

  os::closedir(dir);
}

static void mark_persistent(FdsInfo *fds) {
  if (!_persistent_resources) {
    return;
  }

  for (int i = 0; i < _persistent_resources->length(); ++i) {
    PersistentResourceDesc* pr = _persistent_resources->adr_at(i);
    int fd = pr->_fd;
    if (fds->len() <= fd) {
      break;
    }
    if (fds->get_state(fd) != FdsInfo::ROOT) {
      continue;
    }
    struct stat* st = fds->get_stat(fd);
    if (st->st_dev == pr->_st_dev && st->st_ino == pr->_st_ino) {
      fds->mark(fd, FdsInfo::M_PERSISTENT);
    }
  }

  delete _persistent_resources;
  _persistent_resources = NULL;
}

static int cr_util_path(char* path, int len) {
  os::jvm_path(path, len);
  // path is ".../lib/server/libjvm.so"
  char *after_elem = NULL;
  for (int i = 0; i < 2; ++i) {
    after_elem = strrchr(path, '/');
    *after_elem = '\0';
  }
  return after_elem - path;
}

static bool compute_crengine() {
  if (!CREngine) {
    return true;
  }

  if (CREngine[0] == '/') {
    _crengine = CREngine;
    return true;
  }

  char path[JVM_MAXPATHLEN];
  int pathlen = cr_util_path(path, sizeof(path));
  strcat(path + pathlen, "/");
  strcat(path + pathlen, CREngine);

  struct stat st;
  if (0 != stat(path, &st)) {
    warning("Could not find %s: %s", path, strerror(errno));
    return false;
  }

  _crengine = os::strdup(path);
  return true;
}

static int call_crengine() {
  if (_crengine && !fork()) {
    execl(_crengine, _crengine, "checkpoint", CRaCCheckpointTo, NULL);
    perror("execl");
    exit(1);
  }

  return 0;
}

<<<<<<< HEAD
static int set_new_args(int id, const char *args) {
    char shmpath[128];
    snprintf(shmpath, sizeof(shmpath), "/crac_%d", id);

    int shmfd = shm_open(shmpath, O_RDWR | O_CREAT, 0600);
    if (-1 == shmfd) {
        perror("shm_open");
        return -1;
    }

    int argslen = strlen(args);
    int wret = write(shmfd, args, argslen);
    if (argslen != wret) {
        if (wret < 0) {
            perror("write shm");
        } else {
            fprintf(stderr, "write shm truncated");
        }
        close(shmfd);
        return -1;
    }

    close(shmfd);
    return 0;
}

static char* get_new_args(int id) {
    char shmpath[128];
    snprintf(shmpath, sizeof(shmpath), "/crac_%d", id);

    int shmfd = shm_open(shmpath, O_RDONLY, 0600);
    if (-1 == shmfd) {
      perror("shm_open (ignoring new args)");
      return NULL;
    }

    shm_unlink(shmpath);

    struct stat st;
    if (fstat(shmfd, &st)) {
      perror("shm_open (ignoring new args)");
      close(shmfd);
      return NULL;
    }

    char *args = NEW_C_HEAP_ARRAY(char, st.st_size + 1, mtInternal);
    if (read(shmfd, args, st.st_size) < 0) {
      perror("read (ignoring new args)");
      close(shmfd);
      FREE_C_HEAP_ARRAY(char, args);
      return NULL;
    }

    args[st.st_size] = '\0';
    return args;
}

static int checkpoint_restore(FdsInfo* fds, char** argp) {
=======
static int checkpoint_restore() {
>>>>>>> aa3f8050

  if (CRAllowToSkipCheckpoint) {
    trace_cr("Skip Checkpoint");
    return JVM_CHECKPOINT_OK;
  }

  trace_cr("Checkpoint ...");

  int cres = call_crengine();
  if (cres < 0) {
    return JVM_CHECKPOINT_ERROR;
  }

  sigset_t waitmask;
  sigemptyset(&waitmask);
  sigaddset(&waitmask, RESTORE_SIGNAL);

  siginfo_t info;
  int sig;
  do {
    sig = sigwaitinfo(&waitmask, &info);
  } while (sig == -1 && errno == EINTR);
  assert(sig == RESTORE_SIGNAL, "got what requested");

  if (CRTraceStartupTime) {
    tty->print_cr("STARTUPTIME " JLONG_FORMAT " restore-native", os::javaTimeNanos());
  }

  if (info.si_code != SI_QUEUE || info.si_int < 0) {
    tty->print_cr("JVM: invalid info for restore provided (may be failed checkpoint)");
    return JVM_CHECKPOINT_ERROR;
  }

  if (0 < info.si_int) {
    *argp = get_new_args(info.si_int);
  }

  return JVM_CHECKPOINT_OK;
}

static const char* stat2strtype(mode_t mode) {
  switch (mode & S_IFMT) {
  case S_IFSOCK: return "socket";
  case S_IFLNK:  return "symlink";
  case S_IFREG:  return "regular";
  case S_IFBLK:  return "block";
  case S_IFDIR:  return "directory";
  case S_IFCHR:  return "character";
  case S_IFIFO:  return "fifo";
  default:       break;
  }
  return "unknown";
}

static int stat2stfail(mode_t mode) {
  switch (mode & S_IFMT) {
  case S_IFSOCK:
    return JVM_CR_FAIL_SOCK;
  case S_IFLNK:
  case S_IFREG:
  case S_IFBLK:
  case S_IFDIR:
  case S_IFCHR:
    return JVM_CR_FAIL_FILE;
  case S_IFIFO:
    return JVM_CR_FAIL_PIPE;
  default:
    break;
  }
  return JVM_CR_FAIL;
}

static bool find_sock_details(int sockino, const char* base, bool v6, char* buf, size_t sz) {
  char filename[16];
  snprintf(filename, sizeof(filename), "/proc/net/%s", base);
  FILE* f = fopen(filename, "r");
  if (!f) {
    return false;
  }
  int r = fscanf(f, "%*[^\n]");
  if (r) {} // suppress warn unused gcc diagnostic

  char la[33], ra[33];
  int lp, rp;
  int ino;
  //   sl  local_address         remote_address        st   tx_queue rx_queue tr tm->when retrnsmt   uid  timeout inode
  //    0: 0100007F:08AE         00000000:0000         0A   00000000:00000000 00:00000000 00000000  1000        0 2988639
  //  %4d: %08X%08X%08X%08X:%04X %08X%08X%08X%08X:%04X %02X %08X:%08X         %02X:%08lX  %08X       %5u      %8d %d
  bool eof;
  do {
    eof = EOF == fscanf(f, "%*d: %[^:]:%X %[^:]:%X %*X %*X:%*X %*X:%*X %*X %*d %*d %d%*[^\n]\n",
        la, &lp, ra, &rp, &ino);
  } while (ino != sockino && !eof);
  fclose(f);

  if (ino != sockino) {
    return false;
  }

  struct in6_addr a6l, a6r;
  struct in_addr a4l, a4r;
  if (v6) {
    for (int i = 0; i < 4; ++i) {
      sscanf(la + i * 8, "%8" PRIX32, a6l.s6_addr32 + i);
      sscanf(ra + i * 8, "%8" PRIX32, a6r.s6_addr32 + i);
    }
  } else {
    sscanf(la, "%" PRIX32, &a4l.s_addr);
    sscanf(ra, "%" PRIX32, &a4r.s_addr);
  }

  int const af = v6 ? AF_INET6 : AF_INET;
  void* const laddr = v6 ? (void*)&a6l : (void*)&a4l;
  void* const raddr = v6 ? (void*)&a6r : (void*)&a4r;
  char lstrb[48], rstrb[48];
  const char* const lstr = ::inet_ntop(af, laddr, lstrb, sizeof(lstrb)) ? lstrb : "NONE";
  const char* const rstr = ::inet_ntop(af, raddr, rstrb, sizeof(rstrb)) ? rstrb : "NONE";
  int msgsz = snprintf(buf, sz, "%s localAddr %s localPort %d remoteAddr %s remotePort %d",
        base, lstr, lp, rstr, rp);
  return msgsz < (int)sz;
}

static const char* sock_details(const char* details, char* buf, size_t sz) {
  int sockino;
  if (sscanf(details, "socket:[%d]", &sockino) <= 0) {
    return details;
  }

  const char* bases[] = { "tcp", "udp", "tcp6", "udp6", NULL };
  for (const char** b = bases; *b; ++b) {
    if (find_sock_details(sockino, *b, 2 <= b - bases, buf, sz)) {
      return buf;
    }
  }

  return details;
}


void VM_Crac::doit() {

  AttachListener::abort();

  FdsInfo fds;
  do_classpaths(mark_classpath_entry, &fds, Arguments::get_sysclasspath());
  do_classpaths(mark_classpath_entry, &fds, Arguments::get_appclasspath());
  do_classpaths(mark_all_in, &fds, Arguments::get_ext_dirs());
  mark_persistent(&fds);

  // dry-run fails checkpoint
  bool ok = !_dry_run;

  for (int i = 0; i < fds.len(); ++i) {
    if (fds.get_state(i) == FdsInfo::CLOSED) {
      continue;
    }

    char detailsbuf[128];
    int linkret = readfdlink(i, detailsbuf, sizeof(detailsbuf));
    const char* details = 0 < linkret ? detailsbuf : "";
    if (CRPrintResourcesOnCheckpoint) {
      tty->print("JVM: FD fd=%d type=%s: details1=\"%s\" ",
          i, stat2strtype(fds.get_stat(i)->st_mode), details);
    }

    if (_vm_inited_fds.get_state(i, FdsInfo::CLOSED) != FdsInfo::CLOSED) {
      if (CRPrintResourcesOnCheckpoint) {
        tty->print_cr("OK: inherited from process env");
      }
      continue;
    }

    struct stat* st = fds.get_stat(i);
    if (S_ISCHR(st->st_mode)) {
      const int mjr = major(st->st_rdev);
      const int mnr = minor(st->st_rdev);
      if (mjr == 1 && (mnr == 8 || mnr == 9)) {
        if (CRPrintResourcesOnCheckpoint) {
          tty->print_cr("OK: always available, random or urandom");
        }
        continue;
      }
    }

    if (fds.check(i, FdsInfo::M_CLASSPATH) && !fds.check(i, FdsInfo::M_CANT_RESTORE)) {
      if (CRPrintResourcesOnCheckpoint) {
        tty->print_cr("OK: in classpath");
      }
      continue;
    }

    if (fds.check(i, FdsInfo::M_PERSISTENT)) {
      if (CRPrintResourcesOnCheckpoint) {
        tty->print_cr("OK: assured persistent");
      }
      continue;
    }

    if (CRPrintResourcesOnCheckpoint) {
      tty->print("BAD: opened by application");
    }
    ok = false;

    if (S_ISSOCK(st->st_mode)) {
      details = sock_details(details, detailsbuf, sizeof(detailsbuf));
      if (CRPrintResourcesOnCheckpoint) {
        tty->print(" details2=\"%s\" ", details);
      }
    }

    if (CRPrintResourcesOnCheckpoint) {
      tty->cr();
    }
    char* msg = NEW_C_HEAP_ARRAY(char, strlen(details) + 1, mtInternal);
    strcpy(msg, details);
    _failures->append(CracFailDep(stat2stfail(st->st_mode & S_IFMT), msg));
  }

  if (!ok && CRHeapDumpOnCheckpointException) {
    HeapDumper::dump_heap();
  }

  if (!ok && CRDoThrowCheckpointException) {
    return;
  }

  if (!PerfMemoryLinux::checkpoint(CRaCCheckpointTo)) {
    return;
  }

<<<<<<< HEAD
  int ret = checkpoint_restore(&fds, &_new_args);
=======
  int ret = checkpoint_restore();
>>>>>>> aa3f8050
  if (ret == JVM_CHECKPOINT_ERROR) {
    PerfMemoryLinux::checkpoint_fail();
    return;
  }

  PerfMemoryLinux::restore();

  _ok = true;
}

void os::Linux::register_persistent_fd(int fd, int st_dev, int st_ino) {
  if (!CRaCCheckpointTo) {
    return;
  }
  if (!_persistent_resources) {
    _persistent_resources = new (ResourceObj::C_HEAP, mtInternal)
      GrowableArray<PersistentResourceDesc>(0, mtInternal);
  }
  int dup = -1;
  int i = 0;
  while (i < _persistent_resources->length()) {
    int pfd = _persistent_resources->adr_at(i)->_fd;
    if (pfd == fd) {
      dup = i;
      break;
    } else if (fd < pfd) {
      break;
    }
    ++i;
  }

  if (0 <= dup) {
    _persistent_resources->at_put(dup, PersistentResourceDesc(fd, st_dev, st_ino));
  } else {
    _persistent_resources->insert_before(i, PersistentResourceDesc(fd, st_dev, st_ino));
  }
}

void os::Linux::deregister_persistent_fd(int fd, int st_dev, int st_ino) {
  if (!CRaCCheckpointTo) {
    return;
  }
  if (!_persistent_resources) {
    return;
  }
  int i = 0;
  while (i < _persistent_resources->length()) {
    PersistentResourceDesc* pr = _persistent_resources->adr_at(i);
    if (pr->_fd == fd && pr->_st_dev == (dev_t)st_dev && pr->_st_ino == (ino_t)st_ino) {
      break;
    }
  }
  if (i < _persistent_resources->length()) {
    _persistent_resources->remove_at(i);
  }
}

bool os::Linux::prepare_checkpoint() {
  struct stat st;

  if (0 == stat(CRaCCheckpointTo, &st)) {
    if ((st.st_mode & S_IFMT) != S_IFDIR) {
      warning("%s: not a directory", CRaCCheckpointTo);
      return false;
    }
  } else {
    if (-1 == mkdir(CRaCCheckpointTo, 0700)) {
      warning("cannot create %s: %s", CRaCCheckpointTo, strerror(errno));
      return false;
    }
    if (-1 == rmdir(CRaCCheckpointTo)) {
      warning("cannot cleanup after check: %s", strerror(errno));
      // not fatal
    }
  }

  if (!compute_crengine()) {
    return false;
  }

  return true;
}

static Handle ret_cr(int ret, Handle new_args, Handle err_codes, Handle err_msgs, TRAPS) {
  objArrayOop bundleObj = oopFactory::new_objectArray(4, CHECK_NH);
  objArrayHandle bundle(THREAD, bundleObj);
  jvalue jval = { .i = ret };
  oop retObj = java_lang_boxing_object::create(T_INT, &jval, CHECK_NH);
  bundle->obj_at_put(0, retObj);
  bundle->obj_at_put(1, new_args());
  bundle->obj_at_put(2, err_codes());
  bundle->obj_at_put(3, err_msgs());
  return bundle;
}

/** Checkpoint main entry.
 */
Handle os::Linux::checkpoint(bool dry_run, TRAPS) {
  if (!CRaCCheckpointTo) {
    return ret_cr(JVM_CHECKPOINT_NONE, Handle(), Handle(), Handle(), THREAD);
  }

  if (-1 == mkdir(CRaCCheckpointTo, 0700) && errno != EEXIST) {
    warning("cannot create %s: %s", CRaCCheckpointTo, strerror(errno));
    return ret_cr(JVM_CHECKPOINT_NONE, Handle(), Handle(), Handle(), THREAD);
  }

  Universe::heap()->set_cleanup_unused(true);
  Universe::heap()->collect(GCCause::_full_gc_alot);
  Universe::heap()->set_cleanup_unused(false);

  VM_Crac cr(dry_run);
  {
    MutexLocker ml(Heap_lock);
    VMThread::execute(&cr);
  }
  if (cr.ok()) {
    oop new_args = NULL;
    if (cr.new_args()) {
      new_args = java_lang_String::create_oop_from_str(cr.new_args(), CHECK_NH);
    }
    return ret_cr(JVM_CHECKPOINT_OK, Handle(THREAD, new_args), Handle(), Handle(), THREAD);
  }

  GrowableArray<CracFailDep>* failures = cr.failures();

  typeArrayOop codesObj = oopFactory::new_intArray(failures->length(), CHECK_NH);
  typeArrayHandle codes(THREAD, codesObj);
  objArrayOop msgsObj = oopFactory::new_objArray(vmClasses::String_klass(), failures->length(), CHECK_NH);
  objArrayHandle msgs(THREAD, msgsObj);

  for (int i = 0; i < failures->length(); ++i) {
    codes->int_at_put(i, failures->at(i)._type);
    oop msgObj = java_lang_String::create_oop_from_str(failures->at(i)._msg, CHECK_NH);
    FREE_C_HEAP_ARRAY(char, failures->at(i)._msg);
    msgs->obj_at_put(i, msgObj);
  }

  return ret_cr(JVM_CHECKPOINT_ERROR, Handle(), codes, msgs, THREAD);
}

void os::Linux::restore() {
  struct stat st;

  compute_crengine();

  int id = getpid();
  const char* args = Arguments::java_command() ? Arguments::java_command() : "";
  if (set_new_args(id, args)) {
    id = 0;
  }

  char strid[32];
  snprintf(strid, sizeof(strid), "%d", id);
  setenv("CRAC_NEW_ARGS_ID", strid, true);

  if (_crengine) {
    execl(_crengine, _crengine, "restore", CRaCRestoreFrom, NULL);
    warning("cannot execute \"%s restore ...\" (%s)", _crengine, strerror(errno));
  }
}

void os::print_memory_mappings(char* addr, size_t bytes, outputStream* st) {
  unsigned long long start = (unsigned long long)addr;
  unsigned long long end = start + bytes;
  FILE* f = ::fopen("/proc/self/maps", "r");
  int num_found = 0;
  if (f != NULL) {
    st->print("Range [%llx-%llx) contains: ", start, end);
    char line[512];
    while(fgets(line, sizeof(line), f) == line) {
      unsigned long long a1 = 0;
      unsigned long long a2 = 0;
      if (::sscanf(line, "%llx-%llx", &a1, &a2) == 2) {
        // Lets print out every range which touches ours.
        if ((a1 >= start && a1 < end) || // left leg in
            (a2 >= start && a2 < end) || // right leg in
            (a1 < start && a2 >= end)) { // superimposition
          num_found ++;
          st->print("%s", line); // line includes \n
        }
      }
    }
    ::fclose(f);
    if (num_found == 0) {
      st->print("nothing.");
    }
    st->cr();
  }
}<|MERGE_RESOLUTION|>--- conflicted
+++ resolved
@@ -5841,7 +5841,6 @@
   return 0;
 }
 
-<<<<<<< HEAD
 static int set_new_args(int id, const char *args) {
     char shmpath[128];
     snprintf(shmpath, sizeof(shmpath), "/crac_%d", id);
@@ -5899,10 +5898,7 @@
     return args;
 }
 
-static int checkpoint_restore(FdsInfo* fds, char** argp) {
-=======
-static int checkpoint_restore() {
->>>>>>> aa3f8050
+static int checkpoint_restore(char** argp) {
 
   if (CRAllowToSkipCheckpoint) {
     trace_cr("Skip Checkpoint");
@@ -6133,11 +6129,7 @@
     return;
   }
 
-<<<<<<< HEAD
-  int ret = checkpoint_restore(&fds, &_new_args);
-=======
-  int ret = checkpoint_restore();
->>>>>>> aa3f8050
+  int ret = checkpoint_restore(&_new_args);
   if (ret == JVM_CHECKPOINT_ERROR) {
     PerfMemoryLinux::checkpoint_fail();
     return;
