--- conflicted
+++ resolved
@@ -214,13 +214,10 @@
 static malloc_info_func_t g_malloc_info = nullptr;
 #endif // __GLIBC__
 
-<<<<<<< HEAD
 static int cached_pid = 0;
 
 static int clock_tics_per_sec = 100;
 
-=======
->>>>>>> e2ae50d8
 // If the VM might have been created on the primordial thread, we need to resolve the
 // primordial thread stack bounds and check if the current thread might be the
 // primordial thread in places. If we know that the primordial thread is never used,
@@ -4399,12 +4396,9 @@
 // this is called _before_ most of the global arguments have been parsed
 void os::init(void) {
   char dummy;   // used to get a guess on initial stack address
-<<<<<<< HEAD
   cached_pid = current_process_id();
 
   clock_tics_per_sec = checked_cast<int>(sysconf(_SC_CLK_TCK));
-=======
->>>>>>> e2ae50d8
   int sys_pg_size = checked_cast<int>(sysconf(_SC_PAGESIZE));
   if (sys_pg_size < 0) {
     fatal("os_linux.cpp: os::init: sysconf failed (%s)",
