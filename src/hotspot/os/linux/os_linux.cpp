--- conflicted
+++ resolved
@@ -291,10 +291,7 @@
     jlong _restore_time;
     jlong _restore_counter;
     int _nprops;
-<<<<<<< HEAD
     int _env_memory_size;
-=======
->>>>>>> 9ed96110
   };
 
   static bool write_check_error(int fd, const void *buf, int count) {
@@ -319,7 +316,6 @@
     return len;
   }
 
-<<<<<<< HEAD
   static int env_vars_size(const char* const * env) {
     int len = 0;
     for (; *env; ++env) {
@@ -328,8 +324,6 @@
     return len;
   }
 
-=======
->>>>>>> 9ed96110
  public:
   const char *args() const { return _args; }
   GrowableArray<const char *>* properties() const { return _properties; }
@@ -355,37 +349,12 @@
     header hdr = {
       restore_time,
       restore_counter,
-<<<<<<< HEAD
       system_props_length(props),
       env_vars_size(environ)
-=======
-      system_props_length(props)
->>>>>>> 9ed96110
     };
 
     if (!write_check_error(fd, (void *)&hdr, sizeof(header))) {
       return false;
-<<<<<<< HEAD
-    }
-
-    const SystemProperty* p = props;
-    while (p != NULL) {
-      char prop[4096];
-      int len = snprintf(prop, sizeof(prop), "%s=%s", p->key(), p->value());
-      guarantee((unsigned)len < sizeof(prop), "property does not fit temp buffer");
-      if (!write_check_error(fd, prop, len+1)) {
-        return false;
-      }
-      p = p->next();
-    }
-
-    // Write env vars
-    for (char** env = environ; *env; ++env)
-    {
-      if (!write_check_error(fd, *env, strlen(*env) + 1)) {
-        return false;
-      }
-=======
     }
 
     const SystemProperty* p = props;
@@ -397,20 +366,21 @@
         return false;
       }
       p = p->next();
->>>>>>> 9ed96110
+    }
+
+    // Write env vars
+    for (char** env = environ; *env; ++env)
+    {
+      if (!write_check_error(fd, *env, strlen(*env) + 1)) {
+        return false;
+      }
     }
 
     return write_check_error(fd, args, strlen(args)+1); // +1 for null char
   }
-<<<<<<< HEAD
 
   bool read_from(int fd);
 
-=======
-
-  bool read_from(int fd);
-
->>>>>>> 9ed96110
 };
 
 class VM_Crac: public VM_Operation {
@@ -6489,7 +6459,6 @@
     cursor = cursor + prop_len;
   }
 
-<<<<<<< HEAD
   {
     char* env_mem = NEW_C_HEAP_ARRAY(char, hdr->_env_memory_size, mtArguments); // left this pointer unowned, it is freed when process dies
     memcpy(env_mem, cursor, hdr->_env_memory_size);
@@ -6504,8 +6473,6 @@
   }
   cursor += hdr->_env_memory_size;
 
-=======
->>>>>>> 9ed96110
   _args = cursor;
   return true;
 }
