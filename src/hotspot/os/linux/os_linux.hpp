--- conflicted
+++ resolved
@@ -171,11 +171,6 @@
 
   static jlong fast_thread_cpu_time(clockid_t clockid);
 
-<<<<<<< HEAD
-  static void close_extra_descriptors();
-
-=======
->>>>>>> e3c180f7
   // Determine if the vmid is the parent pid for a child in a PID namespace.
   // Return the namespace pid if so, otherwise -1.
   static int get_namespace_pid(int vmid);
