/*
 * Copyright (c) 1999, 2021, Oracle and/or its affiliates. All rights reserved.
 * Copyright (c) 2017, 2021, Azul Systems, Inc. All rights reserved.
 * DO NOT ALTER OR REMOVE COPYRIGHT NOTICES OR THIS FILE HEADER.
 *
 * This code is free software; you can redistribute it and/or modify it
 * under the terms of the GNU General Public License version 2 only, as
 * published by the Free Software Foundation.
 *
 * This code is distributed in the hope that it will be useful, but WITHOUT
 * ANY WARRANTY; without even the implied warranty of MERCHANTABILITY or
 * FITNESS FOR A PARTICULAR PURPOSE.  See the GNU General Public License
 * version 2 for more details (a copy is included in the LICENSE file that
 * accompanied this code).
 *
 * You should have received a copy of the GNU General Public License version
 * 2 along with this work; if not, write to the Free Software Foundation,
 * Inc., 51 Franklin St, Fifth Floor, Boston, MA 02110-1301 USA.
 *
 * Please contact Oracle, 500 Oracle Parkway, Redwood Shores, CA 94065 USA
 * or visit www.oracle.com if you need additional information or have any
 * questions.
 *
 */

#ifndef OS_LINUX_OS_LINUX_HPP
#define OS_LINUX_OS_LINUX_HPP

// Linux_OS defines the interface to Linux operating systems

// Information about the protection of the page at address '0' on this os.
static bool zero_page_read_protected() { return true; }

class Linux {
  friend class CgroupSubsystem;
  friend class os;
  friend class OSContainer;
  friend class TestReserveMemorySpecial;

  static int (*_pthread_getcpuclockid)(pthread_t, clockid_t *);
  static int (*_pthread_setname_np)(pthread_t, const char*);

  static address   _initial_thread_stack_bottom;
  static uintptr_t _initial_thread_stack_size;

  static const char *_libc_version;
  static const char *_libpthread_version;

  static bool _supports_fast_thread_cpu_time;

  static GrowableArray<int>* _cpu_to_node;
  static GrowableArray<int>* _nindex_to_node;

  static size_t _default_large_page_size;

 protected:

  static julong _physical_memory;
  static pthread_t _main_thread;
  static int _page_size;

  static julong available_memory();
  static julong physical_memory() { return _physical_memory; }
  static void set_physical_memory(julong phys_mem) { _physical_memory = phys_mem; }
  static int active_processor_count();

  static void initialize_system_info();

  static int commit_memory_impl(char* addr, size_t bytes, bool exec);
  static int commit_memory_impl(char* addr, size_t bytes,
                                size_t alignment_hint, bool exec);

  static void set_libc_version(const char *s)       { _libc_version = s; }
  static void set_libpthread_version(const char *s) { _libpthread_version = s; }

  static void rebuild_cpu_to_node_map();
  static void rebuild_nindex_to_node_map();
  static GrowableArray<int>* cpu_to_node()    { return _cpu_to_node; }
  static GrowableArray<int>* nindex_to_node()  { return _nindex_to_node; }

  static size_t default_large_page_size();
  static size_t scan_default_large_page_size();
  static os::PageSizes scan_multiple_page_support();

  static bool setup_large_page_type(size_t page_size);
  static bool transparent_huge_pages_sanity_check(bool warn, size_t pages_size);
  static bool hugetlbfs_sanity_check(bool warn, size_t page_size);
  static bool shm_hugetlbfs_sanity_check(bool warn, size_t page_size);

  static int hugetlbfs_page_size_flag(size_t page_size);

  static char* reserve_memory_special_shm(size_t bytes, size_t alignment, char* req_addr, bool exec);
  static char* reserve_memory_special_huge_tlbfs(size_t bytes, size_t alignment, size_t page_size, char* req_addr, bool exec);
  static bool commit_memory_special(size_t bytes, size_t page_size, char* req_addr, bool exec);

  static bool release_memory_special_impl(char* base, size_t bytes);
  static bool release_memory_special_shm(char* base, size_t bytes);
  static bool release_memory_special_huge_tlbfs(char* base, size_t bytes);

  static void print_process_memory_info(outputStream* st);
  static void print_system_memory_info(outputStream* st);
  static bool print_container_info(outputStream* st);
  static void print_steal_info(outputStream* st);
  static void print_distro_info(outputStream* st);
  static void print_libversion_info(outputStream* st);
  static void print_proc_sys_info(outputStream* st);
  static bool print_ld_preload_file(outputStream* st);
  static void print_uptime_info(outputStream* st);

 public:
  struct CPUPerfTicks {
    uint64_t used;
    uint64_t usedKernel;
    uint64_t total;
    uint64_t steal;
    bool     has_steal_ticks;
  };

  // which_logical_cpu=-1 returns accumulated ticks for all cpus.
  static bool get_tick_information(CPUPerfTicks* pticks, int which_logical_cpu);
  static bool _stack_is_executable;
  static void *dlopen_helper(const char *name, char *ebuf, int ebuflen);
  static void *dll_load_in_vmthread(const char *name, char *ebuf, int ebuflen);

  static void init_thread_fpu_state();
  static int  get_fpu_control_word();
  static void set_fpu_control_word(int fpu_control);
  static pthread_t main_thread(void)                                { return _main_thread; }
  // returns kernel thread id (similar to LWP id on Solaris), which can be
  // used to access /proc
  static pid_t gettid();

  static address   initial_thread_stack_bottom(void)                { return _initial_thread_stack_bottom; }
  static uintptr_t initial_thread_stack_size(void)                  { return _initial_thread_stack_size; }

  static int page_size(void)                                        { return _page_size; }
  static void set_page_size(int val)                                { _page_size = val; }

  static intptr_t* ucontext_get_sp(const ucontext_t* uc);
  static intptr_t* ucontext_get_fp(const ucontext_t* uc);

  // GNU libc and libpthread version strings
  static const char *libc_version()           { return _libc_version; }
  static const char *libpthread_version()     { return _libpthread_version; }

  static void libpthread_init();
  static void sched_getcpu_init();
  static bool libnuma_init();
  static void* libnuma_dlsym(void* handle, const char* name);
  // libnuma v2 (libnuma_1.2) symbols
  static void* libnuma_v2_dlsym(void* handle, const char* name);

  // Return default guard size for the specified thread type
  static size_t default_guard_size(os::ThreadType thr_type);

  static void capture_initial_stack(size_t max_size);

  // Stack overflow handling
  static bool manually_expand_stack(JavaThread * t, address addr);

  // fast POSIX clocks support
  static void fast_thread_clock_init(void);

  static int pthread_getcpuclockid(pthread_t tid, clockid_t *clock_id) {
    return _pthread_getcpuclockid ? _pthread_getcpuclockid(tid, clock_id) : -1;
  }

  static bool supports_fast_thread_cpu_time() {
    return _supports_fast_thread_cpu_time;
  }

  static jlong fast_thread_cpu_time(clockid_t clockid);

  static void vm_create_start();
  static bool prepare_checkpoint();
<<<<<<< HEAD
  static Handle checkpoint(TRAPS, jlong st);
=======
  static Handle checkpoint(bool dry_run, TRAPS);
>>>>>>> 459b4e0d
  static void restore();
  static void register_persistent_fd(int fd, int st_dev, int st_ino);
  static void deregister_persistent_fd(int fd, int st_dev, int st_ino);

  // Determine if the vmid is the parent pid for a child in a PID namespace.
  // Return the namespace pid if so, otherwise -1.
  static int get_namespace_pid(int vmid);

  // Stack repair handling

  // none present

 private:
  static void numa_init();
  static void expand_stack_to(address bottom);

  typedef int (*sched_getcpu_func_t)(void);
  typedef int (*numa_node_to_cpus_func_t)(int node, unsigned long *buffer, int bufferlen);
  typedef int (*numa_node_to_cpus_v2_func_t)(int node, void *mask);
  typedef int (*numa_max_node_func_t)(void);
  typedef int (*numa_num_configured_nodes_func_t)(void);
  typedef int (*numa_available_func_t)(void);
  typedef int (*numa_tonode_memory_func_t)(void *start, size_t size, int node);
  typedef void (*numa_interleave_memory_func_t)(void *start, size_t size, unsigned long *nodemask);
  typedef void (*numa_interleave_memory_v2_func_t)(void *start, size_t size, struct bitmask* mask);
  typedef struct bitmask* (*numa_get_membind_func_t)(void);
  typedef struct bitmask* (*numa_get_interleave_mask_func_t)(void);
  typedef long (*numa_move_pages_func_t)(int pid, unsigned long count, void **pages, const int *nodes, int *status, int flags);
  typedef void (*numa_set_preferred_func_t)(int node);
  typedef void (*numa_set_bind_policy_func_t)(int policy);
  typedef int (*numa_bitmask_isbitset_func_t)(struct bitmask *bmp, unsigned int n);
  typedef int (*numa_distance_func_t)(int node1, int node2);

  static sched_getcpu_func_t _sched_getcpu;
  static numa_node_to_cpus_func_t _numa_node_to_cpus;
  static numa_node_to_cpus_v2_func_t _numa_node_to_cpus_v2;
  static numa_max_node_func_t _numa_max_node;
  static numa_num_configured_nodes_func_t _numa_num_configured_nodes;
  static numa_available_func_t _numa_available;
  static numa_tonode_memory_func_t _numa_tonode_memory;
  static numa_interleave_memory_func_t _numa_interleave_memory;
  static numa_interleave_memory_v2_func_t _numa_interleave_memory_v2;
  static numa_set_bind_policy_func_t _numa_set_bind_policy;
  static numa_bitmask_isbitset_func_t _numa_bitmask_isbitset;
  static numa_distance_func_t _numa_distance;
  static numa_get_membind_func_t _numa_get_membind;
  static numa_get_interleave_mask_func_t _numa_get_interleave_mask;
  static numa_move_pages_func_t _numa_move_pages;
  static numa_set_preferred_func_t _numa_set_preferred;
  static unsigned long* _numa_all_nodes;
  static struct bitmask* _numa_all_nodes_ptr;
  static struct bitmask* _numa_nodes_ptr;
  static struct bitmask* _numa_interleave_bitmask;
  static struct bitmask* _numa_membind_bitmask;

  static void set_sched_getcpu(sched_getcpu_func_t func) { _sched_getcpu = func; }
  static void set_numa_node_to_cpus(numa_node_to_cpus_func_t func) { _numa_node_to_cpus = func; }
  static void set_numa_node_to_cpus_v2(numa_node_to_cpus_v2_func_t func) { _numa_node_to_cpus_v2 = func; }
  static void set_numa_max_node(numa_max_node_func_t func) { _numa_max_node = func; }
  static void set_numa_num_configured_nodes(numa_num_configured_nodes_func_t func) { _numa_num_configured_nodes = func; }
  static void set_numa_available(numa_available_func_t func) { _numa_available = func; }
  static void set_numa_tonode_memory(numa_tonode_memory_func_t func) { _numa_tonode_memory = func; }
  static void set_numa_interleave_memory(numa_interleave_memory_func_t func) { _numa_interleave_memory = func; }
  static void set_numa_interleave_memory_v2(numa_interleave_memory_v2_func_t func) { _numa_interleave_memory_v2 = func; }
  static void set_numa_set_bind_policy(numa_set_bind_policy_func_t func) { _numa_set_bind_policy = func; }
  static void set_numa_bitmask_isbitset(numa_bitmask_isbitset_func_t func) { _numa_bitmask_isbitset = func; }
  static void set_numa_distance(numa_distance_func_t func) { _numa_distance = func; }
  static void set_numa_get_membind(numa_get_membind_func_t func) { _numa_get_membind = func; }
  static void set_numa_get_interleave_mask(numa_get_interleave_mask_func_t func) { _numa_get_interleave_mask = func; }
  static void set_numa_move_pages(numa_move_pages_func_t func) { _numa_move_pages = func; }
  static void set_numa_set_preferred(numa_set_preferred_func_t func) { _numa_set_preferred = func; }
  static void set_numa_all_nodes(unsigned long* ptr) { _numa_all_nodes = ptr; }
  static void set_numa_all_nodes_ptr(struct bitmask **ptr) { _numa_all_nodes_ptr = (ptr == NULL ? NULL : *ptr); }
  static void set_numa_nodes_ptr(struct bitmask **ptr) { _numa_nodes_ptr = (ptr == NULL ? NULL : *ptr); }
  static void set_numa_interleave_bitmask(struct bitmask* ptr)     { _numa_interleave_bitmask = ptr ;   }
  static void set_numa_membind_bitmask(struct bitmask* ptr)        { _numa_membind_bitmask = ptr ;      }
  static int sched_getcpu_syscall(void);

  enum NumaAllocationPolicy{
    NotInitialized,
    Membind,
    Interleave
  };
  static NumaAllocationPolicy _current_numa_policy;

#ifdef __GLIBC__
  struct glibc_mallinfo {
    int arena;
    int ordblks;
    int smblks;
    int hblks;
    int hblkhd;
    int usmblks;
    int fsmblks;
    int uordblks;
    int fordblks;
    int keepcost;
  };

  struct glibc_mallinfo2 {
    size_t arena;
    size_t ordblks;
    size_t smblks;
    size_t hblks;
    size_t hblkhd;
    size_t usmblks;
    size_t fsmblks;
    size_t uordblks;
    size_t fordblks;
    size_t keepcost;
  };

  typedef struct glibc_mallinfo (*mallinfo_func_t)(void);
  typedef struct glibc_mallinfo2 (*mallinfo2_func_t)(void);

  static mallinfo_func_t _mallinfo;
  static mallinfo2_func_t _mallinfo2;
#endif

 public:
  static int sched_getcpu()  { return _sched_getcpu != NULL ? _sched_getcpu() : -1; }
  static int numa_node_to_cpus(int node, unsigned long *buffer, int bufferlen);
  static int numa_max_node() { return _numa_max_node != NULL ? _numa_max_node() : -1; }
  static int numa_num_configured_nodes() {
    return _numa_num_configured_nodes != NULL ? _numa_num_configured_nodes() : -1;
  }
  static int numa_available() { return _numa_available != NULL ? _numa_available() : -1; }
  static int numa_tonode_memory(void *start, size_t size, int node) {
    return _numa_tonode_memory != NULL ? _numa_tonode_memory(start, size, node) : -1;
  }

  static bool is_running_in_interleave_mode() {
    return _current_numa_policy == Interleave;
  }

  static void set_configured_numa_policy(NumaAllocationPolicy numa_policy) {
    _current_numa_policy = numa_policy;
  }

  static NumaAllocationPolicy identify_numa_policy() {
    for (int node = 0; node <= Linux::numa_max_node(); node++) {
      if (Linux::_numa_bitmask_isbitset(Linux::_numa_interleave_bitmask, node)) {
        return Interleave;
      }
    }
    return Membind;
  }

  static void numa_interleave_memory(void *start, size_t size) {
    // Prefer v2 API
    if (_numa_interleave_memory_v2 != NULL) {
      if (is_running_in_interleave_mode()) {
        _numa_interleave_memory_v2(start, size, _numa_interleave_bitmask);
      } else if (_numa_membind_bitmask != NULL) {
        _numa_interleave_memory_v2(start, size, _numa_membind_bitmask);
      }
    } else if (_numa_interleave_memory != NULL) {
      _numa_interleave_memory(start, size, _numa_all_nodes);
    }
  }
  static void numa_set_preferred(int node) {
    if (_numa_set_preferred != NULL) {
      _numa_set_preferred(node);
    }
  }
  static void numa_set_bind_policy(int policy) {
    if (_numa_set_bind_policy != NULL) {
      _numa_set_bind_policy(policy);
    }
  }
  static int numa_distance(int node1, int node2) {
    return _numa_distance != NULL ? _numa_distance(node1, node2) : -1;
  }
  static long numa_move_pages(int pid, unsigned long count, void **pages, const int *nodes, int *status, int flags) {
    return _numa_move_pages != NULL ? _numa_move_pages(pid, count, pages, nodes, status, flags) : -1;
  }
  static int get_node_by_cpu(int cpu_id);
  static int get_existing_num_nodes();
  // Check if numa node is configured (non-zero memory node).
  static bool is_node_in_configured_nodes(unsigned int n) {
    if (_numa_bitmask_isbitset != NULL && _numa_all_nodes_ptr != NULL) {
      return _numa_bitmask_isbitset(_numa_all_nodes_ptr, n);
    } else
      return false;
  }
  // Check if numa node exists in the system (including zero memory nodes).
  static bool is_node_in_existing_nodes(unsigned int n) {
    if (_numa_bitmask_isbitset != NULL && _numa_nodes_ptr != NULL) {
      return _numa_bitmask_isbitset(_numa_nodes_ptr, n);
    } else if (_numa_bitmask_isbitset != NULL && _numa_all_nodes_ptr != NULL) {
      // Not all libnuma API v2 implement numa_nodes_ptr, so it's not possible
      // to trust the API version for checking its absence. On the other hand,
      // numa_nodes_ptr found in libnuma 2.0.9 and above is the only way to get
      // a complete view of all numa nodes in the system, hence numa_nodes_ptr
      // is used to handle CPU and nodes on architectures (like PowerPC) where
      // there can exist nodes with CPUs but no memory or vice-versa and the
      // nodes may be non-contiguous. For most of the architectures, like
      // x86_64, numa_node_ptr presents the same node set as found in
      // numa_all_nodes_ptr so it's possible to use numa_all_nodes_ptr as a
      // substitute.
      return _numa_bitmask_isbitset(_numa_all_nodes_ptr, n);
    } else
      return false;
  }
  // Check if node is in bound node set.
  static bool is_node_in_bound_nodes(int node) {
    if (_numa_bitmask_isbitset != NULL) {
      if (is_running_in_interleave_mode()) {
        return _numa_bitmask_isbitset(_numa_interleave_bitmask, node);
      } else {
        return _numa_membind_bitmask != NULL ? _numa_bitmask_isbitset(_numa_membind_bitmask, node) : false;
      }
    }
    return false;
  }
  // Check if bound to only one numa node.
  // Returns true if bound to a single numa node, otherwise returns false.
  static bool is_bound_to_single_node() {
    int nodes = 0;
    unsigned int node = 0;
    unsigned int highest_node_number = 0;

    if (_numa_membind_bitmask != NULL && _numa_max_node != NULL && _numa_bitmask_isbitset != NULL) {
      highest_node_number = _numa_max_node();
    } else {
      return false;
    }

    for (node = 0; node <= highest_node_number; node++) {
      if (_numa_bitmask_isbitset(_numa_membind_bitmask, node)) {
        nodes++;
      }
    }

    if (nodes == 1) {
      return true;
    } else {
      return false;
    }
  }

  static const GrowableArray<int>* numa_nindex_to_node() {
    return _nindex_to_node;
  }
};

#endif // OS_LINUX_OS_LINUX_HPP<|MERGE_RESOLUTION|>--- conflicted
+++ resolved
@@ -173,11 +173,7 @@
 
   static void vm_create_start();
   static bool prepare_checkpoint();
-<<<<<<< HEAD
-  static Handle checkpoint(TRAPS, jlong st);
-=======
-  static Handle checkpoint(bool dry_run, TRAPS);
->>>>>>> 459b4e0d
+  static Handle checkpoint(bool dry_run, jlong st, TRAPS);
   static void restore();
   static void register_persistent_fd(int fd, int st_dev, int st_ino);
   static void deregister_persistent_fd(int fd, int st_dev, int st_ino);
