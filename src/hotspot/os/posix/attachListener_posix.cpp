/*
 * Copyright (c) 2005, 2025, Oracle and/or its affiliates. All rights reserved.
 * DO NOT ALTER OR REMOVE COPYRIGHT NOTICES OR THIS FILE HEADER.
 *
 * This code is free software; you can redistribute it and/or modify it
 * under the terms of the GNU General Public License version 2 only, as
 * published by the Free Software Foundation.
 *
 * This code is distributed in the hope that it will be useful, but WITHOUT
 * ANY WARRANTY; without even the implied warranty of MERCHANTABILITY or
 * FITNESS FOR A PARTICULAR PURPOSE.  See the GNU General Public License
 * version 2 for more details (a copy is included in the LICENSE file that
 * accompanied this code).
 *
 * You should have received a copy of the GNU General Public License version
 * 2 along with this work; if not, write to the Free Software Foundation,
 * Inc., 51 Franklin St, Fifth Floor, Boston, MA 02110-1301 USA.
 *
 * Please contact Oracle, 500 Oracle Parkway, Redwood Shores, CA 94065 USA
 * or visit www.oracle.com if you need additional information or have any
 * questions.
 *
 */

#include "logging/log.hpp"
#include "memory/allocation.inline.hpp"
#include "runtime/interfaceSupport.inline.hpp"
#include "runtime/os.inline.hpp"
#include "os_posix.hpp"
#include "services/attachListener.hpp"
#include "attachListener_posix.hpp"
#include "posixAttachOperation.hpp"
#include "memory/resourceArea.hpp"
#include "utilities/checkedCast.hpp"
#include "utilities/macros.hpp"

#include <unistd.h>
#include <signal.h>
#include <sys/types.h>
#include <sys/socket.h>
#include <sys/un.h>
#include <sys/stat.h>

#if INCLUDE_SERVICES
#ifndef AIX

// The attach mechanism on Linux and BSD uses a UNIX domain socket. An attach
// listener thread is created at startup or is created on-demand via a signal
// from the client tool. The attach listener creates a socket and binds it to a
// file in the filesystem. The attach listener then acts as a simple (single-
// threaded) server - it waits for a client to connect, reads the request,
// executes it, and returns the response to the client via the socket
// connection.
//
// As the socket is a UNIX domain socket it means that only clients on the
// local machine can connect. In addition there are two other aspects to
// the security:
// 1. The well known file that the socket is bound to has permission 400
// 2. When a client connect, the SO_PEERCRED socket option is used to
//    obtain the credentials of client. We check that the effective uid
//    of the client matches this process.

<<<<<<< HEAD
=======
// forward reference
class PosixAttachOperation;

class PosixAttachListener: AllStatic {
 private:
  // the path to which we bind the UNIX domain socket
  static char _path[UNIX_PATH_MAX];
  static bool _has_path;

  // the file descriptor for the listening socket
  static volatile int _listener;

  static bool _atexit_registered;

 public:
  static void set_path(char* path) {
    if (path == nullptr) {
      _path[0] = '\0';
      _has_path = false;
    } else {
      strncpy(_path, path, UNIX_PATH_MAX);
      _path[UNIX_PATH_MAX-1] = '\0';
      _has_path = true;
    }
  }

  static void set_listener(int s)               { _listener = s; }

  // initialize the listener, returns 0 if okay
  static int init();

  static char* path()                   { return _path; }
  static bool has_path()                { return _has_path; }
  static int listener()                 { return _listener; }

  static PosixAttachOperation* dequeue();
};

class SocketChannel : public AttachOperation::RequestReader, public AttachOperation::ReplyWriter {
private:
  int _socket;
public:
  SocketChannel(int socket) : _socket(socket) {}
  ~SocketChannel() {
    close();
  }

  bool opened() const {
    return _socket != -1;
  }

  void close() {
    if (opened()) {
      ::shutdown(_socket, SHUT_RDWR);
      ::close(_socket);
      _socket = -1;
    }
  }

  // RequestReader
  int read(void* buffer, int size) override {
    ssize_t n;
    RESTARTABLE(::read(_socket, buffer, (size_t)size), n);
    return checked_cast<int>(n);
  }

  // ReplyWriter
  int write(const void* buffer, int size) override {
    ssize_t n;
    RESTARTABLE(::write(_socket, buffer, size), n);
    return checked_cast<int>(n);
  }

  void flush() override {
  }
};

class PosixAttachOperation: public AttachOperation {
 private:
  // the connection to the client
  SocketChannel _socket_channel;

 public:
  PosixAttachOperation(int socket) : AttachOperation(), _socket_channel(socket) {}

  void complete(jint res, bufferedStream* st) override;

  ReplyWriter* get_reply_writer() override {
    return &_socket_channel;
  }

  bool read_request() {
    return _socket_channel.read_request(this, &_socket_channel);
  }
};

>>>>>>> bcac42aa
// statics
char PosixAttachListener::_path[UNIX_PATH_MAX];
bool PosixAttachListener::_has_path;
volatile int PosixAttachListener::_listener = -1;
bool PosixAttachListener::_atexit_registered = false;
PosixAttachOperation* PosixAttachListener::_current_op = nullptr;

// atexit hook to stop listener and unlink the file that it is
// bound too.
extern "C" {
  static void listener_cleanup() {
    int s = PosixAttachListener::listener();
    if (s != -1) {
      PosixAttachListener::set_listener(-1);
      ::shutdown(s, SHUT_RDWR);
      ::close(s);
    }
    if (PosixAttachListener::has_path()) {
      ::unlink(PosixAttachListener::path());
      PosixAttachListener::set_path(nullptr);
    }
  }
}

// Initialization - create a listener socket and bind it to a file

int PosixAttachListener::init() {
  char path[UNIX_PATH_MAX];          // socket file
  char initial_path[UNIX_PATH_MAX];  // socket file during setup
  int listener;                      // listener socket (file descriptor)

  static_assert(sizeof(off_t) == 8, "Expected Large File Support in this file");

  // register function to cleanup
  if (!_atexit_registered) {
    _atexit_registered = true;
    ::atexit(listener_cleanup);
  }

  int n = snprintf(path, UNIX_PATH_MAX, "%s/.java_pid%d",
                   os::get_temp_directory(), os::current_process_id());
  if (n < (int)UNIX_PATH_MAX) {
    n = snprintf(initial_path, UNIX_PATH_MAX, "%s.tmp", path);
  }
  if (n >= (int)UNIX_PATH_MAX) {
    return -1;
  }

  // create the listener socket
  listener = ::socket(PF_UNIX, SOCK_STREAM, 0);
  if (listener == -1) {
    return -1;
  }

  // bind socket
  struct sockaddr_un addr;
  memset((void *)&addr, 0, sizeof(addr));
  addr.sun_family = AF_UNIX;
  strcpy(addr.sun_path, initial_path);
  ::unlink(initial_path);
  int res = ::bind(listener, (struct sockaddr*)&addr, sizeof(addr));
  if (res == -1) {
    ::close(listener);
    return -1;
  }

  // put in listen mode, set permissions, and rename into place
  res = ::listen(listener, 5);
  if (res == 0) {
    RESTARTABLE(::chmod(initial_path, S_IREAD|S_IWRITE), res);
    if (res == 0) {
      // make sure the file is owned by the effective user and effective group
      // e.g. the group could be inherited from the directory in case the s bit
      // is set. The default behavior on mac is that new files inherit the group
      // of the directory that they are created in.
      RESTARTABLE(::chown(initial_path, geteuid(), getegid()), res);
      if (res == 0) {
        res = ::rename(initial_path, path);
      }
    }
  }
  if (res == -1) {
    ::close(listener);
    ::unlink(initial_path);
    return -1;
  }
  set_path(path);
  set_listener(listener);

  return 0;
}

// Dequeue an operation
//
// In the Linux and BSD implementations, there is only a single operation and
// clients cannot queue commands (except at the socket level).
//
PosixAttachOperation* PosixAttachListener::dequeue() {
  for (;;) {
    int s;

    // wait for client to connect
    struct sockaddr addr;
    socklen_t len = sizeof(addr);
    RESTARTABLE(::accept(listener(), &addr, &len), s);
    if (s == -1) {
      return nullptr;      // log a warning?
    }

    // get the credentials of the peer and check the effective uid/guid
#ifdef LINUX
    struct ucred cred_info;
    socklen_t optlen = sizeof(cred_info);
    if (::getsockopt(s, SOL_SOCKET, SO_PEERCRED, (void *)&cred_info, &optlen) ==
        -1) {
      log_debug(attach)("Failed to get socket option SO_PEERCRED");
      ::close(s);
      continue;
    }

    if (!os::Posix::matches_effective_uid_and_gid_or_root(cred_info.uid,
                                                          cred_info.gid)) {
      log_debug(attach)("euid/egid check failed (%d/%d vs %d/%d)",
                        cred_info.uid, cred_info.gid, geteuid(), getegid());
      ::close(s);
      continue;
    }
#endif
#ifdef BSD
    uid_t puid;
    gid_t pgid;
    if (::getpeereid(s, &puid, &pgid) != 0) {
      log_debug(attach)("Failed to get peer id");
      ::close(s);
      continue;
    }

    if (!os::Posix::matches_effective_uid_and_gid_or_root(puid, pgid)) {
      log_debug(attach)("euid/egid check failed (%d/%d vs %d/%d)", puid, pgid,
                        geteuid(), getegid());
      ::close(s);
      continue;
    }
#endif

    // peer credential look okay so we read the request
    PosixAttachOperation* op = new PosixAttachOperation(s);
    if (!op->read_request()) {
      delete op;
      continue;
    } else {
      _current_op = op;
      return op;
    }
  }
}

// An operation completion is splitted into two parts.
// For proper handling the jcmd connection at CRaC checkpoint action.
// An effectively_complete_raw is called in checkpoint processing, before criu engine calls, for properly closing the socket.
// The complete() gets called after restore for proper deletion the leftover object.

void PosixAttachOperation::complete(jint result, bufferedStream* st) {
  PosixAttachOperation::effectively_complete_raw(result, st);
  // reset the current op as late as possible, this happens on attach listener thread.
  PosixAttachListener::reset_current_op();
  delete this;
}

// Complete an operation by sending the operation result and any result
// output to the client. At this time the socket is in blocking mode so
// potentially we can block if there is a lot of data and the client is
// non-responsive. For most operations this is a non-issue because the
// default send buffer is sufficient to buffer everything. In the future
// if there are operations that involves a very big reply then it the
// socket could be made non-blocking and a timeout could be used.

<<<<<<< HEAD
void PosixAttachOperation::effectively_complete_raw(jint result, bufferedStream* st) {

  if (_effectively_completed) {
    assert(st->size() == 0, "no lost output");
    return;
  }

  // write operation result
  Thread* thread = Thread::current();
  if (thread->is_Java_thread()) {
    ThreadBlockInVM tbivm(JavaThread::cast(thread));
    write_operation_result(result, st);
  } else {
    write_operation_result(result, st);
  }
  _effectively_completed = true;
}

void PosixAttachOperation::write_operation_result(jint result, bufferedStream* st) {
  write_reply(&_socket_channel, result, st);

  _socket_channel.close();
  st->reset();
=======
void PosixAttachOperation::complete(jint result, bufferedStream* st) {
  delete this;
>>>>>>> bcac42aa
}

static void assert_listener_thread() {
#ifdef ASSERT
  ResourceMark rm; // For retrieving the thread names
  assert(strcmp("Attach Listener", Thread::current()->name()) == 0, "should gets called from Attach Listener thread");
#endif
}

PosixAttachOperation* PosixAttachListener::get_current_op() {
  assert_listener_thread();
  return PosixAttachListener::_current_op;
}

void PosixAttachListener::reset_current_op() {
  assert_listener_thread();
  PosixAttachListener::_current_op = nullptr;
}

// AttachListener functions

AttachOperation* AttachListener::dequeue() {
  JavaThread* thread = JavaThread::current();
  ThreadBlockInVM tbivm(thread);

  AttachOperation* op = PosixAttachListener::dequeue();

  return op;
}

// Performs initialization at vm startup
// For Linux and BSD we remove any stale .java_pid file which could cause
// an attaching process to think we are ready to receive on the
// domain socket before we are properly initialized

void AttachListener::vm_start() {
  char fn[UNIX_PATH_MAX];
  struct stat st;
  int ret;

  int n = snprintf(fn, UNIX_PATH_MAX, "%s/.java_pid%d",
           os::get_temp_directory(), os::current_process_id());
  assert(n < (int)UNIX_PATH_MAX, "java_pid file name buffer overflow");

  RESTARTABLE(::stat(fn, &st), ret);
  if (ret == 0) {
    ret = ::unlink(fn);
    if (ret == -1) {
      log_debug(attach)("Failed to remove stale attach pid file at %s", fn);
    }
  }
}

int AttachListener::pd_init() {
  AttachListener::set_supported_version(ATTACH_API_V2);

  JavaThread* thread = JavaThread::current();
  ThreadBlockInVM tbivm(thread);

  int ret_code = PosixAttachListener::init();

  return ret_code;
}

bool AttachListener::check_socket_file() {
  int ret;
  struct stat st;
  ret = stat(PosixAttachListener::path(), &st);
  if (ret == -1) { // need to restart attach listener.
    log_debug(attach)("Socket file %s does not exist - Restart Attach Listener",
                      PosixAttachListener::path());

    listener_cleanup();

    // wait to terminate current attach listener instance...
    {
      // avoid deadlock if AttachListener thread is blocked at safepoint
      ThreadBlockInVM tbivm(JavaThread::current());
      while (AttachListener::transit_state(AL_INITIALIZING,
                                           AL_NOT_INITIALIZED) != AL_NOT_INITIALIZED) {
        os::naked_yield();
      }
    }
    return is_init_trigger();
  }
  return false;
}

// Attach Listener is started lazily except in the case when
// +ReduseSignalUsage is used
bool AttachListener::init_at_startup() {
  if (ReduceSignalUsage) {
    return true;
  } else {
    return false;
  }
}

// If the file .attach_pid<pid> exists in the working directory
// or /tmp then this is the trigger to start the attach mechanism
bool AttachListener::is_init_trigger() {
  if (init_at_startup() || is_initialized()) {
    return false;               // initialized at startup or already initialized
  }
  char fn[PATH_MAX + 1];
  int ret;
  struct stat st;
  os::snprintf_checked(fn, sizeof(fn), ".attach_pid%d",
                       os::current_process_id());
  RESTARTABLE(::stat(fn, &st), ret);
  if (ret == -1) {
    log_trace(attach)("Failed to find attach file: %s, trying alternate", fn);
    snprintf(fn, sizeof(fn), "%s/.attach_pid%d", os::get_temp_directory(),
             os::current_process_id());
    RESTARTABLE(::stat(fn, &st), ret);
    if (ret == -1) {
      log_debug(attach)("Failed to find attach file: %s", fn);
    }
  }
  if (ret == 0) {
    // simple check to avoid starting the attach mechanism when
    // a bogus non-root user creates the file
    if (os::Posix::matches_effective_uid_or_root(st.st_uid)) {
      init();
      log_trace(attach)("Attach triggered by %s", fn);
      return true;
    } else {
      log_debug(attach)("File %s has wrong user id %d (vs %d). Attach is not triggered", fn, st.st_uid, geteuid());
    }
  }
  return false;
}

// if VM aborts then remove listener
void AttachListener::abort() {
  listener_cleanup();
}

void AttachListener::pd_data_dump() {
  os::signal_notify(SIGQUIT);
}

void AttachListener::pd_detachall() {
  // do nothing for now
}

#endif // !AIX

#endif // INCLUDE_SERVICES<|MERGE_RESOLUTION|>--- conflicted
+++ resolved
@@ -60,105 +60,6 @@
 //    obtain the credentials of client. We check that the effective uid
 //    of the client matches this process.
 
-<<<<<<< HEAD
-=======
-// forward reference
-class PosixAttachOperation;
-
-class PosixAttachListener: AllStatic {
- private:
-  // the path to which we bind the UNIX domain socket
-  static char _path[UNIX_PATH_MAX];
-  static bool _has_path;
-
-  // the file descriptor for the listening socket
-  static volatile int _listener;
-
-  static bool _atexit_registered;
-
- public:
-  static void set_path(char* path) {
-    if (path == nullptr) {
-      _path[0] = '\0';
-      _has_path = false;
-    } else {
-      strncpy(_path, path, UNIX_PATH_MAX);
-      _path[UNIX_PATH_MAX-1] = '\0';
-      _has_path = true;
-    }
-  }
-
-  static void set_listener(int s)               { _listener = s; }
-
-  // initialize the listener, returns 0 if okay
-  static int init();
-
-  static char* path()                   { return _path; }
-  static bool has_path()                { return _has_path; }
-  static int listener()                 { return _listener; }
-
-  static PosixAttachOperation* dequeue();
-};
-
-class SocketChannel : public AttachOperation::RequestReader, public AttachOperation::ReplyWriter {
-private:
-  int _socket;
-public:
-  SocketChannel(int socket) : _socket(socket) {}
-  ~SocketChannel() {
-    close();
-  }
-
-  bool opened() const {
-    return _socket != -1;
-  }
-
-  void close() {
-    if (opened()) {
-      ::shutdown(_socket, SHUT_RDWR);
-      ::close(_socket);
-      _socket = -1;
-    }
-  }
-
-  // RequestReader
-  int read(void* buffer, int size) override {
-    ssize_t n;
-    RESTARTABLE(::read(_socket, buffer, (size_t)size), n);
-    return checked_cast<int>(n);
-  }
-
-  // ReplyWriter
-  int write(const void* buffer, int size) override {
-    ssize_t n;
-    RESTARTABLE(::write(_socket, buffer, size), n);
-    return checked_cast<int>(n);
-  }
-
-  void flush() override {
-  }
-};
-
-class PosixAttachOperation: public AttachOperation {
- private:
-  // the connection to the client
-  SocketChannel _socket_channel;
-
- public:
-  PosixAttachOperation(int socket) : AttachOperation(), _socket_channel(socket) {}
-
-  void complete(jint res, bufferedStream* st) override;
-
-  ReplyWriter* get_reply_writer() override {
-    return &_socket_channel;
-  }
-
-  bool read_request() {
-    return _socket_channel.read_request(this, &_socket_channel);
-  }
-};
-
->>>>>>> bcac42aa
 // statics
 char PosixAttachListener::_path[UNIX_PATH_MAX];
 bool PosixAttachListener::_has_path;
@@ -322,7 +223,6 @@
 // The complete() gets called after restore for proper deletion the leftover object.
 
 void PosixAttachOperation::complete(jint result, bufferedStream* st) {
-  PosixAttachOperation::effectively_complete_raw(result, st);
   // reset the current op as late as possible, this happens on attach listener thread.
   PosixAttachListener::reset_current_op();
   delete this;
@@ -336,7 +236,6 @@
 // if there are operations that involves a very big reply then it the
 // socket could be made non-blocking and a timeout could be used.
 
-<<<<<<< HEAD
 void PosixAttachOperation::effectively_complete_raw(jint result, bufferedStream* st) {
 
   if (_effectively_completed) {
@@ -356,14 +255,10 @@
 }
 
 void PosixAttachOperation::write_operation_result(jint result, bufferedStream* st) {
-  write_reply(&_socket_channel, result, st);
+  _socket_channel.write_reply(result, st);
 
   _socket_channel.close();
   st->reset();
-=======
-void PosixAttachOperation::complete(jint result, bufferedStream* st) {
-  delete this;
->>>>>>> bcac42aa
 }
 
 static void assert_listener_thread() {
