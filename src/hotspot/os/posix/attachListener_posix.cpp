--- conflicted
+++ resolved
@@ -45,10 +45,6 @@
 #if INCLUDE_SERVICES
 #ifndef AIX
 
-#ifndef UNIX_PATH_MAX
-#define UNIX_PATH_MAX   sizeof(sockaddr_un::sun_path)
-#endif
-
 // The attach mechanism on Linux and BSD uses a UNIX domain socket. An attach
 // listener thread is created at startup or is created on-demand via a signal
 // from the client tool. The attach listener creates a socket and binds it to a
@@ -65,102 +61,6 @@
 //    obtain the credentials of client. We check that the effective uid
 //    of the client matches this process.
 
-<<<<<<< HEAD
-=======
-// forward reference
-class PosixAttachOperation;
-
-class PosixAttachListener: AllStatic {
- private:
-  // the path to which we bind the UNIX domain socket
-  static char _path[UNIX_PATH_MAX];
-  static bool _has_path;
-
-  // the file descriptor for the listening socket
-  static volatile int _listener;
-
-  static bool _atexit_registered;
-
- public:
-  static void set_path(char* path) {
-    if (path == nullptr) {
-      _path[0] = '\0';
-      _has_path = false;
-    } else {
-      strncpy(_path, path, UNIX_PATH_MAX);
-      _path[UNIX_PATH_MAX-1] = '\0';
-      _has_path = true;
-    }
-  }
-
-  static void set_listener(int s)               { _listener = s; }
-
-  // initialize the listener, returns 0 if okay
-  static int init();
-
-  static char* path()                   { return _path; }
-  static bool has_path()                { return _has_path; }
-  static int listener()                 { return _listener; }
-
-  static PosixAttachOperation* dequeue();
-};
-
-class SocketChannel : public AttachOperation::RequestReader, public AttachOperation::ReplyWriter {
-private:
-  int _socket;
-public:
-  SocketChannel(int socket) : _socket(socket) {}
-  ~SocketChannel() {
-    close();
-  }
-
-  bool opened() const {
-    return _socket != -1;
-  }
-
-  void close() {
-    if (opened()) {
-      ::close(_socket);
-      _socket = -1;
-    }
-  }
-
-  // RequestReader
-  int read(void* buffer, int size) override {
-    ssize_t n;
-    RESTARTABLE(::read(_socket, buffer, (size_t)size), n);
-    return checked_cast<int>(n);
-  }
-
-  // ReplyWriter
-  int write(const void* buffer, int size) override {
-    ssize_t n;
-    RESTARTABLE(::write(_socket, buffer, size), n);
-    return checked_cast<int>(n);
-  }
-  // called after writing all data
-  void flush() override {
-    ::shutdown(_socket, SHUT_RDWR);
-  }
-};
-
-class PosixAttachOperation: public AttachOperation {
- private:
-  // the connection to the client
-  SocketChannel _socket_channel;
-
- public:
-  void complete(jint res, bufferedStream* st) override;
-
-  PosixAttachOperation(int socket) : AttachOperation(), _socket_channel(socket) {
-  }
-
-  bool read_request() {
-    return AttachOperation::read_request(&_socket_channel, &_socket_channel);
-  }
-};
-
->>>>>>> 23d6f747
 // statics
 char PosixAttachListener::_path[UNIX_PATH_MAX];
 bool PosixAttachListener::_has_path;
@@ -318,22 +218,6 @@
   }
 }
 
-<<<<<<< HEAD
-// write the given buffer to the socket
-int PosixAttachListener::write_fully(int s, char* buf, size_t len) {
-  do {
-    ssize_t n = ::write(s, buf, len);
-    if (n == -1) {
-      if (errno != EINTR) return -1;
-    } else {
-      buf += n;
-      len -= n;
-    }
-  }
-  while (len > 0);
-  return 0;
-}
-
 // An operation completion is splitted into two parts.
 // For proper handling the jcmd connection at CRaC checkpoint action.
 // An effectively_complete_raw is called in checkpoint processing, before criu engine calls, for properly closing the socket.
@@ -346,8 +230,6 @@
   delete this;
 }
 
-=======
->>>>>>> 23d6f747
 // Complete an operation by sending the operation result and any result
 // output to the client. At this time the socket is in blocking mode so
 // potentially we can block if there is a lot of data and the client is
@@ -363,7 +245,6 @@
     return;
   }
 
-<<<<<<< HEAD
   // write operation result
   Thread* thread = Thread::current();
   if (thread->is_Java_thread()) {
@@ -376,23 +257,11 @@
 }
 
 void PosixAttachOperation::write_operation_result(jint result, bufferedStream* st) {
-  char msg[32];
-  os::snprintf_checked(msg, sizeof(msg), "%d\n", result);
-  int rc = PosixAttachListener::write_fully(this->socket(), msg, strlen(msg));
-
-  // write any result data
-  if (rc == 0) {
-    PosixAttachListener::write_fully(this->socket(), (char*) st->base(), st->size());
-    ::shutdown(this->socket(), SHUT_RDWR);
-  }
-
-  // done
-  ::close(this->socket());
+  write_reply(&_socket_channel, result, st);
+
+  _socket_channel.close();
   st->reset();
 }
-=======
-  write_reply(&_socket_channel, result, st);
->>>>>>> 23d6f747
 
 static void assert_listener_thread() {
 #ifdef ASSERT
