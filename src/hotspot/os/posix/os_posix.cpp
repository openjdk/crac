/*
 * Copyright (c) 1999, 2021, Oracle and/or its affiliates. All rights reserved.
 * DO NOT ALTER OR REMOVE COPYRIGHT NOTICES OR THIS FILE HEADER.
 *
 * This code is free software; you can redistribute it and/or modify it
 * under the terms of the GNU General Public License version 2 only, as
 * published by the Free Software Foundation.
 *
 * This code is distributed in the hope that it will be useful, but WITHOUT
 * ANY WARRANTY; without even the implied warranty of MERCHANTABILITY or
 * FITNESS FOR A PARTICULAR PURPOSE.  See the GNU General Public License
 * version 2 for more details (a copy is included in the LICENSE file that
 * accompanied this code).
 *
 * You should have received a copy of the GNU General Public License version
 * 2 along with this work; if not, write to the Free Software Foundation,
 * Inc., 51 Franklin St, Fifth Floor, Boston, MA 02110-1301 USA.
 *
 * Please contact Oracle, 500 Oracle Parkway, Redwood Shores, CA 94065 USA
 * or visit www.oracle.com if you need additional information or have any
 * questions.
 *
 */


#include "jvm.h"
#ifdef LINUX
#include "classfile/classLoader.hpp"
#endif
#include "jvmtifiles/jvmti.h"
#include "logging/log.hpp"
#include "memory/allocation.inline.hpp"
#include "os_posix.inline.hpp"
#include "runtime/globals_extension.hpp"
#include "runtime/osThread.hpp"
#include "utilities/globalDefinitions.hpp"
#include "runtime/frame.inline.hpp"
#include "runtime/interfaceSupport.inline.hpp"
#include "runtime/sharedRuntime.hpp"
#include "services/attachListener.hpp"
#include "services/memTracker.hpp"
#include "runtime/arguments.hpp"
#include "runtime/atomic.hpp"
#include "runtime/crac.hpp"
#include "runtime/java.hpp"
#include "runtime/orderAccess.hpp"
#include "runtime/perfMemory.hpp"
#include "utilities/align.hpp"
#include "utilities/defaultStream.hpp"
#include "utilities/events.hpp"
#include "utilities/formatBuffer.hpp"
#include "utilities/macros.hpp"
#include "utilities/vmError.hpp"

#include <dirent.h>
#include <dlfcn.h>
#include <grp.h>
#include <locale.h>
#include <netdb.h>
#include <pwd.h>
#include <pthread.h>
#include <signal.h>
#include <sys/mman.h>
#include <sys/resource.h>
#include <sys/socket.h>
#include <sys/types.h>
#include <sys/utsname.h>
#include <sys/wait.h>
#include <time.h>
#include <unistd.h>
#include <utmpx.h>

#ifdef __APPLE__
  #include <crt_externs.h>
#endif

#define ROOT_UID 0

#ifndef MAP_ANONYMOUS
  #define MAP_ANONYMOUS MAP_ANON
#endif

#define check_with_errno(check_type, cond, msg)                             \
  do {                                                                      \
    int err = errno;                                                        \
    check_type(cond, "%s; error='%s' (errno=%s)", msg, os::strerror(err),   \
               os::errno_name(err));                                        \
} while (false)

#define assert_with_errno(cond, msg)    check_with_errno(assert, cond, msg)
#define guarantee_with_errno(cond, msg) check_with_errno(guarantee, cond, msg)

// Check core dump limit and report possible place where core can be found
void os::check_dump_limit(char* buffer, size_t bufferSize) {
  if (!FLAG_IS_DEFAULT(CreateCoredumpOnCrash) && !CreateCoredumpOnCrash) {
    jio_snprintf(buffer, bufferSize, "CreateCoredumpOnCrash is disabled from command line");
    VMError::record_coredump_status(buffer, false);
    return;
  }

  int n;
  struct rlimit rlim;
  bool success;

  char core_path[PATH_MAX];
  n = get_core_path(core_path, PATH_MAX);

  if (n <= 0) {
    jio_snprintf(buffer, bufferSize, "core.%d (may not exist)", current_process_id());
    success = true;
#ifdef LINUX
  } else if (core_path[0] == '"') { // redirect to user process
    jio_snprintf(buffer, bufferSize, "Core dumps may be processed with %s", core_path);
    success = true;
#endif
  } else if (getrlimit(RLIMIT_CORE, &rlim) != 0) {
    jio_snprintf(buffer, bufferSize, "%s (may not exist)", core_path);
    success = true;
  } else {
    switch(rlim.rlim_cur) {
      case RLIM_INFINITY:
        jio_snprintf(buffer, bufferSize, "%s", core_path);
        success = true;
        break;
      case 0:
        jio_snprintf(buffer, bufferSize, "Core dumps have been disabled. To enable core dumping, try \"ulimit -c unlimited\" before starting Java again");
        success = false;
        break;
      default:
        jio_snprintf(buffer, bufferSize, "%s (max size " UINT64_FORMAT " kB). To ensure a full core dump, try \"ulimit -c unlimited\" before starting Java again", core_path, uint64_t(rlim.rlim_cur) / 1024);
        success = true;
        break;
    }
  }

  VMError::record_coredump_status(buffer, success);
}

int os::get_native_stack(address* stack, int frames, int toSkip) {
  int frame_idx = 0;
  int num_of_frames;  // number of frames captured
  frame fr = os::current_frame();
  while (fr.pc() && frame_idx < frames) {
    if (toSkip > 0) {
      toSkip --;
    } else {
      stack[frame_idx ++] = fr.pc();
    }
    if (fr.fp() == NULL || fr.cb() != NULL ||
        fr.sender_pc() == NULL || os::is_first_C_frame(&fr)) break;

    if (fr.sender_pc() && !os::is_first_C_frame(&fr)) {
      fr = os::get_sender_for_C_frame(&fr);
    } else {
      break;
    }
  }
  num_of_frames = frame_idx;
  for (; frame_idx < frames; frame_idx ++) {
    stack[frame_idx] = NULL;
  }

  return num_of_frames;
}


bool os::unsetenv(const char* name) {
  assert(name != NULL, "Null pointer");
  return (::unsetenv(name) == 0);
}

int os::get_last_error() {
  return errno;
}

size_t os::lasterror(char *buf, size_t len) {
  if (errno == 0)  return 0;

  const char *s = os::strerror(errno);
  size_t n = ::strlen(s);
  if (n >= len) {
    n = len - 1;
  }
  ::strncpy(buf, s, n);
  buf[n] = '\0';
  return n;
}

void os::wait_for_keypress_at_exit(void) {
  // don't do anything on posix platforms
  return;
}

int os::create_file_for_heap(const char* dir) {
  int fd;

#if defined(LINUX) && defined(O_TMPFILE)
  char* native_dir = os::strdup(dir);
  if (native_dir == NULL) {
    vm_exit_during_initialization(err_msg("strdup failed during creation of backing file for heap (%s)", os::strerror(errno)));
    return -1;
  }
  os::native_path(native_dir);
  fd = os::open(dir, O_TMPFILE | O_RDWR, S_IRUSR | S_IWUSR);
  os::free(native_dir);

  if (fd == -1)
#endif
  {
    const char name_template[] = "/jvmheap.XXXXXX";

    size_t fullname_len = strlen(dir) + strlen(name_template);
    char *fullname = (char*)os::malloc(fullname_len + 1, mtInternal);
    if (fullname == NULL) {
      vm_exit_during_initialization(err_msg("Malloc failed during creation of backing file for heap (%s)", os::strerror(errno)));
      return -1;
    }
    int n = snprintf(fullname, fullname_len + 1, "%s%s", dir, name_template);
    assert((size_t)n == fullname_len, "Unexpected number of characters in string");

    os::native_path(fullname);

    // create a new file.
    fd = mkstemp(fullname);

    if (fd < 0) {
      warning("Could not create file for heap with template %s", fullname);
      os::free(fullname);
      return -1;
    } else {
      // delete the name from the filesystem. When 'fd' is closed, the file (and space) will be deleted.
      int ret = unlink(fullname);
      assert_with_errno(ret == 0, "unlink returned error");
    }

    os::free(fullname);
  }

  return fd;
}

// Is a (classpath) directory empty?
bool os::dir_is_empty(const char* path) {
  DIR *dir = NULL;
  struct dirent *ptr;

  dir = ::opendir(path);
  if (dir == NULL) return true;

  // Scan the directory
  bool result = true;
  while (result && (ptr = ::readdir(dir)) != NULL) {
    if (strcmp(ptr->d_name, ".") != 0 && strcmp(ptr->d_name, "..") != 0) {
      result = false;
    }
  }
  ::closedir(dir);
  return result;
}

static char* reserve_mmapped_memory(size_t bytes, char* requested_addr) {
  char * addr;
  int flags = MAP_PRIVATE NOT_AIX( | MAP_NORESERVE ) | MAP_ANONYMOUS;
  if (requested_addr != NULL) {
    assert((uintptr_t)requested_addr % os::vm_page_size() == 0, "Requested address should be aligned to OS page size");
    flags |= MAP_FIXED;
  }

  // Map reserved/uncommitted pages PROT_NONE so we fail early if we
  // touch an uncommitted page. Otherwise, the read/write might
  // succeed if we have enough swap space to back the physical page.
  addr = (char*)::mmap(requested_addr, bytes, PROT_NONE,
                       flags, -1, 0);

  if (addr != MAP_FAILED) {
    MemTracker::record_virtual_memory_reserve((address)addr, bytes, CALLER_PC);
    return addr;
  }
  return NULL;
}

static int util_posix_fallocate(int fd, off_t offset, off_t len) {
#ifdef __APPLE__
  fstore_t store = { F_ALLOCATECONTIG, F_PEOFPOSMODE, 0, len };
  // First we try to get a continuous chunk of disk space
  int ret = fcntl(fd, F_PREALLOCATE, &store);
  if (ret == -1) {
    // Maybe we are too fragmented, try to allocate non-continuous range
    store.fst_flags = F_ALLOCATEALL;
    ret = fcntl(fd, F_PREALLOCATE, &store);
  }
  if(ret != -1) {
    return ftruncate(fd, len);
  }
  return -1;
#else
  return posix_fallocate(fd, offset, len);
#endif
}

// Map the given address range to the provided file descriptor.
char* os::map_memory_to_file(char* base, size_t size, int fd) {
  assert(fd != -1, "File descriptor is not valid");

  // allocate space for the file
  int ret = util_posix_fallocate(fd, 0, (off_t)size);
  if (ret != 0) {
    vm_exit_during_initialization(err_msg("Error in mapping Java heap at the given filesystem directory. error(%d)", ret));
    return NULL;
  }

  int prot = PROT_READ | PROT_WRITE;
  int flags = MAP_SHARED;
  if (base != NULL) {
    flags |= MAP_FIXED;
  }
  char* addr = (char*)mmap(base, size, prot, flags, fd, 0);

  if (addr == MAP_FAILED) {
    warning("Failed mmap to file. (%s)", os::strerror(errno));
    return NULL;
  }
  if (base != NULL && addr != base) {
    if (!os::release_memory(addr, size)) {
      warning("Could not release memory on unsuccessful file mapping");
    }
    return NULL;
  }
  return addr;
}

char* os::replace_existing_mapping_with_file_mapping(char* base, size_t size, int fd) {
  assert(fd != -1, "File descriptor is not valid");
  assert(base != NULL, "Base cannot be NULL");

  return map_memory_to_file(base, size, fd);
}

static size_t calculate_aligned_extra_size(size_t size, size_t alignment) {
  assert((alignment & (os::vm_allocation_granularity() - 1)) == 0,
      "Alignment must be a multiple of allocation granularity (page size)");
  assert((size & (alignment -1)) == 0, "size must be 'alignment' aligned");

  size_t extra_size = size + alignment;
  assert(extra_size >= size, "overflow, size is too large to allow alignment");
  return extra_size;
}

// After a bigger chunk was mapped, unmaps start and end parts to get the requested alignment.
static char* chop_extra_memory(size_t size, size_t alignment, char* extra_base, size_t extra_size) {
  // Do manual alignment
  char* aligned_base = align_up(extra_base, alignment);

  // [  |                                       |  ]
  // ^ extra_base
  //    ^ extra_base + begin_offset == aligned_base
  //     extra_base + begin_offset + size       ^
  //                       extra_base + extra_size ^
  // |<>| == begin_offset
  //                              end_offset == |<>|
  size_t begin_offset = aligned_base - extra_base;
  size_t end_offset = (extra_base + extra_size) - (aligned_base + size);

  if (begin_offset > 0) {
      os::release_memory(extra_base, begin_offset);
  }

  if (end_offset > 0) {
      os::release_memory(extra_base + begin_offset + size, end_offset);
  }

  return aligned_base;
}

// Multiple threads can race in this code, and can remap over each other with MAP_FIXED,
// so on posix, unmap the section at the start and at the end of the chunk that we mapped
// rather than unmapping and remapping the whole chunk to get requested alignment.
char* os::reserve_memory_aligned(size_t size, size_t alignment, bool exec) {
  size_t extra_size = calculate_aligned_extra_size(size, alignment);
  char* extra_base = os::reserve_memory(extra_size, exec);
  if (extra_base == NULL) {
    return NULL;
  }
  return chop_extra_memory(size, alignment, extra_base, extra_size);
}

char* os::map_memory_to_file_aligned(size_t size, size_t alignment, int file_desc) {
  size_t extra_size = calculate_aligned_extra_size(size, alignment);
  // For file mapping, we do not call os:map_memory_to_file(size,fd) since:
  // - we later chop away parts of the mapping using os::release_memory and that could fail if the
  //   original mmap call had been tied to an fd.
  // - The memory API os::reserve_memory uses is an implementation detail. It may (and usually is)
  //   mmap but it also may System V shared memory which cannot be uncommitted as a whole, so
  //   chopping off and unmapping excess bits back and front (see below) would not work.
  char* extra_base = reserve_mmapped_memory(extra_size, NULL);
  if (extra_base == NULL) {
    return NULL;
  }
  char* aligned_base = chop_extra_memory(size, alignment, extra_base, extra_size);
  // After we have an aligned address, we can replace anonymous mapping with file mapping
  if (replace_existing_mapping_with_file_mapping(aligned_base, size, file_desc) == NULL) {
    vm_exit_during_initialization(err_msg("Error in mapping Java heap at the given filesystem directory"));
  }
  MemTracker::record_virtual_memory_commit((address)aligned_base, size, CALLER_PC);
  return aligned_base;
}

int os::vsnprintf(char* buf, size_t len, const char* fmt, va_list args) {
  // All supported POSIX platforms provide C99 semantics.
  int result = ::vsnprintf(buf, len, fmt, args);
  // If an encoding error occurred (result < 0) then it's not clear
  // whether the buffer is NUL terminated, so ensure it is.
  if ((result < 0) && (len > 0)) {
    buf[len - 1] = '\0';
  }
  return result;
}

int os::get_fileno(FILE* fp) {
  return NOT_AIX(::)fileno(fp);
}

struct tm* os::gmtime_pd(const time_t* clock, struct tm*  res) {
  return gmtime_r(clock, res);
}

void os::Posix::print_load_average(outputStream* st) {
  st->print("load average: ");
  double loadavg[3];
  int res = os::loadavg(loadavg, 3);
  if (res != -1) {
    st->print("%0.02f %0.02f %0.02f", loadavg[0], loadavg[1], loadavg[2]);
  } else {
    st->print(" Unavailable");
  }
  st->cr();
}

// boot/uptime information;
// unfortunately it does not work on macOS and Linux because the utx chain has no entry
// for reboot at least on my test machines
void os::Posix::print_uptime_info(outputStream* st) {
  int bootsec = -1;
  int currsec = time(NULL);
  struct utmpx* ent;
  setutxent();
  while ((ent = getutxent())) {
    if (!strcmp("system boot", ent->ut_line)) {
      bootsec = ent->ut_tv.tv_sec;
      break;
    }
  }

  if (bootsec != -1) {
    os::print_dhm(st, "OS uptime:", (long) (currsec-bootsec));
  }
}

static void print_rlimit(outputStream* st, const char* msg,
                         int resource, bool output_k = false) {
  struct rlimit rlim;

  st->print(" %s ", msg);
  int res = getrlimit(resource, &rlim);
  if (res == -1) {
    st->print("could not obtain value");
  } else {
    // soft limit
    if (rlim.rlim_cur == RLIM_INFINITY) { st->print("infinity"); }
    else {
      if (output_k) { st->print(UINT64_FORMAT "k", uint64_t(rlim.rlim_cur) / 1024); }
      else { st->print(UINT64_FORMAT, uint64_t(rlim.rlim_cur)); }
    }
    // hard limit
    st->print("/");
    if (rlim.rlim_max == RLIM_INFINITY) { st->print("infinity"); }
    else {
      if (output_k) { st->print(UINT64_FORMAT "k", uint64_t(rlim.rlim_max) / 1024); }
      else { st->print(UINT64_FORMAT, uint64_t(rlim.rlim_max)); }
    }
  }
}

void os::Posix::print_rlimit_info(outputStream* st) {
  st->print("rlimit (soft/hard):");
  print_rlimit(st, "STACK", RLIMIT_STACK, true);
  print_rlimit(st, ", CORE", RLIMIT_CORE, true);

#if defined(AIX)
  st->print(", NPROC ");
  st->print("%d", sysconf(_SC_CHILD_MAX));

  print_rlimit(st, ", THREADS", RLIMIT_THREADS);
#else
  print_rlimit(st, ", NPROC", RLIMIT_NPROC);
#endif

  print_rlimit(st, ", NOFILE", RLIMIT_NOFILE);
  print_rlimit(st, ", AS", RLIMIT_AS, true);
  print_rlimit(st, ", CPU", RLIMIT_CPU);
  print_rlimit(st, ", DATA", RLIMIT_DATA, true);

  // maximum size of files that the process may create
  print_rlimit(st, ", FSIZE", RLIMIT_FSIZE, true);

#if defined(LINUX) || defined(__APPLE__)
  // maximum number of bytes of memory that may be locked into RAM
  // (rounded down to the nearest  multiple of system pagesize)
  print_rlimit(st, ", MEMLOCK", RLIMIT_MEMLOCK, true);
#endif

  // MacOS; The maximum size (in bytes) to which a process's resident set size may grow.
#if defined(__APPLE__)
  print_rlimit(st, ", RSS", RLIMIT_RSS, true);
#endif

  st->cr();
}

void os::Posix::print_uname_info(outputStream* st) {
  // kernel
  st->print("uname: ");
  struct utsname name;
  uname(&name);
  st->print("%s ", name.sysname);
#ifdef ASSERT
  st->print("%s ", name.nodename);
#endif
  st->print("%s ", name.release);
  st->print("%s ", name.version);
  st->print("%s", name.machine);
  st->cr();
}

void os::Posix::print_umask(outputStream* st, mode_t umsk) {
  st->print((umsk & S_IRUSR) ? "r" : "-");
  st->print((umsk & S_IWUSR) ? "w" : "-");
  st->print((umsk & S_IXUSR) ? "x" : "-");
  st->print((umsk & S_IRGRP) ? "r" : "-");
  st->print((umsk & S_IWGRP) ? "w" : "-");
  st->print((umsk & S_IXGRP) ? "x" : "-");
  st->print((umsk & S_IROTH) ? "r" : "-");
  st->print((umsk & S_IWOTH) ? "w" : "-");
  st->print((umsk & S_IXOTH) ? "x" : "-");
}

void os::Posix::print_user_info(outputStream* st) {
  unsigned id = (unsigned) ::getuid();
  st->print("uid  : %u ", id);
  id = (unsigned) ::geteuid();
  st->print("euid : %u ", id);
  id = (unsigned) ::getgid();
  st->print("gid  : %u ", id);
  id = (unsigned) ::getegid();
  st->print_cr("egid : %u", id);
  st->cr();

  mode_t umsk = ::umask(0);
  ::umask(umsk);
  st->print("umask: %04o (", (unsigned) umsk);
  print_umask(st, umsk);
  st->print_cr(")");
  st->cr();
}

// Print all active locale categories, one line each
void os::Posix::print_active_locale(outputStream* st) {
  st->print_cr("Active Locale:");
  // Posix is quiet about how exactly LC_ALL is implemented.
  // Just print it out too, in case LC_ALL is held separately
  // from the individual categories.
  #define LOCALE_CAT_DO(f) \
    f(LC_ALL) \
    f(LC_COLLATE) \
    f(LC_CTYPE) \
    f(LC_MESSAGES) \
    f(LC_MONETARY) \
    f(LC_NUMERIC) \
    f(LC_TIME)
  #define XX(cat) { cat, #cat },
  const struct { int c; const char* name; } categories[] = {
      LOCALE_CAT_DO(XX)
      { -1, NULL }
  };
  #undef XX
  #undef LOCALE_CAT_DO
  for (int i = 0; categories[i].c != -1; i ++) {
    const char* locale = setlocale(categories[i].c, NULL);
    st->print_cr("%s=%s", categories[i].name,
                 ((locale != NULL) ? locale : "<unknown>"));
  }
}

bool os::get_host_name(char* buf, size_t buflen) {
  struct utsname name;
  uname(&name);
  jio_snprintf(buf, buflen, "%s", name.nodename);
  return true;
}

#ifndef _LP64
// Helper, on 32bit, for os::has_allocatable_memory_limit
static bool is_allocatable(size_t s) {
  if (s < 2 * G) {
    return true;
  }
  // Use raw anonymous mmap here; no need to go through any
  // of our reservation layers. We will unmap right away.
  void* p = ::mmap(NULL, s, PROT_NONE,
                   MAP_PRIVATE | MAP_NORESERVE | MAP_ANONYMOUS, -1, 0);
  if (p == MAP_FAILED) {
    return false;
  } else {
    ::munmap(p, s);
    return true;
  }
}
#endif // !_LP64


bool os::has_allocatable_memory_limit(size_t* limit) {
  struct rlimit rlim;
  int getrlimit_res = getrlimit(RLIMIT_AS, &rlim);
  // if there was an error when calling getrlimit, assume that there is no limitation
  // on virtual memory.
  bool result;
  if ((getrlimit_res != 0) || (rlim.rlim_cur == RLIM_INFINITY)) {
    result = false;
  } else {
    *limit = (size_t)rlim.rlim_cur;
    result = true;
  }
#ifdef _LP64
  return result;
#else
  // arbitrary virtual space limit for 32 bit Unices found by testing. If
  // getrlimit above returned a limit, bound it with this limit. Otherwise
  // directly use it.
  const size_t max_virtual_limit = 3800*M;
  if (result) {
    *limit = MIN2(*limit, max_virtual_limit);
  } else {
    *limit = max_virtual_limit;
  }

  // bound by actually allocatable memory. The algorithm uses two bounds, an
  // upper and a lower limit. The upper limit is the current highest amount of
  // memory that could not be allocated, the lower limit is the current highest
  // amount of memory that could be allocated.
  // The algorithm iteratively refines the result by halving the difference
  // between these limits, updating either the upper limit (if that value could
  // not be allocated) or the lower limit (if the that value could be allocated)
  // until the difference between these limits is "small".

  // the minimum amount of memory we care about allocating.
  const size_t min_allocation_size = M;

  size_t upper_limit = *limit;

  // first check a few trivial cases
  if (is_allocatable(upper_limit) || (upper_limit <= min_allocation_size)) {
    *limit = upper_limit;
  } else if (!is_allocatable(min_allocation_size)) {
    // we found that not even min_allocation_size is allocatable. Return it
    // anyway. There is no point to search for a better value any more.
    *limit = min_allocation_size;
  } else {
    // perform the binary search.
    size_t lower_limit = min_allocation_size;
    while ((upper_limit - lower_limit) > min_allocation_size) {
      size_t temp_limit = ((upper_limit - lower_limit) / 2) + lower_limit;
      temp_limit = align_down(temp_limit, min_allocation_size);
      if (is_allocatable(temp_limit)) {
        lower_limit = temp_limit;
      } else {
        upper_limit = temp_limit;
      }
    }
    *limit = lower_limit;
  }
  return true;
#endif
}

void* os::get_default_process_handle() {
#ifdef __APPLE__
  // MacOS X needs to use RTLD_FIRST instead of RTLD_LAZY
  // to avoid finding unexpected symbols on second (or later)
  // loads of a library.
  return (void*)::dlopen(NULL, RTLD_FIRST);
#else
  return (void*)::dlopen(NULL, RTLD_LAZY);
#endif
}

void* os::dll_lookup(void* handle, const char* name) {
  return dlsym(handle, name);
}

void os::dll_unload(void *lib) {
  const char* l_path = LINUX_ONLY(os::Linux::dll_path(lib))
                       NOT_LINUX("<not available>");
  if (l_path == NULL) l_path = "<not available>";
  int res = ::dlclose(lib);

  if (res == 0) {
    Events::log_dll_message(NULL, "Unloaded shared library \"%s\" [" INTPTR_FORMAT "]",
                            l_path, p2i(lib));
    log_info(os)("Unloaded shared library \"%s\" [" INTPTR_FORMAT "]", l_path, p2i(lib));
  } else {
    const char* error_report = ::dlerror();
    if (error_report == NULL) {
      error_report = "dlerror returned no error description";
    }

    Events::log_dll_message(NULL, "Attempt to unload shared library \"%s\" [" INTPTR_FORMAT "] failed, %s",
                            l_path, p2i(lib), error_report);
    log_info(os)("Attempt to unload shared library \"%s\" [" INTPTR_FORMAT "] failed, %s",
                  l_path, p2i(lib), error_report);
  }
}

jlong os::lseek(int fd, jlong offset, int whence) {
  return (jlong) BSD_ONLY(::lseek) NOT_BSD(::lseek64)(fd, offset, whence);
}

int os::fsync(int fd) {
  return ::fsync(fd);
}

int os::ftruncate(int fd, jlong length) {
   return BSD_ONLY(::ftruncate) NOT_BSD(::ftruncate64)(fd, length);
}

const char* os::get_current_directory(char *buf, size_t buflen) {
  return getcwd(buf, buflen);
}

bool os::is_path_absolute(const char *path) {
  return (path && '/' == path[0]);
}

FILE* os::open(int fd, const char* mode) {
  return ::fdopen(fd, mode);
}

size_t os::write(int fd, const void *buf, unsigned int nBytes) {
  size_t res;
  RESTARTABLE((size_t) ::write(fd, buf, (size_t) nBytes), res);
  return res;
}

ssize_t os::read_at(int fd, void *buf, unsigned int nBytes, jlong offset) {
  return ::pread(fd, buf, nBytes, offset);
}

int os::close(int fd) {
  return ::close(fd);
}

void os::flockfile(FILE* fp) {
  ::flockfile(fp);
}

void os::funlockfile(FILE* fp) {
  ::funlockfile(fp);
}

int os::mkdir(const char *path) {
  return ::mkdir(path, 0700);
}

int os::rmdir(const char *path) {
  return ::rmdir(path);
}

DIR* os::opendir(const char* dirname) {
  assert(dirname != NULL, "just checking");
  return ::opendir(dirname);
}

struct dirent* os::readdir(DIR* dirp) {
  assert(dirp != NULL, "just checking");
  return ::readdir(dirp);
}

int os::closedir(DIR *dirp) {
  assert(dirp != NULL, "just checking");
  return ::closedir(dirp);
}

int os::socket_close(int fd) {
  return ::close(fd);
}

int os::socket(int domain, int type, int protocol) {
  return ::socket(domain, type, protocol);
}

int os::recv(int fd, char* buf, size_t nBytes, uint flags) {
  RESTARTABLE_RETURN_INT(::recv(fd, buf, nBytes, flags));
}

int os::send(int fd, char* buf, size_t nBytes, uint flags) {
  RESTARTABLE_RETURN_INT(::send(fd, buf, nBytes, flags));
}

int os::raw_send(int fd, char* buf, size_t nBytes, uint flags) {
  return os::send(fd, buf, nBytes, flags);
}

int os::connect(int fd, struct sockaddr* him, socklen_t len) {
  RESTARTABLE_RETURN_INT(::connect(fd, him, len));
}

void os::exit(int num) {
  ::exit(num);
}

// Builds a platform dependent Agent_OnLoad_<lib_name> function name
// which is used to find statically linked in agents.
// Parameters:
//            sym_name: Symbol in library we are looking for
//            lib_name: Name of library to look in, NULL for shared libs.
//            is_absolute_path == true if lib_name is absolute path to agent
//                                     such as "/a/b/libL.so"
//            == false if only the base name of the library is passed in
//               such as "L"
char* os::build_agent_function_name(const char *sym_name, const char *lib_name,
                                    bool is_absolute_path) {
  char *agent_entry_name;
  size_t len;
  size_t name_len;
  size_t prefix_len = strlen(JNI_LIB_PREFIX);
  size_t suffix_len = strlen(JNI_LIB_SUFFIX);
  const char *start;

  if (lib_name != NULL) {
    name_len = strlen(lib_name);
    if (is_absolute_path) {
      // Need to strip path, prefix and suffix
      if ((start = strrchr(lib_name, *os::file_separator())) != NULL) {
        lib_name = ++start;
      }
      if (strlen(lib_name) <= (prefix_len + suffix_len)) {
        return NULL;
      }
      lib_name += prefix_len;
      name_len = strlen(lib_name) - suffix_len;
    }
  }
  len = (lib_name != NULL ? name_len : 0) + strlen(sym_name) + 2;
  agent_entry_name = NEW_C_HEAP_ARRAY_RETURN_NULL(char, len, mtThread);
  if (agent_entry_name == NULL) {
    return NULL;
  }
  strcpy(agent_entry_name, sym_name);
  if (lib_name != NULL) {
    strcat(agent_entry_name, "_");
    strncat(agent_entry_name, lib_name, name_len);
  }
  return agent_entry_name;
}

// Sleep forever; naked call to OS-specific sleep; use with CAUTION
void os::infinite_sleep() {
  while (true) {    // sleep forever ...
    ::sleep(100);   // ... 100 seconds at a time
  }
}

void os::naked_short_nanosleep(jlong ns) {
  struct timespec req;
  assert(ns > -1 && ns < NANOUNITS, "Un-interruptable sleep, short time use only");
  req.tv_sec = 0;
  req.tv_nsec = ns;
  ::nanosleep(&req, NULL);
  return;
}

void os::naked_short_sleep(jlong ms) {
  assert(ms < MILLIUNITS, "Un-interruptable sleep, short time use only");
  os::naked_short_nanosleep(millis_to_nanos(ms));
  return;
}

char* os::Posix::describe_pthread_attr(char* buf, size_t buflen, const pthread_attr_t* attr) {
  size_t stack_size = 0;
  size_t guard_size = 0;
  int detachstate = 0;
  pthread_attr_getstacksize(attr, &stack_size);
  pthread_attr_getguardsize(attr, &guard_size);
  // Work around glibc stack guard issue, see os::create_thread() in os_linux.cpp.
  LINUX_ONLY(if (os::Linux::adjustStackSizeForGuardPages()) stack_size -= guard_size;)
  pthread_attr_getdetachstate(attr, &detachstate);
  jio_snprintf(buf, buflen, "stacksize: " SIZE_FORMAT "k, guardsize: " SIZE_FORMAT "k, %s",
    stack_size / 1024, guard_size / 1024,
    (detachstate == PTHREAD_CREATE_DETACHED ? "detached" : "joinable"));
  return buf;
}

char* os::Posix::realpath(const char* filename, char* outbuf, size_t outbuflen) {

  if (filename == NULL || outbuf == NULL || outbuflen < 1) {
    assert(false, "os::Posix::realpath: invalid arguments.");
    errno = EINVAL;
    return NULL;
  }

  char* result = NULL;

  // This assumes platform realpath() is implemented according to POSIX.1-2008.
  // POSIX.1-2008 allows to specify NULL for the output buffer, in which case
  // output buffer is dynamically allocated and must be ::free()'d by the caller.
  char* p = ::realpath(filename, NULL);
  if (p != NULL) {
    if (strlen(p) < outbuflen) {
      strcpy(outbuf, p);
      result = outbuf;
    } else {
      errno = ENAMETOOLONG;
    }
    ::free(p); // *not* os::free
  } else {
    // Fallback for platforms struggling with modern Posix standards (AIX 5.3, 6.1). If realpath
    // returns EINVAL, this may indicate that realpath is not POSIX.1-2008 compatible and
    // that it complains about the NULL we handed down as user buffer.
    // In this case, use the user provided buffer but at least check whether realpath caused
    // a memory overwrite.
    if (errno == EINVAL) {
      outbuf[outbuflen - 1] = '\0';
      p = ::realpath(filename, outbuf);
      if (p != NULL) {
        guarantee(outbuf[outbuflen - 1] == '\0', "realpath buffer overwrite detected.");
        result = p;
      }
    }
  }
  return result;

}

int os::stat(const char *path, struct stat *sbuf) {
  return ::stat(path, sbuf);
}

char * os::native_path(char *path) {
  return path;
}

bool os::same_files(const char* file1, const char* file2) {
  if (file1 == nullptr && file2 == nullptr) {
    return true;
  }

  if (file1 == nullptr || file2 == nullptr) {
    return false;
  }

  if (strcmp(file1, file2) == 0) {
    return true;
  }

  bool is_same = false;
  struct stat st1;
  struct stat st2;

  if (os::stat(file1, &st1) < 0) {
    return false;
  }

  if (os::stat(file2, &st2) < 0) {
    return false;
  }

  if (st1.st_dev == st2.st_dev && st1.st_ino == st2.st_ino) {
    // same files
    is_same = true;
  }
  return is_same;
}

// Check minimum allowable stack sizes for thread creation and to initialize
// the java system classes, including StackOverflowError - depends on page
// size.
// The space needed for frames during startup is platform dependent. It
// depends on word size, platform calling conventions, C frame layout and
// interpreter/C1/C2 design decisions. Therefore this is given in a
// platform (os/cpu) dependent constant.
// To this, space for guard mechanisms is added, which depends on the
// page size which again depends on the concrete system the VM is running
// on. Space for libc guard pages is not included in this size.
jint os::Posix::set_minimum_stack_sizes() {
  size_t os_min_stack_allowed = PTHREAD_STACK_MIN;

  _java_thread_min_stack_allowed = _java_thread_min_stack_allowed +
                                   StackOverflow::stack_guard_zone_size() +
                                   StackOverflow::stack_shadow_zone_size();

  _java_thread_min_stack_allowed = align_up(_java_thread_min_stack_allowed, vm_page_size());
  _java_thread_min_stack_allowed = MAX2(_java_thread_min_stack_allowed, os_min_stack_allowed);

  size_t stack_size_in_bytes = ThreadStackSize * K;
  if (stack_size_in_bytes != 0 &&
      stack_size_in_bytes < _java_thread_min_stack_allowed) {
    // The '-Xss' and '-XX:ThreadStackSize=N' options both set
    // ThreadStackSize so we go with "Java thread stack size" instead
    // of "ThreadStackSize" to be more friendly.
    tty->print_cr("\nThe Java thread stack size specified is too small. "
                  "Specify at least " SIZE_FORMAT "k",
                  _java_thread_min_stack_allowed / K);
    return JNI_ERR;
  }

  // Make the stack size a multiple of the page size so that
  // the yellow/red zones can be guarded.
  JavaThread::set_stack_size_at_create(align_up(stack_size_in_bytes, vm_page_size()));

  // Reminder: a compiler thread is a Java thread.
  _compiler_thread_min_stack_allowed = _compiler_thread_min_stack_allowed +
                                       StackOverflow::stack_guard_zone_size() +
                                       StackOverflow::stack_shadow_zone_size();

  _compiler_thread_min_stack_allowed = align_up(_compiler_thread_min_stack_allowed, vm_page_size());
  _compiler_thread_min_stack_allowed = MAX2(_compiler_thread_min_stack_allowed, os_min_stack_allowed);

  stack_size_in_bytes = CompilerThreadStackSize * K;
  if (stack_size_in_bytes != 0 &&
      stack_size_in_bytes < _compiler_thread_min_stack_allowed) {
    tty->print_cr("\nThe CompilerThreadStackSize specified is too small. "
                  "Specify at least " SIZE_FORMAT "k",
                  _compiler_thread_min_stack_allowed / K);
    return JNI_ERR;
  }

  _vm_internal_thread_min_stack_allowed = align_up(_vm_internal_thread_min_stack_allowed, vm_page_size());
  _vm_internal_thread_min_stack_allowed = MAX2(_vm_internal_thread_min_stack_allowed, os_min_stack_allowed);

  stack_size_in_bytes = VMThreadStackSize * K;
  if (stack_size_in_bytes != 0 &&
      stack_size_in_bytes < _vm_internal_thread_min_stack_allowed) {
    tty->print_cr("\nThe VMThreadStackSize specified is too small. "
                  "Specify at least " SIZE_FORMAT "k",
                  _vm_internal_thread_min_stack_allowed / K);
    return JNI_ERR;
  }
  return JNI_OK;
}

// Called when creating the thread.  The minimum stack sizes have already been calculated
size_t os::Posix::get_initial_stack_size(ThreadType thr_type, size_t req_stack_size) {
  size_t stack_size;
  if (req_stack_size == 0) {
    stack_size = default_stack_size(thr_type);
  } else {
    stack_size = req_stack_size;
  }

  switch (thr_type) {
  case os::java_thread:
    // Java threads use ThreadStackSize which default value can be
    // changed with the flag -Xss
    if (req_stack_size == 0 && JavaThread::stack_size_at_create() > 0) {
      // no requested size and we have a more specific default value
      stack_size = JavaThread::stack_size_at_create();
    }
    stack_size = MAX2(stack_size,
                      _java_thread_min_stack_allowed);
    break;
  case os::compiler_thread:
    if (req_stack_size == 0 && CompilerThreadStackSize > 0) {
      // no requested size and we have a more specific default value
      stack_size = (size_t)(CompilerThreadStackSize * K);
    }
    stack_size = MAX2(stack_size,
                      _compiler_thread_min_stack_allowed);
    break;
  case os::vm_thread:
  case os::pgc_thread:
  case os::cgc_thread:
  case os::watcher_thread:
  default:  // presume the unknown thr_type is a VM internal
    if (req_stack_size == 0 && VMThreadStackSize > 0) {
      // no requested size and we have a more specific default value
      stack_size = (size_t)(VMThreadStackSize * K);
    }

    stack_size = MAX2(stack_size,
                      _vm_internal_thread_min_stack_allowed);
    break;
  }

  // pthread_attr_setstacksize() may require that the size be rounded up to the OS page size.
  // Be careful not to round up to 0. Align down in that case.
  if (stack_size <= SIZE_MAX - vm_page_size()) {
    stack_size = align_up(stack_size, vm_page_size());
  } else {
    stack_size = align_down(stack_size, vm_page_size());
  }

  return stack_size;
}

#ifndef ZERO
#ifndef ARM
static bool get_frame_at_stack_banging_point(JavaThread* thread, address pc, const void* ucVoid, frame* fr) {
  if (Interpreter::contains(pc)) {
    // interpreter performs stack banging after the fixed frame header has
    // been generated while the compilers perform it before. To maintain
    // semantic consistency between interpreted and compiled frames, the
    // method returns the Java sender of the current frame.
    *fr = os::fetch_frame_from_context(ucVoid);
    if (!fr->is_first_java_frame()) {
      // get_frame_at_stack_banging_point() is only called when we
      // have well defined stacks so java_sender() calls do not need
      // to assert safe_for_sender() first.
      *fr = fr->java_sender();
    }
  } else {
    // more complex code with compiled code
    assert(!Interpreter::contains(pc), "Interpreted methods should have been handled above");
    CodeBlob* cb = CodeCache::find_blob(pc);
    if (cb == NULL || !cb->is_nmethod() || cb->is_frame_complete_at(pc)) {
      // Not sure where the pc points to, fallback to default
      // stack overflow handling
      return false;
    } else {
      // in compiled code, the stack banging is performed just after the return pc
      // has been pushed on the stack
      *fr = os::fetch_compiled_frame_from_context(ucVoid);
      if (!fr->is_java_frame()) {
        assert(!fr->is_first_frame(), "Safety check");
        // See java_sender() comment above.
        *fr = fr->java_sender();
      }
    }
  }
  assert(fr->is_java_frame(), "Safety check");
  return true;
}
#endif // ARM

// This return true if the signal handler should just continue, ie. return after calling this
bool os::Posix::handle_stack_overflow(JavaThread* thread, address addr, address pc,
                                      const void* ucVoid, address* stub) {
  // stack overflow
  StackOverflow* overflow_state = thread->stack_overflow_state();
  if (overflow_state->in_stack_yellow_reserved_zone(addr)) {
    if (thread->thread_state() == _thread_in_Java) {
#ifndef ARM
      // arm32 doesn't have this
      if (overflow_state->in_stack_reserved_zone(addr)) {
        frame fr;
        if (get_frame_at_stack_banging_point(thread, pc, ucVoid, &fr)) {
          assert(fr.is_java_frame(), "Must be a Java frame");
          frame activation =
            SharedRuntime::look_for_reserved_stack_annotated_method(thread, fr);
          if (activation.sp() != NULL) {
            overflow_state->disable_stack_reserved_zone();
            if (activation.is_interpreted_frame()) {
              overflow_state->set_reserved_stack_activation((address)(activation.fp()
                // Some platforms use frame pointers for interpreter frames, others use initial sp.
#if !defined(PPC64) && !defined(S390)
                + frame::interpreter_frame_initial_sp_offset
#endif
                ));
            } else {
              overflow_state->set_reserved_stack_activation((address)activation.unextended_sp());
            }
            return true; // just continue
          }
        }
      }
#endif // ARM
      // Throw a stack overflow exception.  Guard pages will be reenabled
      // while unwinding the stack.
      overflow_state->disable_stack_yellow_reserved_zone();
      *stub = SharedRuntime::continuation_for_implicit_exception(thread, pc, SharedRuntime::STACK_OVERFLOW);
    } else {
      // Thread was in the vm or native code.  Return and try to finish.
      overflow_state->disable_stack_yellow_reserved_zone();
      return true; // just continue
    }
  } else if (overflow_state->in_stack_red_zone(addr)) {
    // Fatal red zone violation.  Disable the guard pages and fall through
    // to handle_unexpected_exception way down below.
    overflow_state->disable_stack_red_zone();
    tty->print_raw_cr("An irrecoverable stack overflow has occurred.");

    // This is a likely cause, but hard to verify. Let's just print
    // it as a hint.
    tty->print_raw_cr("Please check if any of your loaded .so files has "
                      "enabled executable stack (see man page execstack(8))");

  } else {
#if !defined(AIX) && !defined(__APPLE__)
    // bsd and aix don't have this

    // Accessing stack address below sp may cause SEGV if current
    // thread has MAP_GROWSDOWN stack. This should only happen when
    // current thread was created by user code with MAP_GROWSDOWN flag
    // and then attached to VM. See notes in os_linux.cpp.
    if (thread->osthread()->expanding_stack() == 0) {
       thread->osthread()->set_expanding_stack();
       if (os::Linux::manually_expand_stack(thread, addr)) {
         thread->osthread()->clear_expanding_stack();
         return true; // just continue
       }
       thread->osthread()->clear_expanding_stack();
    } else {
       fatal("recursive segv. expanding stack.");
    }
#else
    tty->print_raw_cr("SIGSEGV happened inside stack but outside yellow and red zone.");
#endif // AIX or BSD
  }
  return false;
}
#endif // ZERO

bool os::Posix::is_root(uid_t uid){
    return ROOT_UID == uid;
}

bool os::Posix::matches_effective_uid_or_root(uid_t uid) {
    return is_root(uid) || geteuid() == uid;
}

bool os::Posix::matches_effective_uid_and_gid_or_root(uid_t uid, gid_t gid) {
    return is_root(uid) || (geteuid() == uid && getegid() == gid);
}

Thread* os::ThreadCrashProtection::_protected_thread = NULL;
os::ThreadCrashProtection* os::ThreadCrashProtection::_crash_protection = NULL;

os::ThreadCrashProtection::ThreadCrashProtection() {
  _protected_thread = Thread::current();
  assert(_protected_thread->is_JfrSampler_thread(), "should be JFRSampler");
}

/*
 * See the caveats for this class in os_posix.hpp
 * Protects the callback call so that SIGSEGV / SIGBUS jumps back into this
 * method and returns false. If none of the signals are raised, returns true.
 * The callback is supposed to provide the method that should be protected.
 */
bool os::ThreadCrashProtection::call(os::CrashProtectionCallback& cb) {
  sigset_t saved_sig_mask;

  // we cannot rely on sigsetjmp/siglongjmp to save/restore the signal mask
  // since on at least some systems (OS X) siglongjmp will restore the mask
  // for the process, not the thread
  pthread_sigmask(0, NULL, &saved_sig_mask);
  if (sigsetjmp(_jmpbuf, 0) == 0) {
    // make sure we can see in the signal handler that we have crash protection
    // installed
    _crash_protection = this;
    cb.call();
    // and clear the crash protection
    _crash_protection = NULL;
    _protected_thread = NULL;
    return true;
  }
  // this happens when we siglongjmp() back
  pthread_sigmask(SIG_SETMASK, &saved_sig_mask, NULL);
  _crash_protection = NULL;
  _protected_thread = NULL;
  return false;
}

void os::ThreadCrashProtection::restore() {
  assert(_crash_protection != NULL, "must have crash protection");
  siglongjmp(_jmpbuf, 1);
}

void os::ThreadCrashProtection::check_crash_protection(int sig,
    Thread* thread) {

  if (thread != NULL &&
      thread == _protected_thread &&
      _crash_protection != NULL) {

    if (sig == SIGSEGV || sig == SIGBUS) {
      _crash_protection->restore();
    }
  }
}

// Shared clock/time and other supporting routines for pthread_mutex/cond
// initialization. This is enabled on Solaris but only some of the clock/time
// functionality is actually used there.

// Shared condattr object for use with relative timed-waits. Will be associated
// with CLOCK_MONOTONIC if available to avoid issues with time-of-day changes,
// but otherwise whatever default is used by the platform - generally the
// time-of-day clock.
static pthread_condattr_t _condAttr[1];

// Shared mutexattr to explicitly set the type to PTHREAD_MUTEX_NORMAL as not
// all systems (e.g. FreeBSD) map the default to "normal".
static pthread_mutexattr_t _mutexAttr[1];

// common basic initialization that is always supported
static void pthread_init_common(void) {
  int status;
  if ((status = pthread_condattr_init(_condAttr)) != 0) {
    fatal("pthread_condattr_init: %s", os::strerror(status));
  }
  if ((status = pthread_mutexattr_init(_mutexAttr)) != 0) {
    fatal("pthread_mutexattr_init: %s", os::strerror(status));
  }
  if ((status = pthread_mutexattr_settype(_mutexAttr, PTHREAD_MUTEX_NORMAL)) != 0) {
    fatal("pthread_mutexattr_settype: %s", os::strerror(status));
  }
  os::PlatformMutex::init();
}

static int (*_pthread_condattr_setclock)(pthread_condattr_t *, clockid_t) = NULL;

static bool _use_clock_monotonic_condattr = false;

// Determine what POSIX API's are present and do appropriate
// configuration.
void os::Posix::init(void) {

  // NOTE: no logging available when this is called. Put logging
  // statements in init_2().

  // Check for pthread_condattr_setclock support.

  // libpthread is already loaded.
  int (*condattr_setclock_func)(pthread_condattr_t*, clockid_t) =
    (int (*)(pthread_condattr_t*, clockid_t))dlsym(RTLD_DEFAULT,
                                                   "pthread_condattr_setclock");
  if (condattr_setclock_func != NULL) {
    _pthread_condattr_setclock = condattr_setclock_func;
  }

  // Now do general initialization.

  pthread_init_common();

  int status;
  if (_pthread_condattr_setclock != NULL) {
    if ((status = _pthread_condattr_setclock(_condAttr, CLOCK_MONOTONIC)) != 0) {
      if (status == EINVAL) {
        _use_clock_monotonic_condattr = false;
        warning("Unable to use monotonic clock with relative timed-waits" \
                " - changes to the time-of-day clock may have adverse affects");
      } else {
        fatal("pthread_condattr_setclock: %s", os::strerror(status));
      }
    } else {
      _use_clock_monotonic_condattr = true;
    }
  }
}

void os::Posix::init_2(void) {
  log_info(os)("Use of CLOCK_MONOTONIC is supported");
  log_info(os)("Use of pthread_condattr_setclock is%s supported",
               (_pthread_condattr_setclock != NULL ? "" : " not"));
  log_info(os)("Relative timed-wait using pthread_cond_timedwait is associated with %s",
               _use_clock_monotonic_condattr ? "CLOCK_MONOTONIC" : "the default clock");
}

// Utility to convert the given timeout to an absolute timespec
// (based on the appropriate clock) to use with pthread_cond_timewait,
// and sem_timedwait().
// The clock queried here must be the clock used to manage the
// timeout of the condition variable or semaphore.
//
// The passed in timeout value is either a relative time in nanoseconds
// or an absolute time in milliseconds. A relative timeout will be
// associated with CLOCK_MONOTONIC if available, unless the real-time clock
// is explicitly requested; otherwise, or if absolute,
// the default time-of-day clock will be used.

// Given time is a 64-bit value and the time_t used in the timespec is
// sometimes a signed-32-bit value we have to watch for overflow if times
// way in the future are given. Further on Solaris versions
// prior to 10 there is a restriction (see cond_timedwait) that the specified
// number of seconds, in abstime, is less than current_time + 100000000.
// As it will be over 20 years before "now + 100000000" will overflow we can
// ignore overflow and just impose a hard-limit on seconds using the value
// of "now + 100000000". This places a limit on the timeout of about 3.17
// years from "now".
//
#define MAX_SECS 100000000

// Calculate a new absolute time that is "timeout" nanoseconds from "now".
// "unit" indicates the unit of "now_part_sec" (may be nanos or micros depending
// on which clock API is being used).
static void calc_rel_time(timespec* abstime, jlong timeout, jlong now_sec,
                          jlong now_part_sec, jlong unit) {
  time_t max_secs = now_sec + MAX_SECS;

  jlong seconds = timeout / NANOUNITS;
  timeout %= NANOUNITS; // remaining nanos

  if (seconds >= MAX_SECS) {
    // More seconds than we can add, so pin to max_secs.
    abstime->tv_sec = max_secs;
    abstime->tv_nsec = 0;
  } else {
    abstime->tv_sec = now_sec  + seconds;
    long nanos = (now_part_sec * (NANOUNITS / unit)) + timeout;
    if (nanos >= NANOUNITS) { // overflow
      abstime->tv_sec += 1;
      nanos -= NANOUNITS;
    }
    abstime->tv_nsec = nanos;
  }
}

// Unpack the given deadline in milliseconds since the epoch, into the given timespec.
// The current time in seconds is also passed in to enforce an upper bound as discussed above.
static void unpack_abs_time(timespec* abstime, jlong deadline, jlong now_sec) {
  time_t max_secs = now_sec + MAX_SECS;

  jlong seconds = deadline / MILLIUNITS;
  jlong millis = deadline % MILLIUNITS;

  if (seconds >= max_secs) {
    // Absolute seconds exceeds allowed max, so pin to max_secs.
    abstime->tv_sec = max_secs;
    abstime->tv_nsec = 0;
  } else {
    abstime->tv_sec = seconds;
    abstime->tv_nsec = millis_to_nanos(millis);
  }
}

static jlong millis_to_nanos_bounded(jlong millis) {
  // We have to watch for overflow when converting millis to nanos,
  // but if millis is that large then we will end up limiting to
  // MAX_SECS anyway, so just do that here.
  if (millis / MILLIUNITS > MAX_SECS) {
    millis = jlong(MAX_SECS) * MILLIUNITS;
  }
  return millis_to_nanos(millis);
}

static void to_abstime(timespec* abstime, jlong timeout,
                       bool isAbsolute, bool isRealtime) {
  DEBUG_ONLY(int max_secs = MAX_SECS;)

  if (timeout < 0) {
    timeout = 0;
  }

  clockid_t clock = CLOCK_MONOTONIC;
  if (isAbsolute || (!_use_clock_monotonic_condattr || isRealtime)) {
    clock = CLOCK_REALTIME;
  }

  struct timespec now;
  int status = clock_gettime(clock, &now);
  assert(status == 0, "clock_gettime error: %s", os::strerror(errno));

  if (!isAbsolute) {
    calc_rel_time(abstime, timeout, now.tv_sec, now.tv_nsec, NANOUNITS);
  } else {
    unpack_abs_time(abstime, timeout, now.tv_sec);
  }
  DEBUG_ONLY(max_secs += now.tv_sec;)

  assert(abstime->tv_sec >= 0, "tv_sec < 0");
  assert(abstime->tv_sec <= max_secs, "tv_sec > max_secs");
  assert(abstime->tv_nsec >= 0, "tv_nsec < 0");
  assert(abstime->tv_nsec < NANOUNITS, "tv_nsec >= NANOUNITS");
}

// Create an absolute time 'millis' milliseconds in the future, using the
// real-time (time-of-day) clock. Used by PosixSemaphore.
void os::Posix::to_RTC_abstime(timespec* abstime, int64_t millis) {
  to_abstime(abstime, millis_to_nanos_bounded(millis),
             false /* not absolute */,
             true  /* use real-time clock */);
}

// Common (partly) shared time functions

jlong os::javaTimeMillis() {
  struct timespec ts;
  int status = clock_gettime(CLOCK_REALTIME, &ts);
  assert(status == 0, "clock_gettime error: %s", os::strerror(errno));
  return jlong(ts.tv_sec) * MILLIUNITS +
    jlong(ts.tv_nsec) / NANOUNITS_PER_MILLIUNIT;
}

void os::javaTimeSystemUTC(jlong &seconds, jlong &nanos) {
  struct timespec ts;
  int status = clock_gettime(CLOCK_REALTIME, &ts);
  assert(status == 0, "clock_gettime error: %s", os::strerror(errno));
  seconds = jlong(ts.tv_sec);
  nanos = jlong(ts.tv_nsec);
}

// macOS and AIX have platform specific implementations for javaTimeNanos()
// using native clock/timer access APIs. These have historically worked well
// for those platforms, but it may be possible for them to switch to the
// generic clock_gettime mechanism in the future.
#if !defined(__APPLE__) && !defined(AIX)

jlong os::javaTimeNanos() {
  struct timespec tp;
  int status = clock_gettime(CLOCK_MONOTONIC, &tp);
  assert(status == 0, "clock_gettime error: %s", os::strerror(errno));
  jlong result = jlong(tp.tv_sec) * NANOSECS_PER_SEC + jlong(tp.tv_nsec) + crac::monotonic_time_offset();
  return result;
}

// for timer info max values which include all bits
#define ALL_64_BITS CONST64(0xFFFFFFFFFFFFFFFF)

void os::javaTimeNanos_info(jvmtiTimerInfo *info_ptr) {
  // CLOCK_MONOTONIC - amount of time since some arbitrary point in the past
  info_ptr->max_value = ALL_64_BITS;
  info_ptr->may_skip_backward = false;      // not subject to resetting or drifting
  info_ptr->may_skip_forward = false;       // not subject to resetting or drifting
  info_ptr->kind = JVMTI_TIMER_ELAPSED;     // elapsed not CPU time
}

#endif // ! APPLE && !AIX

// Shared pthread_mutex/cond based PlatformEvent implementation.
// Not currently usable by Solaris.


// PlatformEvent
//
// Assumption:
//    Only one parker can exist on an event, which is why we allocate
//    them per-thread. Multiple unparkers can coexist.
//
// _event serves as a restricted-range semaphore.
//   -1 : thread is blocked, i.e. there is a waiter
//    0 : neutral: thread is running or ready,
//        could have been signaled after a wait started
//    1 : signaled - thread is running or ready
//
//    Having three states allows for some detection of bad usage - see
//    comments on unpark().

os::PlatformEvent::PlatformEvent() {
  int status = pthread_cond_init(_cond, _condAttr);
  assert_status(status == 0, status, "cond_init");
  status = pthread_mutex_init(_mutex, _mutexAttr);
  assert_status(status == 0, status, "mutex_init");
  _event   = 0;
  _nParked = 0;
}

void os::PlatformEvent::park() {       // AKA "down()"
  // Transitions for _event:
  //   -1 => -1 : illegal
  //    1 =>  0 : pass - return immediately
  //    0 => -1 : block; then set _event to 0 before returning

  // Invariant: Only the thread associated with the PlatformEvent
  // may call park().
  assert(_nParked == 0, "invariant");

  int v;

  // atomically decrement _event
  for (;;) {
    v = _event;
    if (Atomic::cmpxchg(&_event, v, v - 1) == v) break;
  }
  guarantee(v >= 0, "invariant");

  if (v == 0) { // Do this the hard way by blocking ...
    int status = pthread_mutex_lock(_mutex);
    assert_status(status == 0, status, "mutex_lock");
    guarantee(_nParked == 0, "invariant");
    ++_nParked;
    while (_event < 0) {
      // OS-level "spurious wakeups" are ignored
      status = pthread_cond_wait(_cond, _mutex);
      assert_status(status == 0 MACOS_ONLY(|| status == ETIMEDOUT),
                    status, "cond_wait");
    }
    --_nParked;

    _event = 0;
    status = pthread_mutex_unlock(_mutex);
    assert_status(status == 0, status, "mutex_unlock");
    // Paranoia to ensure our locked and lock-free paths interact
    // correctly with each other.
    OrderAccess::fence();
  }
  guarantee(_event >= 0, "invariant");
}

int os::PlatformEvent::park(jlong millis) {
  // Transitions for _event:
  //   -1 => -1 : illegal
  //    1 =>  0 : pass - return immediately
  //    0 => -1 : block; then set _event to 0 before returning

  // Invariant: Only the thread associated with the Event/PlatformEvent
  // may call park().
  assert(_nParked == 0, "invariant");

  int v;
  // atomically decrement _event
  for (;;) {
    v = _event;
    if (Atomic::cmpxchg(&_event, v, v - 1) == v) break;
  }
  guarantee(v >= 0, "invariant");

  if (v == 0) { // Do this the hard way by blocking ...
    struct timespec abst;
    to_abstime(&abst, millis_to_nanos_bounded(millis), false, false);

    int ret = OS_TIMEOUT;
    int status = pthread_mutex_lock(_mutex);
    assert_status(status == 0, status, "mutex_lock");
    guarantee(_nParked == 0, "invariant");
    ++_nParked;

    while (_event < 0) {
      status = pthread_cond_timedwait(_cond, _mutex, &abst);
      assert_status(status == 0 || status == ETIMEDOUT,
                    status, "cond_timedwait");
      // OS-level "spurious wakeups" are ignored unless the archaic
      // FilterSpuriousWakeups is set false. That flag should be obsoleted.
      if (!FilterSpuriousWakeups) break;
      if (status == ETIMEDOUT) break;
    }
    --_nParked;

    if (_event >= 0) {
      ret = OS_OK;
    }

    _event = 0;
    status = pthread_mutex_unlock(_mutex);
    assert_status(status == 0, status, "mutex_unlock");
    // Paranoia to ensure our locked and lock-free paths interact
    // correctly with each other.
    OrderAccess::fence();
    return ret;
  }
  return OS_OK;
}

void os::PlatformEvent::unpark() {
  // Transitions for _event:
  //    0 => 1 : just return
  //    1 => 1 : just return
  //   -1 => either 0 or 1; must signal target thread
  //         That is, we can safely transition _event from -1 to either
  //         0 or 1.
  // See also: "Semaphores in Plan 9" by Mullender & Cox
  //
  // Note: Forcing a transition from "-1" to "1" on an unpark() means
  // that it will take two back-to-back park() calls for the owning
  // thread to block. This has the benefit of forcing a spurious return
  // from the first park() call after an unpark() call which will help
  // shake out uses of park() and unpark() without checking state conditions
  // properly. This spurious return doesn't manifest itself in any user code
  // but only in the correctly written condition checking loops of ObjectMonitor,
  // Mutex/Monitor, and JavaThread::sleep

  if (Atomic::xchg(&_event, 1) >= 0) return;

  int status = pthread_mutex_lock(_mutex);
  assert_status(status == 0, status, "mutex_lock");
  int anyWaiters = _nParked;
  assert(anyWaiters == 0 || anyWaiters == 1, "invariant");
  status = pthread_mutex_unlock(_mutex);
  assert_status(status == 0, status, "mutex_unlock");

  // Note that we signal() *after* dropping the lock for "immortal" Events.
  // This is safe and avoids a common class of futile wakeups.  In rare
  // circumstances this can cause a thread to return prematurely from
  // cond_{timed}wait() but the spurious wakeup is benign and the victim
  // will simply re-test the condition and re-park itself.
  // This provides particular benefit if the underlying platform does not
  // provide wait morphing.

  if (anyWaiters != 0) {
    status = pthread_cond_signal(_cond);
    assert_status(status == 0, status, "cond_signal");
  }
}

// JSR166 support

 os::PlatformParker::PlatformParker() : _counter(0), _cur_index(-1) {
  int status = pthread_cond_init(&_cond[REL_INDEX], _condAttr);
  assert_status(status == 0, status, "cond_init rel");
  status = pthread_cond_init(&_cond[ABS_INDEX], NULL);
  assert_status(status == 0, status, "cond_init abs");
  status = pthread_mutex_init(_mutex, _mutexAttr);
  assert_status(status == 0, status, "mutex_init");
}

os::PlatformParker::~PlatformParker() {
  int status = pthread_cond_destroy(&_cond[REL_INDEX]);
  assert_status(status == 0, status, "cond_destroy rel");
  status = pthread_cond_destroy(&_cond[ABS_INDEX]);
  assert_status(status == 0, status, "cond_destroy abs");
  status = pthread_mutex_destroy(_mutex);
  assert_status(status == 0, status, "mutex_destroy");
}

// Parker::park decrements count if > 0, else does a condvar wait.  Unpark
// sets count to 1 and signals condvar.  Only one thread ever waits
// on the condvar. Contention seen when trying to park implies that someone
// is unparking you, so don't wait. And spurious returns are fine, so there
// is no need to track notifications.

void Parker::park(bool isAbsolute, jlong time) {

  // Optional fast-path check:
  // Return immediately if a permit is available.
  // We depend on Atomic::xchg() having full barrier semantics
  // since we are doing a lock-free update to _counter.
  if (Atomic::xchg(&_counter, 0) > 0) return;

  JavaThread *jt = JavaThread::current();

  // Optional optimization -- avoid state transitions if there's
  // an interrupt pending.
  if (jt->is_interrupted(false)) {
    return;
  }

  // Next, demultiplex/decode time arguments
  struct timespec absTime;
  if (time < 0 || (isAbsolute && time == 0)) { // don't wait at all
    return;
  }
  if (time > 0) {
    to_abstime(&absTime, time, isAbsolute, false);
  }

  // Enter safepoint region
  // Beware of deadlocks such as 6317397.
  // The per-thread Parker:: mutex is a classic leaf-lock.
  // In particular a thread must never block on the Threads_lock while
  // holding the Parker:: mutex.  If safepoints are pending both the
  // the ThreadBlockInVM() CTOR and DTOR may grab Threads_lock.
  ThreadBlockInVM tbivm(jt);

  // Can't access interrupt state now that we are _thread_blocked. If we've
  // been interrupted since we checked above then _counter will be > 0.

  // Don't wait if cannot get lock since interference arises from
  // unparking.
  if (pthread_mutex_trylock(_mutex) != 0) {
    return;
  }

  int status;
  if (_counter > 0)  { // no wait needed
    _counter = 0;
    status = pthread_mutex_unlock(_mutex);
    assert_status(status == 0, status, "invariant");
    // Paranoia to ensure our locked and lock-free paths interact
    // correctly with each other and Java-level accesses.
    OrderAccess::fence();
    return;
  }

  OSThreadWaitState osts(jt->osthread(), false /* not Object.wait() */);

  assert(_cur_index == -1, "invariant");
  if (time == 0) {
    _cur_index = REL_INDEX; // arbitrary choice when not timed
    status = pthread_cond_wait(&_cond[_cur_index], _mutex);
    assert_status(status == 0 MACOS_ONLY(|| status == ETIMEDOUT),
                  status, "cond_wait");
  }
  else {
    _cur_index = isAbsolute ? ABS_INDEX : REL_INDEX;
    status = pthread_cond_timedwait(&_cond[_cur_index], _mutex, &absTime);
    assert_status(status == 0 || status == ETIMEDOUT,
                  status, "cond_timedwait");
  }
  _cur_index = -1;

  _counter = 0;
  status = pthread_mutex_unlock(_mutex);
  assert_status(status == 0, status, "invariant");
  // Paranoia to ensure our locked and lock-free paths interact
  // correctly with each other and Java-level accesses.
  OrderAccess::fence();
}

void Parker::unpark() {
  int status = pthread_mutex_lock(_mutex);
  assert_status(status == 0, status, "invariant");
  const int s = _counter;
  _counter = 1;
  // must capture correct index before unlocking
  int index = _cur_index;
  status = pthread_mutex_unlock(_mutex);
  assert_status(status == 0, status, "invariant");

  // Note that we signal() *after* dropping the lock for "immortal" Events.
  // This is safe and avoids a common class of futile wakeups.  In rare
  // circumstances this can cause a thread to return prematurely from
  // cond_{timed}wait() but the spurious wakeup is benign and the victim
  // will simply re-test the condition and re-park itself.
  // This provides particular benefit if the underlying platform does not
  // provide wait morphing.

  if (s < 1 && index != -1) {
    // thread is definitely parked
    status = pthread_cond_signal(&_cond[index]);
    assert_status(status == 0, status, "invariant");
  }
}

// Platform Mutex/Monitor implementation

#if PLATFORM_MONITOR_IMPL_INDIRECT

os::PlatformMutex::Mutex::Mutex() : _next(NULL) {
  int status = pthread_mutex_init(&_mutex, _mutexAttr);
  assert_status(status == 0, status, "mutex_init");
}

os::PlatformMutex::Mutex::~Mutex() {
  int status = pthread_mutex_destroy(&_mutex);
  assert_status(status == 0, status, "mutex_destroy");
}

pthread_mutex_t os::PlatformMutex::_freelist_lock;
os::PlatformMutex::Mutex* os::PlatformMutex::_mutex_freelist = NULL;

void os::PlatformMutex::init() {
  int status = pthread_mutex_init(&_freelist_lock, _mutexAttr);
  assert_status(status == 0, status, "freelist lock init");
}

struct os::PlatformMutex::WithFreeListLocked : public StackObj {
  WithFreeListLocked() {
    int status = pthread_mutex_lock(&_freelist_lock);
    assert_status(status == 0, status, "freelist lock");
  }

  ~WithFreeListLocked() {
    int status = pthread_mutex_unlock(&_freelist_lock);
    assert_status(status == 0, status, "freelist unlock");
  }
};

os::PlatformMutex::PlatformMutex() {
  {
    WithFreeListLocked wfl;
    _impl = _mutex_freelist;
    if (_impl != NULL) {
      _mutex_freelist = _impl->_next;
      _impl->_next = NULL;
      return;
    }
  }
  _impl = new Mutex();
}

os::PlatformMutex::~PlatformMutex() {
  WithFreeListLocked wfl;
  assert(_impl->_next == NULL, "invariant");
  _impl->_next = _mutex_freelist;
  _mutex_freelist = _impl;
}

os::PlatformMonitor::Cond::Cond() : _next(NULL) {
  int status = pthread_cond_init(&_cond, _condAttr);
  assert_status(status == 0, status, "cond_init");
}

os::PlatformMonitor::Cond::~Cond() {
  int status = pthread_cond_destroy(&_cond);
  assert_status(status == 0, status, "cond_destroy");
}

os::PlatformMonitor::Cond* os::PlatformMonitor::_cond_freelist = NULL;

os::PlatformMonitor::PlatformMonitor() {
  {
    WithFreeListLocked wfl;
    _impl = _cond_freelist;
    if (_impl != NULL) {
      _cond_freelist = _impl->_next;
      _impl->_next = NULL;
      return;
    }
  }
  _impl = new Cond();
}

os::PlatformMonitor::~PlatformMonitor() {
  WithFreeListLocked wfl;
  assert(_impl->_next == NULL, "invariant");
  _impl->_next = _cond_freelist;
  _cond_freelist = _impl;
}

#else

os::PlatformMutex::PlatformMutex() {
  int status = pthread_mutex_init(&_mutex, _mutexAttr);
  assert_status(status == 0, status, "mutex_init");
}

os::PlatformMutex::~PlatformMutex() {
  int status = pthread_mutex_destroy(&_mutex);
  assert_status(status == 0, status, "mutex_destroy");
}

os::PlatformMonitor::PlatformMonitor() {
  int status = pthread_cond_init(&_cond, _condAttr);
  assert_status(status == 0, status, "cond_init");
}

os::PlatformMonitor::~PlatformMonitor() {
  int status = pthread_cond_destroy(&_cond);
  assert_status(status == 0, status, "cond_destroy");
}

#endif // PLATFORM_MONITOR_IMPL_INDIRECT

// Must already be locked
int os::PlatformMonitor::wait(jlong millis) {
  assert(millis >= 0, "negative timeout");
  if (millis > 0) {
    struct timespec abst;
    // We have to watch for overflow when converting millis to nanos,
    // but if millis is that large then we will end up limiting to
    // MAX_SECS anyway, so just do that here.
    if (millis / MILLIUNITS > MAX_SECS) {
      millis = jlong(MAX_SECS) * MILLIUNITS;
    }
    to_abstime(&abst, millis_to_nanos(millis), false, false);

    int ret = OS_TIMEOUT;
    int status = pthread_cond_timedwait(cond(), mutex(), &abst);
    assert_status(status == 0 || status == ETIMEDOUT,
                  status, "cond_timedwait");
    if (status == 0) {
      ret = OS_OK;
    }
    return ret;
  } else {
    int status = pthread_cond_wait(cond(), mutex());
    assert_status(status == 0 MACOS_ONLY(|| status == ETIMEDOUT),
                  status, "cond_wait");
    return OS_OK;
  }
}

// Darwin has no "environ" in a dynamic library.
#ifdef __APPLE__
  #define environ (*_NSGetEnviron())
#else
  extern char** environ;
#endif

char** os::get_environ() { return environ; }

// Run the specified command in a separate process. Return its exit value,
// or -1 on failure (e.g. can't fork a new process).
// Notes: -Unlike system(), this function can be called from signal handler. It
//         doesn't block SIGINT et al.
//        -this function is unsafe to use in non-error situations, mainly
//         because the child process will inherit all parent descriptors.
int os::fork_and_exec(const char* cmd, bool prefer_vfork) {
  const char * argv[4] = {"sh", "-c", cmd, NULL};

  pid_t pid ;

  char** env = os::get_environ();

  // Use always vfork on AIX, since its safe and helps with analyzing OOM situations.
  // Otherwise leave it up to the caller.
  AIX_ONLY(prefer_vfork = true;)
  #ifdef __APPLE__
  pid = ::fork();
  #else
  pid = prefer_vfork ? ::vfork() : ::fork();
  #endif

  if (pid < 0) {
    // fork failed
    return -1;

  } else if (pid == 0) {
    // child process

    ::execve("/bin/sh", (char* const*)argv, env);

    // execve failed
    ::_exit(-1);

  } else  {
    // copied from J2SE ..._waitForProcessExit() in UNIXProcess_md.c; we don't
    // care about the actual exit code, for now.

    int status;

    // Wait for the child process to exit.  This returns immediately if
    // the child has already exited. */
    while (::waitpid(pid, &status, 0) < 0) {
      switch (errno) {
      case ECHILD: return 0;
      case EINTR: break;
      default: return -1;
      }
    }

    if (WIFEXITED(status)) {
      // The child exited normally; get its exit code.
      return WEXITSTATUS(status);
    } else if (WIFSIGNALED(status)) {
      // The child exited because of a signal
      // The best value to return is 0x80 + signal number,
      // because that is what all Unix shells do, and because
      // it allows callers to distinguish between process exit and
      // process death by signal.
      return 0x80 + WTERMSIG(status);
    } else {
      // Unknown exit code; pass it through
      return status;
    }
  }
}

<<<<<<< HEAD
int os::exec_child_process_and_wait(const char *path, const char *argv[]) {
  char** env = os::get_environ();

  pid_t pid = fork();
  if (pid == -1) {
    perror("cannot fork for crengine");
    return -1;
  }
  if (pid == 0) {
    execve(path, (char* const*)argv, env);
    perror("execve");
    exit(1);
  }

  int status;
  int ret;
  do {
    ret = waitpid(pid, &status, 0);
  } while (ret == -1 && errno == EINTR);

  if (ret == -1 || !WIFEXITED(status)) {
    return -1;
  }
  return WEXITSTATUS(status) == 0 ? 0 : -1;
}

int os::execv(const char *path, const char *argv[]) {
  return ::execv(path, (char * const *)argv);
=======
bool os::message_box(const char* title, const char* message) {
  int i;
  fdStream err(defaultStream::error_fd());
  for (i = 0; i < 78; i++) err.print_raw("=");
  err.cr();
  err.print_raw_cr(title);
  for (i = 0; i < 78; i++) err.print_raw("-");
  err.cr();
  err.print_raw_cr(message);
  for (i = 0; i < 78; i++) err.print_raw("=");
  err.cr();

  char buf[16];
  // Prevent process from exiting upon "read error" without consuming all CPU
  while (::read(0, buf, sizeof(buf)) <= 0) { ::sleep(100); }

  return buf[0] == 'y' || buf[0] == 'Y';
>>>>>>> 833f65ec
}

////////////////////////////////////////////////////////////////////////////////
// runtime exit support

// Note: os::shutdown() might be called very early during initialization, or
// called from signal handler. Before adding something to os::shutdown(), make
// sure it is async-safe and can handle partially initialized VM.
void os::shutdown() {

  // allow PerfMemory to attempt cleanup of any persistent resources
  perfMemory_exit();

  // needs to remove object in file system
  AttachListener::abort();

  // flush buffered output, finish log files
  ostream_abort();

  // Check for abort hook
  abort_hook_t abort_hook = Arguments::abort_hook();
  if (abort_hook != NULL) {
    abort_hook();
  }

}

// Note: os::abort() might be called very early during initialization, or
// called from signal handler. Before adding something to os::abort(), make
// sure it is async-safe and can handle partially initialized VM.
// Also note we can abort while other threads continue to run, so we can
// easily trigger secondary faults in those threads. To reduce the likelihood
// of that we use _exit rather than exit, so that no atexit hooks get run.
// But note that os::shutdown() could also trigger secondary faults.
void os::abort(bool dump_core, void* siginfo, const void* context) {
  os::shutdown();
  if (dump_core) {
    LINUX_ONLY(if (DumpPrivateMappingsInCore) ClassLoader::close_jrt_image();)
    ::abort(); // dump core
  }
  ::_exit(1);
}

// Die immediately, no exit hook, no abort hook, no cleanup.
// Dump a core file, if possible, for debugging.
void os::die() {
  if (TestUnresponsiveErrorHandler && !CreateCoredumpOnCrash) {
    // For TimeoutInErrorHandlingTest.java, we just kill the VM
    // and don't take the time to generate a core file.
    os::signal_raise(SIGKILL);
  } else {
    ::abort();
  }
}<|MERGE_RESOLUTION|>--- conflicted
+++ resolved
@@ -2033,36 +2033,6 @@
   }
 }
 
-<<<<<<< HEAD
-int os::exec_child_process_and_wait(const char *path, const char *argv[]) {
-  char** env = os::get_environ();
-
-  pid_t pid = fork();
-  if (pid == -1) {
-    perror("cannot fork for crengine");
-    return -1;
-  }
-  if (pid == 0) {
-    execve(path, (char* const*)argv, env);
-    perror("execve");
-    exit(1);
-  }
-
-  int status;
-  int ret;
-  do {
-    ret = waitpid(pid, &status, 0);
-  } while (ret == -1 && errno == EINTR);
-
-  if (ret == -1 || !WIFEXITED(status)) {
-    return -1;
-  }
-  return WEXITSTATUS(status) == 0 ? 0 : -1;
-}
-
-int os::execv(const char *path, const char *argv[]) {
-  return ::execv(path, (char * const *)argv);
-=======
 bool os::message_box(const char* title, const char* message) {
   int i;
   fdStream err(defaultStream::error_fd());
@@ -2080,7 +2050,36 @@
   while (::read(0, buf, sizeof(buf)) <= 0) { ::sleep(100); }
 
   return buf[0] == 'y' || buf[0] == 'Y';
->>>>>>> 833f65ec
+}
+
+int os::exec_child_process_and_wait(const char *path, const char *argv[]) {
+  char** env = os::get_environ();
+
+  pid_t pid = fork();
+  if (pid == -1) {
+    perror("cannot fork for crengine");
+    return -1;
+  }
+  if (pid == 0) {
+    execve(path, (char* const*)argv, env);
+    perror("execve");
+    exit(1);
+  }
+
+  int status;
+  int ret;
+  do {
+    ret = waitpid(pid, &status, 0);
+  } while (ret == -1 && errno == EINTR);
+
+  if (ret == -1 || !WIFEXITED(status)) {
+    return -1;
+  }
+  return WEXITSTATUS(status) == 0 ? 0 : -1;
+}
+
+int os::execv(const char *path, const char *argv[]) {
+  return ::execv(path, (char * const *)argv);
 }
 
 ////////////////////////////////////////////////////////////////////////////////
