/*
 * Copyright (c) 2020, 2023, Oracle and/or its affiliates. All rights reserved.
 * DO NOT ALTER OR REMOVE COPYRIGHT NOTICES OR THIS FILE HEADER.
 *
 * This code is free software; you can redistribute it and/or modify it
 * under the terms of the GNU General Public License version 2 only, as
 * published by the Free Software Foundation.
 *
 * This code is distributed in the hope that it will be useful, but WITHOUT
 * ANY WARRANTY; without even the implied warranty of MERCHANTABILITY or
 * FITNESS FOR A PARTICULAR PURPOSE.  See the GNU General Public License
 * version 2 for more details (a copy is included in the LICENSE file that
 * accompanied this code).
 *
 * You should have received a copy of the GNU General Public License version
 * 2 along with this work; if not, write to the Free Software Foundation,
 * Inc., 51 Franklin St, Fifth Floor, Boston, MA 02110-1301 USA.
 *
 * Please contact Oracle, 500 Oracle Parkway, Redwood Shores, CA 94065 USA
 * or visit www.oracle.com if you need additional information or have any
 * questions.
 *
 */

#include "precompiled.hpp"
#include "code/codeCache.hpp"
#include "code/compiledMethod.hpp"
#include "code/nativeInst.hpp"
#include "jvm.h"
#include "logging/log.hpp"
#include "os_posix.hpp"
#include "runtime/atomic.hpp"
#include "runtime/globals.hpp"
#include "runtime/interfaceSupport.inline.hpp"
#include "runtime/java.hpp"
#include "runtime/javaThread.hpp"
#include "runtime/os.hpp"
#include "runtime/osThread.hpp"
#include "runtime/safefetch.hpp"
#include "runtime/semaphore.inline.hpp"
#include "runtime/suspendedThreadTask.hpp"
#include "runtime/threadCrashProtection.hpp"
#include "signals_posix.hpp"
#include "suspendResume_posix.hpp"
#include "utilities/events.hpp"
#include "utilities/ostream.hpp"
#include "utilities/vmError.hpp"

#include <signal.h>


static const char* get_signal_name(int sig, char* out, size_t outlen);

// Returns address of a handler associated with the given sigaction
static address get_signal_handler(const struct sigaction* action);

#define HANDLER_IS(handler, address)    ((handler) == CAST_FROM_FN_PTR(void*, (address)))
#define HANDLER_IS_IGN(handler)         (HANDLER_IS(handler, SIG_IGN))
#define HANDLER_IS_DFL(handler)         (HANDLER_IS(handler, SIG_DFL))
#define HANDLER_IS_IGN_OR_DFL(handler)  (HANDLER_IS_IGN(handler) || HANDLER_IS_DFL(handler))

// Various signal related mechanism are laid out in the following order:
//
// sun.misc.Signal
// signal chaining
// signal handling (except suspend/resume)
// suspend/resume

// Helper function to strip any flags from a sigaction sa_flag
// which are not needed for semantic comparison (see remarks below
// about SA_RESTORER on Linux).
// Also to work around the fact that not all platforms define sa_flags
// as signed int (looking at you, zlinux).
static int get_sanitized_sa_flags(const struct sigaction* sa) {
  int f = (int) sa->sa_flags;
#ifdef LINUX
  // Glibc on Linux uses the SA_RESTORER flag to indicate
  // the use of a "signal trampoline". We have no interest
  // in this flag and need to ignore it when checking our
  // own flag settings.
  // Note: SA_RESTORER is not exposed through signal.h so we
  // have to hardcode its 0x04000000 value here.
  const int sa_restorer_flag = 0x04000000;
  f &= ~sa_restorer_flag;
#endif // LINUX
  return f;
}

// Todo: provide a os::get_max_process_id() or similar. Number of processes
// may have been configured, can be read more accurately from proc fs etc.
#ifndef MAX_PID
  #define MAX_PID INT_MAX
#endif
#define IS_VALID_PID(p) (p > 0 && p < MAX_PID)

#define NUM_IMPORTANT_SIGS 32

// At various places we store handler information for each installed handler.
//  SavedSignalHandlers is a helper class for those cases, keeping an array of sigaction
//  structures.
class SavedSignalHandlers {
  // Note: NSIG can be largish, depending on platform, and this array is expected
  // to be sparsely populated. To save space the contained structures are
  // C-heap allocated. Since they only get added outside of signal handling
  // this is no problem.
  struct sigaction* _sa[NSIG];

  bool check_signal_number(int sig) const {
    assert(sig > 0 && sig < NSIG, "invalid signal number %d", sig);
    return sig > 0 && sig < NSIG;
  }

public:

  SavedSignalHandlers() {
    ::memset(_sa, 0, sizeof(_sa));
  }

  ~SavedSignalHandlers() {
    for (int i = 0; i < NSIG; i ++) {
      FREE_C_HEAP_OBJ(_sa[i]);
    }
  }

  void set(int sig, const struct sigaction* act) {
    if (check_signal_number(sig)) {
      assert(_sa[sig] == nullptr, "Overwriting signal handler?");
      _sa[sig] = NEW_C_HEAP_OBJ(struct sigaction, mtInternal);
      *_sa[sig] = *act;
    }
  }

  const struct sigaction* get(int sig) const {
    if (check_signal_number(sig)) {
      return _sa[sig];
    }
    return nullptr;
  }
};


debug_only(static bool signal_sets_initialized = false);
static sigset_t unblocked_sigs, blocked_sigs, vm_sigs, preinstalled_sigs;

// Our own signal handlers should never ever get replaced by a third party one.
//  To check that, and to aid with diagnostics, store a copy of the handler setup
//  and compare it periodically against reality (see os::run_periodic_checks()).
static bool check_signals = true;
static SavedSignalHandlers vm_handlers;
static bool do_check_signal_periodically[NSIG] = { 0 };

// For signal-chaining:
//  if chaining is active, chained_handlers contains all handlers which we
//  replaced with our own and to which we must delegate.
static SavedSignalHandlers chained_handlers;
static bool libjsig_is_loaded = false;
typedef struct sigaction *(*get_signal_t)(int);
static get_signal_t get_signal_action = nullptr;

// suspend/resume support
#if defined(__APPLE__)
  static OSXSemaphore sr_semaphore;
#else
  static PosixSemaphore sr_semaphore;
#endif

// Signal number used to suspend/resume a thread
// do not use any signal number less than SIGSEGV, see 4355769
int PosixSignals::SR_signum = SIGUSR2;

// sun.misc.Signal support
static Semaphore* sig_semaphore = nullptr;
// a counter for each possible signal value
static volatile jint pending_signals[NSIG+1] = { 0 };

static const struct {
  int sig; const char* name;
} g_signal_info[] = {
  {  SIGABRT,     "SIGABRT" },
#ifdef SIGAIO
  {  SIGAIO,      "SIGAIO" },
#endif
  {  SIGALRM,     "SIGALRM" },
#ifdef SIGALRM1
  {  SIGALRM1,    "SIGALRM1" },
#endif
  {  SIGBUS,      "SIGBUS" },
#ifdef SIGCANCEL
  {  SIGCANCEL,   "SIGCANCEL" },
#endif
  {  SIGCHLD,     "SIGCHLD" },
#ifdef SIGCLD
  {  SIGCLD,      "SIGCLD" },
#endif
  {  SIGCONT,     "SIGCONT" },
#ifdef SIGCPUFAIL
  {  SIGCPUFAIL,  "SIGCPUFAIL" },
#endif
#ifdef SIGDANGER
  {  SIGDANGER,   "SIGDANGER" },
#endif
#ifdef SIGDIL
  {  SIGDIL,      "SIGDIL" },
#endif
#ifdef SIGEMT
  {  SIGEMT,      "SIGEMT" },
#endif
  {  SIGFPE,      "SIGFPE" },
#ifdef SIGFREEZE
  {  SIGFREEZE,   "SIGFREEZE" },
#endif
#ifdef SIGGFAULT
  {  SIGGFAULT,   "SIGGFAULT" },
#endif
#ifdef SIGGRANT
  {  SIGGRANT,    "SIGGRANT" },
#endif
  {  SIGHUP,      "SIGHUP" },
  {  SIGILL,      "SIGILL" },
#ifdef SIGINFO
  {  SIGINFO,     "SIGINFO" },
#endif
  {  SIGINT,      "SIGINT" },
#ifdef SIGIO
  {  SIGIO,       "SIGIO" },
#endif
#ifdef SIGIOINT
  {  SIGIOINT,    "SIGIOINT" },
#endif
#ifdef SIGIOT
// SIGIOT is there for BSD compatibility, but on most Unices just a
// synonym for SIGABRT. The result should be "SIGABRT", not
// "SIGIOT".
#if (SIGIOT != SIGABRT )
  {  SIGIOT,      "SIGIOT" },
#endif
#endif
#ifdef SIGKAP
  {  SIGKAP,      "SIGKAP" },
#endif
  {  SIGKILL,     "SIGKILL" },
#ifdef SIGLOST
  {  SIGLOST,     "SIGLOST" },
#endif
#ifdef SIGLWP
  {  SIGLWP,      "SIGLWP" },
#endif
#ifdef SIGLWPTIMER
  {  SIGLWPTIMER, "SIGLWPTIMER" },
#endif
#ifdef SIGMIGRATE
  {  SIGMIGRATE,  "SIGMIGRATE" },
#endif
#ifdef SIGMSG
  {  SIGMSG,      "SIGMSG" },
#endif
  {  SIGPIPE,     "SIGPIPE" },
#ifdef SIGPOLL
  {  SIGPOLL,     "SIGPOLL" },
#endif
#ifdef SIGPRE
  {  SIGPRE,      "SIGPRE" },
#endif
  {  SIGPROF,     "SIGPROF" },
#ifdef SIGPTY
  {  SIGPTY,      "SIGPTY" },
#endif
#ifdef SIGPWR
  {  SIGPWR,      "SIGPWR" },
#endif
  {  SIGQUIT,     "SIGQUIT" },
#ifdef SIGRECONFIG
  {  SIGRECONFIG, "SIGRECONFIG" },
#endif
#ifdef SIGRECOVERY
  {  SIGRECOVERY, "SIGRECOVERY" },
#endif
#ifdef SIGRESERVE
  {  SIGRESERVE,  "SIGRESERVE" },
#endif
#ifdef SIGRETRACT
  {  SIGRETRACT,  "SIGRETRACT" },
#endif
#ifdef SIGSAK
  {  SIGSAK,      "SIGSAK" },
#endif
  {  SIGSEGV,     "SIGSEGV" },
#ifdef SIGSOUND
  {  SIGSOUND,    "SIGSOUND" },
#endif
#ifdef SIGSTKFLT
  {  SIGSTKFLT,    "SIGSTKFLT" },
#endif
  {  SIGSTOP,     "SIGSTOP" },
  {  SIGSYS,      "SIGSYS" },
#ifdef SIGSYSERROR
  {  SIGSYSERROR, "SIGSYSERROR" },
#endif
#ifdef SIGTALRM
  {  SIGTALRM,    "SIGTALRM" },
#endif
  {  SIGTERM,     "SIGTERM" },
#ifdef SIGTHAW
  {  SIGTHAW,     "SIGTHAW" },
#endif
  {  SIGTRAP,     "SIGTRAP" },
#ifdef SIGTSTP
  {  SIGTSTP,     "SIGTSTP" },
#endif
  {  SIGTTIN,     "SIGTTIN" },
  {  SIGTTOU,     "SIGTTOU" },
#ifdef SIGURG
  {  SIGURG,      "SIGURG" },
#endif
  {  SIGUSR1,     "SIGUSR1" },
  {  SIGUSR2,     "SIGUSR2" },
#ifdef SIGVIRT
  {  SIGVIRT,     "SIGVIRT" },
#endif
  {  SIGVTALRM,   "SIGVTALRM" },
#ifdef SIGWAITING
  {  SIGWAITING,  "SIGWAITING" },
#endif
#ifdef SIGWINCH
  {  SIGWINCH,    "SIGWINCH" },
#endif
#ifdef SIGWINDOW
  {  SIGWINDOW,   "SIGWINDOW" },
#endif
  {  SIGXCPU,     "SIGXCPU" },
  {  SIGXFSZ,     "SIGXFSZ" },
#ifdef SIGXRES
  {  SIGXRES,     "SIGXRES" },
#endif
  { -1, nullptr }
};

////////////////////////////////////////////////////////////////////////////////
// sun.misc.Signal and BREAK_SIGNAL support

void jdk_misc_signal_init() {
  // Initialize signal structures
  ::memset((void*)pending_signals, 0, sizeof(pending_signals));

  // Initialize signal semaphore
  sig_semaphore = new Semaphore();
}

void os::signal_notify(int sig) {
  if (sig_semaphore != nullptr) {
    Atomic::inc(&pending_signals[sig]);
    sig_semaphore->signal();
  } else {
    // Signal thread is not created with ReduceSignalUsage and jdk_misc_signal_init
    // initialization isn't called.
    assert(ReduceSignalUsage, "signal semaphore should be created");
  }
}

static int check_pending_signals() {
  for (;;) {
    for (int i = 0; i < NSIG + 1; i++) {
      jint n = pending_signals[i];
      if (n > 0 && n == Atomic::cmpxchg(&pending_signals[i], n, n - 1)) {
        return i;
      }
    }
    sig_semaphore->wait_with_safepoint_check(JavaThread::current());
  }
  ShouldNotReachHere();
  return 0; // Satisfy compiler
}

int os::signal_wait() {
  return check_pending_signals();
}

////////////////////////////////////////////////////////////////////////////////
// signal chaining support

struct sigaction* get_chained_signal_action(int sig) {
  struct sigaction *actp = nullptr;

  if (libjsig_is_loaded) {
    // Retrieve the old signal handler from libjsig
    actp = (*get_signal_action)(sig);
  }
  if (actp == nullptr) {
    // Retrieve the preinstalled signal handler from jvm
    actp = const_cast<struct sigaction*>(chained_handlers.get(sig));
  }

  return actp;
}

static bool call_chained_handler(struct sigaction *actp, int sig,
                                 siginfo_t *siginfo, void *context) {
  // Call the old signal handler
  if (actp->sa_handler == SIG_DFL) {
    // It's more reasonable to let jvm treat it as an unexpected exception
    // instead of taking the default action.
    return false;
  } else if (actp->sa_handler != SIG_IGN) {
    if ((actp->sa_flags & SA_NODEFER) == 0) {
      // automatically block the signal
      sigaddset(&(actp->sa_mask), sig);
    }

    sa_handler_t hand = nullptr;
    sa_sigaction_t sa = nullptr;
    bool siginfo_flag_set = (actp->sa_flags & SA_SIGINFO) != 0;
    // retrieve the chained handler
    if (siginfo_flag_set) {
      sa = actp->sa_sigaction;
    } else {
      hand = actp->sa_handler;
    }

    if ((actp->sa_flags & SA_RESETHAND) != 0) {
      actp->sa_handler = SIG_DFL;
    }

    // try to honor the signal mask
    sigset_t oset;
    sigemptyset(&oset);
    pthread_sigmask(SIG_SETMASK, &(actp->sa_mask), &oset);

    // call into the chained handler
    if (siginfo_flag_set) {
      (*sa)(sig, siginfo, context);
    } else {
      (*hand)(sig);
    }

    // restore the signal mask
    pthread_sigmask(SIG_SETMASK, &oset, nullptr);
  }
  // Tell jvm's signal handler the signal is taken care of.
  return true;
}

bool PosixSignals::chained_handler(int sig, siginfo_t* siginfo, void* context) {
  bool chained = false;
  // signal-chaining
  if (UseSignalChaining) {
    struct sigaction *actp = get_chained_signal_action(sig);
    if (actp != nullptr) {
      chained = call_chained_handler(actp, sig, siginfo, context);
    }
  }
  return chained;
}

///// Synchronous (non-deferrable) error signals (ILL, SEGV, FPE, BUS, TRAP):

// These signals are special because they cannot be deferred and, if they
// happen while delivery is blocked for the receiving thread, will cause UB
// (in practice typically resulting in sudden process deaths or hangs, see
// JDK-8252533). So we must take care never to block them when we cannot be
// absolutely sure they won't happen. In practice, this is always.
//
// Relevant Posix quote:
// "The behavior of a process is undefined after it ignores a SIGFPE, SIGILL,
//  SIGSEGV, or SIGBUS signal that was not generated by kill(), sigqueue(), or
//  raise()."
//
// We also include SIGTRAP in that list of never-to-block-signals. While not
// mentioned by the Posix documentation, in our (SAPs) experience blocking it
// causes similar problems. Beside, during normal operation - outside of error
// handling - SIGTRAP may be used for implicit null checking, so it makes sense
// to never block it.
//
// We deal with those signals in two ways:
// - we just never explicitly block them, which includes not accidentally blocking
//   them via sa_mask when establishing signal handlers.
// - as an additional safety measure, at the entrance of a signal handler, we
//   unblock them explicitly.

static void add_error_signals_to_set(sigset_t* set) {
  sigaddset(set, SIGILL);
  sigaddset(set, SIGBUS);
  sigaddset(set, SIGFPE);
  sigaddset(set, SIGSEGV);
  sigaddset(set, SIGTRAP);
}

static void remove_error_signals_from_set(sigset_t* set) {
  sigdelset(set, SIGILL);
  sigdelset(set, SIGBUS);
  sigdelset(set, SIGFPE);
  sigdelset(set, SIGSEGV);
  sigdelset(set, SIGTRAP);
}

// Unblock all signals whose delivery cannot be deferred and which, if they happen
//  while delivery is blocked, would cause crashes or hangs (JDK-8252533).
void PosixSignals::unblock_error_signals() {
  sigset_t set;
  sigemptyset(&set);
  add_error_signals_to_set(&set);
  ::pthread_sigmask(SIG_UNBLOCK, &set, nullptr);
}

class ErrnoPreserver: public StackObj {
  const int _saved;
public:
  ErrnoPreserver() : _saved(errno) {}
  ~ErrnoPreserver() { errno = _saved; }
};

////////////////////////////////////////////////////////////////////////////////
// JVM_handle_(linux|aix|bsd)_signal()

// This routine is the shared part of the central hotspot signal handler. It can
// also be called by a user application, if a user application prefers to do
// signal handling itself - in that case it needs to pass signals the VM
// internally uses on to the VM first.
//
// The user-defined signal handler must pass unrecognized signals to this
// routine, and if it returns true (non-zero), then the signal handler must
// return immediately.  If the flag "abort_if_unrecognized" is true, then this
// routine will never return false (zero), but instead will execute a VM panic
// routine to kill the process.
//
// If this routine returns false, it is OK to call it again.  This allows
// the user-defined signal handler to perform checks either before or after
// the VM performs its own checks.  Naturally, the user code would be making
// a serious error if it tried to handle an exception (such as a null check
// or breakpoint) that the VM was generating for its own correct operation.
//
// This routine may recognize any of the following kinds of signals:
//    SIGBUS, SIGSEGV, SIGILL, SIGFPE, SIGQUIT, SIGPIPE, SIGXFSZ, SIGUSR1.
// It should be consulted by handlers for any of those signals.
//
// The caller of this routine must pass in the three arguments supplied
// to the function referred to in the "sa_sigaction" (not the "sa_handler")
// field of the structure passed to sigaction().  This routine assumes that
// the sa_flags field passed to sigaction() includes SA_SIGINFO and SA_RESTART.
//
// Note that the VM will print warnings if it detects conflicting signal
// handlers, unless invoked with the option "-XX:+AllowUserSignalHandlers".
//

#if defined(BSD)
#define JVM_HANDLE_XXX_SIGNAL JVM_handle_bsd_signal
#elif defined(AIX)
#define JVM_HANDLE_XXX_SIGNAL JVM_handle_aix_signal
#elif defined(LINUX)
#define JVM_HANDLE_XXX_SIGNAL JVM_handle_linux_signal
#else
#error who are you?
#endif

extern "C" JNIEXPORT
int JVM_HANDLE_XXX_SIGNAL(int sig, siginfo_t* info,
                          void* ucVoid, int abort_if_unrecognized)
{
  assert(info != nullptr && ucVoid != nullptr, "sanity");

  // Note: it's not uncommon that JNI code uses signal/sigset to install,
  // then restore certain signal handler (e.g. to temporarily block SIGPIPE,
  // or have a SIGILL handler when detecting CPU type). When that happens,
  // this handler might be invoked with junk info/ucVoid. To avoid unnecessary
  // crash when libjsig is not preloaded, try handle signals that do not require
  // siginfo/ucontext first.

  // Preserve errno value over signal handler.
  //  (note: RAII ok here, even with JFR thread crash protection, see below).
  ErrnoPreserver ep;

  // Unblock all synchronous error signals (see JDK-8252533)
  PosixSignals::unblock_error_signals();

  ucontext_t* const uc = (ucontext_t*) ucVoid;
  Thread* const t = Thread::current_or_null_safe();

  // Handle JFR thread crash protection.
  //  Note: this may cause us to longjmp away. Do not use any code before this
  //  point which really needs any form of epilogue code running, eg RAII objects.
  ThreadCrashProtection::check_crash_protection(sig, t);

  bool signal_was_handled = false;

  // Handle assertion poison page accesses.
#ifdef CAN_SHOW_REGISTERS_ON_ASSERT
  if (!signal_was_handled &&
      ((sig == SIGSEGV || sig == SIGBUS) && info != nullptr && info->si_addr == g_assert_poison)) {
    signal_was_handled = handle_assert_poison_fault(ucVoid, info->si_addr);
  }
#endif

  // Extract pc from context. Note that for certain signals and certain
  // architectures the pc in ucontext_t will point *after* the offending
  // instruction. In those cases, use siginfo si_addr instead.
  address pc = nullptr;
  if (uc != nullptr) {
    if (S390_ONLY(sig == SIGILL || sig == SIGFPE) NOT_S390(false)) {
      pc = (address)info->si_addr;
    } else {
      pc = os::Posix::ucontext_get_pc(uc);
    }
  }

  if (!signal_was_handled) {
    signal_was_handled = handle_safefetch(sig, pc, uc);
  }

  // Ignore SIGPIPE and SIGXFSZ (4229104, 6499219).
  if (!signal_was_handled &&
      (sig == SIGPIPE || sig == SIGXFSZ)) {
    PosixSignals::chained_handler(sig, info, ucVoid);
    signal_was_handled = true; // unconditionally.
  }

#ifndef ZERO
  // Check for UD trap caused by NOP patching.
  // If it is, patch return address to be deopt handler.
  if (!signal_was_handled && pc != nullptr && os::is_readable_pointer(pc)) {
    if (NativeDeoptInstruction::is_deopt_at(pc)) {
      CodeBlob* cb = CodeCache::find_blob(pc);
      if (cb != nullptr && cb->is_compiled()) {
        MACOS_AARCH64_ONLY(ThreadWXEnable wx(WXWrite, t);) // can call PcDescCache::add_pc_desc
        CompiledMethod* cm = cb->as_compiled_method();
        assert(cm->insts_contains_inclusive(pc), "");
        address deopt = cm->is_method_handle_return(pc) ?
          cm->deopt_mh_handler_begin() :
          cm->deopt_handler_begin();
        assert(deopt != nullptr, "");

        frame fr = os::fetch_frame_from_context(uc);
        cm->set_original_pc(&fr, pc);

        os::Posix::ucontext_set_pc(uc, deopt);
        signal_was_handled = true;
      }
    }
  }
#endif // !ZERO

  // Call platform dependent signal handler.
  if (!signal_was_handled) {
    JavaThread* const jt = (t != nullptr && t->is_Java_thread()) ? JavaThread::cast(t) : nullptr;
    signal_was_handled = PosixSignals::pd_hotspot_signal_handler(sig, info, uc, jt);
  }

  // From here on, if the signal had not been handled, it is a fatal error.

  // Give the chained signal handler - should it exist - a shot.
  if (!signal_was_handled) {
    signal_was_handled = PosixSignals::chained_handler(sig, info, ucVoid);
  }

  // Invoke fatal error handling.
  if (!signal_was_handled && abort_if_unrecognized) {
    VMError::report_and_die(t, sig, pc, info, ucVoid);
    // VMError should not return.
    ShouldNotReachHere();
  }
  return signal_was_handled;
}

// Entry point for the hotspot signal handler.
static void javaSignalHandler(int sig, siginfo_t* info, void* context) {
  // Do not add any code here!
  // Only add code to either JVM_HANDLE_XXX_SIGNAL or PosixSignals::pd_hotspot_signal_handler.
  (void)JVM_HANDLE_XXX_SIGNAL(sig, info, context, true);
}

static void UserHandler(int sig, siginfo_t* siginfo, void* context) {

  PosixSignals::unblock_error_signals();

  // Ctrl-C is pressed during error reporting, likely because the error
  // handler fails to abort. Let VM die immediately.
  if (sig == SIGINT && VMError::is_error_reported()) {
    os::die();
  }

  os::signal_notify(sig);
}

static void print_signal_handler_name(outputStream* os, address handler, char* buf, size_t buflen) {
  // We demangle, but omit arguments - signal handlers should have always the same prototype.
  os::print_function_and_library_name(os, handler, buf, buflen,
                                       true, // shorten_path
                                       true, // demangle
                                       true  // omit arguments
                                       );
}

// Writes one-line description of a combination of sigaction.sa_flags into a user
// provided buffer. Returns that buffer.
static const char* describe_sa_flags(int flags, char* buffer, size_t size) {
  char* p = buffer;
  size_t remaining = size;
  bool first = true;
  int idx = 0;

  assert(buffer, "invalid argument");

  if (size == 0) {
    return buffer;
  }

  strncpy(buffer, "none", size);

  const unsigned int unknown_flag = ~(SA_NOCLDSTOP |
                                      SA_ONSTACK   |
                                      SA_NOCLDSTOP |
                                      SA_RESTART   |
                                      SA_SIGINFO   |
                                      SA_NOCLDWAIT |
                                      SA_NODEFER
                                      AIX_ONLY(| SA_OLDSTYLE)
                                      );

  const struct {
    // NB: i is an unsigned int here because SA_RESETHAND is on some
    // systems 0x80000000, which is implicitly unsigned.  Assigning
    // it to an int field would be an overflow in unsigned-to-signed
    // conversion.
    unsigned int i;
    const char* s;
  } flaginfo [] = {
    { SA_NOCLDSTOP, "SA_NOCLDSTOP" },
    { SA_ONSTACK,   "SA_ONSTACK"   },
    { SA_RESETHAND, "SA_RESETHAND" },
    { SA_RESTART,   "SA_RESTART"   },
    { SA_SIGINFO,   "SA_SIGINFO"   },
    { SA_NOCLDWAIT, "SA_NOCLDWAIT" },
    { SA_NODEFER,   "SA_NODEFER"   },
#if defined(AIX)
    { SA_OLDSTYLE,  "SA_OLDSTYLE"  },
#endif
    { unknown_flag, "NOT USED"     }
  };

  for (idx = 0; flaginfo[idx].i != unknown_flag && remaining > 1; idx++) {
    if (flags & flaginfo[idx].i) {
      if (first) {
        jio_snprintf(p, remaining, "%s", flaginfo[idx].s);
        first = false;
      } else {
        jio_snprintf(p, remaining, "|%s", flaginfo[idx].s);
      }
      const size_t len = strlen(p);
      p += len;
      remaining -= len;
    }
  }
  unsigned int unknowns = flags & unknown_flag;
  if (unknowns != 0) {
    jio_snprintf(p, remaining, "|Unknown_flags:%x", unknowns);
  }

  buffer[size - 1] = '\0';

  return buffer;
}

// Prints one-line description of a combination of sigaction.sa_flags.
static void print_sa_flags(outputStream* st, int flags) {
  char buffer[0x100];
  describe_sa_flags(flags, buffer, sizeof(buffer));
  st->print("%s", buffer);
}

// Implementation may use the same storage for both the sa_sigaction field and the sa_handler field,
// so check for "sigAct.sa_flags == SA_SIGINFO"
static address get_signal_handler(const struct sigaction* action) {
  bool siginfo_flag_set = (action->sa_flags & SA_SIGINFO) != 0;
  if (siginfo_flag_set) {
    return CAST_FROM_FN_PTR(address, action->sa_sigaction);
  } else {
    return CAST_FROM_FN_PTR(address, action->sa_handler);
  }
}

typedef int (*os_sigaction_t)(int, const struct sigaction *, struct sigaction *);

static void SR_handler(int sig, siginfo_t* siginfo, void* context);

// Semantically compare two sigaction structures. Return true if they are referring to
// the same handler, using the same flags.
static bool are_actions_equal(const struct sigaction* sa,
                              const struct sigaction* expected_sa) {
  address this_handler = get_signal_handler(sa);
  address expected_handler = get_signal_handler(expected_sa);
  const int this_flags = get_sanitized_sa_flags(sa);
  const int expected_flags = get_sanitized_sa_flags(expected_sa);
  return (this_handler == expected_handler) &&
         (this_flags == expected_flags);
}

// If we installed one of our signal handlers for sig, check that the current
// setup matches what we originally installed.  Return true if signal handler
// is different.  Otherwise, return false;
static bool check_signal_handler(int sig) {
  char buf[O_BUFLEN];
  bool mismatch = false;

  if (!do_check_signal_periodically[sig]) {
    return false;
  }

  const struct sigaction* expected_act = vm_handlers.get(sig);
  assert(expected_act != nullptr, "Sanity");

  // Retrieve current signal setup.
  struct sigaction act;
  static os_sigaction_t os_sigaction = nullptr;
  if (os_sigaction == nullptr) {
    // only trust the default sigaction, in case it has been interposed
    os_sigaction = (os_sigaction_t)dlsym(RTLD_DEFAULT, "sigaction");
    if (os_sigaction == nullptr) return false;
  }

  os_sigaction(sig, (struct sigaction*)nullptr, &act);

  // Compare both sigaction structures (intelligently; only the members we care about).
  // Ignore if the handler is our own crash handler.
  if (!are_actions_equal(&act, expected_act) &&
      !(HANDLER_IS(get_signal_handler(&act), VMError::crash_handler_address))) {
    tty->print_cr("Warning: %s handler modified!", os::exception_name(sig, buf, sizeof(buf)));
    // If we had a mismatch:
    // - Disable any further checks for this signal - we do not want to flood stdout. Though
    //   depending on which signal had been overwritten, we may die very soon anyway.
    do_check_signal_periodically[sig] = false;
    // Running under non-interactive shell, SHUTDOWN2_SIGNAL will be reassigned SIG_IGN
    if (sig == SHUTDOWN2_SIGNAL && !isatty(fileno(stdin))) {
      tty->print_cr("Note: Running in non-interactive shell, %s handler is replaced by shell",
                    os::exception_name(sig, buf, O_BUFLEN));
    }
    return true;
  }
  return false;
}

void* PosixSignals::user_handler() {
  return CAST_FROM_FN_PTR(void*, UserHandler);
}

// Used by JVM_RegisterSignal to install a signal handler.
// The allowed set of signals is restricted by the caller.
// The incoming handler is one of:
// - psuedo-handler: SIG_IGN or SIG_DFL
// - the VM's UserHandler of type sa_sigaction_t
// - unknown signal handling function which we assume is also
//   of type sa_sigaction_t - this is a bug - see JDK-8295702
// Returns the currently installed handler.
void* PosixSignals::install_generic_signal_handler(int sig, void* handler) {
  struct sigaction sigAct, oldSigAct;

  sigfillset(&(sigAct.sa_mask));
  remove_error_signals_from_set(&(sigAct.sa_mask));

  sigAct.sa_flags = SA_RESTART;
  if (HANDLER_IS_IGN_OR_DFL(handler)) {
    sigAct.sa_handler = CAST_TO_FN_PTR(sa_handler_t, handler);
  } else {
    sigAct.sa_flags |= SA_SIGINFO;
    sigAct.sa_sigaction = CAST_TO_FN_PTR(sa_sigaction_t, handler);
  }

  if (sigaction(sig, &sigAct, &oldSigAct)) {
    // -1 means registration failed
    return (void *)-1;
  }

  return get_signal_handler(&oldSigAct);
}

// Installs the given sigaction handler for the given signal.
// - sigAct: the new struct sigaction to be filled in and used
//           for this signal. The caller must provide this as it
//           may need to be stored/accessed by that caller.
// - oldSigAct: the old struct sigaction that was associated with
//              this signal
// Returns 0 on success and -1 on error.
int PosixSignals::install_sigaction_signal_handler(struct sigaction* sigAct,
                                                   struct sigaction* oldSigAct,
                                                   int sig,
                                                   sa_sigaction_t handler) {
  sigfillset(&sigAct->sa_mask);
  remove_error_signals_from_set(&sigAct->sa_mask);
  sigAct->sa_sigaction = handler;
  sigAct->sa_flags = SA_SIGINFO|SA_RESTART;
#if defined(__APPLE__)
  // Needed for main thread as XNU (Mac OS X kernel) will only deliver SIGSEGV
  // (which starts as SIGBUS) on main thread with faulting address inside "stack+guard pages"
  // if the signal handler declares it will handle it on alternate stack.
  // Notice we only declare we will handle it on alt stack, but we are not
  // actually going to use real alt stack - this is just a workaround.
  // Please see ux_exception.c, method catch_mach_exception_raise for details
  // link http://www.opensource.apple.com/source/xnu/xnu-2050.18.24/bsd/uxkern/ux_exception.c
  if (sig == SIGSEGV) {
    sigAct->sa_flags |= SA_ONSTACK;
  }
#endif
  return sigaction(sig, sigAct, oldSigAct);
}

// Will be modified when max signal is changed to be dynamic
int os::sigexitnum_pd() {
  return NSIG;
}

// This method is a periodic task to check for misbehaving JNI applications
// under CheckJNI, we can add any periodic checks here
void os::run_periodic_checks(outputStream* st) {

  if (check_signals == false) return;

  // SEGV and BUS if overridden could potentially prevent
  // generation of hs*.log in the event of a crash, debugging
  // such a case can be very challenging, so we absolutely
  // check the following for a good measure:
  bool print_handlers = false;

  print_handlers |= check_signal_handler(SIGSEGV);
  print_handlers |= check_signal_handler(SIGILL);
  print_handlers |= check_signal_handler(SIGFPE);
  print_handlers |= check_signal_handler(SIGBUS);
  PPC64_ONLY(print_handlers |= check_signal_handler(SIGTRAP);)

  // ReduceSignalUsage allows the user to override these handlers
  // see comments at the very top and jvm_md.h
  if (!ReduceSignalUsage) {
    print_handlers |= check_signal_handler(SHUTDOWN1_SIGNAL);
    print_handlers |= check_signal_handler(SHUTDOWN2_SIGNAL);
    print_handlers |= check_signal_handler(SHUTDOWN3_SIGNAL);
    print_handlers |= check_signal_handler(BREAK_SIGNAL);
  }

  print_handlers |= check_signal_handler(PosixSignals::SR_signum);

  // As we ignore SIGPIPE and SIGXFSZ, and expect other code to potentially
  // install handlers for them, we don't bother checking them here.

  if (print_handlers) {
    // If we had a mismatch:
    // - print all signal handlers. As part of that printout, details will be printed
    //   about any modified handlers.
    char buf[O_BUFLEN];
    os::print_signal_handlers(st, buf, O_BUFLEN);
    st->print_cr("Consider using jsig library.");
  }
}

// Helper function for PosixSignals::print_siginfo_...():
// return a textual description for signal code.
struct enum_sigcode_desc_t {
  const char* s_name;
  const char* s_desc;
};

static bool get_signal_code_description(const siginfo_t* si, enum_sigcode_desc_t* out) {

  const struct {
    int sig; int code; const char* s_code; const char* s_desc;
  } t1 [] = {
    { SIGILL,  ILL_ILLOPC,   "ILL_ILLOPC",   "Illegal opcode." },
    { SIGILL,  ILL_ILLOPN,   "ILL_ILLOPN",   "Illegal operand." },
    { SIGILL,  ILL_ILLADR,   "ILL_ILLADR",   "Illegal addressing mode." },
    { SIGILL,  ILL_ILLTRP,   "ILL_ILLTRP",   "Illegal trap." },
    { SIGILL,  ILL_PRVOPC,   "ILL_PRVOPC",   "Privileged opcode." },
    { SIGILL,  ILL_PRVREG,   "ILL_PRVREG",   "Privileged register." },
    { SIGILL,  ILL_COPROC,   "ILL_COPROC",   "Coprocessor error." },
    { SIGILL,  ILL_BADSTK,   "ILL_BADSTK",   "Internal stack error." },
#if defined(IA64) && defined(LINUX)
    { SIGILL,  ILL_BADIADDR, "ILL_BADIADDR", "Unimplemented instruction address" },
    { SIGILL,  ILL_BREAK,    "ILL_BREAK",    "Application Break instruction" },
#endif
    { SIGFPE,  FPE_INTDIV,   "FPE_INTDIV",   "Integer divide by zero." },
    { SIGFPE,  FPE_INTOVF,   "FPE_INTOVF",   "Integer overflow." },
    { SIGFPE,  FPE_FLTDIV,   "FPE_FLTDIV",   "Floating-point divide by zero." },
    { SIGFPE,  FPE_FLTOVF,   "FPE_FLTOVF",   "Floating-point overflow." },
    { SIGFPE,  FPE_FLTUND,   "FPE_FLTUND",   "Floating-point underflow." },
    { SIGFPE,  FPE_FLTRES,   "FPE_FLTRES",   "Floating-point inexact result." },
    { SIGFPE,  FPE_FLTINV,   "FPE_FLTINV",   "Invalid floating-point operation." },
    { SIGFPE,  FPE_FLTSUB,   "FPE_FLTSUB",   "Subscript out of range." },
    { SIGSEGV, SEGV_MAPERR,  "SEGV_MAPERR",  "Address not mapped to object." },
    { SIGSEGV, SEGV_ACCERR,  "SEGV_ACCERR",  "Invalid permissions for mapped object." },
#if defined(AIX)
    // no explanation found what keyerr would be
    { SIGSEGV, SEGV_KEYERR,  "SEGV_KEYERR",  "key error" },
#endif
#if defined(IA64) && !defined(AIX)
    { SIGSEGV, SEGV_PSTKOVF, "SEGV_PSTKOVF", "Paragraph stack overflow" },
#endif
    { SIGBUS,  BUS_ADRALN,   "BUS_ADRALN",   "Invalid address alignment." },
    { SIGBUS,  BUS_ADRERR,   "BUS_ADRERR",   "Nonexistent physical address." },
    { SIGBUS,  BUS_OBJERR,   "BUS_OBJERR",   "Object-specific hardware error." },
    { SIGTRAP, TRAP_BRKPT,   "TRAP_BRKPT",   "Process breakpoint." },
    { SIGTRAP, TRAP_TRACE,   "TRAP_TRACE",   "Process trace trap." },
    { SIGCHLD, CLD_EXITED,   "CLD_EXITED",   "Child has exited." },
    { SIGCHLD, CLD_KILLED,   "CLD_KILLED",   "Child has terminated abnormally and did not create a core file." },
    { SIGCHLD, CLD_DUMPED,   "CLD_DUMPED",   "Child has terminated abnormally and created a core file." },
    { SIGCHLD, CLD_TRAPPED,  "CLD_TRAPPED",  "Traced child has trapped." },
    { SIGCHLD, CLD_STOPPED,  "CLD_STOPPED",  "Child has stopped." },
    { SIGCHLD, CLD_CONTINUED,"CLD_CONTINUED","Stopped child has continued." },
#ifdef SIGPOLL
    { SIGPOLL, POLL_OUT,     "POLL_OUT",     "Output buffers available." },
    { SIGPOLL, POLL_MSG,     "POLL_MSG",     "Input message available." },
    { SIGPOLL, POLL_ERR,     "POLL_ERR",     "I/O error." },
    { SIGPOLL, POLL_PRI,     "POLL_PRI",     "High priority input available." },
    { SIGPOLL, POLL_HUP,     "POLL_HUP",     "Device disconnected. [Option End]" },
#endif
    { -1, -1, nullptr, nullptr }
  };

  // Codes valid in any signal context.
  const struct {
    int code; const char* s_code; const char* s_desc;
  } t2 [] = {
    { SI_USER,      "SI_USER",     "Signal sent by kill()." },
    { SI_QUEUE,     "SI_QUEUE",    "Signal sent by the sigqueue()." },
    { SI_TIMER,     "SI_TIMER",    "Signal generated by expiration of a timer set by timer_settime()." },
    { SI_ASYNCIO,   "SI_ASYNCIO",  "Signal generated by completion of an asynchronous I/O request." },
    { SI_MESGQ,     "SI_MESGQ",    "Signal generated by arrival of a message on an empty message queue." },
    // Linux specific
#ifdef SI_TKILL
    { SI_TKILL,     "SI_TKILL",    "Signal sent by tkill (pthread_kill)" },
#endif
#ifdef SI_DETHREAD
    { SI_DETHREAD,  "SI_DETHREAD", "Signal sent by execve() killing subsidiary threads" },
#endif
#ifdef SI_KERNEL
    { SI_KERNEL,    "SI_KERNEL",   "Signal sent by kernel." },
#endif
#ifdef SI_SIGIO
    { SI_SIGIO,     "SI_SIGIO",    "Signal sent by queued SIGIO" },
#endif

#if defined(AIX)
    { SI_UNDEFINED, "SI_UNDEFINED","siginfo contains partial information" },
    { SI_EMPTY,     "SI_EMPTY",    "siginfo contains no useful information" },
#endif

    { -1, nullptr, nullptr }
  };

  const char* s_code = nullptr;
  const char* s_desc = nullptr;

  for (int i = 0; t1[i].sig != -1; i ++) {
    if (t1[i].sig == si->si_signo && t1[i].code == si->si_code) {
      s_code = t1[i].s_code;
      s_desc = t1[i].s_desc;
      break;
    }
  }

  if (s_code == nullptr) {
    for (int i = 0; t2[i].s_code != nullptr; i ++) {
      if (t2[i].code == si->si_code) {
        s_code = t2[i].s_code;
        s_desc = t2[i].s_desc;
      }
    }
  }

  if (s_code == nullptr) {
    out->s_name = "unknown";
    out->s_desc = "unknown";
    return false;
  }

  out->s_name = s_code;
  out->s_desc = s_desc;

  return true;
}

bool os::signal_sent_by_kill(const void* siginfo) {
  const siginfo_t* const si = (const siginfo_t*)siginfo;
  return si->si_code == SI_USER || si->si_code == SI_QUEUE
#ifdef SI_TKILL
         || si->si_code == SI_TKILL
#endif
  ;
}

// Returns true if signal number is valid.
static bool is_valid_signal(int sig) {
  // MacOS not really POSIX compliant: sigaddset does not return
  // an error for invalid signal numbers. However, MacOS does not
  // support real time signals and simply seems to have just 33
  // signals with no holes in the signal range.
#if defined(__APPLE__)
  return sig >= 1 && sig < NSIG;
#else
  // Use sigaddset to check for signal validity.
  sigset_t set;
  sigemptyset(&set);
  if (sigaddset(&set, sig) == -1 && errno == EINVAL) {
    return false;
  }
  return true;
#endif
}

static const char* get_signal_name(int sig, char* out, size_t outlen) {

  const char* ret = nullptr;

#ifdef SIGRTMIN
  if (sig >= SIGRTMIN && sig <= SIGRTMAX) {
    if (sig == SIGRTMIN) {
      ret = "SIGRTMIN";
    } else if (sig == SIGRTMAX) {
      ret = "SIGRTMAX";
    } else {
      jio_snprintf(out, outlen, "SIGRTMIN+%d", sig - SIGRTMIN);
      return out;
    }
  }
#endif

  if (sig > 0) {
    for (int idx = 0; g_signal_info[idx].sig != -1; idx ++) {
      if (g_signal_info[idx].sig == sig) {
        ret = g_signal_info[idx].name;
        break;
      }
    }
  }

  if (!ret) {
    if (!is_valid_signal(sig)) {
      ret = "INVALID";
    } else {
      ret = "UNKNOWN";
    }
  }

  if (out && outlen > 0) {
    strncpy(out, ret, outlen);
    out[outlen - 1] = '\0';
  }
  return out;
}

void os::print_siginfo(outputStream* os, const void* si0) {

  const siginfo_t* const si = (const siginfo_t*) si0;

  char buf[20];
  os->print("siginfo:");

  if (!si) {
    os->print(" <null>");
    return;
  }

  const int sig = si->si_signo;

  os->print(" si_signo: %d (%s)", sig, get_signal_name(sig, buf, sizeof(buf)));

  enum_sigcode_desc_t ed;
  get_signal_code_description(si, &ed);
  os->print(", si_code: %d (%s)", si->si_code, ed.s_name);

  if (si->si_errno) {
    os->print(", si_errno: %d", si->si_errno);
  }

  // Output additional information depending on the signal code.

  // Note: Many implementations lump si_addr, si_pid, si_uid etc. together as unions,
  // so it depends on the context which member to use. For synchronous error signals,
  // we print si_addr, unless the signal was sent by another process or thread, in
  // which case we print out pid or tid of the sender.
  if (os::signal_sent_by_kill(si)) {
    const pid_t pid = si->si_pid;
    os->print(", si_pid: %ld", (long) pid);
    if (IS_VALID_PID(pid)) {
      const pid_t me = getpid();
      if (me == pid) {
        os->print(" (current process)");
      }
    } else {
      os->print(" (invalid)");
    }
    os->print(", si_uid: %ld", (long) si->si_uid);
    if (sig == SIGCHLD) {
      os->print(", si_status: %d", si->si_status);
    }
  } else if (sig == SIGSEGV || sig == SIGBUS || sig == SIGILL ||
             sig == SIGTRAP || sig == SIGFPE) {
    os->print(", si_addr: " PTR_FORMAT, p2i(si->si_addr));
#ifdef SIGPOLL
  } else if (sig == SIGPOLL) {
    // siginfo_t.si_band is defined as "long", and it is so in most
    // implementations. But SPARC64 glibc has a bug: si_band is "int".
    // Cast si_band to "long" to prevent format specifier mismatch.
    // See: https://sourceware.org/bugzilla/show_bug.cgi?id=23821
    os->print(", si_band: %ld", (long) si->si_band);
#endif
  }
}

bool os::signal_thread(Thread* thread, int sig, const char* reason) {
  OSThread* osthread = thread->osthread();
  if (osthread) {
    int status = pthread_kill(osthread->pthread_id(), sig);
    if (status == 0) {
      Events::log(Thread::current(), "sent signal %d to Thread " INTPTR_FORMAT " because %s.",
                  sig, p2i(thread), reason);
      return true;
    }
  }
  return false;
}

// Returns:
// null for an invalid signal number
// "SIG<num>" for a valid but unknown signal number
// signal name otherwise.
const char* os::exception_name(int sig, char* buf, size_t size) {
  if (!is_valid_signal(sig)) {
    return nullptr;
  }
  const char* const name = get_signal_name(sig, buf, size);
  if (strcmp(name, "UNKNOWN") == 0) {
    jio_snprintf(buf, size, "SIG%d", sig);
  }
  return buf;
}

int os::get_signal_number(const char* signal_name) {
  char tmp[30];
  const char* s = signal_name;
  if (s[0] != 'S' || s[1] != 'I' || s[2] != 'G') {
    jio_snprintf(tmp, sizeof(tmp), "SIG%s", signal_name);
    s = tmp;
  }
  for (int idx = 0; g_signal_info[idx].sig != -1; idx ++) {
    if (strcmp(g_signal_info[idx].name, s) == 0) {
      return g_signal_info[idx].sig;
    }
  }
  return -1;
}

void set_signal_handler(int sig) {
  // Check for overwrite.
  struct sigaction oldAct;
  sigaction(sig, (struct sigaction*)nullptr, &oldAct);

  // Query the current signal handler. Needs to be a separate operation
  // from installing a new handler since we need to honor AllowUserSignalHandlers.
  void* oldhand = get_signal_handler(&oldAct);
  if (!HANDLER_IS_IGN_OR_DFL(oldhand) &&
      !HANDLER_IS(oldhand, javaSignalHandler)) {
    if (AllowUserSignalHandlers) {
      // Do not overwrite; user takes responsibility to forward to us.
      return;
    } else if (UseSignalChaining) {
      // save the old handler in jvm
      chained_handlers.set(sig, &oldAct);
      // libjsig also interposes the sigaction() call below and saves the
      // old sigaction on it own.
    } else {
      fatal("Encountered unexpected pre-existing sigaction handler "
            "%#lx for signal %d.", (long)oldhand, sig);
    }
  }

  struct sigaction sigAct;
  int ret = PosixSignals::install_sigaction_signal_handler(&sigAct, &oldAct,
                                                           sig, javaSignalHandler);
  assert(ret == 0, "check");

  // Save handler setup for possible later checking
  vm_handlers.set(sig, &sigAct);

  bool do_check = true;
  if (sig == SIGPIPE || sig == SIGXFSZ) {
    // As we ignore these signals, and expect other code to potentially
    // install handlers for them, we don't bother checking them.
    do_check = false;
  }
  do_check_signal_periodically[sig] = do_check;
#ifdef ASSERT
  void* oldhand2  = get_signal_handler(&oldAct);
  assert(oldhand2 == oldhand, "no concurrent signal handler installation");
#endif
}

// install signal handlers for signals that HotSpot needs to
// handle in order to support Java-level exception handling.
void install_signal_handlers() {
  // signal-chaining
  typedef void (*signal_setting_t)();
  signal_setting_t begin_signal_setting = nullptr;
  signal_setting_t end_signal_setting = nullptr;
  begin_signal_setting = CAST_TO_FN_PTR(signal_setting_t,
                                        dlsym(RTLD_DEFAULT, "JVM_begin_signal_setting"));
  if (begin_signal_setting != nullptr) {
    end_signal_setting = CAST_TO_FN_PTR(signal_setting_t,
                                        dlsym(RTLD_DEFAULT, "JVM_end_signal_setting"));
    get_signal_action = CAST_TO_FN_PTR(get_signal_t,
                                       dlsym(RTLD_DEFAULT, "JVM_get_signal_action"));
    libjsig_is_loaded = true;
    assert(UseSignalChaining, "should enable signal-chaining");
  }
  if (libjsig_is_loaded) {
    // Tell libjsig jvm is setting signal handlers
    (*begin_signal_setting)();
  }

  set_signal_handler(SIGSEGV);
  set_signal_handler(SIGPIPE);
  set_signal_handler(SIGBUS);
  set_signal_handler(SIGILL);
  set_signal_handler(SIGFPE);
  PPC64_ONLY(set_signal_handler(SIGTRAP);)
  set_signal_handler(SIGXFSZ);
  if (!ReduceSignalUsage) {
    // Install BREAK_SIGNAL's handler in early initialization phase, in
    // order to reduce the risk that an attach client accidentally forces
    // HotSpot to quit prematurely.
    // The actual work for handling BREAK_SIGNAL is performed by the Signal
    // Dispatcher thread, which is created and started at a much later point,
    // see os::initialize_jdk_signal_support(). Any BREAK_SIGNAL received
    // before the Signal Dispatcher thread is started is queued up via the
    // pending_signals[BREAK_SIGNAL] counter, and will be processed by the
    // Signal Dispatcher thread in a delayed fashion.
    //
    // Also note that HotSpot does NOT support signal chaining for BREAK_SIGNAL.
    // Applications that require a custom BREAK_SIGNAL handler should run with
    // -XX:+ReduceSignalUsage. Otherwise if libjsig is used together with
    // -XX:+ReduceSignalUsage, libjsig will prevent changing BREAK_SIGNAL's
    // handler to a custom handler.
    struct sigaction sigAct, oldSigAct;
    int ret =  PosixSignals::install_sigaction_signal_handler(&sigAct, &oldSigAct,
                                                              BREAK_SIGNAL, UserHandler);
    assert(ret == 0, "check");
  }

#if defined(__APPLE__)
  // lldb (gdb) installs both standard BSD signal handlers, and mach exception
  // handlers. By replacing the existing task exception handler, we disable lldb's mach
  // exception handling, while leaving the standard BSD signal handlers functional.
  //
  // EXC_MASK_BAD_ACCESS needed by all architectures for null ptr checking
  // EXC_MASK_ARITHMETIC needed by all architectures for div by 0 checking
  // EXC_MASK_BAD_INSTRUCTION needed by aarch64 to initiate deoptimization
  kern_return_t kr;
  kr = task_set_exception_ports(mach_task_self(),
                                EXC_MASK_BAD_ACCESS | EXC_MASK_ARITHMETIC
                                  AARCH64_ONLY(| EXC_MASK_BAD_INSTRUCTION),
                                MACH_PORT_NULL,
                                EXCEPTION_STATE_IDENTITY,
                                MACHINE_THREAD_STATE);

  assert(kr == KERN_SUCCESS, "could not set mach task signal handler");
#endif

  if (libjsig_is_loaded) {
    // Tell libjsig jvm finishes setting signal handlers
    (*end_signal_setting)();
  }

  // We don't activate signal checker if libjsig is in place, we trust ourselves
  // and if UserSignalHandler is installed all bets are off.
  // Log that signal checking is off only if -verbose:jni is specified.
  if (CheckJNICalls) {
    if (libjsig_is_loaded) {
      log_debug(jni, resolve)("Info: libjsig is activated, all active signal checking is disabled");
      check_signals = false;
    }
    if (AllowUserSignalHandlers) {
      log_debug(jni, resolve)("Info: AllowUserSignalHandlers is activated, all active signal checking is disabled");
      check_signals = false;
    }
  }
}

// Returns one-line short description of a signal set in a user provided buffer.
static const char* describe_signal_set_short(const sigset_t* set, char* buffer, size_t buf_size) {
  assert(buf_size == (NUM_IMPORTANT_SIGS + 1), "wrong buffer size");
  // Note: for shortness, just print out the first 32. That should
  // cover most of the useful ones, apart from realtime signals.
  for (int sig = 1; sig <= NUM_IMPORTANT_SIGS; sig++) {
    const int rc = sigismember(set, sig);
    if (rc == -1 && errno == EINVAL) {
      buffer[sig-1] = '?';
    } else {
      buffer[sig-1] = rc == 0 ? '0' : '1';
    }
  }
  buffer[NUM_IMPORTANT_SIGS] = 0;
  return buffer;
}

// Prints one-line description of a signal set.
static void print_signal_set_short(outputStream* st, const sigset_t* set) {
  char buf[NUM_IMPORTANT_SIGS + 1];
  describe_signal_set_short(set, buf, sizeof(buf));
  st->print("%s", buf);
}

static void print_single_signal_handler(outputStream* st,
                                        const struct sigaction* act,
                                        char* buf, size_t buflen) {

  address handler = get_signal_handler(act);
  if (HANDLER_IS_DFL(handler)) {
    st->print("SIG_DFL");
  } else if (HANDLER_IS_IGN(handler)) {
    st->print("SIG_IGN");
  } else {
    print_signal_handler_name(st, handler, buf, buflen);
  }

  st->print(", mask=");
  print_signal_set_short(st, &(act->sa_mask));

  st->print(", flags=");
  int flags = get_sanitized_sa_flags(act);
  print_sa_flags(st, flags);
}

// Print established signal handler for this signal.
// - if this signal handler was installed by us and is chained to a pre-established user handler
//    it replaced, print that one too.
// - otherwise, if this signal handler was installed by us and replaced another handler to which we
//    are not chained (e.g. if chaining is off), print that one too.
void PosixSignals::print_signal_handler(outputStream* st, int sig,
                                        char* buf, size_t buflen) {

  st->print("%10s: ", os::exception_name(sig, buf, buflen));

  struct sigaction current_act;
  sigaction(sig, nullptr, &current_act);

  print_single_signal_handler(st, &current_act, buf, buflen);

  sigset_t thread_sig_mask;
  if (::pthread_sigmask(/* ignored */ SIG_BLOCK, nullptr, &thread_sig_mask) == 0) {
    st->print(", %s", sigismember(&thread_sig_mask, sig) ? "blocked" : "unblocked");
  }
  st->cr();

  // If we expected to see our own hotspot signal handler but found a different one,
  //  print a warning (unless the handler replacing it is our own crash handler, which can
  //  happen if this function is called during error reporting).
  const struct sigaction* expected_act = vm_handlers.get(sig);
  if (expected_act != nullptr) {
    const address current_handler = get_signal_handler(&current_act);
    if (!(HANDLER_IS(current_handler, VMError::crash_handler_address))) {
      if (!are_actions_equal(&current_act, expected_act)) {
        st->print_cr("  *** Handler was modified!");
        st->print   ("  *** Expected: ");
        print_single_signal_handler(st, expected_act, buf, buflen);
        st->cr();
      }
    }
  }

  // If there is a chained handler waiting behind the current one, print it too.
  const struct sigaction* chained_act = get_chained_signal_action(sig);
  if (chained_act != nullptr) {
    st->print("  chained to: ");
    print_single_signal_handler(st, &current_act, buf, buflen);
    st->cr();
  }
}

void os::print_signal_handlers(outputStream* st, char* buf, size_t buflen) {
  st->print_cr("Signal Handlers:");
  PosixSignals::print_signal_handler(st, SIGSEGV, buf, buflen);
  PosixSignals::print_signal_handler(st, SIGBUS , buf, buflen);
  PosixSignals::print_signal_handler(st, SIGFPE , buf, buflen);
  PosixSignals::print_signal_handler(st, SIGPIPE, buf, buflen);
  PosixSignals::print_signal_handler(st, SIGXFSZ, buf, buflen);
  PosixSignals::print_signal_handler(st, SIGILL , buf, buflen);
  PosixSignals::print_signal_handler(st, PosixSignals::SR_signum, buf, buflen);
  PosixSignals::print_signal_handler(st, SHUTDOWN1_SIGNAL, buf, buflen);
  PosixSignals::print_signal_handler(st, SHUTDOWN2_SIGNAL , buf, buflen);
  PosixSignals::print_signal_handler(st, SHUTDOWN3_SIGNAL , buf, buflen);
  PosixSignals::print_signal_handler(st, BREAK_SIGNAL, buf, buflen);
#if defined(SIGDANGER)
  // We also want to know if someone else adds a SIGDANGER handler because
  // that will interfere with OOM killling.
  PosixSignals::print_signal_handler(st, SIGDANGER, buf, buflen);
#endif
#if defined(SIGTRAP)
  PosixSignals::print_signal_handler(st, SIGTRAP, buf, buflen);
#endif
}

bool PosixSignals::is_sig_ignored(int sig) {
  struct sigaction oact;
  sigaction(sig, (struct sigaction*)nullptr, &oact);
  if (HANDLER_IS_IGN(get_signal_handler(&oact))) {
    return true;
  } else {
    return false;
  }
}

static void signal_sets_init() {
  sigemptyset(&preinstalled_sigs);

  // Should also have an assertion stating we are still single-threaded.
  assert(!signal_sets_initialized, "Already initialized");
  // Fill in signals that are necessarily unblocked for all threads in
  // the VM. Currently, we unblock the following signals:
  // SHUTDOWN{1,2,3}_SIGNAL: for shutdown hooks support (unless over-ridden
  //                         by -Xrs (=ReduceSignalUsage));
  // BREAK_SIGNAL which is unblocked only by the VM thread and blocked by all
  // other threads. The "ReduceSignalUsage" boolean tells us not to alter
  // the dispositions or masks wrt these signals.
  // Programs embedding the VM that want to use the above signals for their
  // own purposes must, at this time, use the "-Xrs" option to prevent
  // interference with shutdown hooks and BREAK_SIGNAL thread dumping.
  // (See bug 4345157, and other related bugs).
  // In reality, though, unblocking these signals is really a nop, since
  // these signals are not blocked by default.
  sigemptyset(&unblocked_sigs);
  sigaddset(&unblocked_sigs, SIGILL);
  sigaddset(&unblocked_sigs, SIGSEGV);
  sigaddset(&unblocked_sigs, SIGBUS);
  sigaddset(&unblocked_sigs, SIGFPE);
  PPC64_ONLY(sigaddset(&unblocked_sigs, SIGTRAP);)
  sigaddset(&unblocked_sigs, PosixSignals::SR_signum);

  if (!ReduceSignalUsage) {
    if (!PosixSignals::is_sig_ignored(SHUTDOWN1_SIGNAL)) {
      sigaddset(&unblocked_sigs, SHUTDOWN1_SIGNAL);
    }
    if (!PosixSignals::is_sig_ignored(SHUTDOWN2_SIGNAL)) {
      sigaddset(&unblocked_sigs, SHUTDOWN2_SIGNAL);
    }
    if (!PosixSignals::is_sig_ignored(SHUTDOWN3_SIGNAL)) {
      sigaddset(&unblocked_sigs, SHUTDOWN3_SIGNAL);
    }
  }
  // Fill in signals that are blocked by all but the VM thread.
  sigemptyset(&vm_sigs);
  if (!ReduceSignalUsage) {
    sigaddset(&vm_sigs, BREAK_SIGNAL);
  }

  sigemptyset(&blocked_sigs);
  sigaddset(&blocked_sigs, RESTORE_SIGNAL);

  debug_only(signal_sets_initialized = true);
}

// These are signals that are unblocked while a thread is running Java.
// (For some reason, they get blocked by default.)
static sigset_t* unblocked_signals() {
  assert(signal_sets_initialized, "Not initialized");
  return &unblocked_sigs;
}

static sigset_t* blocked_signals() {
  assert(signal_sets_initialized, "Not initialized");
  return &blocked_sigs;
}

// These are the signals that are blocked while a (non-VM) thread is
// running Java. Only the VM thread handles these signals.
static sigset_t* vm_signals() {
  assert(signal_sets_initialized, "Not initialized");
  return &vm_sigs;
}

void PosixSignals::hotspot_sigmask(Thread* thread) {

  //Save caller's signal mask before setting VM signal mask
  sigset_t caller_sigmask;
  pthread_sigmask(SIG_BLOCK, nullptr, &caller_sigmask);

  OSThread* osthread = thread->osthread();
  osthread->set_caller_sigmask(caller_sigmask);

<<<<<<< HEAD
  pthread_sigmask(SIG_UNBLOCK, unblocked_signals(), NULL);
  pthread_sigmask(SIG_BLOCK, blocked_signals(), NULL);
=======
  pthread_sigmask(SIG_UNBLOCK, unblocked_signals(), nullptr);
>>>>>>> 7dd47998

  if (!ReduceSignalUsage) {
    if (thread->is_VM_thread()) {
      // Only the VM thread handles BREAK_SIGNAL ...
      pthread_sigmask(SIG_UNBLOCK, vm_signals(), nullptr);
    } else {
      // ... all other threads block BREAK_SIGNAL
      pthread_sigmask(SIG_BLOCK, vm_signals(), nullptr);
    }
  }
}

////////////////////////////////////////////////////////////////////////////////
// suspend/resume support

//  The low-level signal-based suspend/resume support is a remnant from the
//  old VM-suspension that used to be for java-suspension, safepoints etc,
//  within hotspot. Currently used by JFR's OSThreadSampler
//
//  The remaining code is greatly simplified from the more general suspension
//  code that used to be used.
//
//  The protocol is quite simple:
//  - suspend:
//      - sends a signal to the target thread
//      - polls the suspend state of the osthread using a yield loop
//      - target thread signal handler (SR_handler) sets suspend state
//        and blocks in sigsuspend until continued
//  - resume:
//      - sets target osthread state to continue
//      - sends signal to end the sigsuspend loop in the SR_handler
//
//  Note that resume_clear_context() and suspend_save_context() are needed
//  by SR_handler(), so that fetch_frame_from_context() works,
//  which in part is used by:
//    - Forte Analyzer: AsyncGetCallTrace()
//    - StackBanging: get_frame_at_stack_banging_point()

static void resume_clear_context(OSThread *osthread) {
  osthread->set_ucontext(nullptr);
  osthread->set_siginfo(nullptr);
}

static void suspend_save_context(OSThread *osthread, siginfo_t* siginfo, void* ucVoid) {
  osthread->set_ucontext((ucontext_t*)ucVoid);
  osthread->set_siginfo(siginfo);
}

// Handler function invoked when a thread's execution is suspended or
// resumed. We have to be careful that only async-safe functions are
// called here (Note: most pthread functions are not async safe and
// should be avoided.)
//
// Note: sigwait() is a more natural fit than sigsuspend() from an
// interface point of view, but sigwait() prevents the signal handler
// from being run. libpthread would get very confused by not having
// its signal handlers run and prevents sigwait()'s use with the
// mutex granting signal.
//
// Currently only ever called on the VMThread and JavaThreads (PC sampling)
//
static void SR_handler(int sig, siginfo_t* siginfo, void* context) {

  // Save and restore errno to avoid confusing native code with EINTR
  // after sigsuspend.
  int old_errno = errno;

  PosixSignals::unblock_error_signals();

  Thread* thread = Thread::current_or_null_safe();

  // The suspend/resume signal may have been sent from outside the process, deliberately or
  // accidentally. In that case the receiving thread may not be attached to the VM. We handle
  // that case by asserting (debug VM) resp. writing a diagnostic message to tty and
  // otherwise ignoring the stray signal (release VMs).
  // We print the siginfo as part of the diagnostics, which also contains the sender pid of
  // the stray signal.
  if (thread == nullptr) {
    stringStream ss;
    ss.print_raw("Non-attached thread received stray SR signal (");
    os::print_siginfo(&ss, siginfo);
    ss.print_raw(").");
    assert(thread != nullptr, "%s.", ss.base());
    log_warning(os)("%s", ss.base());
    return;
  }

  // On some systems we have seen signal delivery get "stuck" until the signal
  // mask is changed as part of thread termination. Check that the current thread
  // has not already terminated - else the following assertion
  // will fail because the thread is no longer a JavaThread as the ~JavaThread
  // destructor has completed.

  if (thread->has_terminated()) {
    return;
  }

  assert(thread->is_VM_thread() || thread->is_Java_thread(), "Must be VMThread or JavaThread");

  OSThread* osthread = thread->osthread();

  SuspendResume::State current = osthread->sr.state();

  if (current == SuspendResume::SR_SUSPEND_REQUEST) {
    suspend_save_context(osthread, siginfo, context);

    // attempt to switch the state, we assume we had a SUSPEND_REQUEST
    SuspendResume::State state = osthread->sr.suspended();
    if (state == SuspendResume::SR_SUSPENDED) {
      sigset_t suspend_set;  // signals for sigsuspend()
      sigemptyset(&suspend_set);

      // get current set of blocked signals and unblock resume signal
      pthread_sigmask(SIG_BLOCK, nullptr, &suspend_set);
      sigdelset(&suspend_set, PosixSignals::SR_signum);

      sr_semaphore.signal();

      // wait here until we are resumed
      while (1) {
        sigsuspend(&suspend_set);

        SuspendResume::State result = osthread->sr.running();
        if (result == SuspendResume::SR_RUNNING) {
          // double check AIX doesn't need this!
          sr_semaphore.signal();
          break;
        } else if (result != SuspendResume::SR_SUSPENDED) {
          ShouldNotReachHere();
        }
      }

    } else if (state == SuspendResume::SR_RUNNING) {
      // request was cancelled, continue
    } else {
      ShouldNotReachHere();
    }

    resume_clear_context(osthread);
  } else if (current == SuspendResume::SR_RUNNING) {
    // request was cancelled, continue
  } else if (current == SuspendResume::SR_WAKEUP_REQUEST) {
    // ignore
  } else {
    // ignore
  }

  errno = old_errno;
}

int SR_initialize() {
  struct sigaction act;
  char *s;
  // Get signal number to use for suspend/resume
  if ((s = ::getenv("_JAVA_SR_SIGNUM")) != 0) {
    int sig = ::strtol(s, 0, 10);
    if (sig > MAX2(SIGSEGV, SIGBUS) &&  // See 4355769.
        sig < NSIG) {                   // Must be legal signal and fit into sigflags[].
      PosixSignals::SR_signum = sig;
    } else {
      warning("You set _JAVA_SR_SIGNUM=%d. It must be in range [%d, %d]. Using %d instead.",
              sig, MAX2(SIGSEGV, SIGBUS)+1, NSIG-1, PosixSignals::SR_signum);
    }
  }

  assert(PosixSignals::SR_signum > SIGSEGV && PosixSignals::SR_signum > SIGBUS,
         "SR_signum must be greater than max(SIGSEGV, SIGBUS), see 4355769");

  // Set up signal handler for suspend/resume
  act.sa_flags = SA_RESTART|SA_SIGINFO;
  act.sa_sigaction = SR_handler;

  // SR_signum is blocked when the handler runs.
  pthread_sigmask(SIG_BLOCK, nullptr, &act.sa_mask);
  remove_error_signals_from_set(&(act.sa_mask));

  if (sigaction(PosixSignals::SR_signum, &act, 0) == -1) {
    return -1;
  }

  // Save signal setup information for later checking.
  vm_handlers.set(PosixSignals::SR_signum, &act);
  do_check_signal_periodically[PosixSignals::SR_signum] = true;

  return 0;
}

static int sr_notify(OSThread* osthread) {
  int status = pthread_kill(osthread->pthread_id(), PosixSignals::SR_signum);
  assert_status(status == 0, status, "pthread_kill");
  return status;
}

// returns true on success and false on error - really an error is fatal
// but this seems the normal response to library errors
bool PosixSignals::do_suspend(OSThread* osthread) {
  assert(osthread->sr.is_running(), "thread should be running");
  assert(!sr_semaphore.trywait(), "semaphore has invalid state");

  // mark as suspended and send signal
  if (osthread->sr.request_suspend() != SuspendResume::SR_SUSPEND_REQUEST) {
    // failed to switch, state wasn't running?
    ShouldNotReachHere();
    return false;
  }

  if (sr_notify(osthread) != 0) {
    ShouldNotReachHere();
  }

  // managed to send the signal and switch to SUSPEND_REQUEST, now wait for SUSPENDED
  while (true) {
    if (sr_semaphore.timedwait(2)) {
      break;
    } else {
      // timeout
      SuspendResume::State cancelled = osthread->sr.cancel_suspend();
      if (cancelled == SuspendResume::SR_RUNNING) {
        return false;
      } else if (cancelled == SuspendResume::SR_SUSPENDED) {
        // make sure that we consume the signal on the semaphore as well
        sr_semaphore.wait();
        break;
      } else {
        ShouldNotReachHere();
        return false;
      }
    }
  }

  guarantee(osthread->sr.is_suspended(), "Must be suspended");
  return true;
}

void PosixSignals::do_resume(OSThread* osthread) {
  assert(osthread->sr.is_suspended(), "thread should be suspended");
  assert(!sr_semaphore.trywait(), "invalid semaphore state");

  if (osthread->sr.request_wakeup() != SuspendResume::SR_WAKEUP_REQUEST) {
    // failed to switch to WAKEUP_REQUEST
    ShouldNotReachHere();
    return;
  }

  while (true) {
    if (sr_notify(osthread) == 0) {
      if (sr_semaphore.timedwait(2)) {
        if (osthread->sr.is_running()) {
          return;
        }
      }
    } else {
      ShouldNotReachHere();
    }
  }

  guarantee(osthread->sr.is_running(), "Must be running!");
}

void SuspendedThreadTask::internal_do_task() {
  if (PosixSignals::do_suspend(_thread->osthread())) {
    SuspendedThreadTaskContext context(_thread, _thread->osthread()->ucontext());
    do_task(context);
    PosixSignals::do_resume(_thread->osthread());
  }
}

int PosixSignals::init() {
  // initialize suspend/resume support - must do this before signal_sets_init()
  if (SR_initialize() != 0) {
    vm_exit_during_initialization("SR_initialize failed");
    return JNI_ERR;
  }

  signal_sets_init();

  // Initialize data for jdk.internal.misc.Signal and BREAK_SIGNAL's handler.
  if (!ReduceSignalUsage) {
    jdk_misc_signal_init();
  }

  install_signal_handlers();

  return JNI_OK;
}<|MERGE_RESOLUTION|>--- conflicted
+++ resolved
@@ -1579,12 +1579,8 @@
   OSThread* osthread = thread->osthread();
   osthread->set_caller_sigmask(caller_sigmask);
 
-<<<<<<< HEAD
-  pthread_sigmask(SIG_UNBLOCK, unblocked_signals(), NULL);
-  pthread_sigmask(SIG_BLOCK, blocked_signals(), NULL);
-=======
   pthread_sigmask(SIG_UNBLOCK, unblocked_signals(), nullptr);
->>>>>>> 7dd47998
+  pthread_sigmask(SIG_BLOCK, blocked_signals(), nullptr);
 
   if (!ReduceSignalUsage) {
     if (thread->is_VM_thread()) {
