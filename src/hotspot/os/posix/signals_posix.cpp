--- conflicted
+++ resolved
@@ -147,13 +147,8 @@
 };
 
 
-<<<<<<< HEAD
-debug_only(static bool signal_sets_initialized = false);
+DEBUG_ONLY(static bool signal_sets_initialized = false);
 static sigset_t unblocked_sigs, blocked_sigs, vm_sigs, preinstalled_sigs;
-=======
-DEBUG_ONLY(static bool signal_sets_initialized = false);
-static sigset_t unblocked_sigs, vm_sigs, preinstalled_sigs;
->>>>>>> e2ae50d8
 
 // Our own signal handlers should never ever get replaced by a third party one.
 //  To check that, and to aid with diagnostics, store a copy of the handler setup
@@ -1552,7 +1547,6 @@
   if (!ReduceSignalUsage) {
     sigaddset(&vm_sigs, BREAK_SIGNAL);
   }
-<<<<<<< HEAD
 
   sigemptyset(&blocked_sigs);
 // RESTORE_SIGNAL is used only on Linux, other platform don't send this
@@ -1568,10 +1562,7 @@
   }
 #endif
 
-  debug_only(signal_sets_initialized = true);
-=======
   DEBUG_ONLY(signal_sets_initialized = true);
->>>>>>> e2ae50d8
 }
 
 // These are signals that are unblocked while a thread is running Java.
