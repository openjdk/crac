/*
 * Copyright (c) 1997, 2023, Oracle and/or its affiliates. All rights reserved.
 * DO NOT ALTER OR REMOVE COPYRIGHT NOTICES OR THIS FILE HEADER.
 *
 * This code is free software; you can redistribute it and/or modify it
 * under the terms of the GNU General Public License version 2 only, as
 * published by the Free Software Foundation.
 *
 * This code is distributed in the hope that it will be useful, but WITHOUT
 * ANY WARRANTY; without even the implied warranty of MERCHANTABILITY or
 * FITNESS FOR A PARTICULAR PURPOSE.  See the GNU General Public License
 * version 2 for more details (a copy is included in the LICENSE file that
 * accompanied this code).
 *
 * You should have received a copy of the GNU General Public License version
 * 2 along with this work; if not, write to the Free Software Foundation,
 * Inc., 51 Franklin St, Fifth Floor, Boston, MA 02110-1301 USA.
 *
 * Please contact Oracle, 500 Oracle Parkway, Redwood Shores, CA 94065 USA
 * or visit www.oracle.com if you need additional information or have any
 * questions.
 *
 */

#ifndef OS_WINDOWS_OS_WINDOWS_HPP
#define OS_WINDOWS_OS_WINDOWS_HPP

#include "runtime/os.hpp"

// Win32_OS defines the interface to windows operating systems

class outputStream;
class Thread;

typedef void (*signal_handler_t)(int);

class os::win32 {
  friend class os;

 protected:
  static int    _processor_type;
  static int    _processor_level;
  static julong _physical_memory;
  static bool   _is_windows_server;
  static bool   _has_exit_bug;
  static bool   _processor_group_warning_displayed;
  static bool   _job_object_processor_group_warning_displayed;

  static int    _major_version;
  static int    _minor_version;
  static int    _build_number;
  static int    _build_minor;

  static void print_windows_version(outputStream* st);
  static void print_uptime_info(outputStream* st);

  static bool platform_print_native_stack(outputStream* st, const void* context,
                                          char *buf, int buf_size, address& lastpc);

  static bool register_code_area(char *low, char *high);

 public:
  // Windows-specific interface:
  static void   initialize_performance_counter();
  static void   initialize_system_info();
  static void   setmode_streams();
  static bool   is_windows_11_or_greater();
  static bool   is_windows_server_2022_or_greater();
  static bool   request_lock_memory_privilege();
  static size_t large_page_init_decide_size();
  static int windows_major_version() {
    assert(_major_version > 0, "windows version not initialized.");
    return _major_version;
  }
  static int windows_minor_version() {
    assert(_major_version > 0, "windows version not initialized.");
    return _minor_version;
  }
  static int windows_build_number() {
    assert(_major_version > 0, "windows version not initialized.");
    return _build_number;
  }
  static int windows_build_minor() {
    assert(_major_version > 0, "windows version not initialized.");
    return _build_minor;
  }

  static void set_processor_group_warning_displayed(bool displayed)  {
    _processor_group_warning_displayed = displayed;
  }
  static bool processor_group_warning_displayed() {
    return _processor_group_warning_displayed;
  }
  static void set_job_object_processor_group_warning_displayed(bool displayed)  {
    _job_object_processor_group_warning_displayed = displayed;
  }
  static bool job_object_processor_group_warning_displayed() {
    return _job_object_processor_group_warning_displayed;
  }

  // Processor info as provided by NT
  static int processor_type()  { return _processor_type;  }
  static int processor_level() {
    return _processor_level;
  }
  static julong available_memory();
  static julong free_memory();
  static julong physical_memory() { return _physical_memory; }

  // load dll from Windows system directory or Windows directory
  static HINSTANCE load_Windows_dll(const char* name, char *ebuf, int ebuflen);

 private:

<<<<<<< HEAD
=======
  static void initialize_performance_counter();
  static void initialize_windows_version();
  static DWORD active_processors_in_job_object(DWORD* active_processor_groups = nullptr);

>>>>>>> e7c5bf45
 public:
  // Generic interface:

  // Tells whether this is a server version of Windows
  static bool is_windows_server() { return _is_windows_server; }

  // Tells whether there can be the race bug during process exit on this platform
  static bool has_exit_bug() { return _has_exit_bug; }

  // Read the headers for the executable that started the current process into
  // the structure passed in (see winnt.h).
  static void read_executable_headers(PIMAGE_NT_HEADERS);

  static bool get_frame_at_stack_banging_point(JavaThread* thread,
                          struct _EXCEPTION_POINTERS* exceptionInfo,
                          address pc, frame* fr);

  struct mapping_info_t {
    // Start of allocation (AllocationBase)
    address base;
    // Total size of allocation over all regions
    size_t size;
    // Total committed size
    size_t committed_size;
    // Number of regions
    int regions;
  };
  // Given an address p which points into an area allocated with VirtualAlloc(),
  // return information about that area.
  static bool find_mapping(address p, mapping_info_t* mapping_info);

#ifndef _WIN64
  // A wrapper to install a structured exception handler for fast JNI accessors.
  static address fast_jni_accessor_wrapper(BasicType);
#endif

  // Fast access to current thread
protected:
  static int _thread_ptr_offset;
private:
  static void initialize_thread_ptr_offset();
public:
  static inline void set_thread_ptr_offset(int offset) {
    _thread_ptr_offset = offset;
  }
  static inline int get_thread_ptr_offset() { return _thread_ptr_offset; }

  // signal support
  static void* install_signal_handler(int sig, signal_handler_t handler);
  static void* user_handler();
};

#endif // OS_WINDOWS_OS_WINDOWS_HPP<|MERGE_RESOLUTION|>--- conflicted
+++ resolved
@@ -112,13 +112,9 @@
 
  private:
 
-<<<<<<< HEAD
-=======
-  static void initialize_performance_counter();
   static void initialize_windows_version();
   static DWORD active_processors_in_job_object(DWORD* active_processor_groups = nullptr);
 
->>>>>>> e7c5bf45
  public:
   // Generic interface:
 
