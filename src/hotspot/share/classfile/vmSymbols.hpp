--- conflicted
+++ resolved
@@ -739,15 +739,11 @@
   template(toFileURL_signature,                             "(Ljava/lang/String;)Ljava/net/URL;")                 \
   template(url_array_classloader_void_signature,            "([Ljava/net/URL;Ljava/lang/ClassLoader;)V")          \
                                                                                                                   \
-<<<<<<< HEAD
   template(jdk_internal_crac_mirror_Core,          "jdk/internal/crac/mirror/Core")                               \
   template(checkpointRestoreInternal_name,         "checkpointRestoreInternal")                                   \
   template(checkpointRestoreInternal_signature,    "(J)Ljava/lang/String;")                                       \
                                                                                                                   \
-  /* Thread.dump_to_file jcmd */                                                                                  \
-=======
   /* jcmd Thread.dump_to_file */                                                                                  \
->>>>>>> 85fedbf6
   template(jdk_internal_vm_ThreadDumper,           "jdk/internal/vm/ThreadDumper")                                \
   template(dumpThreads_name,                       "dumpThreads")                                                 \
   template(dumpThreadsToJson_name,                 "dumpThreadsToJson")                                           \
