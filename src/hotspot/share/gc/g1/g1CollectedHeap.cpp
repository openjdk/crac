/*
 * Copyright (c) 2001, 2025, Oracle and/or its affiliates. All rights reserved.
 * Copyright (c) 2019, 2021, Azul Systems, Inc. All rights reserved.
 * DO NOT ALTER OR REMOVE COPYRIGHT NOTICES OR THIS FILE HEADER.
 *
 * This code is free software; you can redistribute it and/or modify it
 * under the terms of the GNU General Public License version 2 only, as
 * published by the Free Software Foundation.
 *
 * This code is distributed in the hope that it will be useful, but WITHOUT
 * ANY WARRANTY; without even the implied warranty of MERCHANTABILITY or
 * FITNESS FOR A PARTICULAR PURPOSE.  See the GNU General Public License
 * version 2 for more details (a copy is included in the LICENSE file that
 * accompanied this code).
 *
 * You should have received a copy of the GNU General Public License version
 * 2 along with this work; if not, write to the Free Software Foundation,
 * Inc., 51 Franklin St, Fifth Floor, Boston, MA 02110-1301 USA.
 *
 * Please contact Oracle, 500 Oracle Parkway, Redwood Shores, CA 94065 USA
 * or visit www.oracle.com if you need additional information or have any
 * questions.
 *
 */

#include "classfile/classLoaderDataGraph.hpp"
#include "classfile/metadataOnStackMark.hpp"
#include "classfile/systemDictionary.hpp"
#include "code/codeCache.hpp"
#include "compiler/oopMap.hpp"
#include "gc/g1/g1Allocator.inline.hpp"
#include "gc/g1/g1Arguments.hpp"
#include "gc/g1/g1BarrierSet.hpp"
#include "gc/g1/g1BatchedTask.hpp"
#include "gc/g1/g1CollectedHeap.inline.hpp"
#include "gc/g1/g1CollectionSet.hpp"
#include "gc/g1/g1CollectionSetCandidates.hpp"
#include "gc/g1/g1CollectorState.hpp"
#include "gc/g1/g1ConcurrentMarkThread.inline.hpp"
#include "gc/g1/g1ConcurrentRefine.hpp"
#include "gc/g1/g1ConcurrentRefineThread.hpp"
#include "gc/g1/g1DirtyCardQueue.hpp"
#include "gc/g1/g1EvacStats.inline.hpp"
#include "gc/g1/g1FullCollector.hpp"
#include "gc/g1/g1GCCounters.hpp"
#include "gc/g1/g1GCParPhaseTimesTracker.hpp"
#include "gc/g1/g1GCPauseType.hpp"
#include "gc/g1/g1GCPhaseTimes.hpp"
#include "gc/g1/g1HeapRegion.inline.hpp"
#include "gc/g1/g1HeapRegionPrinter.hpp"
#include "gc/g1/g1HeapRegionRemSet.inline.hpp"
#include "gc/g1/g1HeapRegionSet.inline.hpp"
#include "gc/g1/g1HeapSizingPolicy.hpp"
#include "gc/g1/g1HeapTransition.hpp"
#include "gc/g1/g1HeapVerifier.hpp"
#include "gc/g1/g1InitLogger.hpp"
#include "gc/g1/g1MemoryPool.hpp"
#include "gc/g1/g1MonotonicArenaFreeMemoryTask.hpp"
#include "gc/g1/g1OopClosures.inline.hpp"
#include "gc/g1/g1ParallelCleaning.hpp"
#include "gc/g1/g1ParScanThreadState.inline.hpp"
#include "gc/g1/g1PeriodicGCTask.hpp"
#include "gc/g1/g1Policy.hpp"
#include "gc/g1/g1RedirtyCardsQueue.hpp"
#include "gc/g1/g1RegionPinCache.inline.hpp"
#include "gc/g1/g1RegionToSpaceMapper.hpp"
#include "gc/g1/g1RemSet.hpp"
#include "gc/g1/g1RootClosures.hpp"
#include "gc/g1/g1RootProcessor.hpp"
#include "gc/g1/g1SATBMarkQueueSet.hpp"
#include "gc/g1/g1ServiceThread.hpp"
#include "gc/g1/g1ThreadLocalData.hpp"
#include "gc/g1/g1Trace.hpp"
#include "gc/g1/g1UncommitRegionTask.hpp"
#include "gc/g1/g1VMOperations.hpp"
#include "gc/g1/g1YoungCollector.hpp"
#include "gc/g1/g1YoungGCAllocationFailureInjector.hpp"
#include "gc/shared/classUnloadingContext.hpp"
#include "gc/shared/concurrentGCBreakpoints.hpp"
#include "gc/shared/fullGCForwarding.hpp"
#include "gc/shared/gcBehaviours.hpp"
#include "gc/shared/gcHeapSummary.hpp"
#include "gc/shared/gcId.hpp"
#include "gc/shared/gcTimer.hpp"
#include "gc/shared/gcTraceTime.inline.hpp"
#include "gc/shared/isGCActiveMark.hpp"
#include "gc/shared/locationPrinter.inline.hpp"
#include "gc/shared/oopStorageParState.hpp"
#include "gc/shared/partialArrayState.hpp"
#include "gc/shared/referenceProcessor.inline.hpp"
#include "gc/shared/suspendibleThreadSet.hpp"
#include "gc/shared/taskqueue.inline.hpp"
#include "gc/shared/taskTerminator.hpp"
#include "gc/shared/tlab_globals.hpp"
#include "gc/shared/weakProcessor.inline.hpp"
#include "gc/shared/workerPolicy.hpp"
#include "logging/log.hpp"
#include "memory/allocation.hpp"
#include "memory/heapInspection.hpp"
#include "memory/iterator.hpp"
#include "memory/memoryReserver.hpp"
#include "memory/metaspaceUtils.hpp"
#include "memory/resourceArea.hpp"
#include "memory/universe.hpp"
#include "oops/access.inline.hpp"
#include "oops/compressedOops.inline.hpp"
#include "oops/oop.inline.hpp"
#include "runtime/atomic.hpp"
#include "runtime/cpuTimeCounters.hpp"
#include "runtime/handles.inline.hpp"
#include "runtime/init.hpp"
#include "runtime/java.hpp"
#include "runtime/orderAccess.hpp"
#include "runtime/threadSMR.hpp"
#include "runtime/vmThread.hpp"
#include "utilities/align.hpp"
#include "utilities/autoRestore.hpp"
#include "utilities/bitMap.inline.hpp"
#include "utilities/globalDefinitions.hpp"
#include "utilities/stack.inline.hpp"

size_t G1CollectedHeap::_humongous_object_threshold_in_words = 0;

// INVARIANTS/NOTES
//
// All allocation activity covered by the G1CollectedHeap interface is
// serialized by acquiring the HeapLock.  This happens in mem_allocate
// and allocate_new_tlab, which are the "entry" points to the
// allocation code from the rest of the JVM.  (Note that this does not
// apply to TLAB allocation, which is not part of this interface: it
// is done by clients of this interface.)

void G1RegionMappingChangedListener::reset_from_card_cache(uint start_idx, size_t num_regions) {
  G1HeapRegionRemSet::invalidate_from_card_cache(start_idx, num_regions);
}

void G1RegionMappingChangedListener::on_commit(uint start_idx, size_t num_regions, bool zero_filled) {
  // The from card cache is not the memory that is actually committed. So we cannot
  // take advantage of the zero_filled parameter.
  reset_from_card_cache(start_idx, num_regions);
}

void G1CollectedHeap::run_batch_task(G1BatchedTask* cl) {
  uint num_workers = MAX2(1u, MIN2(cl->num_workers_estimate(), workers()->active_workers()));
  cl->set_max_workers(num_workers);
  workers()->run_task(cl, num_workers);
}

uint G1CollectedHeap::get_chunks_per_region() {
  uint log_region_size = G1HeapRegion::LogOfHRGrainBytes;
  // Limit the expected input values to current known possible values of the
  // (log) region size. Adjust as necessary after testing if changing the permissible
  // values for region size.
  assert(log_region_size >= 20 && log_region_size <= 29,
         "expected value in [20,29], but got %u", log_region_size);
  return 1u << (log_region_size / 2 - 4);
}

G1HeapRegion* G1CollectedHeap::new_heap_region(uint hrs_index,
                                               MemRegion mr) {
  return new G1HeapRegion(hrs_index, bot(), mr, &_card_set_config);
}

// Private methods.

G1HeapRegion* G1CollectedHeap::new_region(size_t word_size,
                                          G1HeapRegionType type,
                                          bool do_expand,
                                          uint node_index) {
  assert(!is_humongous(word_size) || word_size <= G1HeapRegion::GrainWords,
         "the only time we use this to allocate a humongous region is "
         "when we are allocating a single humongous region");

  G1HeapRegion* res = _hrm.allocate_free_region(type, node_index);

  if (res == nullptr && do_expand) {
    // Currently, only attempts to allocate GC alloc regions set
    // do_expand to true. So, we should only reach here during a
    // safepoint.
    assert(SafepointSynchronize::is_at_safepoint(), "invariant");

    log_debug(gc, ergo, heap)("Attempt heap expansion (region allocation request failed). Allocation request: %zuB",
                              word_size * HeapWordSize);

    assert(word_size * HeapWordSize < G1HeapRegion::GrainBytes,
           "This kind of expansion should never be more than one region. Size: %zu",
           word_size * HeapWordSize);
    if (expand_single_region(node_index)) {
      // Given that expand_single_region() succeeded in expanding the heap, and we
      // always expand the heap by an amount aligned to the heap
      // region size, the free list should in theory not be empty.
      // In either case allocate_free_region() will check for null.
      res = _hrm.allocate_free_region(type, node_index);
    }
  }
  return res;
}

void G1CollectedHeap::set_humongous_metadata(G1HeapRegion* first_hr,
                                             uint num_regions,
                                             size_t word_size,
                                             bool update_remsets) {
  // Calculate the new top of the humongous object.
  HeapWord* obj_top = first_hr->bottom() + word_size;
  // The word size sum of all the regions used
  size_t word_size_sum = num_regions * G1HeapRegion::GrainWords;
  assert(word_size <= word_size_sum, "sanity");

  // How many words memory we "waste" which cannot hold a filler object.
  size_t words_not_fillable = 0;

  // Pad out the unused tail of the last region with filler
  // objects, for improved usage accounting.

  // How many words can we use for filler objects.
  size_t words_fillable = word_size_sum - word_size;

  if (words_fillable >= G1CollectedHeap::min_fill_size()) {
    G1CollectedHeap::fill_with_objects(obj_top, words_fillable);
  } else {
    // We have space to fill, but we cannot fit an object there.
    words_not_fillable = words_fillable;
    words_fillable = 0;
  }

  // We will set up the first region as "starts humongous". This
  // will also update the BOT covering all the regions to reflect
  // that there is a single object that starts at the bottom of the
  // first region.
  first_hr->hr_clear(false /* clear_space */);
  first_hr->set_starts_humongous(obj_top, words_fillable);

  if (update_remsets) {
    _policy->remset_tracker()->update_at_allocate(first_hr);
  }

  // Indices of first and last regions in the series.
  uint first = first_hr->hrm_index();
  uint last = first + num_regions - 1;

  G1HeapRegion* hr = nullptr;
  for (uint i = first + 1; i <= last; ++i) {
    hr = region_at(i);
    hr->hr_clear(false /* clear_space */);
    hr->set_continues_humongous(first_hr);
    if (update_remsets) {
      _policy->remset_tracker()->update_at_allocate(hr);
    }
  }

  // Up to this point no concurrent thread would have been able to
  // do any scanning on any region in this series. All the top
  // fields still point to bottom, so the intersection between
  // [bottom,top] and [card_start,card_end] will be empty. Before we
  // update the top fields, we'll do a storestore to make sure that
  // no thread sees the update to top before the zeroing of the
  // object header and the BOT initialization.
  OrderAccess::storestore();

  // Now, we will update the top fields of the "continues humongous"
  // regions except the last one.
  for (uint i = first; i < last; ++i) {
    hr = region_at(i);
    hr->set_top(hr->end());
  }

  hr = region_at(last);
  // If we cannot fit a filler object, we must set top to the end
  // of the humongous object, otherwise we cannot iterate the heap
  // and the BOT will not be complete.
  hr->set_top(hr->end() - words_not_fillable);

  assert(hr->bottom() < obj_top && obj_top <= hr->end(),
         "obj_top should be in last region");

  assert(words_not_fillable == 0 ||
         first_hr->bottom() + word_size_sum - words_not_fillable == hr->top(),
         "Miscalculation in humongous allocation");
}

HeapWord*
G1CollectedHeap::humongous_obj_allocate_initialize_regions(G1HeapRegion* first_hr,
                                                           uint num_regions,
                                                           size_t word_size) {
  assert(first_hr != nullptr, "pre-condition");
  assert(is_humongous(word_size), "word_size should be humongous");
  assert(num_regions * G1HeapRegion::GrainWords >= word_size, "pre-condition");

  // Index of last region in the series.
  uint first = first_hr->hrm_index();
  uint last = first + num_regions - 1;

  // We need to initialize the region(s) we just discovered. This is
  // a bit tricky given that it can happen concurrently with
  // refinement threads refining cards on these regions and
  // potentially wanting to refine the BOT as they are scanning
  // those cards (this can happen shortly after a cleanup; see CR
  // 6991377). So we have to set up the region(s) carefully and in
  // a specific order.

  // The passed in hr will be the "starts humongous" region. The header
  // of the new object will be placed at the bottom of this region.
  HeapWord* new_obj = first_hr->bottom();

  // First, we need to zero the header of the space that we will be
  // allocating. When we update top further down, some refinement
  // threads might try to scan the region. By zeroing the header we
  // ensure that any thread that will try to scan the region will
  // come across the zero klass word and bail out.
  //
  // NOTE: It would not have been correct to have used
  // CollectedHeap::fill_with_object() and make the space look like
  // an int array. The thread that is doing the allocation will
  // later update the object header to a potentially different array
  // type and, for a very short period of time, the klass and length
  // fields will be inconsistent. This could cause a refinement
  // thread to calculate the object size incorrectly.
  Copy::fill_to_words(new_obj, oopDesc::header_size(), 0);

  // Next, update the metadata for the regions.
  set_humongous_metadata(first_hr, num_regions, word_size, true);

  G1HeapRegion* last_hr = region_at(last);
  size_t used = byte_size(first_hr->bottom(), last_hr->top());

  increase_used(used);

  for (uint i = first; i <= last; ++i) {
    G1HeapRegion *hr = region_at(i);
    _humongous_set.add(hr);
    G1HeapRegionPrinter::alloc(hr);
  }

  return new_obj;
}

size_t G1CollectedHeap::humongous_obj_size_in_regions(size_t word_size) {
  assert(is_humongous(word_size), "Object of size %zu must be humongous here", word_size);
  return align_up(word_size, G1HeapRegion::GrainWords) / G1HeapRegion::GrainWords;
}

// If could fit into free regions w/o expansion, try.
// Otherwise, if can expand, do so.
// Otherwise, if using ex regions might help, try with ex given back.
HeapWord* G1CollectedHeap::humongous_obj_allocate(size_t word_size) {
  assert_heap_locked_or_at_safepoint(true /* should_be_vm_thread */);

  _verifier->verify_region_sets_optional();

  uint obj_regions = (uint) humongous_obj_size_in_regions(word_size);

  // Policy: First try to allocate a humongous object in the free list.
  G1HeapRegion* humongous_start = _hrm.allocate_humongous(obj_regions);
  if (humongous_start == nullptr) {
    // Policy: We could not find enough regions for the humongous object in the
    // free list. Look through the heap to find a mix of free and uncommitted regions.
    // If so, expand the heap and allocate the humongous object.
    humongous_start = _hrm.expand_and_allocate_humongous(obj_regions);
    if (humongous_start != nullptr) {
      // We managed to find a region by expanding the heap.
      log_debug(gc, ergo, heap)("Heap expansion (humongous allocation request). Allocation request: %zuB",
                                word_size * HeapWordSize);
      policy()->record_new_heap_size(num_committed_regions());
    } else {
      // Policy: Potentially trigger a defragmentation GC.
    }
  }

  HeapWord* result = nullptr;
  if (humongous_start != nullptr) {
    result = humongous_obj_allocate_initialize_regions(humongous_start, obj_regions, word_size);
    assert(result != nullptr, "it should always return a valid result");

    // A successful humongous object allocation changes the used space
    // information of the old generation so we need to recalculate the
    // sizes and update the jstat counters here.
    monitoring_support()->update_sizes();
  }

  _verifier->verify_region_sets_optional();

  return result;
}

HeapWord* G1CollectedHeap::allocate_new_tlab(size_t min_size,
                                             size_t requested_size,
                                             size_t* actual_size) {
  assert_heap_not_locked_and_not_at_safepoint();
  assert(!is_humongous(requested_size), "we do not allow humongous TLABs");

  return attempt_allocation(min_size, requested_size, actual_size);
}

HeapWord*
G1CollectedHeap::mem_allocate(size_t word_size,
                              bool*  gc_overhead_limit_was_exceeded) {
  assert_heap_not_locked_and_not_at_safepoint();

  if (is_humongous(word_size)) {
    return attempt_allocation_humongous(word_size);
  }
  size_t dummy = 0;
  return attempt_allocation(word_size, word_size, &dummy);
}

HeapWord* G1CollectedHeap::attempt_allocation_slow(uint node_index, size_t word_size) {
  ResourceMark rm; // For retrieving the thread names in log messages.

  // Make sure you read the note in attempt_allocation_humongous().

  assert_heap_not_locked_and_not_at_safepoint();
  assert(!is_humongous(word_size), "attempt_allocation_slow() should not "
         "be called for humongous allocation requests");

  // We should only get here after the first-level allocation attempt
  // (attempt_allocation()) failed to allocate.

  // We will loop until a) we manage to successfully perform the allocation or b)
  // successfully schedule a collection which fails to perform the allocation.
  // Case b) is the only case when we'll return null.
  HeapWord* result = nullptr;
  for (uint try_count = 1; /* we'll return */; try_count++) {
    uint gc_count_before;

    {
      MutexLocker x(Heap_lock);

      // Now that we have the lock, we first retry the allocation in case another
      // thread changed the region while we were waiting to acquire the lock.
      result = _allocator->attempt_allocation_locked(node_index, word_size);
      if (result != nullptr) {
        return result;
      }

      // Read the GC count while still holding the Heap_lock.
      gc_count_before = total_collections();
    }

    bool succeeded;
    result = do_collection_pause(word_size, gc_count_before, &succeeded, GCCause::_g1_inc_collection_pause);
    if (succeeded) {
      log_trace(gc, alloc)("%s: Successfully scheduled collection returning " PTR_FORMAT,
                           Thread::current()->name(), p2i(result));
      return result;
    }

    log_trace(gc, alloc)("%s: Unsuccessfully scheduled collection allocating %zu words",
                         Thread::current()->name(), word_size);

    // We can reach here if we were unsuccessful in scheduling a collection (because
    // another thread beat us to it). In this case immeditealy retry the allocation
    // attempt because another thread successfully performed a collection and possibly
    // reclaimed enough space. The first attempt (without holding the Heap_lock) is
    // here and the follow-on attempt will be at the start of the next loop
    // iteration (after taking the Heap_lock).
    size_t dummy = 0;
    result = _allocator->attempt_allocation(node_index, word_size, word_size, &dummy);
    if (result != nullptr) {
      return result;
    }

    // Give a warning if we seem to be looping forever.
    if ((QueuedAllocationWarningCount > 0) &&
        (try_count % QueuedAllocationWarningCount == 0)) {
      log_warning(gc, alloc)("%s:  Retried allocation %u times for %zu words",
                             Thread::current()->name(), try_count, word_size);
    }
  }

  ShouldNotReachHere();
  return nullptr;
}

template <typename Func>
void G1CollectedHeap::iterate_regions_in_range(MemRegion range, const Func& func) {
  // Mark each G1 region touched by the range as old, add it to
  // the old set, and set top.
  G1HeapRegion* curr_region = _hrm.addr_to_region(range.start());
  G1HeapRegion* end_region = _hrm.addr_to_region(range.last());

  while (curr_region != nullptr) {
    bool is_last = curr_region == end_region;
    G1HeapRegion* next_region = is_last ? nullptr : _hrm.next_region_in_heap(curr_region);

    func(curr_region, is_last);

    curr_region = next_region;
  }
}

HeapWord* G1CollectedHeap::alloc_archive_region(size_t word_size, HeapWord* preferred_addr) {
  assert(!is_init_completed(), "Expect to be called at JVM init time");
  MutexLocker x(Heap_lock);

  MemRegion reserved = _hrm.reserved();

  if (reserved.word_size() <= word_size) {
    log_info(gc, heap)("Unable to allocate regions as archive heap is too large; size requested = %zu"
                       " bytes, heap = %zu bytes", word_size, reserved.word_size());
    return nullptr;
  }

  // Temporarily disable pretouching of heap pages. This interface is used
  // when mmap'ing archived heap data in, so pre-touching is wasted.
  FlagSetting fs(AlwaysPreTouch, false);

  size_t commits = 0;
  // Attempt to allocate towards the end of the heap.
  HeapWord* start_addr = reserved.end() - align_up(word_size, G1HeapRegion::GrainWords);
  MemRegion range = MemRegion(start_addr, word_size);
  HeapWord* last_address = range.last();
  if (!_hrm.allocate_containing_regions(range, &commits, workers())) {
    return nullptr;
  }
  increase_used(word_size * HeapWordSize);
  if (commits != 0) {
    log_debug(gc, ergo, heap)("Attempt heap expansion (allocate archive regions). Total size: %zuB",
                              G1HeapRegion::GrainWords * HeapWordSize * commits);
  }

  // Mark each G1 region touched by the range as old, add it to
  // the old set, and set top.
  auto set_region_to_old = [&] (G1HeapRegion* r, bool is_last) {
    assert(r->is_empty(), "Region already in use (%u)", r->hrm_index());

    HeapWord* top = is_last ? last_address + 1 : r->end();
    r->set_top(top);

    r->set_old();
    G1HeapRegionPrinter::alloc(r);
    _old_set.add(r);
  };

  iterate_regions_in_range(range, set_region_to_old);
  return start_addr;
}

void G1CollectedHeap::populate_archive_regions_bot(MemRegion range) {
  assert(!is_init_completed(), "Expect to be called at JVM init time");

  iterate_regions_in_range(range,
                           [&] (G1HeapRegion* r, bool is_last) {
                             r->update_bot();
                           });
}

void G1CollectedHeap::dealloc_archive_regions(MemRegion range) {
  assert(!is_init_completed(), "Expect to be called at JVM init time");
  MemRegion reserved = _hrm.reserved();
  size_t size_used = 0;

  // Free the G1 regions that are within the specified range.
  MutexLocker x(Heap_lock);
  HeapWord* start_address = range.start();
  HeapWord* last_address = range.last();

  assert(reserved.contains(start_address) && reserved.contains(last_address),
         "MemRegion outside of heap [" PTR_FORMAT ", " PTR_FORMAT "]",
         p2i(start_address), p2i(last_address));
  size_used += range.byte_size();

  uint max_shrink_count = 0;
  if (capacity() > MinHeapSize) {
    size_t max_shrink_bytes = capacity() - MinHeapSize;
    max_shrink_count = (uint)(max_shrink_bytes / G1HeapRegion::GrainBytes);
  }

  uint shrink_count = 0;
  // Free, empty and uncommit regions with CDS archive content.
  auto dealloc_archive_region = [&] (G1HeapRegion* r, bool is_last) {
    guarantee(r->is_old(), "Expected old region at index %u", r->hrm_index());
    _old_set.remove(r);
    r->set_free();
    r->set_top(r->bottom());
    if (shrink_count < max_shrink_count) {
      _hrm.shrink_at(r->hrm_index(), 1);
      shrink_count++;
    } else {
      _hrm.insert_into_free_list(r);
    }
  };

  iterate_regions_in_range(range, dealloc_archive_region);

  if (shrink_count != 0) {
    log_debug(gc, ergo, heap)("Attempt heap shrinking (CDS archive regions). Total size: %zuB (%u Regions)",
                              G1HeapRegion::GrainWords * HeapWordSize * shrink_count, shrink_count);
    // Explicit uncommit.
    uncommit_regions(shrink_count);
  }
  decrease_used(size_used);
}

inline HeapWord* G1CollectedHeap::attempt_allocation(size_t min_word_size,
                                                     size_t desired_word_size,
                                                     size_t* actual_word_size) {
  assert_heap_not_locked_and_not_at_safepoint();
  assert(!is_humongous(desired_word_size), "attempt_allocation() should not "
         "be called for humongous allocation requests");

  // Fix NUMA node association for the duration of this allocation
  const uint node_index = _allocator->current_node_index();

  HeapWord* result = _allocator->attempt_allocation(node_index, min_word_size, desired_word_size, actual_word_size);

  if (result == nullptr) {
    *actual_word_size = desired_word_size;
    result = attempt_allocation_slow(node_index, desired_word_size);
  }

  assert_heap_not_locked();
  if (result != nullptr) {
    assert(*actual_word_size != 0, "Actual size must have been set here");
    dirty_young_block(result, *actual_word_size);
  } else {
    *actual_word_size = 0;
  }

  return result;
}

HeapWord* G1CollectedHeap::attempt_allocation_humongous(size_t word_size) {
  ResourceMark rm; // For retrieving the thread names in log messages.

  // The structure of this method has a lot of similarities to
  // attempt_allocation_slow(). The reason these two were not merged
  // into a single one is that such a method would require several "if
  // allocation is not humongous do this, otherwise do that"
  // conditional paths which would obscure its flow. In fact, an early
  // version of this code did use a unified method which was harder to
  // follow and, as a result, it had subtle bugs that were hard to
  // track down. So keeping these two methods separate allows each to
  // be more readable. It will be good to keep these two in sync as
  // much as possible.

  assert_heap_not_locked_and_not_at_safepoint();
  assert(is_humongous(word_size), "attempt_allocation_humongous() "
         "should only be called for humongous allocations");

  // Humongous objects can exhaust the heap quickly, so we should check if we
  // need to start a marking cycle at each humongous object allocation. We do
  // the check before we do the actual allocation. The reason for doing it
  // before the allocation is that we avoid having to keep track of the newly
  // allocated memory while we do a GC.
  if (policy()->need_to_start_conc_mark("concurrent humongous allocation",
                                        word_size)) {
    collect(GCCause::_g1_humongous_allocation);
  }

  // We will loop until a) we manage to successfully perform the allocation or b)
  // successfully schedule a collection which fails to perform the allocation.
  // Case b) is the only case when we'll return null.
  HeapWord* result = nullptr;
  for (uint try_count = 1; /* we'll return */; try_count++) {
    uint gc_count_before;


    {
      MutexLocker x(Heap_lock);

      size_t size_in_regions = humongous_obj_size_in_regions(word_size);
      // Given that humongous objects are not allocated in young
      // regions, we'll first try to do the allocation without doing a
      // collection hoping that there's enough space in the heap.
      result = humongous_obj_allocate(word_size);
      if (result != nullptr) {
        policy()->old_gen_alloc_tracker()->
          add_allocated_humongous_bytes_since_last_gc(size_in_regions * G1HeapRegion::GrainBytes);
        return result;
      }

      // Read the GC count while still holding the Heap_lock.
      gc_count_before = total_collections();
    }

    bool succeeded;
    result = do_collection_pause(word_size, gc_count_before, &succeeded, GCCause::_g1_humongous_allocation);
    if (succeeded) {
      log_trace(gc, alloc)("%s: Successfully scheduled collection returning " PTR_FORMAT,
                           Thread::current()->name(), p2i(result));
      if (result != nullptr) {
        size_t size_in_regions = humongous_obj_size_in_regions(word_size);
        policy()->old_gen_alloc_tracker()->
          record_collection_pause_humongous_allocation(size_in_regions * G1HeapRegion::GrainBytes);
      }
      return result;
    }

    log_trace(gc, alloc)("%s: Unsuccessfully scheduled collection allocating %zu",
                         Thread::current()->name(), word_size);

    // We can reach here if we were unsuccessful in scheduling a collection (because
    // another thread beat us to it).
    // Humongous object allocation always needs a lock, so we wait for the retry
    // in the next iteration of the loop, unlike for the regular iteration case.
    // Give a warning if we seem to be looping forever.

    if ((QueuedAllocationWarningCount > 0) &&
        (try_count % QueuedAllocationWarningCount == 0)) {
      log_warning(gc, alloc)("%s: Retried allocation %u times for %zu words",
                             Thread::current()->name(), try_count, word_size);
    }
  }

  ShouldNotReachHere();
  return nullptr;
}

HeapWord* G1CollectedHeap::attempt_allocation_at_safepoint(size_t word_size,
                                                           bool expect_null_mutator_alloc_region) {
  assert_at_safepoint_on_vm_thread();
  assert(!_allocator->has_mutator_alloc_region() || !expect_null_mutator_alloc_region,
         "the current alloc region was unexpectedly found to be non-null");

  // Fix NUMA node association for the duration of this allocation
  const uint node_index = _allocator->current_node_index();

  if (!is_humongous(word_size)) {
    return _allocator->attempt_allocation_locked(node_index, word_size);
  } else {
    HeapWord* result = humongous_obj_allocate(word_size);
    if (result != nullptr && policy()->need_to_start_conc_mark("STW humongous allocation")) {
      collector_state()->set_initiate_conc_mark_if_possible(true);
    }
    return result;
  }

  ShouldNotReachHere();
}

class PostCompactionPrinterClosure: public G1HeapRegionClosure {
public:
  bool do_heap_region(G1HeapRegion* hr) {
    assert(!hr->is_young(), "not expecting to find young regions");
    G1HeapRegionPrinter::post_compaction(hr);
    return false;
  }
};

void G1CollectedHeap::print_heap_after_full_collection() {
  // Post collection region logging.
  // We should do this after we potentially resize the heap so
  // that all the COMMIT / UNCOMMIT events are generated before
  // the compaction events.
  if (G1HeapRegionPrinter::is_active()) {
    PostCompactionPrinterClosure cl;
    heap_region_iterate(&cl);
  }
}

bool G1CollectedHeap::abort_concurrent_cycle() {
  // Disable discovery and empty the discovered lists
  // for the CM ref processor.
  _ref_processor_cm->disable_discovery();
  _ref_processor_cm->abandon_partial_discovery();
  _ref_processor_cm->verify_no_references_recorded();

  // Abandon current iterations of concurrent marking and concurrent
  // refinement, if any are in progress.
  return concurrent_mark()->concurrent_cycle_abort();
}

void G1CollectedHeap::prepare_heap_for_full_collection() {
  // Make sure we'll choose a new allocation region afterwards.
  _allocator->release_mutator_alloc_regions();
  _allocator->abandon_gc_alloc_regions();

  // We may have added regions to the current incremental collection
  // set between the last GC or pause and now. We need to clear the
  // incremental collection set and then start rebuilding it afresh
  // after this full GC.
  abandon_collection_set(collection_set());

  _hrm.remove_all_free_regions();
}

void G1CollectedHeap::verify_before_full_collection() {
  assert_used_and_recalculate_used_equal(this);
  if (!VerifyBeforeGC) {
    return;
  }
  if (!G1HeapVerifier::should_verify(G1HeapVerifier::G1VerifyFull)) {
    return;
  }
  _verifier->verify_region_sets_optional();
  _verifier->verify_before_gc();
  _verifier->verify_bitmap_clear(true /* above_tams_only */);
}

void G1CollectedHeap::prepare_for_mutator_after_full_collection(size_t allocation_word_size) {
  // Prepare heap for normal collections.
  assert(num_free_regions() == 0, "we should not have added any free regions");
  rebuild_region_sets(false /* free_list_only */);
  abort_refinement();
<<<<<<< HEAD
  resize_heap_if_necessary();
  if (should_cleanup_unused()) {
    cleanup_unused_regions(); // Includes uncommitting
  } else {
    uncommit_regions_if_necessary();
  }
=======
  resize_heap_if_necessary(allocation_word_size);
  uncommit_regions_if_necessary();
>>>>>>> c59e44a7

  // Rebuild the code root lists for each region
  rebuild_code_roots();

  start_new_collection_set();
  _allocator->init_mutator_alloc_regions();

  // Post collection state updates.
  MetaspaceGC::compute_new_size();
}

void G1CollectedHeap::abort_refinement() {
  // Discard all remembered set updates and reset refinement statistics.
  G1BarrierSet::dirty_card_queue_set().abandon_logs_and_stats();
  assert(G1BarrierSet::dirty_card_queue_set().num_cards() == 0,
         "DCQS should be empty");
  concurrent_refine()->get_and_reset_refinement_stats();
}

void G1CollectedHeap::verify_after_full_collection() {
  if (!VerifyAfterGC) {
    return;
  }
  if (!G1HeapVerifier::should_verify(G1HeapVerifier::G1VerifyFull)) {
    return;
  }
  _hrm.verify_optional();
  _verifier->verify_region_sets_optional();
  _verifier->verify_after_gc();
  _verifier->verify_bitmap_clear(false /* above_tams_only */);

  // At this point there should be no regions in the
  // entire heap tagged as young.
  assert(check_young_list_empty(), "young list should be empty at this point");

  // Note: since we've just done a full GC, concurrent
  // marking is no longer active. Therefore we need not
  // re-enable reference discovery for the CM ref processor.
  // That will be done at the start of the next marking cycle.
  // We also know that the STW processor should no longer
  // discover any new references.
  assert(!_ref_processor_stw->discovery_enabled(), "Postcondition");
  assert(!_ref_processor_cm->discovery_enabled(), "Postcondition");
  _ref_processor_stw->verify_no_references_recorded();
  _ref_processor_cm->verify_no_references_recorded();
}

void G1CollectedHeap::do_full_collection(bool clear_all_soft_refs,
                                         bool do_maximal_compaction,
                                         size_t allocation_word_size) {
  assert_at_safepoint_on_vm_thread();

  const bool do_clear_all_soft_refs = clear_all_soft_refs ||
      soft_ref_policy()->should_clear_all_soft_refs();

  G1FullGCMark gc_mark;
  GCTraceTime(Info, gc) tm("Pause Full", nullptr, gc_cause(), true);
  G1FullCollector collector(this, do_clear_all_soft_refs, do_maximal_compaction, gc_mark.tracer());

  collector.prepare_collection();
  collector.collect();
  collector.complete_collection(allocation_word_size);
}

void G1CollectedHeap::do_full_collection(bool clear_all_soft_refs) {
  // Currently, there is no facility in the do_full_collection(bool) API to notify
  // the caller that the collection did not succeed (e.g., because it was locked
  // out by the GC locker). So, right now, we'll ignore the return value.

  do_full_collection(clear_all_soft_refs,
                     false /* do_maximal_compaction */,
                     size_t(0) /* allocation_word_size */);
}

void G1CollectedHeap::upgrade_to_full_collection() {
  GCCauseSetter compaction(this, GCCause::_g1_compaction_pause);
  log_info(gc, ergo)("Attempting full compaction clearing soft references");
  do_full_collection(true  /* clear_all_soft_refs */,
                     false /* do_maximal_compaction */,
                     size_t(0) /* allocation_word_size */);
}

void G1CollectedHeap::resize_heap_if_necessary(size_t allocation_word_size) {
  assert_at_safepoint_on_vm_thread();

  bool should_expand;
  size_t resize_amount = _heap_sizing_policy->full_collection_resize_amount(should_expand, allocation_word_size);

  if (resize_amount == 0) {
    return;
  } else if (should_expand) {
    expand(resize_amount, _workers);
  } else {
    shrink(resize_amount);
  }
}

// The implementation of this should likely be OS-dependent. The current one is verified to have
// the desired effect on Linux, should probably also be on BSD. On others this may mostly be a
// useless work.
void G1CollectedHeap::cleanup_unused_regions() {
  assert_at_safepoint_on_vm_thread();

  log_debug(gc, heap)("Cleanup unused regions");
  const size_t orig_capacity = capacity();

  // Uncommit all free regions
  precond(orig_capacity >= G1HeapRegion::GrainBytes);
  shrink(orig_capacity - G1HeapRegion::GrainBytes /* leave one region to pass G1HeapRegionManager's asserts */);
  uncommit_regions(UINT_MAX);
  assert(capacity() <= orig_capacity, "unexpectedly gained capacity: %zu -> %zu", orig_capacity, capacity());

  // Commit them back
  expand(orig_capacity - capacity());
  assert(capacity() >= orig_capacity, "unexpectedly lost capacity: %zu -> %zu", orig_capacity, capacity());
}

HeapWord* G1CollectedHeap::satisfy_failed_allocation_helper(size_t word_size,
                                                            bool do_gc,
                                                            bool maximal_compaction,
                                                            bool expect_null_mutator_alloc_region) {
  // Let's attempt the allocation first.
  HeapWord* result =
    attempt_allocation_at_safepoint(word_size,
                                    expect_null_mutator_alloc_region);
  if (result != nullptr) {
    return result;
  }

  // In a G1 heap, we're supposed to keep allocation from failing by
  // incremental pauses.  Therefore, at least for now, we'll favor
  // expansion over collection.  (This might change in the future if we can
  // do something smarter than full collection to satisfy a failed alloc.)
  result = expand_and_allocate(word_size);
  if (result != nullptr) {
    return result;
  }

  if (do_gc) {
    GCCauseSetter compaction(this, GCCause::_g1_compaction_pause);
    // Expansion didn't work, we'll try to do a Full GC.
    // If maximal_compaction is set we clear all soft references and don't
    // allow any dead wood to be left on the heap.
    if (maximal_compaction) {
      log_info(gc, ergo)("Attempting maximal full compaction clearing soft references");
    } else {
      log_info(gc, ergo)("Attempting full compaction");
    }
    do_full_collection(maximal_compaction /* clear_all_soft_refs */,
                       maximal_compaction /* do_maximal_compaction */,
                       word_size /* allocation_word_size */);
  }

  return nullptr;
}

HeapWord* G1CollectedHeap::satisfy_failed_allocation(size_t word_size) {
  assert_at_safepoint_on_vm_thread();

  // Attempts to allocate followed by Full GC.
  HeapWord* result =
    satisfy_failed_allocation_helper(word_size,
                                     true,  /* do_gc */
                                     false, /* maximum_collection */
                                     false /* expect_null_mutator_alloc_region */);

  if (result != nullptr) {
    return result;
  }

  // Attempts to allocate followed by Full GC that will collect all soft references.
  result = satisfy_failed_allocation_helper(word_size,
                                            true, /* do_gc */
                                            true, /* maximum_collection */
                                            true /* expect_null_mutator_alloc_region */);

  if (result != nullptr) {
    return result;
  }

  // Attempts to allocate, no GC
  result = satisfy_failed_allocation_helper(word_size,
                                            false, /* do_gc */
                                            false, /* maximum_collection */
                                            true  /* expect_null_mutator_alloc_region */);

  if (result != nullptr) {
    return result;
  }

  assert(!soft_ref_policy()->should_clear_all_soft_refs(),
         "Flag should have been handled and cleared prior to this point");

  // What else?  We might try synchronous finalization later.  If the total
  // space available is large enough for the allocation, then a more
  // complete compaction phase than we've tried so far might be
  // appropriate.
  return nullptr;
}

// Attempting to expand the heap sufficiently
// to support an allocation of the given "word_size".  If
// successful, perform the allocation and return the address of the
// allocated block, or else null.

HeapWord* G1CollectedHeap::expand_and_allocate(size_t word_size) {
  assert_at_safepoint_on_vm_thread();

  _verifier->verify_region_sets_optional();

  size_t expand_bytes = MAX2(word_size * HeapWordSize, MinHeapDeltaBytes);
  log_debug(gc, ergo, heap)("Attempt heap expansion (allocation request failed). Allocation request: %zuB",
                            word_size * HeapWordSize);


  if (expand(expand_bytes, _workers)) {
    _hrm.verify_optional();
    _verifier->verify_region_sets_optional();
    return attempt_allocation_at_safepoint(word_size,
                                           false /* expect_null_mutator_alloc_region */);
  }
  return nullptr;
}

bool G1CollectedHeap::expand(size_t expand_bytes, WorkerThreads* pretouch_workers, double* expand_time_ms) {
  size_t aligned_expand_bytes = os::align_up_vm_page_size(expand_bytes);
  aligned_expand_bytes = align_up(aligned_expand_bytes, G1HeapRegion::GrainBytes);

  log_debug(gc, ergo, heap)("Expand the heap. requested expansion amount: %zuB expansion amount: %zuB",
                            expand_bytes, aligned_expand_bytes);

  if (num_inactive_regions() == 0) {
    log_debug(gc, ergo, heap)("Did not expand the heap (heap already fully expanded)");
    return false;
  }

  double expand_heap_start_time_sec = os::elapsedTime();
  uint regions_to_expand = (uint)(aligned_expand_bytes / G1HeapRegion::GrainBytes);
  assert(regions_to_expand > 0, "Must expand by at least one region");

  uint expanded_by = _hrm.expand_by(regions_to_expand, pretouch_workers);
  if (expand_time_ms != nullptr) {
    *expand_time_ms = (os::elapsedTime() - expand_heap_start_time_sec) * MILLIUNITS;
  }

  assert(expanded_by > 0, "must have failed during commit.");

  size_t actual_expand_bytes = expanded_by * G1HeapRegion::GrainBytes;
  assert(actual_expand_bytes <= aligned_expand_bytes, "post-condition");
  policy()->record_new_heap_size(num_committed_regions());

  return true;
}

bool G1CollectedHeap::expand_single_region(uint node_index) {
  uint expanded_by = _hrm.expand_on_preferred_node(node_index);

  if (expanded_by == 0) {
    assert(num_inactive_regions() == 0, "Should be no regions left, available: %u", num_inactive_regions());
    log_debug(gc, ergo, heap)("Did not expand the heap (heap already fully expanded)");
    return false;
  }

  policy()->record_new_heap_size(num_committed_regions());
  return true;
}

void G1CollectedHeap::shrink_helper(size_t shrink_bytes) {
  size_t aligned_shrink_bytes = os::align_down_vm_page_size(shrink_bytes);
  aligned_shrink_bytes = align_down(aligned_shrink_bytes, G1HeapRegion::GrainBytes);
  uint num_regions_to_remove = (uint)(shrink_bytes / G1HeapRegion::GrainBytes);

  uint num_regions_removed = _hrm.shrink_by(num_regions_to_remove);
  size_t shrunk_bytes = num_regions_removed * G1HeapRegion::GrainBytes;

  log_debug(gc, ergo, heap)("Shrink the heap. requested shrinking amount: %zuB aligned shrinking amount: %zuB actual amount shrunk: %zuB",
                            shrink_bytes, aligned_shrink_bytes, shrunk_bytes);
  if (num_regions_removed > 0) {
    log_debug(gc, heap)("Uncommittable regions after shrink: %u", num_regions_removed);
    policy()->record_new_heap_size(num_committed_regions());
  } else {
    log_debug(gc, ergo, heap)("Did not shrink the heap (heap shrinking operation failed)");
  }
}

void G1CollectedHeap::shrink(size_t shrink_bytes) {
  _verifier->verify_region_sets_optional();

  // We should only reach here at the end of a Full GC or during Remark which
  // means we should not not be holding to any GC alloc regions. The method
  // below will make sure of that and do any remaining clean up.
  _allocator->abandon_gc_alloc_regions();

  // Instead of tearing down / rebuilding the free lists here, we
  // could instead use the remove_all_pending() method on free_list to
  // remove only the ones that we need to remove.
  _hrm.remove_all_free_regions();
  shrink_helper(shrink_bytes);
  rebuild_region_sets(true /* free_list_only */);

  _hrm.verify_optional();
  _verifier->verify_region_sets_optional();
}

class OldRegionSetChecker : public G1HeapRegionSetChecker {
public:
  void check_mt_safety() {
    // Master Old Set MT safety protocol:
    // (a) If we're at a safepoint, operations on the master old set
    // should be invoked:
    // - by the VM thread (which will serialize them), or
    // - by the GC workers while holding the FreeList_lock, if we're
    //   at a safepoint for an evacuation pause (this lock is taken
    //   anyway when an GC alloc region is retired so that a new one
    //   is allocated from the free list), or
    // - by the GC workers while holding the OldSets_lock, if we're at a
    //   safepoint for a cleanup pause.
    // (b) If we're not at a safepoint, operations on the master old set
    // should be invoked while holding the Heap_lock.

    if (SafepointSynchronize::is_at_safepoint()) {
      guarantee(Thread::current()->is_VM_thread() ||
                FreeList_lock->owned_by_self() || OldSets_lock->owned_by_self(),
                "master old set MT safety protocol at a safepoint");
    } else {
      guarantee(Heap_lock->owned_by_self(), "master old set MT safety protocol outside a safepoint");
    }
  }
  bool is_correct_type(G1HeapRegion* hr) { return hr->is_old(); }
  const char* get_description() { return "Old Regions"; }
};

class HumongousRegionSetChecker : public G1HeapRegionSetChecker {
public:
  void check_mt_safety() {
    // Humongous Set MT safety protocol:
    // (a) If we're at a safepoint, operations on the master humongous
    // set should be invoked by either the VM thread (which will
    // serialize them) or by the GC workers while holding the
    // OldSets_lock.
    // (b) If we're not at a safepoint, operations on the master
    // humongous set should be invoked while holding the Heap_lock.

    if (SafepointSynchronize::is_at_safepoint()) {
      guarantee(Thread::current()->is_VM_thread() ||
                OldSets_lock->owned_by_self(),
                "master humongous set MT safety protocol at a safepoint");
    } else {
      guarantee(Heap_lock->owned_by_self(),
                "master humongous set MT safety protocol outside a safepoint");
    }
  }
  bool is_correct_type(G1HeapRegion* hr) { return hr->is_humongous(); }
  const char* get_description() { return "Humongous Regions"; }
};

G1CollectedHeap::G1CollectedHeap() :
  CollectedHeap(),
  _service_thread(nullptr),
  _periodic_gc_task(nullptr),
  _free_arena_memory_task(nullptr),
  _workers(nullptr),
  _card_table(nullptr),
  _collection_pause_end(Ticks::now()),
  _old_set("Old Region Set", new OldRegionSetChecker()),
  _humongous_set("Humongous Region Set", new HumongousRegionSetChecker()),
  _bot(nullptr),
  _listener(),
  _numa(G1NUMA::create()),
  _hrm(),
  _allocator(nullptr),
  _allocation_failure_injector(),
  _verifier(nullptr),
  _summary_bytes_used(0),
  _bytes_used_during_gc(0),
  _survivor_evac_stats("Young", YoungPLABSize, PLABWeight),
  _old_evac_stats("Old", OldPLABSize, PLABWeight),
  _monitoring_support(nullptr),
  _num_humongous_objects(0),
  _num_humongous_reclaim_candidates(0),
  _collector_state(),
  _old_marking_cycles_started(0),
  _old_marking_cycles_completed(0),
  _eden(),
  _survivor(),
  _gc_timer_stw(new STWGCTimer()),
  _gc_tracer_stw(new G1NewTracer()),
  _policy(new G1Policy(_gc_timer_stw)),
  _heap_sizing_policy(nullptr),
  _collection_set(this, _policy),
  _rem_set(nullptr),
  _card_set_config(),
  _card_set_freelist_pool(G1CardSetConfiguration::num_mem_object_types()),
  _young_regions_cset_group(card_set_config(), &_card_set_freelist_pool, 1u /* group_id */),
  _cm(nullptr),
  _cm_thread(nullptr),
  _cr(nullptr),
  _task_queues(nullptr),
  _partial_array_state_manager(nullptr),
  _ref_processor_stw(nullptr),
  _is_alive_closure_stw(this),
  _is_subject_to_discovery_stw(this),
  _ref_processor_cm(nullptr),
  _is_alive_closure_cm(),
  _is_subject_to_discovery_cm(this),
  _region_attr() {

  _verifier = new G1HeapVerifier(this);

  _allocator = new G1Allocator(this);

  _heap_sizing_policy = G1HeapSizingPolicy::create(this, _policy->analytics());

  _humongous_object_threshold_in_words = humongous_threshold_for(G1HeapRegion::GrainWords);

  // Since filler arrays are never referenced, we can make them region sized.
  // This simplifies filling up the region in case we have some potentially
  // unreferenced (by Java code, but still in use by native code) pinned objects
  // in there.
  _filler_array_max_size = G1HeapRegion::GrainWords;

  // Override the default _stack_chunk_max_size so that no humongous stack chunks are created
  _stack_chunk_max_size = _humongous_object_threshold_in_words;

  uint n_queues = ParallelGCThreads;
  _task_queues = new G1ScannerTasksQueueSet(n_queues);

  for (uint i = 0; i < n_queues; i++) {
    G1ScannerTasksQueue* q = new G1ScannerTasksQueue();
    _task_queues->register_queue(i, q);
  }

  _partial_array_state_manager = new PartialArrayStateManager(n_queues);

  _gc_tracer_stw->initialize();
}

PartialArrayStateManager* G1CollectedHeap::partial_array_state_manager() const {
  return _partial_array_state_manager;
}

G1RegionToSpaceMapper* G1CollectedHeap::create_aux_memory_mapper(const char* description,
                                                                 size_t size,
                                                                 size_t translation_factor) {
  size_t preferred_page_size = os::page_size_for_region_unaligned(size, 1);

  // When a page size is given we don't want to mix large
  // and normal pages. If the size is not a multiple of the
  // page size it will be aligned up to achieve this.
  size_t alignment = os::vm_allocation_granularity();
  if (preferred_page_size != os::vm_page_size()) {
    alignment = MAX2(preferred_page_size, alignment);
    size = align_up(size, alignment);
  }

  // Allocate a new reserved space, preferring to use large pages.
  ReservedSpace rs = MemoryReserver::reserve(size,
                                             alignment,
                                             preferred_page_size,
                                             mtGC);

  size_t page_size = rs.page_size();
  G1RegionToSpaceMapper* result  =
    G1RegionToSpaceMapper::create_mapper(rs,
                                         size,
                                         page_size,
                                         G1HeapRegion::GrainBytes,
                                         translation_factor,
                                         mtGC);

  os::trace_page_sizes_for_requested_size(description,
                                          size,
                                          preferred_page_size,
                                          rs.base(),
                                          rs.size(),
                                          page_size);

  return result;
}

jint G1CollectedHeap::initialize_concurrent_refinement() {
  jint ecode = JNI_OK;
  _cr = G1ConcurrentRefine::create(policy(), &ecode);
  return ecode;
}

jint G1CollectedHeap::initialize_service_thread() {
  _service_thread = new G1ServiceThread();
  if (_service_thread->osthread() == nullptr) {
    vm_shutdown_during_initialization("Could not create G1ServiceThread");
    return JNI_ENOMEM;
  }
  return JNI_OK;
}

jint G1CollectedHeap::initialize() {

  // Necessary to satisfy locking discipline assertions.

  MutexLocker x(Heap_lock);

  // While there are no constraints in the GC code that HeapWordSize
  // be any particular value, there are multiple other areas in the
  // system which believe this to be true (e.g. oop->object_size in some
  // cases incorrectly returns the size in wordSize units rather than
  // HeapWordSize).
  guarantee(HeapWordSize == wordSize, "HeapWordSize must equal wordSize");

  size_t init_byte_size = InitialHeapSize;
  size_t reserved_byte_size = G1Arguments::heap_reserved_size_bytes();

  // Ensure that the sizes are properly aligned.
  Universe::check_alignment(init_byte_size, G1HeapRegion::GrainBytes, "g1 heap");
  Universe::check_alignment(reserved_byte_size, G1HeapRegion::GrainBytes, "g1 heap");
  Universe::check_alignment(reserved_byte_size, HeapAlignment, "g1 heap");

  // Reserve the maximum.

  // When compressed oops are enabled, the preferred heap base
  // is calculated by subtracting the requested size from the
  // 32Gb boundary and using the result as the base address for
  // heap reservation. If the requested size is not aligned to
  // G1HeapRegion::GrainBytes (i.e. the alignment that is passed
  // into the ReservedHeapSpace constructor) then the actual
  // base of the reserved heap may end up differing from the
  // address that was requested (i.e. the preferred heap base).
  // If this happens then we could end up using a non-optimal
  // compressed oops mode.

  ReservedHeapSpace heap_rs = Universe::reserve_heap(reserved_byte_size,
                                                     HeapAlignment);

  initialize_reserved_region(heap_rs);

  // Create the barrier set for the entire reserved region.
  G1CardTable* ct = new G1CardTable(_reserved);
  G1BarrierSet* bs = new G1BarrierSet(ct);
  bs->initialize();
  assert(bs->is_a(BarrierSet::G1BarrierSet), "sanity");
  BarrierSet::set_barrier_set(bs);
  _card_table = ct;

  {
    G1SATBMarkQueueSet& satbqs = bs->satb_mark_queue_set();
    satbqs.set_process_completed_buffers_threshold(G1SATBProcessCompletedThreshold);
    satbqs.set_buffer_enqueue_threshold_percentage(G1SATBBufferEnqueueingThresholdPercent);
  }

  // Create space mappers.
  size_t page_size = heap_rs.page_size();
  G1RegionToSpaceMapper* heap_storage =
    G1RegionToSpaceMapper::create_mapper(heap_rs,
                                         heap_rs.size(),
                                         page_size,
                                         G1HeapRegion::GrainBytes,
                                         1,
                                         mtJavaHeap);
  if(heap_storage == nullptr) {
    vm_shutdown_during_initialization("Could not initialize G1 heap");
    return JNI_ERR;
  }

  os::trace_page_sizes("Heap",
                       MinHeapSize,
                       reserved_byte_size,
                       heap_rs.base(),
                       heap_rs.size(),
                       page_size);
  heap_storage->set_mapping_changed_listener(&_listener);

  // Create storage for the BOT, card table and the bitmap.
  G1RegionToSpaceMapper* bot_storage =
    create_aux_memory_mapper("Block Offset Table",
                             G1BlockOffsetTable::compute_size(heap_rs.size() / HeapWordSize),
                             G1BlockOffsetTable::heap_map_factor());

  G1RegionToSpaceMapper* cardtable_storage =
    create_aux_memory_mapper("Card Table",
                             G1CardTable::compute_size(heap_rs.size() / HeapWordSize),
                             G1CardTable::heap_map_factor());

  size_t bitmap_size = G1CMBitMap::compute_size(heap_rs.size());
  G1RegionToSpaceMapper* bitmap_storage =
    create_aux_memory_mapper("Mark Bitmap", bitmap_size, G1CMBitMap::heap_map_factor());

  _hrm.initialize(heap_storage, bitmap_storage, bot_storage, cardtable_storage);
  _card_table->initialize(cardtable_storage);

  // 6843694 - ensure that the maximum region index can fit
  // in the remembered set structures.
  const uint max_region_idx = (1U << (sizeof(RegionIdx_t)*BitsPerByte-1)) - 1;
  guarantee((max_num_regions() - 1) <= max_region_idx, "too many regions");

  // The G1FromCardCache reserves card with value 0 as "invalid", so the heap must not
  // start within the first card.
  guarantee((uintptr_t)(heap_rs.base()) >= G1CardTable::card_size(), "Java heap must not start within the first card.");
  G1FromCardCache::initialize(max_num_regions());
  // Also create a G1 rem set.
  _rem_set = new G1RemSet(this, _card_table);
  _rem_set->initialize(max_num_regions());

  size_t max_cards_per_region = ((size_t)1 << (sizeof(CardIdx_t)*BitsPerByte-1)) - 1;
  guarantee(G1HeapRegion::CardsPerRegion > 0, "make sure it's initialized");
  guarantee(G1HeapRegion::CardsPerRegion < max_cards_per_region,
            "too many cards per region");

  G1HeapRegionRemSet::initialize(_reserved);

  G1FreeRegionList::set_unrealistically_long_length(max_num_regions() + 1);

  _bot = new G1BlockOffsetTable(reserved(), bot_storage);

  {
    size_t granularity = G1HeapRegion::GrainBytes;

    _region_attr.initialize(reserved(), granularity);
  }

  _workers = new WorkerThreads("GC Thread", ParallelGCThreads);
  if (_workers == nullptr) {
    return JNI_ENOMEM;
  }
  _workers->initialize_workers();

  _numa->set_region_info(G1HeapRegion::GrainBytes, page_size);

  // Create the G1ConcurrentMark data structure and thread.
  // (Must do this late, so that "max_[reserved_]regions" is defined.)
  _cm = new G1ConcurrentMark(this, bitmap_storage);
  _cm_thread = _cm->cm_thread();

  // Now expand into the initial heap size.
  if (!expand(init_byte_size, _workers)) {
    vm_shutdown_during_initialization("Failed to allocate initial heap.");
    return JNI_ENOMEM;
  }

  // Perform any initialization actions delegated to the policy.
  policy()->init(this, &_collection_set);

  jint ecode = initialize_concurrent_refinement();
  if (ecode != JNI_OK) {
    return ecode;
  }

  ecode = initialize_service_thread();
  if (ecode != JNI_OK) {
    return ecode;
  }

  // Create and schedule the periodic gc task on the service thread.
  _periodic_gc_task = new G1PeriodicGCTask("Periodic GC Task");
  _service_thread->register_task(_periodic_gc_task);

  _free_arena_memory_task = new G1MonotonicArenaFreeMemoryTask("Card Set Free Memory Task");
  _service_thread->register_task(_free_arena_memory_task);

  // Here we allocate the dummy G1HeapRegion that is required by the
  // G1AllocRegion class.
  G1HeapRegion* dummy_region = _hrm.get_dummy_region();

  // We'll re-use the same region whether the alloc region will
  // require BOT updates or not and, if it doesn't, then a non-young
  // region will complain that it cannot support allocations without
  // BOT updates. So we'll tag the dummy region as eden to avoid that.
  dummy_region->set_eden();
  // Make sure it's full.
  dummy_region->set_top(dummy_region->end());
  G1AllocRegion::setup(this, dummy_region);

  _allocator->init_mutator_alloc_regions();

  // Do create of the monitoring and management support so that
  // values in the heap have been properly initialized.
  _monitoring_support = new G1MonitoringSupport(this);

  _collection_set.initialize(max_num_regions());

  allocation_failure_injector()->reset();

  CPUTimeCounters::create_counter(CPUTimeGroups::CPUTimeType::gc_parallel_workers);
  CPUTimeCounters::create_counter(CPUTimeGroups::CPUTimeType::gc_conc_mark);
  CPUTimeCounters::create_counter(CPUTimeGroups::CPUTimeType::gc_conc_refine);
  CPUTimeCounters::create_counter(CPUTimeGroups::CPUTimeType::gc_service);

  G1InitLogger::print();

  FullGCForwarding::initialize(_reserved);

  return JNI_OK;
}

bool G1CollectedHeap::concurrent_mark_is_terminating() const {
  return _cm_thread->should_terminate();
}

void G1CollectedHeap::stop() {
  // Stop all concurrent threads. We do this to make sure these threads
  // do not continue to execute and access resources (e.g. logging)
  // that are destroyed during shutdown.
  _cr->stop();
  _service_thread->stop();
  _cm_thread->stop();
}

void G1CollectedHeap::safepoint_synchronize_begin() {
  SuspendibleThreadSet::synchronize();
}

void G1CollectedHeap::safepoint_synchronize_end() {
  SuspendibleThreadSet::desynchronize();
}

void G1CollectedHeap::post_initialize() {
  CollectedHeap::post_initialize();
  ref_processing_init();
}

void G1CollectedHeap::ref_processing_init() {
  // Reference processing in G1 currently works as follows:
  //
  // * There are two reference processor instances. One is
  //   used to record and process discovered references
  //   during concurrent marking; the other is used to
  //   record and process references during STW pauses
  //   (both full and incremental).
  // * Both ref processors need to 'span' the entire heap as
  //   the regions in the collection set may be dotted around.
  //
  // * For the concurrent marking ref processor:
  //   * Reference discovery is enabled at concurrent start.
  //   * Reference discovery is disabled and the discovered
  //     references processed etc during remarking.
  //   * Reference discovery is MT (see below).
  //   * Reference discovery requires a barrier (see below).
  //   * Reference processing may or may not be MT
  //     (depending on the value of ParallelRefProcEnabled
  //     and ParallelGCThreads).
  //   * A full GC disables reference discovery by the CM
  //     ref processor and abandons any entries on it's
  //     discovered lists.
  //
  // * For the STW processor:
  //   * Non MT discovery is enabled at the start of a full GC.
  //   * Processing and enqueueing during a full GC is non-MT.
  //   * During a full GC, references are processed after marking.
  //
  //   * Discovery (may or may not be MT) is enabled at the start
  //     of an incremental evacuation pause.
  //   * References are processed near the end of a STW evacuation pause.
  //   * For both types of GC:
  //     * Discovery is atomic - i.e. not concurrent.
  //     * Reference discovery will not need a barrier.

  _is_alive_closure_cm.initialize(concurrent_mark());
  // Concurrent Mark ref processor
  _ref_processor_cm =
    new ReferenceProcessor(&_is_subject_to_discovery_cm,
                           ParallelGCThreads,                              // degree of mt processing
                           // We discover with the gc worker threads during Remark, so both
                           // thread counts must be considered for discovery.
                           MAX2(ParallelGCThreads, ConcGCThreads),         // degree of mt discovery
                           true,                                           // Reference discovery is concurrent
                           &_is_alive_closure_cm);                         // is alive closure

  // STW ref processor
  _ref_processor_stw =
    new ReferenceProcessor(&_is_subject_to_discovery_stw,
                           ParallelGCThreads,                    // degree of mt processing
                           ParallelGCThreads,                    // degree of mt discovery
                           false,                                // Reference discovery is not concurrent
                           &_is_alive_closure_stw);              // is alive closure
}

size_t G1CollectedHeap::capacity() const {
  return _hrm.num_committed_regions() * G1HeapRegion::GrainBytes;
}

size_t G1CollectedHeap::unused_committed_regions_in_bytes() const {
  return _hrm.total_free_bytes();
}

// Computes the sum of the storage used by the various regions.
size_t G1CollectedHeap::used() const {
  size_t result = _summary_bytes_used + _allocator->used_in_alloc_regions();
  return result;
}

size_t G1CollectedHeap::used_unlocked() const {
  return _summary_bytes_used;
}

class SumUsedClosure: public G1HeapRegionClosure {
  size_t _used;
public:
  SumUsedClosure() : _used(0) {}
  bool do_heap_region(G1HeapRegion* r) {
    _used += r->used();
    return false;
  }
  size_t result() { return _used; }
};

size_t G1CollectedHeap::recalculate_used() const {
  SumUsedClosure blk;
  heap_region_iterate(&blk);
  return blk.result();
}

bool  G1CollectedHeap::is_user_requested_concurrent_full_gc(GCCause::Cause cause) {
  return GCCause::is_user_requested_gc(cause) && ExplicitGCInvokesConcurrent;
}

bool G1CollectedHeap::should_do_concurrent_full_gc(GCCause::Cause cause) {
  switch (cause) {
    case GCCause::_g1_humongous_allocation: return true;
    case GCCause::_g1_periodic_collection:  return G1PeriodicGCInvokesConcurrent;
    case GCCause::_wb_breakpoint:           return true;
    case GCCause::_codecache_GC_aggressive: return true;
    case GCCause::_codecache_GC_threshold:  return true;
    default:                                return is_user_requested_concurrent_full_gc(cause);
  }
}

void G1CollectedHeap::increment_old_marking_cycles_started() {
  assert(_old_marking_cycles_started == _old_marking_cycles_completed ||
         _old_marking_cycles_started == _old_marking_cycles_completed + 1,
         "Wrong marking cycle count (started: %d, completed: %d)",
         _old_marking_cycles_started, _old_marking_cycles_completed);

  _old_marking_cycles_started++;
}

void G1CollectedHeap::increment_old_marking_cycles_completed(bool concurrent,
                                                             bool whole_heap_examined) {
  MonitorLocker ml(G1OldGCCount_lock, Mutex::_no_safepoint_check_flag);

  // We assume that if concurrent == true, then the caller is a
  // concurrent thread that was joined the Suspendible Thread
  // Set. If there's ever a cheap way to check this, we should add an
  // assert here.

  // Given that this method is called at the end of a Full GC or of a
  // concurrent cycle, and those can be nested (i.e., a Full GC can
  // interrupt a concurrent cycle), the number of full collections
  // completed should be either one (in the case where there was no
  // nesting) or two (when a Full GC interrupted a concurrent cycle)
  // behind the number of full collections started.

  // This is the case for the inner caller, i.e. a Full GC.
  assert(concurrent ||
         (_old_marking_cycles_started == _old_marking_cycles_completed + 1) ||
         (_old_marking_cycles_started == _old_marking_cycles_completed + 2),
         "for inner caller (Full GC): _old_marking_cycles_started = %u "
         "is inconsistent with _old_marking_cycles_completed = %u",
         _old_marking_cycles_started, _old_marking_cycles_completed);

  // This is the case for the outer caller, i.e. the concurrent cycle.
  assert(!concurrent ||
         (_old_marking_cycles_started == _old_marking_cycles_completed + 1),
         "for outer caller (concurrent cycle): "
         "_old_marking_cycles_started = %u "
         "is inconsistent with _old_marking_cycles_completed = %u",
         _old_marking_cycles_started, _old_marking_cycles_completed);

  _old_marking_cycles_completed += 1;
  if (whole_heap_examined) {
    // Signal that we have completed a visit to all live objects.
    record_whole_heap_examined_timestamp();
  }

  // We need to clear the "in_progress" flag in the CM thread before
  // we wake up any waiters (especially when ExplicitInvokesConcurrent
  // is set) so that if a waiter requests another System.gc() it doesn't
  // incorrectly see that a marking cycle is still in progress.
  if (concurrent) {
    _cm_thread->set_idle();
  }

  // Notify threads waiting in System.gc() (with ExplicitGCInvokesConcurrent)
  // for a full GC to finish that their wait is over.
  ml.notify_all();
}

// Helper for collect().
static G1GCCounters collection_counters(G1CollectedHeap* g1h) {
  MutexLocker ml(Heap_lock);
  return G1GCCounters(g1h);
}

void G1CollectedHeap::collect(GCCause::Cause cause) {
  try_collect(cause, collection_counters(this));
}

// Return true if (x < y) with allowance for wraparound.
static bool gc_counter_less_than(uint x, uint y) {
  return (x - y) > (UINT_MAX/2);
}

// LOG_COLLECT_CONCURRENTLY(cause, msg, args...)
// Macro so msg printing is format-checked.
#define LOG_COLLECT_CONCURRENTLY(cause, ...)                            \
  do {                                                                  \
    LogTarget(Trace, gc) LOG_COLLECT_CONCURRENTLY_lt;                   \
    if (LOG_COLLECT_CONCURRENTLY_lt.is_enabled()) {                     \
      ResourceMark rm; /* For thread name. */                           \
      LogStream LOG_COLLECT_CONCURRENTLY_s(&LOG_COLLECT_CONCURRENTLY_lt); \
      LOG_COLLECT_CONCURRENTLY_s.print("%s: Try Collect Concurrently (%s): ", \
                                       Thread::current()->name(),       \
                                       GCCause::to_string(cause));      \
      LOG_COLLECT_CONCURRENTLY_s.print(__VA_ARGS__);                    \
    }                                                                   \
  } while (0)

#define LOG_COLLECT_CONCURRENTLY_COMPLETE(cause, result) \
  LOG_COLLECT_CONCURRENTLY(cause, "complete %s", BOOL_TO_STR(result))

bool G1CollectedHeap::try_collect_concurrently(GCCause::Cause cause,
                                               uint gc_counter,
                                               uint old_marking_started_before) {
  assert_heap_not_locked();
  assert(should_do_concurrent_full_gc(cause),
         "Non-concurrent cause %s", GCCause::to_string(cause));

  for (uint i = 1; true; ++i) {
    // Try to schedule concurrent start evacuation pause that will
    // start a concurrent cycle.
    LOG_COLLECT_CONCURRENTLY(cause, "attempt %u", i);
    VM_G1TryInitiateConcMark op(gc_counter, cause);
    VMThread::execute(&op);

    // Request is trivially finished.
    if (cause == GCCause::_g1_periodic_collection) {
      LOG_COLLECT_CONCURRENTLY_COMPLETE(cause, op.gc_succeeded());
      return op.gc_succeeded();
    }

    // If VMOp skipped initiating concurrent marking cycle because
    // we're terminating, then we're done.
    if (op.terminating()) {
      LOG_COLLECT_CONCURRENTLY(cause, "skipped: terminating");
      return false;
    }

    // Lock to get consistent set of values.
    uint old_marking_started_after;
    uint old_marking_completed_after;
    {
      MutexLocker ml(Heap_lock);
      // Update gc_counter for retrying VMOp if needed. Captured here to be
      // consistent with the values we use below for termination tests.  If
      // a retry is needed after a possible wait, and another collection
      // occurs in the meantime, it will cause our retry to be skipped and
      // we'll recheck for termination with updated conditions from that
      // more recent collection.  That's what we want, rather than having
      // our retry possibly perform an unnecessary collection.
      gc_counter = total_collections();
      old_marking_started_after = _old_marking_cycles_started;
      old_marking_completed_after = _old_marking_cycles_completed;
    }

    if (cause == GCCause::_wb_breakpoint) {
      if (op.gc_succeeded()) {
        LOG_COLLECT_CONCURRENTLY_COMPLETE(cause, true);
        return true;
      }
      // When _wb_breakpoint there can't be another cycle or deferred.
      assert(!op.cycle_already_in_progress(), "invariant");
      assert(!op.whitebox_attached(), "invariant");
      // Concurrent cycle attempt might have been cancelled by some other
      // collection, so retry.  Unlike other cases below, we want to retry
      // even if cancelled by a STW full collection, because we really want
      // to start a concurrent cycle.
      if (old_marking_started_before != old_marking_started_after) {
        LOG_COLLECT_CONCURRENTLY(cause, "ignoring STW full GC");
        old_marking_started_before = old_marking_started_after;
      }
    } else if (!GCCause::is_user_requested_gc(cause)) {
      // For an "automatic" (not user-requested) collection, we just need to
      // ensure that progress is made.
      //
      // Request is finished if any of
      // (1) the VMOp successfully performed a GC,
      // (2) a concurrent cycle was already in progress,
      // (3) whitebox is controlling concurrent cycles,
      // (4) a new cycle was started (by this thread or some other), or
      // (5) a Full GC was performed.
      // Cases (4) and (5) are detected together by a change to
      // _old_marking_cycles_started.
      //
      // Note that (1) does not imply (4).  If we're still in the mixed
      // phase of an earlier concurrent collection, the request to make the
      // collection a concurrent start won't be honored.  If we don't check for
      // both conditions we'll spin doing back-to-back collections.
      if (op.gc_succeeded() ||
          op.cycle_already_in_progress() ||
          op.whitebox_attached() ||
          (old_marking_started_before != old_marking_started_after)) {
        LOG_COLLECT_CONCURRENTLY_COMPLETE(cause, true);
        return true;
      }
    } else {                    // User-requested GC.
      // For a user-requested collection, we want to ensure that a complete
      // full collection has been performed before returning, but without
      // waiting for more than needed.

      // For user-requested GCs (unlike non-UR), a successful VMOp implies a
      // new cycle was started.  That's good, because it's not clear what we
      // should do otherwise.  Trying again just does back to back GCs.
      // Can't wait for someone else to start a cycle.  And returning fails
      // to meet the goal of ensuring a full collection was performed.
      assert(!op.gc_succeeded() ||
             (old_marking_started_before != old_marking_started_after),
             "invariant: succeeded %s, started before %u, started after %u",
             BOOL_TO_STR(op.gc_succeeded()),
             old_marking_started_before, old_marking_started_after);

      // Request is finished if a full collection (concurrent or stw)
      // was started after this request and has completed, e.g.
      // started_before < completed_after.
      if (gc_counter_less_than(old_marking_started_before,
                               old_marking_completed_after)) {
        LOG_COLLECT_CONCURRENTLY_COMPLETE(cause, true);
        return true;
      }

      if (old_marking_started_after != old_marking_completed_after) {
        // If there is an in-progress cycle (possibly started by us), then
        // wait for that cycle to complete, e.g.
        // while completed_now < started_after.
        LOG_COLLECT_CONCURRENTLY(cause, "wait");
        MonitorLocker ml(G1OldGCCount_lock);
        while (gc_counter_less_than(_old_marking_cycles_completed,
                                    old_marking_started_after)) {
          ml.wait();
        }
        // Request is finished if the collection we just waited for was
        // started after this request.
        if (old_marking_started_before != old_marking_started_after) {
          LOG_COLLECT_CONCURRENTLY(cause, "complete after wait");
          return true;
        }
      }

      // If VMOp was successful then it started a new cycle that the above
      // wait &etc should have recognized as finishing this request.  This
      // differs from a non-user-request, where gc_succeeded does not imply
      // a new cycle was started.
      assert(!op.gc_succeeded(), "invariant");

      if (op.cycle_already_in_progress()) {
        // If VMOp failed because a cycle was already in progress, it
        // is now complete.  But it didn't finish this user-requested
        // GC, so try again.
        LOG_COLLECT_CONCURRENTLY(cause, "retry after in-progress");
        continue;
      } else if (op.whitebox_attached()) {
        // If WhiteBox wants control, wait for notification of a state
        // change in the controller, then try again.  Don't wait for
        // release of control, since collections may complete while in
        // control.  Note: This won't recognize a STW full collection
        // while waiting; we can't wait on multiple monitors.
        LOG_COLLECT_CONCURRENTLY(cause, "whitebox control stall");
        MonitorLocker ml(ConcurrentGCBreakpoints::monitor());
        if (ConcurrentGCBreakpoints::is_controlled()) {
          ml.wait();
        }
        continue;
      }
    }

    // Collection failed and should be retried.
    assert(op.transient_failure(), "invariant");

    LOG_COLLECT_CONCURRENTLY(cause, "retry");
  }
}

bool G1CollectedHeap::try_collect(GCCause::Cause cause,
                                  const G1GCCounters& counters_before) {
  if (should_do_concurrent_full_gc(cause)) {
    return try_collect_concurrently(cause,
                                    counters_before.total_collections(),
                                    counters_before.old_marking_cycles_started());
  } else if (cause == GCCause::_wb_young_gc
             DEBUG_ONLY(|| cause == GCCause::_scavenge_alot)) {

    // Schedule a standard evacuation pause. We're setting word_size
    // to 0 which means that we are not requesting a post-GC allocation.
    VM_G1CollectForAllocation op(0,     /* word_size */
                                 counters_before.total_collections(),
                                 cause);
    VMThread::execute(&op);
    return op.gc_succeeded();
  } else {
    // Schedule a Full GC.
    VM_G1CollectFull op(counters_before.total_collections(),
                        counters_before.total_full_collections(),
                        cause);
    VMThread::execute(&op);
    return op.gc_succeeded();
  }
}

void G1CollectedHeap::start_concurrent_gc_for_metadata_allocation(GCCause::Cause gc_cause) {
  GCCauseSetter x(this, gc_cause);

  // At this point we are supposed to start a concurrent cycle. We
  // will do so if one is not already in progress.
  bool should_start = policy()->force_concurrent_start_if_outside_cycle(gc_cause);
  if (should_start) {
    do_collection_pause_at_safepoint();
  }
}

bool G1CollectedHeap::is_in(const void* p) const {
  return is_in_reserved(p) && _hrm.is_available(addr_to_region(p));
}

// Iteration functions.

// Iterates an ObjectClosure over all objects within a G1HeapRegion.

class IterateObjectClosureRegionClosure: public G1HeapRegionClosure {
  ObjectClosure* _cl;
public:
  IterateObjectClosureRegionClosure(ObjectClosure* cl) : _cl(cl) {}
  bool do_heap_region(G1HeapRegion* r) {
    if (!r->is_continues_humongous()) {
      r->object_iterate(_cl);
    }
    return false;
  }
};

void G1CollectedHeap::object_iterate(ObjectClosure* cl) {
  IterateObjectClosureRegionClosure blk(cl);
  heap_region_iterate(&blk);
}

class G1ParallelObjectIterator : public ParallelObjectIteratorImpl {
private:
  G1CollectedHeap*  _heap;
  G1HeapRegionClaimer _claimer;

public:
  G1ParallelObjectIterator(uint thread_num) :
      _heap(G1CollectedHeap::heap()),
      _claimer(thread_num == 0 ? G1CollectedHeap::heap()->workers()->active_workers() : thread_num) {}

  virtual void object_iterate(ObjectClosure* cl, uint worker_id) {
    _heap->object_iterate_parallel(cl, worker_id, &_claimer);
  }
};

ParallelObjectIteratorImpl* G1CollectedHeap::parallel_object_iterator(uint thread_num) {
  return new G1ParallelObjectIterator(thread_num);
}

void G1CollectedHeap::object_iterate_parallel(ObjectClosure* cl, uint worker_id, G1HeapRegionClaimer* claimer) {
  IterateObjectClosureRegionClosure blk(cl);
  heap_region_par_iterate_from_worker_offset(&blk, claimer, worker_id);
}

void G1CollectedHeap::keep_alive(oop obj) {
  G1BarrierSet::enqueue_preloaded(obj);
}

void G1CollectedHeap::heap_region_iterate(G1HeapRegionClosure* cl) const {
  _hrm.iterate(cl);
}

void G1CollectedHeap::heap_region_iterate(G1HeapRegionIndexClosure* cl) const {
  _hrm.iterate(cl);
}

void G1CollectedHeap::heap_region_par_iterate_from_worker_offset(G1HeapRegionClosure* cl,
                                                                 G1HeapRegionClaimer *hrclaimer,
                                                                 uint worker_id) const {
  _hrm.par_iterate(cl, hrclaimer, hrclaimer->offset_for_worker(worker_id));
}

void G1CollectedHeap::heap_region_par_iterate_from_start(G1HeapRegionClosure* cl,
                                                         G1HeapRegionClaimer *hrclaimer) const {
  _hrm.par_iterate(cl, hrclaimer, 0);
}

void G1CollectedHeap::collection_set_iterate_all(G1HeapRegionClosure* cl) {
  _collection_set.iterate(cl);
}

void G1CollectedHeap::collection_set_par_iterate_all(G1HeapRegionClosure* cl,
                                                     G1HeapRegionClaimer* hr_claimer,
                                                     uint worker_id) {
  _collection_set.par_iterate(cl, hr_claimer, worker_id);
}

void G1CollectedHeap::collection_set_iterate_increment_from(G1HeapRegionClosure *cl,
                                                            G1HeapRegionClaimer* hr_claimer,
                                                            uint worker_id) {
  _collection_set.iterate_incremental_part_from(cl, hr_claimer, worker_id);
}

void G1CollectedHeap::par_iterate_regions_array(G1HeapRegionClosure* cl,
                                                G1HeapRegionClaimer* hr_claimer,
                                                const uint regions[],
                                                size_t length,
                                                uint worker_id) const {
  assert_at_safepoint();
  if (length == 0) {
    return;
  }
  uint total_workers = workers()->active_workers();

  size_t start_pos = (worker_id * length) / total_workers;
  size_t cur_pos = start_pos;

  do {
    uint region_idx = regions[cur_pos];
    if (hr_claimer == nullptr || hr_claimer->claim_region(region_idx)) {
      G1HeapRegion* r = region_at(region_idx);
      bool result = cl->do_heap_region(r);
      guarantee(!result, "Must not cancel iteration");
    }

    cur_pos++;
    if (cur_pos == length) {
      cur_pos = 0;
    }
  } while (cur_pos != start_pos);
}

HeapWord* G1CollectedHeap::block_start(const void* addr) const {
  G1HeapRegion* hr = heap_region_containing(addr);
  // The CollectedHeap API requires us to not fail for any given address within
  // the heap. G1HeapRegion::block_start() has been optimized to not accept addresses
  // outside of the allocated area.
  if (addr >= hr->top()) {
    return nullptr;
  }
  return hr->block_start(addr);
}

bool G1CollectedHeap::block_is_obj(const HeapWord* addr) const {
  G1HeapRegion* hr = heap_region_containing(addr);
  return hr->block_is_obj(addr, hr->parsable_bottom_acquire());
}

size_t G1CollectedHeap::tlab_capacity(Thread* ignored) const {
  return (_policy->young_list_target_length() - _survivor.length()) * G1HeapRegion::GrainBytes;
}

size_t G1CollectedHeap::tlab_used(Thread* ignored) const {
  return _eden.length() * G1HeapRegion::GrainBytes;
}

// For G1 TLABs should not contain humongous objects, so the maximum TLAB size
// must be equal to the humongous object limit.
size_t G1CollectedHeap::max_tlab_size() const {
  return align_down(_humongous_object_threshold_in_words, MinObjAlignment);
}

size_t G1CollectedHeap::unsafe_max_tlab_alloc(Thread* ignored) const {
  return _allocator->unsafe_max_tlab_alloc();
}

size_t G1CollectedHeap::max_capacity() const {
  return max_num_regions() * G1HeapRegion::GrainBytes;
}

void G1CollectedHeap::prepare_for_verify() {
  _verifier->prepare_for_verify();
}

void G1CollectedHeap::verify(VerifyOption vo) {
  _verifier->verify(vo);
}

bool G1CollectedHeap::supports_concurrent_gc_breakpoints() const {
  return true;
}

class G1PrintRegionClosure: public G1HeapRegionClosure {
  outputStream* _st;
public:
  G1PrintRegionClosure(outputStream* st) : _st(st) {}
  bool do_heap_region(G1HeapRegion* r) {
    r->print_on(_st);
    return false;
  }
};

bool G1CollectedHeap::is_obj_dead_cond(const oop obj,
                                       const G1HeapRegion* hr,
                                       const VerifyOption vo) const {
  switch (vo) {
    case VerifyOption::G1UseConcMarking: return is_obj_dead(obj, hr);
    case VerifyOption::G1UseFullMarking: return is_obj_dead_full(obj, hr);
    default:                             ShouldNotReachHere();
  }
  return false; // keep some compilers happy
}

bool G1CollectedHeap::is_obj_dead_cond(const oop obj,
                                       const VerifyOption vo) const {
  switch (vo) {
    case VerifyOption::G1UseConcMarking: return is_obj_dead(obj);
    case VerifyOption::G1UseFullMarking: return is_obj_dead_full(obj);
    default:                             ShouldNotReachHere();
  }
  return false; // keep some compilers happy
}

void G1CollectedHeap::print_heap_regions() const {
  LogTarget(Trace, gc, heap, region) lt;
  if (lt.is_enabled()) {
    LogStream ls(lt);
    print_regions_on(&ls);
  }
}

void G1CollectedHeap::print_heap_on(outputStream* st) const {
  size_t heap_used = Heap_lock->owned_by_self() ? used() : used_unlocked();
  st->print("%-20s", "garbage-first heap");
  st->print(" total reserved %zuK, committed %zuK, used %zuK",
            _hrm.reserved().byte_size()/K, capacity()/K, heap_used/K);
  st->print(" [" PTR_FORMAT ", " PTR_FORMAT ")",
            p2i(_hrm.reserved().start()),
            p2i(_hrm.reserved().end()));
  st->cr();

  StreamIndentor si(st, 1);
  st->print("region size %zuK, ", G1HeapRegion::GrainBytes / K);
  uint young_regions = young_regions_count();
  st->print("%u young (%zuK), ", young_regions,
            (size_t) young_regions * G1HeapRegion::GrainBytes / K);
  uint survivor_regions = survivor_regions_count();
  st->print("%u survivors (%zuK)", survivor_regions,
            (size_t) survivor_regions * G1HeapRegion::GrainBytes / K);
  st->cr();
  if (_numa->is_enabled()) {
    uint num_nodes = _numa->num_active_nodes();
    st->print("remaining free region(s) on each NUMA node: ");
    const uint* node_ids = _numa->node_ids();
    for (uint node_index = 0; node_index < num_nodes; node_index++) {
      uint num_free_regions = _hrm.num_free_regions(node_index);
      st->print("%u=%u ", node_ids[node_index], num_free_regions);
    }
    st->cr();
  }
}

void G1CollectedHeap::print_regions_on(outputStream* st) const {
  st->print_cr("Heap Regions: E=young(eden), S=young(survivor), O=old, "
               "HS=humongous(starts), HC=humongous(continues), "
               "CS=collection set, F=free, "
               "TAMS=top-at-mark-start, "
               "PB=parsable bottom");
  G1PrintRegionClosure blk(st);
  heap_region_iterate(&blk);
}

void G1CollectedHeap::print_extended_on(outputStream* st) const {
  print_heap_on(st);

  // Print the per-region information.
  st->cr();
  print_regions_on(st);
}

void G1CollectedHeap::print_gc_on(outputStream* st) const {
  // Print the per-region information.
  print_regions_on(st);
  st->cr();

  BarrierSet* bs = BarrierSet::barrier_set();
  if (bs != nullptr) {
    bs->print_on(st);
  }

  if (_cm != nullptr) {
    st->cr();
    _cm->print_on(st);
  }
}

void G1CollectedHeap::gc_threads_do(ThreadClosure* tc) const {
  workers()->threads_do(tc);
  tc->do_thread(_cm_thread);
  _cm->threads_do(tc);
  _cr->threads_do(tc);
  tc->do_thread(_service_thread);
}

void G1CollectedHeap::print_tracing_info() const {
  rem_set()->print_summary_info();
  concurrent_mark()->print_summary_info();
}

bool G1CollectedHeap::print_location(outputStream* st, void* addr) const {
  return BlockLocationPrinter<G1CollectedHeap>::print_location(st, addr);
}

G1HeapSummary G1CollectedHeap::create_g1_heap_summary() {

  size_t eden_used_bytes = _monitoring_support->eden_space_used();
  size_t survivor_used_bytes = _monitoring_support->survivor_space_used();
  size_t old_gen_used_bytes = _monitoring_support->old_gen_used();
  size_t heap_used = Heap_lock->owned_by_self() ? used() : used_unlocked();

  size_t eden_capacity_bytes =
    (policy()->young_list_target_length() * G1HeapRegion::GrainBytes) - survivor_used_bytes;

  VirtualSpaceSummary heap_summary = create_heap_space_summary();
  return G1HeapSummary(heap_summary, heap_used, eden_used_bytes, eden_capacity_bytes,
                       survivor_used_bytes, old_gen_used_bytes, num_committed_regions());
}

G1EvacSummary G1CollectedHeap::create_g1_evac_summary(G1EvacStats* stats) {
  return G1EvacSummary(stats->allocated(), stats->wasted(), stats->undo_wasted(),
                       stats->unused(), stats->used(), stats->region_end_waste(),
                       stats->regions_filled(), stats->num_plab_filled(),
                       stats->direct_allocated(), stats->num_direct_allocated(),
                       stats->failure_used(), stats->failure_waste());
}

void G1CollectedHeap::trace_heap(GCWhen::Type when, const GCTracer* gc_tracer) {
  const G1HeapSummary& heap_summary = create_g1_heap_summary();
  gc_tracer->report_gc_heap_summary(when, heap_summary);

  const MetaspaceSummary& metaspace_summary = create_metaspace_summary();
  gc_tracer->report_metaspace_summary(when, metaspace_summary);
}

void G1CollectedHeap::gc_prologue(bool full) {
  // Update common counters.
  increment_total_collections(full /* full gc */);
  if (full || collector_state()->in_concurrent_start_gc()) {
    increment_old_marking_cycles_started();
  }
}

void G1CollectedHeap::gc_epilogue(bool full) {
  // Update common counters.
  if (full) {
    // Update the number of full collections that have been completed.
    increment_old_marking_cycles_completed(false /* concurrent */, true /* liveness_completed */);
  }

#if COMPILER2_OR_JVMCI
  assert(DerivedPointerTable::is_empty(), "derived pointer present");
#endif

  // We have just completed a GC. Update the soft reference
  // policy with the new heap occupancy
  Universe::heap()->update_capacity_and_used_at_gc();

  _collection_pause_end = Ticks::now();

  _free_arena_memory_task->notify_new_stats(&_young_gen_card_set_stats,
                                            &_collection_set_candidates_card_set_stats);

  update_parallel_gc_threads_cpu_time();
}

uint G1CollectedHeap::uncommit_regions(uint region_limit) {
  return _hrm.uncommit_inactive_regions(region_limit);
}

bool G1CollectedHeap::has_uncommittable_regions() {
  return _hrm.has_inactive_regions();
}

void G1CollectedHeap::uncommit_regions_if_necessary() {
  if (has_uncommittable_regions()) {
    G1UncommitRegionTask::enqueue();
  }
}

void G1CollectedHeap::verify_numa_regions(const char* desc) {
  LogTarget(Trace, gc, heap, verify) lt;

  if (lt.is_enabled()) {
    LogStream ls(lt);
    // Iterate all heap regions to print matching between preferred numa id and actual numa id.
    G1NodeIndexCheckClosure cl(desc, _numa, &ls);
    heap_region_iterate(&cl);
  }
}

HeapWord* G1CollectedHeap::do_collection_pause(size_t word_size,
                                               uint gc_count_before,
                                               bool* succeeded,
                                               GCCause::Cause gc_cause) {
  assert_heap_not_locked_and_not_at_safepoint();
  VM_G1CollectForAllocation op(word_size, gc_count_before, gc_cause);
  VMThread::execute(&op);

  HeapWord* result = op.result();
  *succeeded = op.gc_succeeded();
  assert(result == nullptr || *succeeded,
         "the result should be null if the VM did not succeed");

  assert_heap_not_locked();
  return result;
}

void G1CollectedHeap::start_concurrent_cycle(bool concurrent_operation_is_full_mark) {
  assert(!_cm_thread->in_progress(), "Can not start concurrent operation while in progress");

  MutexLocker x(CGC_lock, Mutex::_no_safepoint_check_flag);
  if (concurrent_operation_is_full_mark) {
    _cm->post_concurrent_mark_start();
    _cm_thread->start_full_mark();
  } else {
    _cm->post_concurrent_undo_start();
    _cm_thread->start_undo_mark();
  }
  CGC_lock->notify();
}

bool G1CollectedHeap::is_potential_eager_reclaim_candidate(G1HeapRegion* r) const {
  // We don't nominate objects with many remembered set entries, on
  // the assumption that such objects are likely still live.
  G1HeapRegionRemSet* rem_set = r->rem_set();

  return rem_set->occupancy_less_or_equal_than(G1EagerReclaimRemSetThreshold);
}

#ifndef PRODUCT
void G1CollectedHeap::verify_region_attr_remset_is_tracked() {
  class VerifyRegionAttrRemSet : public G1HeapRegionClosure {
  public:
    virtual bool do_heap_region(G1HeapRegion* r) {
      G1CollectedHeap* g1h = G1CollectedHeap::heap();
      bool const remset_is_tracked = g1h->region_attr(r->bottom()).remset_is_tracked();
      assert(r->rem_set()->is_tracked() == remset_is_tracked,
             "Region %u remset tracking status (%s) different to region attribute (%s)",
             r->hrm_index(), BOOL_TO_STR(r->rem_set()->is_tracked()), BOOL_TO_STR(remset_is_tracked));
      return false;
    }
  } cl;
  heap_region_iterate(&cl);
}
#endif

void G1CollectedHeap::update_parallel_gc_threads_cpu_time() {
  assert(Thread::current()->is_VM_thread(),
         "Must be called from VM thread to avoid races");
  if (!UsePerfData || !os::is_thread_cpu_time_supported()) {
    return;
  }

  // Ensure ThreadTotalCPUTimeClosure destructor is called before publishing gc
  // time.
  {
    ThreadTotalCPUTimeClosure tttc(CPUTimeGroups::CPUTimeType::gc_parallel_workers);
    // Currently parallel worker threads never terminate (JDK-8081682), so it is
    // safe for VMThread to read their CPU times. However, if JDK-8087340 is
    // resolved so they terminate, we should rethink if it is still safe.
    workers()->threads_do(&tttc);
  }

  CPUTimeCounters::publish_gc_total_cpu_time();
}

void G1CollectedHeap::start_new_collection_set() {
  collection_set()->start_incremental_building();

  clear_region_attr();

  guarantee(_eden.length() == 0, "eden should have been cleared");
  policy()->transfer_survivors_to_cset(survivor());

  // We redo the verification but now wrt to the new CSet which
  // has just got initialized after the previous CSet was freed.
  _cm->verify_no_collection_set_oops();
}

void G1CollectedHeap::verify_before_young_collection(G1HeapVerifier::G1VerifyType type) {
  if (!VerifyBeforeGC) {
    return;
  }
  if (!G1HeapVerifier::should_verify(type)) {
    return;
  }
  Ticks start = Ticks::now();
  _verifier->prepare_for_verify();
  _verifier->verify_region_sets_optional();
  _verifier->verify_dirty_young_regions();
  _verifier->verify_before_gc();
  verify_numa_regions("GC Start");
  phase_times()->record_verify_before_time_ms((Ticks::now() - start).seconds() * MILLIUNITS);
}

void G1CollectedHeap::verify_after_young_collection(G1HeapVerifier::G1VerifyType type) {
  if (!VerifyAfterGC) {
    return;
  }
  if (!G1HeapVerifier::should_verify(type)) {
    return;
  }
  Ticks start = Ticks::now();
  _verifier->verify_after_gc();
  verify_numa_regions("GC End");
  _verifier->verify_region_sets_optional();

  if (collector_state()->in_concurrent_start_gc()) {
    log_debug(gc, verify)("Marking state");
    _verifier->verify_marking_state();
  }

  phase_times()->record_verify_after_time_ms((Ticks::now() - start).seconds() * MILLIUNITS);
}

void G1CollectedHeap::expand_heap_after_young_collection(){
  size_t expand_bytes = _heap_sizing_policy->young_collection_expansion_amount();
  if (expand_bytes > 0) {
    // No need for an ergo logging here,
    // expansion_amount() does this when it returns a value > 0.
    double expand_ms = 0.0;
    if (!expand(expand_bytes, _workers, &expand_ms)) {
      // We failed to expand the heap. Cannot do anything about it.
    }
    phase_times()->record_expand_heap_time(expand_ms);
  }
}

void G1CollectedHeap::do_collection_pause_at_safepoint() {
  assert_at_safepoint_on_vm_thread();
  guarantee(!is_stw_gc_active(), "collection is not reentrant");

  do_collection_pause_at_safepoint_helper();
}

G1HeapPrinterMark::G1HeapPrinterMark(G1CollectedHeap* g1h) : _g1h(g1h), _heap_transition(g1h) {
  // This summary needs to be printed before incrementing total collections.
  _g1h->rem_set()->print_periodic_summary_info("Before GC RS summary",
                                               _g1h->total_collections(),
                                               true /* show_thread_times */);
  _g1h->print_before_gc();
  _g1h->print_heap_regions();
}

G1HeapPrinterMark::~G1HeapPrinterMark() {
  _g1h->policy()->print_age_table();
  _g1h->rem_set()->print_coarsen_stats();
  // We are at the end of the GC. Total collections has already been increased.
  _g1h->rem_set()->print_periodic_summary_info("After GC RS summary",
                                               _g1h->total_collections() - 1,
                                               false /* show_thread_times */);

  _heap_transition.print();
  _g1h->print_heap_regions();
  _g1h->print_after_gc();
  // Print NUMA statistics.
  _g1h->numa()->print_statistics();
}

G1JFRTracerMark::G1JFRTracerMark(STWGCTimer* timer, GCTracer* tracer) :
  _timer(timer), _tracer(tracer) {

  _timer->register_gc_start();
  _tracer->report_gc_start(G1CollectedHeap::heap()->gc_cause(), _timer->gc_start());
  G1CollectedHeap::heap()->trace_heap_before_gc(_tracer);
}

G1JFRTracerMark::~G1JFRTracerMark() {
  G1CollectedHeap::heap()->trace_heap_after_gc(_tracer);
  _timer->register_gc_end();
  _tracer->report_gc_end(_timer->gc_end(), _timer->time_partitions());
}

void G1CollectedHeap::prepare_for_mutator_after_young_collection() {
  Ticks start = Ticks::now();

  _survivor_evac_stats.adjust_desired_plab_size();
  _old_evac_stats.adjust_desired_plab_size();

  // Start a new incremental collection set for the mutator phase.
  start_new_collection_set();
  _allocator->init_mutator_alloc_regions();

  phase_times()->record_prepare_for_mutator_time_ms((Ticks::now() - start).seconds() * 1000.0);
}

void G1CollectedHeap::retire_tlabs() {
  ensure_parsability(true);
}

void G1CollectedHeap::flush_region_pin_cache() {
  for (JavaThreadIteratorWithHandle jtiwh; JavaThread *thread = jtiwh.next(); ) {
    G1ThreadLocalData::pin_count_cache(thread).flush();
  }
}

void G1CollectedHeap::do_collection_pause_at_safepoint_helper() {
  ResourceMark rm;

  IsSTWGCActiveMark active_gc_mark;
  GCIdMark gc_id_mark;
  SvcGCMarker sgcm(SvcGCMarker::MINOR);

  GCTraceCPUTime tcpu(_gc_tracer_stw);

  _bytes_used_during_gc = 0;

  policy()->decide_on_concurrent_start_pause();
  // Record whether this pause may need to trigger a concurrent operation. Later,
  // when we signal the G1ConcurrentMarkThread, the collector state has already
  // been reset for the next pause.
  bool should_start_concurrent_mark_operation = collector_state()->in_concurrent_start_gc();

  // Perform the collection.
  G1YoungCollector collector(gc_cause());
  collector.collect();

  // It should now be safe to tell the concurrent mark thread to start
  // without its logging output interfering with the logging output
  // that came from the pause.
  if (should_start_concurrent_mark_operation) {
    verifier()->verify_bitmap_clear(true /* above_tams_only */);
    // CAUTION: after the start_concurrent_cycle() call below, the concurrent marking
    // thread(s) could be running concurrently with us. Make sure that anything
    // after this point does not assume that we are the only GC thread running.
    // Note: of course, the actual marking work will not start until the safepoint
    // itself is released in SuspendibleThreadSet::desynchronize().
    start_concurrent_cycle(collector.concurrent_operation_is_full_mark());
    ConcurrentGCBreakpoints::notify_idle_to_active();
  }
}

void G1CollectedHeap::complete_cleaning(bool class_unloading_occurred) {
  uint num_workers = workers()->active_workers();
  G1ParallelCleaningTask unlink_task(num_workers, class_unloading_occurred);
  workers()->run_task(&unlink_task);
}

void G1CollectedHeap::unload_classes_and_code(const char* description, BoolObjectClosure* is_alive, GCTimer* timer) {
  GCTraceTime(Debug, gc, phases) debug(description, timer);

  ClassUnloadingContext ctx(workers()->active_workers(),
                            false /* unregister_nmethods_during_purge */,
                            false /* lock_nmethod_free_separately */);
  {
    CodeCache::UnlinkingScope scope(is_alive);
    bool unloading_occurred = SystemDictionary::do_unloading(timer);
    GCTraceTime(Debug, gc, phases) t("G1 Complete Cleaning", timer);
    complete_cleaning(unloading_occurred);
  }
  {
    GCTraceTime(Debug, gc, phases) t("Purge Unlinked NMethods", timer);
    ctx.purge_nmethods();
  }
  {
    GCTraceTime(Debug, gc, phases) ur("Unregister NMethods", timer);
    G1CollectedHeap::heap()->bulk_unregister_nmethods();
  }
  {
    GCTraceTime(Debug, gc, phases) t("Free Code Blobs", timer);
    ctx.free_nmethods();
  }
  {
    GCTraceTime(Debug, gc, phases) t("Purge Class Loader Data", timer);
    ClassLoaderDataGraph::purge(true /* at_safepoint */);
    DEBUG_ONLY(MetaspaceUtils::verify();)
  }
}

class G1BulkUnregisterNMethodTask : public WorkerTask {
  G1HeapRegionClaimer _hrclaimer;

  class UnregisterNMethodsHeapRegionClosure : public G1HeapRegionClosure {
  public:

    bool do_heap_region(G1HeapRegion* hr) {
      hr->rem_set()->bulk_remove_code_roots();
      return false;
    }
  } _cl;

public:
  G1BulkUnregisterNMethodTask(uint num_workers)
  : WorkerTask("G1 Remove Unlinked NMethods From Code Root Set Task"),
    _hrclaimer(num_workers) { }

  void work(uint worker_id) {
    G1CollectedHeap::heap()->heap_region_par_iterate_from_worker_offset(&_cl, &_hrclaimer, worker_id);
  }
};

void G1CollectedHeap::bulk_unregister_nmethods() {
  uint num_workers = workers()->active_workers();
  G1BulkUnregisterNMethodTask t(num_workers);
  workers()->run_task(&t);
}

bool G1STWSubjectToDiscoveryClosure::do_object_b(oop obj) {
  assert(obj != nullptr, "must not be null");
  assert(_g1h->is_in_reserved(obj), "Trying to discover obj " PTR_FORMAT " not in heap", p2i(obj));
  // The areas the CM and STW ref processor manage must be disjoint. The is_in_cset() below
  // may falsely indicate that this is not the case here: however the collection set only
  // contains old regions when concurrent mark is not running.
  return _g1h->is_in_cset(obj) || _g1h->heap_region_containing(obj)->is_survivor();
}

void G1CollectedHeap::make_pending_list_reachable() {
  if (collector_state()->in_concurrent_start_gc()) {
    oop pll_head = Universe::reference_pending_list();
    if (pll_head != nullptr) {
      // Any valid worker id is fine here as we are in the VM thread and single-threaded.
      _cm->mark_in_bitmap(0 /* worker_id */, pll_head);
    }
  }
}

void G1CollectedHeap::set_humongous_stats(uint num_humongous_total, uint num_humongous_candidates) {
  _num_humongous_objects = num_humongous_total;
  _num_humongous_reclaim_candidates = num_humongous_candidates;
}

bool G1CollectedHeap::should_sample_collection_set_candidates() const {
  const G1CollectionSetCandidates* candidates = collection_set()->candidates();
  return !candidates->is_empty();
}

void G1CollectedHeap::set_collection_set_candidates_stats(G1MonotonicArenaMemoryStats& stats) {
  _collection_set_candidates_card_set_stats = stats;
}

void G1CollectedHeap::set_young_gen_card_set_stats(const G1MonotonicArenaMemoryStats& stats) {
  _young_gen_card_set_stats = stats;
}

void G1CollectedHeap::record_obj_copy_mem_stats() {
  size_t total_old_allocated = _old_evac_stats.allocated() + _old_evac_stats.direct_allocated();
  policy()->old_gen_alloc_tracker()->
    add_allocated_bytes_since_last_gc(total_old_allocated * HeapWordSize);

  _gc_tracer_stw->report_evacuation_statistics(create_g1_evac_summary(&_survivor_evac_stats),
                                               create_g1_evac_summary(&_old_evac_stats));
}

void G1CollectedHeap::clear_bitmap_for_region(G1HeapRegion* hr) {
  concurrent_mark()->clear_bitmap_for_region(hr);
}

void G1CollectedHeap::free_region(G1HeapRegion* hr, G1FreeRegionList* free_list) {
  assert(!hr->is_free(), "the region should not be free");
  assert(!hr->is_empty(), "the region should not be empty");
  assert(_hrm.is_available(hr->hrm_index()), "region should be committed");
  assert(!hr->has_pinned_objects(),
         "must not free a region which contains pinned objects");

  // Reset region metadata to allow reuse.
  hr->hr_clear(true /* clear_space */);
  _policy->remset_tracker()->update_at_free(hr);

  if (free_list != nullptr) {
    free_list->add_ordered(hr);
  }
}

void G1CollectedHeap::retain_region(G1HeapRegion* hr) {
  MutexLocker x(G1RareEvent_lock, Mutex::_no_safepoint_check_flag);
  collection_set()->candidates()->add_retained_region_unsorted(hr);
}

void G1CollectedHeap::free_humongous_region(G1HeapRegion* hr,
                                            G1FreeRegionList* free_list) {
  assert(hr->is_humongous(), "this is only for humongous regions");
  hr->clear_humongous();
  free_region(hr, free_list);
}

void G1CollectedHeap::remove_from_old_gen_sets(const uint old_regions_removed,
                                               const uint humongous_regions_removed) {
  if (old_regions_removed > 0 || humongous_regions_removed > 0) {
    MutexLocker x(OldSets_lock, Mutex::_no_safepoint_check_flag);
    _old_set.bulk_remove(old_regions_removed);
    _humongous_set.bulk_remove(humongous_regions_removed);
  }

}

void G1CollectedHeap::prepend_to_freelist(G1FreeRegionList* list) {
  assert(list != nullptr, "list can't be null");
  if (!list->is_empty()) {
    MutexLocker x(FreeList_lock, Mutex::_no_safepoint_check_flag);
    _hrm.insert_list_into_free_list(list);
  }
}

void G1CollectedHeap::decrement_summary_bytes(size_t bytes) {
  decrease_used(bytes);
}

void G1CollectedHeap::clear_eden() {
  _eden.clear();
}

void G1CollectedHeap::clear_collection_set() {
  collection_set()->clear();
}

void G1CollectedHeap::rebuild_free_region_list() {
  Ticks start = Ticks::now();
  _hrm.rebuild_free_list(workers());
  phase_times()->record_total_rebuild_freelist_time_ms((Ticks::now() - start).seconds() * 1000.0);
}

class G1AbandonCollectionSetClosure : public G1HeapRegionClosure {
public:
  virtual bool do_heap_region(G1HeapRegion* r) {
    assert(r->in_collection_set(), "Region %u must have been in collection set", r->hrm_index());
    G1CollectedHeap::heap()->clear_region_attr(r);
    r->clear_young_index_in_cset();
    return false;
  }
};

void G1CollectedHeap::abandon_collection_set(G1CollectionSet* collection_set) {
  G1AbandonCollectionSetClosure cl;
  collection_set_iterate_all(&cl);

  collection_set->clear();
  collection_set->stop_incremental_building();
}

bool G1CollectedHeap::is_old_gc_alloc_region(G1HeapRegion* hr) {
  return _allocator->is_retained_old_region(hr);
}

void G1CollectedHeap::set_region_short_lived_locked(G1HeapRegion* hr) {
  _eden.add(hr);
  _policy->set_region_eden(hr);
  young_regions_cset_group()->add(hr);
}

#ifdef ASSERT

class NoYoungRegionsClosure: public G1HeapRegionClosure {
private:
  bool _success;
public:
  NoYoungRegionsClosure() : _success(true) { }
  bool do_heap_region(G1HeapRegion* r) {
    if (r->is_young()) {
      log_error(gc, verify)("Region [" PTR_FORMAT ", " PTR_FORMAT ") tagged as young",
                            p2i(r->bottom()), p2i(r->end()));
      _success = false;
    }
    return false;
  }
  bool success() { return _success; }
};

bool G1CollectedHeap::check_young_list_empty() {
  bool ret = (young_regions_count() == 0);

  NoYoungRegionsClosure closure;
  heap_region_iterate(&closure);
  ret = ret && closure.success();

  return ret;
}

#endif // ASSERT

// Remove the given G1HeapRegion from the appropriate region set.
void G1CollectedHeap::prepare_region_for_full_compaction(G1HeapRegion* hr) {
  if (hr->is_humongous()) {
    _humongous_set.remove(hr);
  } else if (hr->is_old()) {
    _old_set.remove(hr);
  } else if (hr->is_young()) {
    // Note that emptying the eden and survivor lists is postponed and instead
    // done as the first step when rebuilding the regions sets again. The reason
    // for this is that during a full GC string deduplication needs to know if
    // a collected region was young or old when the full GC was initiated.
    hr->uninstall_surv_rate_group();
  } else {
    // We ignore free regions, we'll empty the free list afterwards.
    assert(hr->is_free(), "it cannot be another type");
  }
}

void G1CollectedHeap::increase_used(size_t bytes) {
  _summary_bytes_used += bytes;
}

void G1CollectedHeap::decrease_used(size_t bytes) {
  assert(_summary_bytes_used >= bytes,
         "invariant: _summary_bytes_used: %zu should be >= bytes: %zu",
         _summary_bytes_used, bytes);
  _summary_bytes_used -= bytes;
}

void G1CollectedHeap::set_used(size_t bytes) {
  _summary_bytes_used = bytes;
}

class RebuildRegionSetsClosure : public G1HeapRegionClosure {
private:
  bool _free_list_only;

  G1HeapRegionSet* _old_set;
  G1HeapRegionSet* _humongous_set;

  G1HeapRegionManager* _hrm;

  size_t _total_used;

public:
  RebuildRegionSetsClosure(bool free_list_only,
                           G1HeapRegionSet* old_set,
                           G1HeapRegionSet* humongous_set,
                           G1HeapRegionManager* hrm) :
    _free_list_only(free_list_only), _old_set(old_set),
    _humongous_set(humongous_set), _hrm(hrm), _total_used(0) {
    assert(_hrm->num_free_regions() == 0, "pre-condition");
    if (!free_list_only) {
      assert(_old_set->is_empty(), "pre-condition");
      assert(_humongous_set->is_empty(), "pre-condition");
    }
  }

  bool do_heap_region(G1HeapRegion* r) {
    if (r->is_empty()) {
      assert(r->rem_set()->is_empty(), "Empty regions should have empty remembered sets.");
      // Add free regions to the free list
      r->set_free();
      _hrm->insert_into_free_list(r);
    } else if (!_free_list_only) {
      assert(r->rem_set()->is_empty(), "At this point remembered sets must have been cleared.");

      if (r->is_humongous()) {
        _humongous_set->add(r);
      } else {
        assert(r->is_young() || r->is_free() || r->is_old(), "invariant");
        // We now move all (non-humongous, non-old) regions to old gen,
        // and register them as such.
        r->move_to_old();
        _old_set->add(r);
      }
      _total_used += r->used();
    }

    return false;
  }

  size_t total_used() {
    return _total_used;
  }
};

void G1CollectedHeap::rebuild_region_sets(bool free_list_only) {
  assert_at_safepoint_on_vm_thread();

  if (!free_list_only) {
    _eden.clear();
    _survivor.clear();
  }

  RebuildRegionSetsClosure cl(free_list_only,
                              &_old_set, &_humongous_set,
                              &_hrm);
  heap_region_iterate(&cl);

  if (!free_list_only) {
    set_used(cl.total_used());
  }
  assert_used_and_recalculate_used_equal(this);
}

// Methods for the mutator alloc region

G1HeapRegion* G1CollectedHeap::new_mutator_alloc_region(size_t word_size,
                                                      uint node_index) {
  assert_heap_locked_or_at_safepoint(true /* should_be_vm_thread */);
  bool should_allocate = policy()->should_allocate_mutator_region();
  if (should_allocate) {
    G1HeapRegion* new_alloc_region = new_region(word_size,
                                                G1HeapRegionType::Eden,
                                                false /* do_expand */,
                                                node_index);
    if (new_alloc_region != nullptr) {
      set_region_short_lived_locked(new_alloc_region);
      G1HeapRegionPrinter::alloc(new_alloc_region);
      _policy->remset_tracker()->update_at_allocate(new_alloc_region);
      return new_alloc_region;
    }
  }
  return nullptr;
}

void G1CollectedHeap::retire_mutator_alloc_region(G1HeapRegion* alloc_region,
                                                  size_t allocated_bytes) {
  assert_heap_locked_or_at_safepoint(true /* should_be_vm_thread */);
  assert(alloc_region->is_eden(), "all mutator alloc regions should be eden");

  collection_set()->add_eden_region(alloc_region);
  increase_used(allocated_bytes);
  _eden.add_used_bytes(allocated_bytes);
  G1HeapRegionPrinter::retire(alloc_region);

  // We update the eden sizes here, when the region is retired,
  // instead of when it's allocated, since this is the point that its
  // used space has been recorded in _summary_bytes_used.
  monitoring_support()->update_eden_size();
}

// Methods for the GC alloc regions

bool G1CollectedHeap::has_more_regions(G1HeapRegionAttr dest) {
  if (dest.is_old()) {
    return true;
  } else {
    return survivor_regions_count() < policy()->max_survivor_regions();
  }
}

G1HeapRegion* G1CollectedHeap::new_gc_alloc_region(size_t word_size, G1HeapRegionAttr dest, uint node_index) {
  assert(FreeList_lock->owned_by_self(), "pre-condition");

  if (!has_more_regions(dest)) {
    return nullptr;
  }

  G1HeapRegionType type;
  if (dest.is_young()) {
    type = G1HeapRegionType::Survivor;
  } else {
    type = G1HeapRegionType::Old;
  }

  G1HeapRegion* new_alloc_region = new_region(word_size,
                                              type,
                                              true /* do_expand */,
                                              node_index);

  if (new_alloc_region != nullptr) {
    if (type.is_survivor()) {
      new_alloc_region->set_survivor();
      _survivor.add(new_alloc_region);
      register_new_survivor_region_with_region_attr(new_alloc_region);
      // Install the group cardset.
      young_regions_cset_group()->add(new_alloc_region);
    } else {
      new_alloc_region->set_old();
    }
    _policy->remset_tracker()->update_at_allocate(new_alloc_region);
    register_region_with_region_attr(new_alloc_region);
    G1HeapRegionPrinter::alloc(new_alloc_region);
    return new_alloc_region;
  }
  return nullptr;
}

void G1CollectedHeap::retire_gc_alloc_region(G1HeapRegion* alloc_region,
                                             size_t allocated_bytes,
                                             G1HeapRegionAttr dest) {
  _bytes_used_during_gc += allocated_bytes;
  if (dest.is_old()) {
    old_set_add(alloc_region);
  } else {
    assert(dest.is_young(), "Retiring alloc region should be young (%d)", dest.type());
    _survivor.add_used_bytes(allocated_bytes);
  }

  bool const during_im = collector_state()->in_concurrent_start_gc();
  if (during_im && allocated_bytes > 0) {
    _cm->add_root_region(alloc_region);
  }
  G1HeapRegionPrinter::retire(alloc_region);
}

void G1CollectedHeap::mark_evac_failure_object(uint worker_id, const oop obj, size_t obj_size) const {
  assert(!_cm->is_marked_in_bitmap(obj), "must be");

  _cm->raw_mark_in_bitmap(obj);
}

// Optimized nmethod scanning
class RegisterNMethodOopClosure: public OopClosure {
  G1CollectedHeap* _g1h;
  nmethod* _nm;

public:
  RegisterNMethodOopClosure(G1CollectedHeap* g1h, nmethod* nm) :
    _g1h(g1h), _nm(nm) {}

  void do_oop(oop* p) {
    oop heap_oop = RawAccess<>::oop_load(p);
    if (!CompressedOops::is_null(heap_oop)) {
      oop obj = CompressedOops::decode_not_null(heap_oop);
      G1HeapRegion* hr = _g1h->heap_region_containing(obj);
      assert(!hr->is_continues_humongous(),
             "trying to add code root " PTR_FORMAT " in continuation of humongous region " HR_FORMAT
             " starting at " HR_FORMAT,
             p2i(_nm), HR_FORMAT_PARAMS(hr), HR_FORMAT_PARAMS(hr->humongous_start_region()));

      hr->add_code_root(_nm);
    }
  }

  void do_oop(narrowOop* p) { ShouldNotReachHere(); }
};

void G1CollectedHeap::register_nmethod(nmethod* nm) {
  guarantee(nm != nullptr, "sanity");
  RegisterNMethodOopClosure reg_cl(this, nm);
  nm->oops_do(&reg_cl);
}

void G1CollectedHeap::unregister_nmethod(nmethod* nm) {
  // We always unregister nmethods in bulk during code unloading only.
  ShouldNotReachHere();
}

void G1CollectedHeap::update_used_after_gc(bool evacuation_failed) {
  if (evacuation_failed) {
    set_used(recalculate_used());
  } else {
    // The "used" of the collection set have already been subtracted
    // when they were freed.  Add in the bytes used.
    increase_used(_bytes_used_during_gc);
  }
}

class RebuildCodeRootClosure: public NMethodClosure {
  G1CollectedHeap* _g1h;

public:
  RebuildCodeRootClosure(G1CollectedHeap* g1h) :
    _g1h(g1h) {}

  void do_nmethod(nmethod* nm) {
    assert(nm != nullptr, "Sanity");
    _g1h->register_nmethod(nm);
  }
};

void G1CollectedHeap::rebuild_code_roots() {
  RebuildCodeRootClosure nmethod_cl(this);
  CodeCache::nmethods_do(&nmethod_cl);
}

void G1CollectedHeap::initialize_serviceability() {
  _monitoring_support->initialize_serviceability();
}

MemoryUsage G1CollectedHeap::memory_usage() {
  return _monitoring_support->memory_usage();
}

GrowableArray<GCMemoryManager*> G1CollectedHeap::memory_managers() {
  return _monitoring_support->memory_managers();
}

GrowableArray<MemoryPool*> G1CollectedHeap::memory_pools() {
  return _monitoring_support->memory_pools();
}

void G1CollectedHeap::fill_with_dummy_object(HeapWord* start, HeapWord* end, bool zap) {
  G1HeapRegion* region = heap_region_containing(start);
  region->fill_with_dummy_object(start, pointer_delta(end, start), zap);
}

void G1CollectedHeap::start_codecache_marking_cycle_if_inactive(bool concurrent_mark_start) {
  // We can reach here with an active code cache marking cycle either because the
  // previous G1 concurrent marking cycle was undone (if heap occupancy after the
  // concurrent start young collection was below the threshold) or aborted. See
  // CodeCache::on_gc_marking_cycle_finish() why this is.  We must not start a new code
  // cache cycle then. If we are about to start a new g1 concurrent marking cycle we
  // still have to arm all nmethod entry barriers. They are needed for adding oop
  // constants to the SATB snapshot. Full GC does not need nmethods to be armed.
  if (!CodeCache::is_gc_marking_cycle_active()) {
    CodeCache::on_gc_marking_cycle_start();
  }
  if (concurrent_mark_start) {
    CodeCache::arm_all_nmethods();
  }
}

void G1CollectedHeap::finish_codecache_marking_cycle() {
  CodeCache::on_gc_marking_cycle_finish();
  CodeCache::arm_all_nmethods();
}

void G1CollectedHeap::prepare_group_cardsets_for_scan() {
  young_regions_cardset()->reset_table_scanner_for_groups();

  collection_set()->prepare_groups_for_scan();
}<|MERGE_RESOLUTION|>--- conflicted
+++ resolved
@@ -792,17 +792,12 @@
   assert(num_free_regions() == 0, "we should not have added any free regions");
   rebuild_region_sets(false /* free_list_only */);
   abort_refinement();
-<<<<<<< HEAD
-  resize_heap_if_necessary();
+  resize_heap_if_necessary(allocation_word_size);
   if (should_cleanup_unused()) {
     cleanup_unused_regions(); // Includes uncommitting
   } else {
     uncommit_regions_if_necessary();
   }
-=======
-  resize_heap_if_necessary(allocation_word_size);
-  uncommit_regions_if_necessary();
->>>>>>> c59e44a7
 
   // Rebuild the code root lists for each region
   rebuild_code_roots();
