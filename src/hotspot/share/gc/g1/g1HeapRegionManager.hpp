--- conflicted
+++ resolved
@@ -231,13 +231,8 @@
     return num_free_regions() * G1HeapRegion::GrainBytes;
   }
 
-<<<<<<< HEAD
-  // Return the number of regions available (uncommitted) regions.
-  uint available() const { return _max_available_regions - length(); }
-=======
   // Return the number of regions uncommitted or ready to be uncommitted.
-  uint num_inactive_regions() const { return max_num_regions() - num_committed_regions(); }
->>>>>>> c59e44a7
+  uint num_inactive_regions() const { return _max_available_regions - num_committed_regions(); }
 
   // Return the number of regions currently active and available for use.
   uint num_committed_regions() const { return _committed_map.num_active(); }
