--- conflicted
+++ resolved
@@ -756,68 +756,8 @@
   return true;
 }
 
-<<<<<<< HEAD
-size_t ZPartition::uncommit(uint64_t* timeout, uintx delay) {
-  ZArray<ZVirtualMemory> flushed_vmems;
-  size_t flushed = 0;
-
-  {
-    // We need to join the suspendible thread set while manipulating capacity
-    // and used, to make sure GC safepoints will have a consistent view.
-    SuspendibleThreadSetJoiner sts_joiner;
-    ZLocker<ZLock> locker(&_page_allocator->_lock);
-
-    const double now = os::elapsedTime();
-    const double time_since_last_commit = std::floor(now - _last_commit);
-    const double time_since_last_uncommit = std::floor(now - _last_uncommit);
-
-    if (time_since_last_commit < double(delay)) {
-      // We have committed within the delay, stop uncommitting.
-      *timeout = uint64_t(double(delay) - time_since_last_commit);
-      return 0;
-    }
-
-    // We flush out and uncommit chunks at a time (~0.8% of the max capacity,
-    // but at least one granule and at most 256M), in case demand for memory
-    // increases while we are uncommitting.
-    const size_t limit_upper_bound = MAX2(ZGranuleSize, align_down(256 * M / ZNUMA::count(), ZGranuleSize));
-    const size_t limit = MIN2(align_up(_current_max_capacity >> 7, ZGranuleSize), limit_upper_bound);
-
-    if (limit == 0) {
-      // This may occur if the current max capacity for this partition is 0
-
-      // Set timeout to delay
-      *timeout = delay;
-      return 0;
-    }
-
-    if (time_since_last_uncommit < double(delay)) {
-      // We are in the uncommit phase
-      const size_t num_uncommits_left = _to_uncommit / limit;
-      const double time_left = double(delay) - time_since_last_uncommit;
-      if (time_left < *timeout * num_uncommits_left) {
-        // Running out of time, speed up.
-        uint64_t new_timeout = uint64_t(std::floor(time_left / double(num_uncommits_left + 1)));
-        *timeout = new_timeout;
-      }
-    } else {
-      // We are about to start uncommitting
-      _to_uncommit = _cache.reset_min();
-      _last_uncommit = now;
-
-      const size_t split = _to_uncommit / limit + 1;
-      uint64_t new_timeout = delay / split;
-      *timeout = new_timeout;
-    }
-
-    // Never uncommit below min capacity.
-    const size_t retain = MAX2(_used, _min_capacity);
-    const size_t release = _capacity - retain;
-    const size_t flush = MIN3(release, limit, _to_uncommit);
-=======
 bool ZPartition::claim_capacity_fast_medium(ZMemoryAllocation* allocation) {
   precond(ZPageSizeMediumEnabled);
->>>>>>> c59e44a7
 
   // Try to allocate a medium page sized contiguous vmem
   const size_t min_size = ZPageSizeMediumMin;
@@ -2503,20 +2443,9 @@
 }
 
 void ZPageAllocator::uncommit_unused_memory() {
-  uint64_t timeout;
-  size_t flushed, uncommitted = 0;
   ZPartitionIterator iter = partition_iterator();
   for (ZPartition* partition; iter.next(&partition);) {
-    partition->_cache.reset_min();
-    do {
-      flushed = partition->uncommit(&timeout, 0);
-      uncommitted += flushed;
-    } while (flushed > 0);
-  }
-  if (uncommitted > 0) {
-    EventZUncommit event;
-    log_info(gc, heap)("Uncommitted (cleanup): %zuM(%.0f%%)",
-      uncommitted / M, percent_of(uncommitted, ZHeap::heap()->max_capacity()));
-    event.commit(uncommitted);
+    partition->_cache.reset_min_size_watermark();
+    partition->_uncommitter.force_uncommit();
   }
 }