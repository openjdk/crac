/*
 * Copyright (c) 2015, 2025, Oracle and/or its affiliates. All rights reserved.
 * DO NOT ALTER OR REMOVE COPYRIGHT NOTICES OR THIS FILE HEADER.
 *
 * This code is free software; you can redistribute it and/or modify it
 * under the terms of the GNU General Public License version 2 only, as
 * published by the Free Software Foundation.
 *
 * This code is distributed in the hope that it will be useful, but WITHOUT
 * ANY WARRANTY; without even the implied warranty of MERCHANTABILITY or
 * FITNESS FOR A PARTICULAR PURPOSE.  See the GNU General Public License
 * version 2 for more details (a copy is included in the LICENSE file that
 * accompanied this code).
 *
 * You should have received a copy of the GNU General Public License version
 * 2 along with this work; if not, write to the Free Software Foundation,
 * Inc., 51 Franklin St, Fifth Floor, Boston, MA 02110-1301 USA.
 *
 * Please contact Oracle, 500 Oracle Parkway, Redwood Shores, CA 94065 USA
 * or visit www.oracle.com if you need additional information or have any
 * questions.
 */

#include "gc/shared/gcLogPrecious.hpp"
#include "gc/shared/suspendibleThreadSet.hpp"
#include "gc/z/zAddress.hpp"
#include "gc/z/zAllocationFlags.hpp"
#include "gc/z/zArray.inline.hpp"
#include "gc/z/zDriver.hpp"
#include "gc/z/zFuture.inline.hpp"
#include "gc/z/zGeneration.inline.hpp"
#include "gc/z/zGenerationId.hpp"
#include "gc/z/zGlobals.hpp"
#include "gc/z/zLargePages.inline.hpp"
#include "gc/z/zLock.inline.hpp"
#include "gc/z/zMappedCache.hpp"
#include "gc/z/zNUMA.inline.hpp"
#include "gc/z/zPage.inline.hpp"
#include "gc/z/zPageAge.hpp"
#include "gc/z/zPageAllocator.inline.hpp"
#include "gc/z/zPageType.hpp"
#include "gc/z/zPhysicalMemoryManager.hpp"
#include "gc/z/zSafeDelete.inline.hpp"
#include "gc/z/zStat.hpp"
#include "gc/z/zTask.hpp"
#include "gc/z/zUncommitter.hpp"
#include "gc/z/zValue.inline.hpp"
#include "gc/z/zVirtualMemory.inline.hpp"
#include "gc/z/zVirtualMemoryManager.inline.hpp"
#include "gc/z/zWorkers.hpp"
#include "jfr/jfrEvents.hpp"
#include "logging/log.hpp"
#include "memory/allocation.hpp"
#include "nmt/memTag.hpp"
#include "runtime/globals.hpp"
#include "runtime/init.hpp"
#include "runtime/java.hpp"
#include "runtime/os.hpp"
#include "utilities/align.hpp"
#include "utilities/debug.hpp"
#include "utilities/globalDefinitions.hpp"
#include "utilities/ticks.hpp"
#include "utilities/vmError.hpp"

#include <cmath>

class ZMemoryAllocation;

static const ZStatCounter       ZCounterMutatorAllocationRate("Memory", "Allocation Rate", ZStatUnitBytesPerSecond);
static const ZStatCounter       ZCounterMappedCacheHarvest("Memory", "Mapped Cache Harvest", ZStatUnitBytesPerSecond);
static const ZStatCounter       ZCounterDefragment("Memory", "Defragment", ZStatUnitOpsPerSecond);
static const ZStatCriticalPhase ZCriticalPhaseAllocationStall("Allocation Stall");

static void check_numa_mismatch(const ZVirtualMemory& vmem, uint32_t desired_id) {
  if (ZNUMA::is_enabled()) {
    // Check if memory ended up on desired NUMA node or not
    const uint32_t actual_id = ZNUMA::memory_id(untype(ZOffset::address(vmem.start())));
    if (actual_id != desired_id) {
      log_debug(gc, heap)("NUMA Mismatch: desired %d, actual %d", desired_id, actual_id);
    }
  }
}

class ZMemoryAllocation : public CHeapObj<mtGC> {
private:
  const size_t           _size;
  ZPartition*            _partition;
  ZVirtualMemory         _satisfied_from_cache_vmem;
  ZArray<ZVirtualMemory> _partial_vmems;
  int                    _num_harvested;
  size_t                 _harvested;
  size_t                 _increased_capacity;
  size_t                 _committed_capacity;
  bool                   _commit_failed;

  explicit ZMemoryAllocation(const ZMemoryAllocation& other)
    : ZMemoryAllocation(other._size) {
    // Transfer the partition
    set_partition(other._partition);

    // Reserve space for the partial vmems
    _partial_vmems.reserve(other._partial_vmems.length() + (other._satisfied_from_cache_vmem.is_null() ? 1 : 0));

    // Transfer the claimed capacity
    transfer_claimed_capacity(other);
  }

  ZMemoryAllocation(const ZMemoryAllocation& a1, const ZMemoryAllocation& a2)
    : ZMemoryAllocation(a1._size + a2._size) {
    // Transfer the partition
    assert(a1._partition == a2._partition, "only merge with same partition");
    set_partition(a1._partition);

    // Reserve space for the partial vmems
    const int num_vmems_a1 = a1._partial_vmems.length() + (a1._satisfied_from_cache_vmem.is_null() ? 1 : 0);
    const int num_vmems_a2 = a2._partial_vmems.length() + (a2._satisfied_from_cache_vmem.is_null() ? 1 : 0);
    _partial_vmems.reserve(num_vmems_a1 + num_vmems_a2);

    // Transfer the claimed capacity
    transfer_claimed_capacity(a1);
    transfer_claimed_capacity(a2);
  }

  void transfer_claimed_capacity(const ZMemoryAllocation& from) {
    assert(from._committed_capacity == 0, "Unexpected value %zu", from._committed_capacity);
    assert(!from._commit_failed, "Unexpected value");

    // Transfer increased capacity
    _increased_capacity += from._increased_capacity;

    // Transfer satisfying vmem or partial mappings
    const ZVirtualMemory vmem = from._satisfied_from_cache_vmem;
    if (!vmem.is_null()) {
      assert(_partial_vmems.is_empty(), "Must either have result or partial vmems");
      _partial_vmems.push(vmem);
      _num_harvested += 1;
      _harvested += vmem.size();
    } else {
      _partial_vmems.appendAll(&from._partial_vmems);
      _num_harvested += from._num_harvested;
      _harvested += from._harvested;
    }
  }

public:
  explicit ZMemoryAllocation(size_t size)
    : _size(size),
      _partition(nullptr),
      _satisfied_from_cache_vmem(),
      _partial_vmems(0),
      _num_harvested(0),
      _harvested(0),
      _increased_capacity(0),
      _committed_capacity(0),
      _commit_failed(false) {}

  void reset_for_retry() {
    assert(_satisfied_from_cache_vmem.is_null(), "Incompatible with reset");

    _partition = nullptr;
    _partial_vmems.clear();
    _num_harvested = 0;
    _harvested = 0;
    _increased_capacity = 0;
    _committed_capacity = 0;
    _commit_failed = false;
  }

  size_t size() const {
    return _size;
  }

  ZPartition& partition() const {
    assert(_partition != nullptr, "Should have been initialized");
    return *_partition;
  }

  void set_partition(ZPartition* partition) {
    assert(_partition == nullptr, "Should be initialized only once");
    _partition = partition;
  }

  ZVirtualMemory satisfied_from_cache_vmem() const {
    return _satisfied_from_cache_vmem;
  }

  void set_satisfied_from_cache_vmem(ZVirtualMemory vmem) {
    precond(_satisfied_from_cache_vmem.is_null());
    precond(vmem.size() == size());
    precond(_partial_vmems.is_empty());

    _satisfied_from_cache_vmem = vmem;
  }

  ZArray<ZVirtualMemory>* partial_vmems() {
    return &_partial_vmems;
  }

  const ZArray<ZVirtualMemory>* partial_vmems() const {
    return &_partial_vmems;
  }

  int num_harvested() const {
    return _num_harvested;
  }

  size_t harvested() const {
    return _harvested;
  }

  void set_harvested(int num_harvested, size_t harvested) {
    _num_harvested = num_harvested;
    _harvested = harvested;
  }

  size_t increased_capacity() const {
    return _increased_capacity;
  }

  void set_increased_capacity(size_t increased_capacity) {
    _increased_capacity = increased_capacity;
  }

  size_t committed_capacity() const {
    return _committed_capacity;
  }

  void set_committed_capacity(size_t committed_capacity) {
    assert(_committed_capacity == 0, "Should only commit once");
    _committed_capacity = committed_capacity;
    _commit_failed = committed_capacity != _increased_capacity;
  }

  bool commit_failed() const {
    return _commit_failed;
  }

  static void destroy(ZMemoryAllocation* allocation) {
    delete allocation;
  }

  static void merge(const ZMemoryAllocation& allocation, ZMemoryAllocation** merge_location) {
    ZMemoryAllocation* const other_allocation = *merge_location;
    if (other_allocation == nullptr) {
      // First allocation, allocate new partition
      *merge_location = new ZMemoryAllocation(allocation);
    } else {
      // Merge with other allocation
      *merge_location = new ZMemoryAllocation(allocation, *other_allocation);

      // Delete old allocation
      delete other_allocation;
    }
  }
};

class ZSinglePartitionAllocation {
private:
  ZMemoryAllocation _allocation;

public:
  ZSinglePartitionAllocation(size_t size)
    : _allocation(size) {}

  size_t size() const {
    return _allocation.size();
  }

  ZMemoryAllocation* allocation() {
    return &_allocation;
  }

  const ZMemoryAllocation* allocation() const {
    return &_allocation;
  }

  void reset_for_retry() {
    _allocation.reset_for_retry();
  }
};

class ZMultiPartitionAllocation : public StackObj {
private:
  const size_t               _size;
  ZArray<ZMemoryAllocation*> _allocations;

public:
  ZMultiPartitionAllocation(size_t size)
    : _size(size),
      _allocations(0) {}

  ~ZMultiPartitionAllocation() {
    for (ZMemoryAllocation* allocation : _allocations) {
      ZMemoryAllocation::destroy(allocation);
    }
  }

  void initialize() {
    precond(_allocations.is_empty());

    // The multi-partition allocation creates at most one allocation per partition.
    const int length = (int)ZNUMA::count();

    _allocations.reserve(length);
  }

  void reset_for_retry() {
    for (ZMemoryAllocation* allocation : _allocations) {
      ZMemoryAllocation::destroy(allocation);
    }
    _allocations.clear();
  }

  size_t size() const {
    return _size;
  }

  ZArray<ZMemoryAllocation*>* allocations() {
    return &_allocations;
  }

  const ZArray<ZMemoryAllocation*>* allocations() const {
    return &_allocations;
  }

  void register_allocation(const ZMemoryAllocation& allocation) {
    ZMemoryAllocation** const slot = allocation_slot(allocation.partition().numa_id());

    ZMemoryAllocation::merge(allocation, slot);
  }

  ZMemoryAllocation** allocation_slot(uint32_t numa_id) {
    // Try to find an existing allocation for numa_id
    for (int i = 0; i < _allocations.length(); ++i) {
      ZMemoryAllocation** const slot_addr = _allocations.adr_at(i);
      ZMemoryAllocation* const allocation = *slot_addr;
      if (allocation->partition().numa_id() == numa_id) {
        // Found an existing slot
        return slot_addr;
      }
    }

    // Push an empty slot for the numa_id
    _allocations.push(nullptr);

    // Return the address of the slot
    return &_allocations.last();
  }

  int sum_num_harvested_vmems() const {
    int total = 0;

    for (const ZMemoryAllocation* allocation : _allocations) {
      total += allocation->num_harvested();
    }

    return total;
  }

  size_t sum_harvested() const {
    size_t total = 0;

    for (const ZMemoryAllocation* allocation : _allocations) {
      total += allocation->harvested();
    }

    return total;
  }

  size_t sum_committed_increased_capacity() const {
    size_t total = 0;

    for (const ZMemoryAllocation* allocation : _allocations) {
      total += allocation->committed_capacity();
    }

    return total;
  }
};

struct ZPageAllocationStats {
  int    _num_harvested_vmems;
  size_t _total_harvested;
  size_t _total_committed_capacity;

  ZPageAllocationStats(int num_harvested_vmems, size_t total_harvested, size_t total_committed_capacity)
    : _num_harvested_vmems(num_harvested_vmems),
      _total_harvested(total_harvested),
      _total_committed_capacity(total_committed_capacity) {}
};

class ZPageAllocation : public StackObj {
  friend class ZList<ZPageAllocation>;

private:
  const ZPageType            _type;
  const size_t               _size;
  const ZAllocationFlags     _flags;
  const ZPageAge             _age;
  const Ticks                _start_timestamp;
  const uint32_t             _young_seqnum;
  const uint32_t             _old_seqnum;
  const uint32_t             _initiating_numa_id;
  bool                       _is_multi_partition;
  ZSinglePartitionAllocation _single_partition_allocation;
  ZMultiPartitionAllocation  _multi_partition_allocation;
  ZListNode<ZPageAllocation> _node;
  ZFuture<bool>              _stall_result;

public:
  ZPageAllocation(ZPageType type, size_t size, ZAllocationFlags flags, ZPageAge age)
    : _type(type),
      _size(size),
      _flags(flags),
      _age(age),
      _start_timestamp(Ticks::now()),
      _young_seqnum(ZGeneration::young()->seqnum()),
      _old_seqnum(ZGeneration::old()->seqnum()),
      _initiating_numa_id(ZNUMA::id()),
      _is_multi_partition(false),
      _single_partition_allocation(size),
      _multi_partition_allocation(size),
      _node(),
      _stall_result() {}

  void reset_for_retry() {
    _is_multi_partition = false;
    _single_partition_allocation.reset_for_retry();
    _multi_partition_allocation.reset_for_retry();
  }

  ZPageType type() const {
    return _type;
  }

  size_t size() const {
    return _size;
  }

  ZAllocationFlags flags() const {
    return _flags;
  }

  ZPageAge age() const {
    return _age;
  }

  uint32_t young_seqnum() const {
    return _young_seqnum;
  }

  uint32_t old_seqnum() const {
    return _old_seqnum;
  }

  uint32_t initiating_numa_id() const {
    return _initiating_numa_id;
  }

  bool is_multi_partition() const {
    return _is_multi_partition;
  }

  void initiate_multi_partition_allocation() {
    assert(!_is_multi_partition, "Reinitialization?");
    _is_multi_partition = true;
    _multi_partition_allocation.initialize();
  }

  ZMultiPartitionAllocation* multi_partition_allocation() {
    assert(_is_multi_partition, "multi-partition allocation must be initiated");

    return &_multi_partition_allocation;
  }

  const ZMultiPartitionAllocation* multi_partition_allocation() const {
    assert(_is_multi_partition, "multi-partition allocation must be initiated");

    return &_multi_partition_allocation;
  }

  ZSinglePartitionAllocation* single_partition_allocation() {
    assert(!_is_multi_partition, "multi-partition allocation must not have been initiated");

    return &_single_partition_allocation;
  }

  const ZSinglePartitionAllocation* single_partition_allocation() const {
    assert(!_is_multi_partition, "multi-partition allocation must not have been initiated");

    return &_single_partition_allocation;
  }

  ZVirtualMemory satisfied_from_cache_vmem() const {
    precond(!_is_multi_partition);

    const ZMemoryAllocation* const allocation = _single_partition_allocation.allocation();

    return allocation->satisfied_from_cache_vmem();
  }

  bool wait() {
    return _stall_result.get();
  }

  void satisfy(bool result) {
    _stall_result.set(result);
  }

  bool gc_relocation() const {
    return _flags.gc_relocation();
  }

  ZPageAllocationStats stats() const {
    if (_is_multi_partition) {
      return ZPageAllocationStats(
          _multi_partition_allocation.sum_num_harvested_vmems(),
          _multi_partition_allocation.sum_harvested(),
          _multi_partition_allocation.sum_committed_increased_capacity());
    } else {
      return ZPageAllocationStats(
          _single_partition_allocation.allocation()->num_harvested(),
          _single_partition_allocation.allocation()->harvested(),
          _single_partition_allocation.allocation()->committed_capacity());
    }
  }

  void send_event(bool successful) {
    EventZPageAllocation event;

    Ticks end_timestamp = Ticks::now();
    const ZPageAllocationStats st = stats();

    event.commit(_start_timestamp,
                 end_timestamp,
                 (u8)_type,
                 _size,
                 st._total_harvested,
                 st._total_committed_capacity,
                 (unsigned)st._num_harvested_vmems,
                 _is_multi_partition,
                 successful,
                 _flags.non_blocking());
  }
};

const ZVirtualMemoryManager& ZPartition::virtual_memory_manager() const {
  return _page_allocator->_virtual;
}

ZVirtualMemoryManager& ZPartition::virtual_memory_manager() {
  return _page_allocator->_virtual;
}

const ZPhysicalMemoryManager& ZPartition::physical_memory_manager() const {
  return _page_allocator->_physical;
}

ZPhysicalMemoryManager& ZPartition::physical_memory_manager() {
  return _page_allocator->_physical;
}

#ifdef ASSERT

void ZPartition::verify_virtual_memory_multi_partition_association(const ZVirtualMemory& vmem) const {
  const ZVirtualMemoryManager& manager = virtual_memory_manager();

  assert(manager.is_in_multi_partition(vmem),
         "Virtual memory must be associated with the extra space "
         "actual: %u", virtual_memory_manager().lookup_partition_id(vmem));
}

void ZPartition::verify_virtual_memory_association(const ZVirtualMemory& vmem, bool check_multi_partition) const {
  const ZVirtualMemoryManager& manager = virtual_memory_manager();

  if (check_multi_partition && manager.is_in_multi_partition(vmem)) {
    // We allow claim/free/commit physical operation in multi-partition allocations
    // to use virtual memory associated with the extra space.
    return;
  }

  const uint32_t vmem_numa_id = virtual_memory_manager().lookup_partition_id(vmem);
  assert(_numa_id == vmem_numa_id,
         "Virtual memory must be associated with the current partition "
         "expected: %u, actual: %u", _numa_id, vmem_numa_id);
}

void ZPartition::verify_virtual_memory_association(const ZArray<ZVirtualMemory>* vmems) const {
  for (const ZVirtualMemory& vmem : *vmems) {
    verify_virtual_memory_association(vmem);
  }
}

void ZPartition::verify_memory_allocation_association(const ZMemoryAllocation* allocation) const {
  assert(this == &allocation->partition(),
         "Memory allocation must be associated with the current partition "
         "expected: %u, actual: %u", _numa_id, allocation->partition().numa_id());
}

#endif // ASSERT

ZPartition::ZPartition(uint32_t numa_id, ZPageAllocator* page_allocator)
  : _page_allocator(page_allocator),
    _cache(),
    _uncommitter(numa_id, this),
    _min_capacity(ZNUMA::calculate_share(numa_id, page_allocator->min_capacity())),
    _max_capacity(ZNUMA::calculate_share(numa_id, page_allocator->max_capacity())),
    _current_max_capacity(_max_capacity),
    _capacity(0),
    _claimed(0),
    _used(0),
    _last_commit(0.0),
    _last_uncommit(0.0),
    _to_uncommit(0),
    _numa_id(numa_id) {}

uint32_t ZPartition::numa_id() const {
  return _numa_id;
}

size_t ZPartition::available() const {
  return _current_max_capacity - _used - _claimed;
}

size_t ZPartition::increase_capacity(size_t size) {
  const size_t increased = MIN2(size, _current_max_capacity - _capacity);

  if (increased > 0) {
    // Update atomically since we have concurrent readers
    Atomic::add(&_capacity, increased);

    _last_commit = os::elapsedTime();
    _last_uncommit = 0;
    _cache.reset_min();
  }

  return increased;
}

void ZPartition::decrease_capacity(size_t size, bool set_max_capacity) {
  // Update capacity atomically since we have concurrent readers
  Atomic::sub(&_capacity, size);

  // Adjust current max capacity to avoid further attempts to increase capacity
  if (set_max_capacity) {
    const size_t current_max_capacity_before = _current_max_capacity;
    Atomic::store(&_current_max_capacity, _capacity);

    log_debug_p(gc)("Forced to lower max partition (%u) capacity from "
                    "%zuM(%.0f%%) to %zuM(%.0f%%)",
                    _numa_id,
                    current_max_capacity_before / M, percent_of(current_max_capacity_before, _max_capacity),
                    _current_max_capacity / M, percent_of(_current_max_capacity, _max_capacity));
  }
}

void ZPartition::increase_used(size_t size) {
  // The partition usage tracking is only read and updated under the page
  // allocator lock. Usage statistics for generations and GC cycles are
  // collected on the ZPageAllocator level.
  _used += size;
}

void ZPartition::decrease_used(size_t size) {
  // The partition usage tracking is only read and updated under the page
  // allocator lock. Usage statistics for generations and GC cycles are
  // collected on the ZPageAllocator level.
  _used -= size;
}

void ZPartition::free_memory(const ZVirtualMemory& vmem) {
  const size_t size = vmem.size();

  // Cache the vmem
  _cache.insert(vmem);

  // Update accounting
  decrease_used(size);
}

void ZPartition::claim_from_cache_or_increase_capacity(ZMemoryAllocation* allocation) {
  const size_t size = allocation->size();
  ZArray<ZVirtualMemory>* const out = allocation->partial_vmems();

  // We are guaranteed to succeed the claiming of capacity here
  assert(available() >= size, "Must be");

  // Associate the allocation with this partition.
  allocation->set_partition(this);

  // Try to allocate one contiguous vmem
  ZVirtualMemory vmem = _cache.remove_contiguous(size);
  if (!vmem.is_null()) {
    // Found a satisfying vmem in the cache
    allocation->set_satisfied_from_cache_vmem(vmem);

    // Done
    return;
  }

  // Try increase capacity
  const size_t increased_capacity = increase_capacity(size);

  allocation->set_increased_capacity(increased_capacity);

  if (increased_capacity == size) {
    // Capacity increase covered the entire request, done.
    return;
  }

  // Could not increase capacity enough to satisfy the allocation completely.
  // Try removing multiple vmems from the mapped cache.
  const size_t remaining = size - increased_capacity;
  const size_t harvested = _cache.remove_discontiguous(remaining, out);
  const int num_harvested = out->length();

  allocation->set_harvested(num_harvested, harvested);

  assert(harvested + increased_capacity == size,
         "Mismatch harvested: %zu increased_capacity: %zu size: %zu",
         harvested, increased_capacity, size);

  return;
}

bool ZPartition::claim_capacity(ZMemoryAllocation* allocation) {
  const size_t size = allocation->size();

  if (available() < size) {
    // Out of memory
    return false;
  }

  claim_from_cache_or_increase_capacity(allocation);

  // Updated used statistics
  increase_used(size);

  // Success
  return true;
}

size_t ZPartition::uncommit(uint64_t* timeout, uintx delay) {
  ZArray<ZVirtualMemory> flushed_vmems;
  size_t flushed = 0;

  {
    // We need to join the suspendible thread set while manipulating capacity
    // and used, to make sure GC safepoints will have a consistent view.
    SuspendibleThreadSetJoiner sts_joiner;
    ZLocker<ZLock> locker(&_page_allocator->_lock);

    const double now = os::elapsedTime();
    const double time_since_last_commit = std::floor(now - _last_commit);
    const double time_since_last_uncommit = std::floor(now - _last_uncommit);

    if (time_since_last_commit < double(delay)) {
      // We have committed within the delay, stop uncommitting.
      *timeout = uint64_t(double(delay) - time_since_last_commit);
      return 0;
    }

    // We flush out and uncommit chunks at a time (~0.8% of the max capacity,
    // but at least one granule and at most 256M), in case demand for memory
    // increases while we are uncommitting.
    const size_t limit_upper_bound = MAX2(ZGranuleSize, align_down(256 * M / ZNUMA::count(), ZGranuleSize));
    const size_t limit = MIN2(align_up(_current_max_capacity >> 7, ZGranuleSize), limit_upper_bound);

    if (limit == 0) {
      // This may occur if the current max capacity for this partition is 0

      // Set timeout to delay
      *timeout = delay;
      return 0;
    }

    if (time_since_last_uncommit < double(delay)) {
      // We are in the uncommit phase
      const size_t num_uncommits_left = _to_uncommit / limit;
      const double time_left = double(delay) - time_since_last_uncommit;
      if (time_left < *timeout * num_uncommits_left) {
        // Running out of time, speed up.
        uint64_t new_timeout = uint64_t(std::floor(time_left / double(num_uncommits_left + 1)));
        *timeout = new_timeout;
      }
    } else {
      // We are about to start uncommitting
      _to_uncommit = _cache.reset_min();
      _last_uncommit = now;

      const size_t split = _to_uncommit / limit + 1;
      uint64_t new_timeout = delay / split;
      *timeout = new_timeout;
    }

    // Never uncommit below min capacity.
    const size_t retain = MAX2(_used, _min_capacity);
    const size_t release = _capacity - retain;
    const size_t flush = MIN3(release, limit, _to_uncommit);

    if (flush == 0) {
      // Nothing to flush
      return 0;
    }

    // Flush memory from the mapped cache to uncommit
    flushed = _cache.remove_from_min(flush, &flushed_vmems);
    if (flushed == 0) {
      // Nothing flushed
      return 0;
    }

    // Record flushed memory as claimed and how much we've flushed for this partition
    Atomic::add(&_claimed, flushed);
    _to_uncommit -= flushed;
  }

  // Unmap and uncommit flushed memory
  for (const ZVirtualMemory vmem : flushed_vmems) {
    unmap_virtual(vmem);
    uncommit_physical(vmem);
    free_physical(vmem);
    free_virtual(vmem);
  }

  {
    SuspendibleThreadSetJoiner sts_joiner;
    ZLocker<ZLock> locker(&_page_allocator->_lock);

    // Adjust claimed and capacity to reflect the uncommit
    Atomic::sub(&_claimed, flushed);
    decrease_capacity(flushed, false /* set_max_capacity */);
  }

  return flushed;
}

void ZPartition::sort_segments_physical(const ZVirtualMemory& vmem) {
  verify_virtual_memory_association(vmem, true /* check_multi_partition */);

  ZPhysicalMemoryManager& manager = physical_memory_manager();

  // Sort physical segments
  manager.sort_segments_physical(vmem);
}

void ZPartition::claim_physical(const ZVirtualMemory& vmem) {
  verify_virtual_memory_association(vmem, true /* check_multi_partition */);

  ZPhysicalMemoryManager& manager = physical_memory_manager();

  // Alloc physical memory
  manager.alloc(vmem, _numa_id);
}

void ZPartition::free_physical(const ZVirtualMemory& vmem) {
  verify_virtual_memory_association(vmem, true /* check_multi_partition */);

  ZPhysicalMemoryManager& manager = physical_memory_manager();

  // Free physical memory
  manager.free(vmem, _numa_id);
}

size_t ZPartition::commit_physical(const ZVirtualMemory& vmem) {
  verify_virtual_memory_association(vmem, true /* check_multi_partition */);

  ZPhysicalMemoryManager& manager = physical_memory_manager();

  // Commit physical memory
  return manager.commit(vmem, _numa_id);
}

size_t ZPartition::uncommit_physical(const ZVirtualMemory& vmem) {
  assert(ZUncommit, "should not uncommit when uncommit is disabled");
  verify_virtual_memory_association(vmem);

  ZPhysicalMemoryManager& manager = physical_memory_manager();

  // Uncommit physical memory
  return manager.uncommit(vmem);
}

void ZPartition::map_virtual(const ZVirtualMemory& vmem) {
  verify_virtual_memory_association(vmem);

  ZPhysicalMemoryManager& manager = physical_memory_manager();

  // Map virtual memory to physical memory
  manager.map(vmem, _numa_id);
}

void ZPartition::unmap_virtual(const ZVirtualMemory& vmem) {
  verify_virtual_memory_association(vmem);

  ZPhysicalMemoryManager& manager = physical_memory_manager();

  // Unmap virtual memory from physical memory
  manager.unmap(vmem);
}

void ZPartition::map_virtual_from_multi_partition(const ZVirtualMemory& vmem) {
  verify_virtual_memory_multi_partition_association(vmem);

  ZPhysicalMemoryManager& manager = physical_memory_manager();

  // Sort physical segments
  manager.sort_segments_physical(vmem);

  // Map virtual memory to physical memory
  manager.map(vmem, _numa_id);
}

void ZPartition::unmap_virtual_from_multi_partition(const ZVirtualMemory& vmem) {
  verify_virtual_memory_multi_partition_association(vmem);

  ZPhysicalMemoryManager& manager = physical_memory_manager();

  // Unmap virtual memory from physical memory
  manager.unmap(vmem);
}

ZVirtualMemory ZPartition::claim_virtual(size_t size) {
  ZVirtualMemoryManager& manager = virtual_memory_manager();

  return manager.remove_from_low(size, _numa_id);
}

size_t ZPartition::claim_virtual(size_t size, ZArray<ZVirtualMemory>* vmems_out) {
  ZVirtualMemoryManager& manager = virtual_memory_manager();

  return manager.remove_from_low_many_at_most(size, _numa_id, vmems_out);
}

void ZPartition::free_virtual(const ZVirtualMemory& vmem) {
  verify_virtual_memory_association(vmem);

  ZVirtualMemoryManager& manager = virtual_memory_manager();

  // Free virtual memory
  manager.insert(vmem, _numa_id);
}

void ZPartition::free_and_claim_virtual_from_low_many(const ZVirtualMemory& vmem, ZArray<ZVirtualMemory>* vmems_out) {
  verify_virtual_memory_association(vmem);

  ZVirtualMemoryManager& manager = virtual_memory_manager();

  // Shuffle virtual memory
  manager.insert_and_remove_from_low_many(vmem, _numa_id, vmems_out);
}

ZVirtualMemory ZPartition::free_and_claim_virtual_from_low_exact_or_many(size_t size, ZArray<ZVirtualMemory>* vmems_in_out) {
  verify_virtual_memory_association(vmems_in_out);

  ZVirtualMemoryManager& manager = virtual_memory_manager();

  // Shuffle virtual memory
  return manager.insert_and_remove_from_low_exact_or_many(size, _numa_id, vmems_in_out);
}

static void pretouch_memory(zoffset start, size_t size) {
  // At this point we know that we have a valid zoffset / zaddress.
  const zaddress zaddr = ZOffset::address(start);
  const uintptr_t addr = untype(zaddr);
  const size_t page_size = ZLargePages::is_explicit() ? ZGranuleSize : os::vm_page_size();
  os::pretouch_memory((void*)addr, (void*)(addr + size), page_size);
}

class ZPreTouchTask : public ZTask {
private:
  volatile uintptr_t _current;
  const uintptr_t    _end;

public:
  ZPreTouchTask(zoffset start, zoffset_end end)
    : ZTask("ZPreTouchTask"),
      _current(untype(start)),
      _end(untype(end)) {}

  virtual void work() {
    const size_t size = ZGranuleSize;

    for (;;) {
      // Claim an offset for this thread
      const uintptr_t claimed = Atomic::fetch_then_add(&_current, size);
      if (claimed >= _end) {
        // Done
        break;
      }

      // At this point we know that we have a valid zoffset / zaddress.
      const zoffset offset = to_zoffset(claimed);

      // Pre-touch the granule
      pretouch_memory(offset, size);
    }
  }
};

bool ZPartition::prime(ZWorkers* workers, size_t size) {
  if (size == 0) {
    return true;
  }

  ZArray<ZVirtualMemory> vmems;

  // Claim virtual memory
  const size_t claimed_size = claim_virtual(size, &vmems);

  // The partition must have size available in virtual memory when priming.
  assert(claimed_size == size, "must succeed %zx == %zx", claimed_size, size);

  // Increase capacity
  increase_capacity(claimed_size);

  for (ZVirtualMemory vmem : vmems) {
    // Claim the backing physical memory
    claim_physical(vmem);

    // Commit the claimed physical memory
    const size_t committed = commit_physical(vmem);

    if (committed != vmem.size()) {
      // This is a failure state. We do not cleanup the maybe partially committed memory.
      return false;
    }

    map_virtual(vmem);

    check_numa_mismatch(vmem, _numa_id);

    if (AlwaysPreTouch) {
      // Pre-touch memory
      ZPreTouchTask task(vmem.start(), vmem.end());
      workers->run_all(&task);
    }

    // We don't have to take a lock here as no other threads will access the cache
    // until we're finished
    _cache.insert(vmem);
  }

  return true;
}

ZVirtualMemory ZPartition::prepare_harvested_and_claim_virtual(ZMemoryAllocation* allocation) {
  verify_memory_allocation_association(allocation);

  // Unmap virtual memory
  for (const ZVirtualMemory vmem : *allocation->partial_vmems()) {
    unmap_virtual(vmem);
  }

  const size_t harvested = allocation->harvested();
  const int granule_count = (int)(harvested >> ZGranuleSizeShift);
  ZPhysicalMemoryManager& manager = physical_memory_manager();

  // Stash segments
  ZArray<zbacking_index> stash(granule_count);
  manager.stash_segments(*allocation->partial_vmems(), &stash);

  // Shuffle virtual memory. We attempt to allocate enough memory to cover the
  // entire allocation size, not just for the harvested memory.
  const ZVirtualMemory result = free_and_claim_virtual_from_low_exact_or_many(allocation->size(), allocation->partial_vmems());

  // Restore segments
  if (!result.is_null()) {
    // Got exact match. Restore stashed physical segments for the harvested part.
    manager.restore_segments(result.first_part(harvested), stash);
  } else {
    // Got many partial vmems
    manager.restore_segments(*allocation->partial_vmems(), stash);
  }

  if (result.is_null()) {
    // Before returning harvested memory to the cache it must be mapped.
    for (const ZVirtualMemory vmem : *allocation->partial_vmems()) {
      map_virtual(vmem);
    }
  }

  return result;
}

void ZPartition::copy_physical_segments_to_partition(const ZVirtualMemory& at, const ZVirtualMemory& from) {
  verify_virtual_memory_association(at);
  verify_virtual_memory_association(from, true /* check_multi_partition */);

  ZPhysicalMemoryManager& manager = physical_memory_manager();

  // Copy segments
  manager.copy_physical_segments(at, from);
}

void ZPartition::copy_physical_segments_from_partition(const ZVirtualMemory& at, const ZVirtualMemory& to) {
  verify_virtual_memory_association(at);
  verify_virtual_memory_association(to, true /* check_multi_partition */);

  ZPhysicalMemoryManager& manager = physical_memory_manager();


  // Copy segments
  manager.copy_physical_segments(to, at);
}

void ZPartition::commit_increased_capacity(ZMemoryAllocation* allocation, const ZVirtualMemory& vmem) {
  assert(allocation->increased_capacity() > 0, "Nothing to commit");

  const size_t already_committed = allocation->harvested();

  const ZVirtualMemory already_committed_vmem = vmem.first_part(already_committed);
  const ZVirtualMemory to_be_committed_vmem = vmem.last_part(already_committed);

  // Try to commit the uncommitted physical memory
  const size_t committed = commit_physical(to_be_committed_vmem);

  // Keep track of the committed amount
  allocation->set_committed_capacity(committed);
}

void ZPartition::map_memory(ZMemoryAllocation* allocation, const ZVirtualMemory& vmem) {
  sort_segments_physical(vmem);
  map_virtual(vmem);

  check_numa_mismatch(vmem, allocation->partition().numa_id());
}

void ZPartition::free_memory_alloc_failed(ZMemoryAllocation* allocation) {
  verify_memory_allocation_association(allocation);

  // Only decrease the overall used and not the generation used,
  // since the allocation failed and generation used wasn't bumped.
  decrease_used(allocation->size());

  size_t freed = 0;

  // Free mapped memory
  for (const ZVirtualMemory vmem : *allocation->partial_vmems()) {
    freed += vmem.size();
    _cache.insert(vmem);
  }
  assert(allocation->harvested() + allocation->committed_capacity() == freed, "must have freed all");

  // Adjust capacity to reflect the failed capacity increase
  const size_t remaining = allocation->size() - freed;
  if (remaining > 0) {
    const bool set_max_capacity = allocation->commit_failed();
    decrease_capacity(remaining, set_max_capacity);
  }
}

void ZPartition::threads_do(ThreadClosure* tc) const {
  tc->do_thread(const_cast<ZUncommitter*>(&_uncommitter));
}

void ZPartition::print_on(outputStream* st) const {
  st->print("Partition %u ", _numa_id);
  st->fill_to(17);
  st->print_cr("used %zuM, capacity %zuM, max capacity %zuM",
               _used / M, _capacity / M, _max_capacity / M);

  StreamAutoIndentor indentor(st, 1);
  print_cache_on(st);
}

void ZPartition::print_cache_on(outputStream* st) const {
  _cache.print_on(st);
}

void ZPartition::print_cache_extended_on(outputStream* st) const {
  st->print_cr("Partition %u", _numa_id);

  StreamAutoIndentor indentor(st, 1);
  _cache.print_extended_on(st);
}

class ZMultiPartitionTracker : CHeapObj<mtGC> {
private:
  struct Element {
    ZVirtualMemory _vmem;
    ZPartition*    _partition;
  };

  ZArray<Element> _map;

  ZMultiPartitionTracker(int capacity)
    : _map(capacity) {}

  const ZArray<Element>* map() const {
    return &_map;
  }

  ZArray<Element>* map() {
    return &_map;
  }

public:
  void prepare_memory_for_free(const ZVirtualMemory& vmem, ZArray<ZVirtualMemory>* vmems_out) const {
    // Remap memory back to original partition
    for (const Element partial_allocation : *map()) {
      ZVirtualMemory remaining_vmem = partial_allocation._vmem;
      ZPartition& partition = *partial_allocation._partition;

      const size_t size = remaining_vmem.size();

      // Allocate new virtual address ranges
      const int start_index = vmems_out->length();
      const size_t claimed_virtual = partition.claim_virtual(remaining_vmem.size(), vmems_out);

      // We are holding memory associated with this partition, and we do not
      // overcommit virtual memory claiming. So virtual memory must always
      // be available.
      assert(claimed_virtual == size, "must succeed");

      // Remap to the newly allocated virtual address ranges
      for (const ZVirtualMemory& to_vmem : vmems_out->slice_back(start_index)) {
        const ZVirtualMemory from_vmem = remaining_vmem.shrink_from_front(to_vmem.size());

        // Copy physical segments
        partition.copy_physical_segments_to_partition(to_vmem, from_vmem);

        // Unmap from_vmem
        partition.unmap_virtual_from_multi_partition(from_vmem);

        // Map to_vmem
        partition.map_virtual(to_vmem);
      }
      assert(remaining_vmem.size() == 0, "must have mapped all claimed virtual memory");
    }
  }

  static void destroy(const ZMultiPartitionTracker* tracker) {
    delete tracker;
  }

  static ZMultiPartitionTracker* create(const ZMultiPartitionAllocation* multi_partition_allocation, const ZVirtualMemory& vmem) {
    const ZArray<ZMemoryAllocation*>* const partial_allocations = multi_partition_allocation->allocations();

    ZMultiPartitionTracker* const tracker = new ZMultiPartitionTracker(partial_allocations->length());

    ZVirtualMemory remaining = vmem;

    // Each partial allocation is mapped to the virtual memory in order
    for (ZMemoryAllocation* partial_allocation : *partial_allocations) {
      // Track each separate vmem's partition
      const ZVirtualMemory partial_vmem = remaining.shrink_from_front(partial_allocation->size());
      ZPartition* const partition = &partial_allocation->partition();
      tracker->map()->push({partial_vmem, partition});
    }

    return tracker;
  }
};

ZPageAllocator::ZPageAllocator(size_t min_capacity,
                               size_t initial_capacity,
                               size_t soft_max_capacity,
                               size_t max_capacity)
  : _lock(),
    _virtual(max_capacity),
    _physical(max_capacity),
    _min_capacity(min_capacity),
    _max_capacity(max_capacity),
    _used(0),
    _used_generations{0,0},
    _collection_stats{{0, 0},{0, 0}},
    _partitions(ZValueIdTagType{}, this),
    _stalled(),
    _safe_destroy(),
    _initialized(false) {

  if (!_virtual.is_initialized() || !_physical.is_initialized()) {
    return;
  }

  log_info_p(gc, init)("Min Capacity: %zuM", min_capacity / M);
  log_info_p(gc, init)("Initial Capacity: %zuM", initial_capacity / M);
  log_info_p(gc, init)("Max Capacity: %zuM", max_capacity / M);
  log_info_p(gc, init)("Soft Max Capacity: %zuM", soft_max_capacity / M);
  if (ZPageSizeMedium > 0) {
    log_info_p(gc, init)("Medium Page Size: %zuM", ZPageSizeMedium / M);
  } else {
    log_info_p(gc, init)("Medium Page Size: N/A");
  }
  log_info_p(gc, init)("Pre-touch: %s", AlwaysPreTouch ? "Enabled" : "Disabled");

  // Warn if system limits could stop us from reaching max capacity
  _physical.warn_commit_limits(max_capacity);

  // Check if uncommit should and can be enabled
  _physical.try_enable_uncommit(min_capacity, max_capacity);

  // Successfully initialized
  _initialized = true;
}

bool ZPageAllocator::is_initialized() const {
  return _initialized;
}

bool ZPageAllocator::prime_cache(ZWorkers* workers, size_t size) {
  ZPartitionIterator iter = partition_iterator();
  for (ZPartition* partition; iter.next(&partition);) {
    const uint32_t numa_id = partition->numa_id();
    const size_t to_prime = ZNUMA::calculate_share(numa_id, size);

    if (!partition->prime(workers, to_prime)) {
      return false;
    }
  }

  return true;
}

size_t ZPageAllocator::min_capacity() const {
  return _min_capacity;
}

size_t ZPageAllocator::max_capacity() const {
  return _max_capacity;
}

size_t ZPageAllocator::soft_max_capacity() const {
  const size_t current_max_capacity = ZPageAllocator::current_max_capacity();
  const size_t soft_max_heapsize = Atomic::load(&SoftMaxHeapSize);
  return MIN2(soft_max_heapsize, current_max_capacity);
}

size_t ZPageAllocator::current_max_capacity() const {
  size_t current_max_capacity = 0;

  ZPartitionConstIterator iter = partition_iterator();
  for (const ZPartition* partition; iter.next(&partition);) {
    current_max_capacity += Atomic::load(&partition->_current_max_capacity);
  }

  return current_max_capacity;
}

size_t ZPageAllocator::capacity() const {
  size_t capacity = 0;

  ZPartitionConstIterator iter = partition_iterator();
  for (const ZPartition* partition; iter.next(&partition);) {
    capacity += Atomic::load(&partition->_capacity);
  }

  return capacity;
}

size_t ZPageAllocator::used() const {
  return Atomic::load(&_used);
}

size_t ZPageAllocator::used_generation(ZGenerationId id) const {
  return Atomic::load(&_used_generations[(int)id]);
}

size_t ZPageAllocator::unused() const {
  const ssize_t used = (ssize_t)ZPageAllocator::used();
  ssize_t capacity = 0;
  ssize_t claimed = 0;

  ZPartitionConstIterator iter = partition_iterator();
  for (const ZPartition* partition; iter.next(&partition);) {
    capacity += (ssize_t)Atomic::load(&partition->_capacity);
    claimed += (ssize_t)Atomic::load(&partition->_claimed);
  }

  const ssize_t unused = capacity - used - claimed;
  return unused > 0 ? (size_t)unused : 0;
}

void ZPageAllocator::update_collection_stats(ZGenerationId id) {
  assert(SafepointSynchronize::is_at_safepoint(), "Should be at safepoint");

#ifdef ASSERT
  size_t total_used = 0;

  ZPartitionIterator iter(&_partitions);
  for (ZPartition* partition; iter.next(&partition);) {
    total_used += partition->_used;
  }

  assert(total_used == _used, "Must be consistent %zu == %zu", total_used, _used);
#endif

  _collection_stats[(int)id]._used_high = _used;
  _collection_stats[(int)id]._used_low = _used;
}

ZPageAllocatorStats ZPageAllocator::stats_inner(ZGeneration* generation) const {
  return ZPageAllocatorStats(_min_capacity,
                             _max_capacity,
                             soft_max_capacity(),
                             capacity(),
                             _used,
                             _collection_stats[(int)generation->id()]._used_high,
                             _collection_stats[(int)generation->id()]._used_low,
                             used_generation(generation->id()),
                             generation->freed(),
                             generation->promoted(),
                             generation->compacted(),
                             _stalled.size());
}

ZPageAllocatorStats ZPageAllocator::stats(ZGeneration* generation) const {
  ZLocker<ZLock> locker(&_lock);
  return stats_inner(generation);
}

ZPageAllocatorStats ZPageAllocator::update_and_stats(ZGeneration* generation) {
  ZLocker<ZLock> locker(&_lock);

  update_collection_stats(generation->id());
  return stats_inner(generation);
}

void ZPageAllocator::increase_used_generation(ZGenerationId id, size_t size) {
  // Update atomically since we have concurrent readers and writers
  Atomic::add(&_used_generations[(int)id], size, memory_order_relaxed);
}

void ZPageAllocator::decrease_used_generation(ZGenerationId id, size_t size) {
  // Update atomically since we have concurrent readers and writers
  Atomic::sub(&_used_generations[(int)id], size, memory_order_relaxed);
}

void ZPageAllocator::promote_used(const ZPage* from, const ZPage* to) {
  assert(from->start() == to->start(), "pages start at same offset");
  assert(from->size() == to->size(),   "pages are the same size");
  assert(from->age() != ZPageAge::old, "must be promotion");
  assert(to->age() == ZPageAge::old,   "must be promotion");

  decrease_used_generation(ZGenerationId::young, to->size());
  increase_used_generation(ZGenerationId::old, to->size());
}

static void check_out_of_memory_during_initialization() {
  if (!is_init_completed()) {
    vm_exit_during_initialization("java.lang.OutOfMemoryError", "Java heap too small");
  }
}

ZPage* ZPageAllocator::alloc_page(ZPageType type, size_t size, ZAllocationFlags flags, ZPageAge age) {
  EventZPageAllocation event;

  ZPageAllocation allocation(type, size, flags, age);

  // Allocate the page
  ZPage* const page = alloc_page_inner(&allocation);
  if (page == nullptr) {
    return nullptr;
  }

  // Update allocation statistics. Exclude gc relocations to avoid
  // artificial inflation of the allocation rate during relocation.
  if (!flags.gc_relocation() && is_init_completed()) {
    // Note that there are two allocation rate counters, which have
    // different purposes and are sampled at different frequencies.
    ZStatInc(ZCounterMutatorAllocationRate, size);
    ZStatMutatorAllocRate::sample_allocation(size);
  }

  const ZPageAllocationStats stats = allocation.stats();
  const int num_harvested_vmems = stats._num_harvested_vmems;
  const size_t harvested = stats._total_harvested;
  const size_t committed = stats._total_committed_capacity;

  if (harvested > 0) {
    ZStatInc(ZCounterMappedCacheHarvest, harvested);
    log_debug(gc, heap)("Mapped Cache Harvested: %zuM (%d)", harvested / M, num_harvested_vmems);
  }

  // Send event for successful allocation
  allocation.send_event(true /* successful */);

  return page;
}

bool ZPageAllocator::alloc_page_stall(ZPageAllocation* allocation) {
  ZStatTimer timer(ZCriticalPhaseAllocationStall);
  EventZAllocationStall event;

  // We can only block if the VM is fully initialized
  check_out_of_memory_during_initialization();

  // Start asynchronous minor GC
  const ZDriverRequest request(GCCause::_z_allocation_stall, ZYoungGCThreads, 0);
  ZDriver::minor()->collect(request);

  // Wait for allocation to complete or fail
  const bool result = allocation->wait();

  {
    // Guard deletion of underlying semaphore. This is a workaround for
    // a bug in sem_post() in glibc < 2.21, where it's not safe to destroy
    // the semaphore immediately after returning from sem_wait(). The
    // reason is that sem_post() can touch the semaphore after a waiting
    // thread have returned from sem_wait(). To avoid this race we are
    // forcing the waiting thread to acquire/release the lock held by the
    // posting thread. https://sourceware.org/bugzilla/show_bug.cgi?id=12674
    ZLocker<ZLock> locker(&_lock);
  }

  // Send event
  event.commit((u8)allocation->type(), allocation->size());

  return result;
}

ZPage* ZPageAllocator::alloc_page_inner(ZPageAllocation* allocation) {
retry:

  // Claim the capacity needed for this allocation.
  //
  // The claimed capacity comes from memory already mapped in the cache, or
  // from increasing the capacity. The increased capacity allows us to allocate
  // physical memory from the physical memory manager later on.
  //
  // Note that this call might block in a safepoint if the non-blocking flag is
  // not set.
  if (!claim_capacity_or_stall(allocation)) {
    // Out of memory
    return nullptr;
  }

  // If the entire claimed capacity came from claiming a single vmem from the
  // mapped cache then the allocation has been satisfied and we are done.
  const ZVirtualMemory cached_vmem = satisfied_from_cache_vmem(allocation);
  if (!cached_vmem.is_null()) {
    return create_page(allocation, cached_vmem);
  }

  // We couldn't find a satisfying vmem in the cache, so we need to build one.

  // Claim virtual memory, either from remapping harvested vmems from the
  // mapped cache or by claiming it straight from the virtual memory manager.
  const ZVirtualMemory vmem = claim_virtual_memory(allocation);
  if (vmem.is_null()) {
    log_error(gc)("Out of address space");
    free_after_alloc_page_failed(allocation);

    // Crash in debug builds for more information
    DEBUG_ONLY(fatal("Out of address space");)

    return nullptr;
  }

  // Claim physical memory for the increased capacity. The previous claiming of
  // capacity guarantees that this will succeed.
  claim_physical_for_increased_capacity(allocation, vmem);

  // Commit memory for the increased capacity and map the entire vmem.
  if (!commit_and_map(allocation, vmem)) {
    free_after_alloc_page_failed(allocation);
    goto retry;
  }

  return create_page(allocation, vmem);
}

bool ZPageAllocator::claim_capacity_or_stall(ZPageAllocation* allocation) {
  {
    ZLocker<ZLock> locker(&_lock);

    // Try to claim memory
    if (claim_capacity(allocation)) {
      // Keep track of usage
      increase_used(allocation->size());

      return true;
    }

    // Failed to claim memory
    if (allocation->flags().non_blocking()) {
      // Don't stall
      return false;
    }

    // Enqueue allocation request
    _stalled.insert_last(allocation);
  }

  // Stall
  return alloc_page_stall(allocation);
}

bool ZPageAllocator::claim_capacity(ZPageAllocation* allocation) {
  const uint32_t start_numa_id = allocation->initiating_numa_id();
  const uint32_t start_partition = start_numa_id;
  const uint32_t num_partitions = _partitions.count();

  // Round robin single-partition claiming

  for (uint32_t i = 0; i < num_partitions; ++i) {
    const uint32_t partition_id = (start_partition + i) % num_partitions;

    if (claim_capacity_single_partition(allocation->single_partition_allocation(), partition_id)) {
      return true;
    }
  }

  if (!is_multi_partition_enabled() || sum_available() < allocation->size()) {
    // Multi-partition claiming is not possible
    return false;
  }

  // Multi-partition claiming

  // Flip allocation to multi-partition allocation
  allocation->initiate_multi_partition_allocation();

  ZMultiPartitionAllocation* const multi_partition_allocation = allocation->multi_partition_allocation();

  claim_capacity_multi_partition(multi_partition_allocation, start_partition);

  return true;
}

bool ZPageAllocator::claim_capacity_single_partition(ZSinglePartitionAllocation* single_partition_allocation, uint32_t partition_id) {
  ZPartition& partition = _partitions.get(partition_id);

  return partition.claim_capacity(single_partition_allocation->allocation());
}

void ZPageAllocator::claim_capacity_multi_partition(ZMultiPartitionAllocation* multi_partition_allocation, uint32_t start_partition) {
  const size_t size = multi_partition_allocation->size();
  const uint32_t num_partitions = _partitions.count();
  const size_t split_size = align_up(size / num_partitions, ZGranuleSize);

  size_t remaining = size;

  const auto do_claim_one_partition = [&](ZPartition& partition, bool claim_evenly) {
    if (remaining == 0) {
      // All memory claimed
      return false;
    }

    const size_t max_alloc_size = claim_evenly ? MIN2(split_size, remaining) : remaining;

    // This guarantees that claim_physical below will succeed
    const size_t alloc_size = MIN2(max_alloc_size, partition.available());

    // Skip over empty allocations
    if (alloc_size == 0) {
      // Continue
      return true;
    }

    ZMemoryAllocation partial_allocation(alloc_size);

    // Claim capacity for this allocation - this should succeed
    const bool result = partition.claim_capacity(&partial_allocation);
    assert(result, "Should have succeeded");

    // Register allocation
    multi_partition_allocation->register_allocation(partial_allocation);

    // Update remaining
    remaining -= alloc_size;

    // Continue
    return true;
  };

  // Loops over every partition and claims memory
  const auto do_claim_each_partition = [&](bool claim_evenly) {
    for (uint32_t i = 0; i < num_partitions; ++i) {
      const uint32_t partition_id = (start_partition + i) % num_partitions;
      ZPartition& partition = _partitions.get(partition_id);

      if (!do_claim_one_partition(partition, claim_evenly)) {
        // All memory claimed
        break;
      }
    }
  };

  // Try to claim from multiple partitions

  // Try to claim up to split_size on each partition
  do_claim_each_partition(true  /* claim_evenly */);

  // Try claim the remaining
  do_claim_each_partition(false /* claim_evenly */);

  assert(remaining == 0, "Must have claimed capacity for the whole allocation");
}

ZVirtualMemory ZPageAllocator::satisfied_from_cache_vmem(const ZPageAllocation* allocation) const {
  if (allocation->is_multi_partition()) {
    // Multi-partition allocations are always harvested and/or committed, so
    // there's never a satisfying vmem from the caches.
    return {};
  }

  return allocation->satisfied_from_cache_vmem();
}

ZVirtualMemory ZPageAllocator::claim_virtual_memory(ZPageAllocation* allocation) {
  // Note: that the single-partition performs "shuffling" of already harvested
  // vmem(s), while the multi-partition searches for available virtual memory
  // area without shuffling.

  if (allocation->is_multi_partition()) {
    return claim_virtual_memory_multi_partition(allocation->multi_partition_allocation());
  } else {
    return claim_virtual_memory_single_partition(allocation->single_partition_allocation());
  }
}

ZVirtualMemory ZPageAllocator::claim_virtual_memory_single_partition(ZSinglePartitionAllocation* single_partition_allocation) {
  ZMemoryAllocation* const allocation = single_partition_allocation->allocation();
  ZPartition& partition = allocation->partition();

  if (allocation->harvested() > 0) {
    // We claim virtual memory from the harvested vmems and perhaps also
    // allocate more to match the allocation request.
    return partition.prepare_harvested_and_claim_virtual(allocation);
  } else {
    // Just try to claim virtual memory
    return partition.claim_virtual(allocation->size());
  }
}

ZVirtualMemory ZPageAllocator::claim_virtual_memory_multi_partition(ZMultiPartitionAllocation* multi_partition_allocation) {
  const size_t size = multi_partition_allocation->size();

  const ZVirtualMemory vmem = _virtual.remove_from_low_multi_partition(size);
  if (!vmem.is_null()) {
    // Copy claimed multi-partition vmems, we leave the old vmems mapped until
    // after we have committed. In case committing fails we can simply
    // reinsert the initial vmems.
    copy_claimed_physical_multi_partition(multi_partition_allocation, vmem);
  }

  return vmem;
}

void ZPageAllocator::copy_claimed_physical_multi_partition(ZMultiPartitionAllocation* multi_partition_allocation, const ZVirtualMemory& vmem) {
  // Start at the new dest offset
  ZVirtualMemory remaining_dest_vmem = vmem;

  for (const ZMemoryAllocation* partial_allocation : *multi_partition_allocation->allocations()) {
    // Split off the partial allocation's destination vmem
    ZVirtualMemory partial_dest_vmem = remaining_dest_vmem.shrink_from_front(partial_allocation->size());

    // Get the partial allocation's partition
    ZPartition& partition = partial_allocation->partition();

    // Copy all physical segments from the partition to the destination vmem
    for (const ZVirtualMemory from_vmem : *partial_allocation->partial_vmems()) {
      // Split off destination
      const ZVirtualMemory to_vmem = partial_dest_vmem.shrink_from_front(from_vmem.size());

      // Copy physical segments
      partition.copy_physical_segments_from_partition(from_vmem, to_vmem);
    }
  }
}

void ZPageAllocator::claim_physical_for_increased_capacity(ZPageAllocation* allocation, const ZVirtualMemory& vmem) {
  assert(allocation->size() == vmem.size(), "vmem should be the final entry");

  if (allocation->is_multi_partition()) {
    claim_physical_for_increased_capacity_multi_partition(allocation->multi_partition_allocation(), vmem);
  } else {
    claim_physical_for_increased_capacity_single_partition(allocation->single_partition_allocation(), vmem);
  }
}

void ZPageAllocator::claim_physical_for_increased_capacity_single_partition(ZSinglePartitionAllocation* single_partition_allocation, const ZVirtualMemory& vmem) {
  claim_physical_for_increased_capacity(single_partition_allocation->allocation(), vmem);
}

void ZPageAllocator::claim_physical_for_increased_capacity_multi_partition(const ZMultiPartitionAllocation* multi_partition_allocation, const ZVirtualMemory& vmem) {
  ZVirtualMemory remaining = vmem;

  for (ZMemoryAllocation* allocation : *multi_partition_allocation->allocations()) {
    const ZVirtualMemory partial = remaining.shrink_from_front(allocation->size());
    claim_physical_for_increased_capacity(allocation, partial);
  }
}

void ZPageAllocator::claim_physical_for_increased_capacity(ZMemoryAllocation* allocation, const ZVirtualMemory& vmem) {
  // The previously harvested memory is memory that has already been committed
  // and mapped. The rest of the vmem gets physical memory assigned here and
  // will be committed in a subsequent function.

  const size_t already_committed = allocation->harvested();
  const size_t non_committed = allocation->size() - already_committed;
  const size_t increased_capacity = allocation->increased_capacity();

  assert(non_committed == increased_capacity,
         "Mismatch non_committed: " PTR_FORMAT " increased_capacity: " PTR_FORMAT,
         non_committed, increased_capacity);

  if (non_committed > 0) {
    ZPartition& partition = allocation->partition();
    ZVirtualMemory non_committed_vmem = vmem.last_part(already_committed);
    partition.claim_physical(non_committed_vmem);
  }
}

bool ZPageAllocator::commit_and_map(ZPageAllocation* allocation, const ZVirtualMemory& vmem) {
  assert(allocation->size() == vmem.size(), "vmem should be the final entry");

  if (allocation->is_multi_partition()) {
    return commit_and_map_multi_partition(allocation->multi_partition_allocation(), vmem);
  } else {
    return commit_and_map_single_partition(allocation->single_partition_allocation(), vmem);
  }
}

bool ZPageAllocator::commit_and_map_single_partition(ZSinglePartitionAllocation* single_partition_allocation, const ZVirtualMemory& vmem) {
  const bool commit_successful = commit_single_partition(single_partition_allocation, vmem);

  // Map the vmem
  map_committed_single_partition(single_partition_allocation, vmem);

  if (commit_successful) {
    return true;
  }

  // Commit failed
  cleanup_failed_commit_single_partition(single_partition_allocation, vmem);

  return false;
}

bool ZPageAllocator::commit_and_map_multi_partition(ZMultiPartitionAllocation* multi_partition_allocation, const ZVirtualMemory& vmem) {
  if (commit_multi_partition(multi_partition_allocation, vmem)) {
    // Commit successful

    // Unmap harvested vmems
    unmap_harvested_multi_partition(multi_partition_allocation);

    // Map the vmem
    map_committed_multi_partition(multi_partition_allocation, vmem);

    return true;
  }

  // Commit failed
  cleanup_failed_commit_multi_partition(multi_partition_allocation, vmem);

  return false;
}

void ZPageAllocator::commit(ZMemoryAllocation* allocation, const ZVirtualMemory& vmem) {
  ZPartition& partition = allocation->partition();

  if (allocation->increased_capacity() > 0) {
    // Commit memory
    partition.commit_increased_capacity(allocation, vmem);
  }
}

bool ZPageAllocator::commit_single_partition(ZSinglePartitionAllocation* single_partition_allocation, const ZVirtualMemory& vmem) {
  ZMemoryAllocation* const allocation = single_partition_allocation->allocation();

  commit(allocation, vmem);

  return !allocation->commit_failed();
}

bool ZPageAllocator::commit_multi_partition(ZMultiPartitionAllocation* multi_partition_allocation, const ZVirtualMemory& vmem) {
  bool commit_failed = false;
  ZVirtualMemory remaining = vmem;
  for (ZMemoryAllocation* const allocation : *multi_partition_allocation->allocations()) {
    // Split off the partial allocation's memory range
    const ZVirtualMemory partial_vmem = remaining.shrink_from_front(allocation->size());

    commit(allocation, partial_vmem);

    // Keep track if any partial allocation failed to commit
    commit_failed |= allocation->commit_failed();
  }

  assert(remaining.size() == 0, "all memory must be accounted for");

  return !commit_failed;
}

void ZPageAllocator::unmap_harvested_multi_partition(ZMultiPartitionAllocation* multi_partition_allocation) {
  for (ZMemoryAllocation* const allocation : *multi_partition_allocation->allocations()) {
    ZPartition& partition = allocation->partition();
    ZArray<ZVirtualMemory>* const partial_vmems = allocation->partial_vmems();

    // Unmap harvested vmems
    while (!partial_vmems->is_empty()) {
      const ZVirtualMemory to_unmap = partial_vmems->pop();
      partition.unmap_virtual(to_unmap);
      partition.free_virtual(to_unmap);
    }
  }
}

void ZPageAllocator::map_committed_single_partition(ZSinglePartitionAllocation* single_partition_allocation, const ZVirtualMemory& vmem) {
  ZMemoryAllocation* const allocation = single_partition_allocation->allocation();
  ZPartition& partition = allocation->partition();

  const size_t total_committed = allocation->harvested() + allocation->committed_capacity();
  const ZVirtualMemory total_committed_vmem = vmem.first_part(total_committed);

  if (total_committed_vmem.size() > 0)  {
    // Map all the committed memory
    partition.map_memory(allocation, total_committed_vmem);
  }
}

void ZPageAllocator::map_committed_multi_partition(ZMultiPartitionAllocation* multi_partition_allocation, const ZVirtualMemory& vmem) {
  ZVirtualMemory remaining = vmem;
  for (ZMemoryAllocation* const allocation : *multi_partition_allocation->allocations()) {
    assert(!allocation->commit_failed(), "Sanity check");

    ZPartition& partition = allocation->partition();

    // Split off the partial allocation's memory range
    const ZVirtualMemory to_vmem = remaining.shrink_from_front(allocation->size());

    // Map the partial_allocation to partial_vmem
    partition.map_virtual_from_multi_partition(to_vmem);
  }

  assert(remaining.size() == 0, "all memory must be accounted for");
}

void ZPageAllocator::cleanup_failed_commit_single_partition(ZSinglePartitionAllocation* single_partition_allocation, const ZVirtualMemory& vmem) {
  ZMemoryAllocation* const allocation = single_partition_allocation->allocation();

  assert(allocation->commit_failed(), "Must have failed to commit");

  const size_t committed = allocation->committed_capacity();
  const ZVirtualMemory non_harvested_vmem = vmem.last_part(allocation->harvested());
  const ZVirtualMemory committed_vmem = non_harvested_vmem.first_part(committed);
  const ZVirtualMemory non_committed_vmem = non_harvested_vmem.last_part(committed);

  if (committed_vmem.size() > 0) {
    // Register the committed and mapped memory. We insert the committed
    // memory into partial_vmems so that it will be inserted into the cache
    // in a subsequent step.
    allocation->partial_vmems()->append(committed_vmem);
  }

  // Free the virtual and physical memory we fetched to use but failed to commit
  ZPartition& partition = allocation->partition();
  partition.free_physical(non_committed_vmem);
  partition.free_virtual(non_committed_vmem);
}

void ZPageAllocator::cleanup_failed_commit_multi_partition(ZMultiPartitionAllocation* multi_partition_allocation, const ZVirtualMemory& vmem) {
  ZVirtualMemory remaining = vmem;
  for (ZMemoryAllocation* const allocation : *multi_partition_allocation->allocations()) {
    // Split off the partial allocation's memory range
    const ZVirtualMemory partial_vmem = remaining.shrink_from_front(allocation->size());

    if (allocation->harvested() == allocation->size()) {
      // Everything is harvested, the mappings are already in the partial_vmems,
      // nothing to cleanup.
      continue;
    }

    const size_t committed = allocation->committed_capacity();
    const ZVirtualMemory non_harvested_vmem = vmem.last_part(allocation->harvested());
    const ZVirtualMemory committed_vmem = non_harvested_vmem.first_part(committed);
    const ZVirtualMemory non_committed_vmem = non_harvested_vmem.last_part(committed);

    ZPartition& partition = allocation->partition();

    if (allocation->commit_failed()) {
      // Free the physical memory we failed to commit. Virtual memory is later
      // freed for the entire multi-partition allocation after all memory
      // allocations have been visited.
      partition.free_physical(non_committed_vmem);
    }

    if (committed_vmem.size() == 0) {
      // Nothing committed, nothing more to cleanup
      continue;
    }

    // Remove the harvested part
    const ZVirtualMemory non_harvest_vmem = partial_vmem.last_part(allocation->harvested());

    ZArray<ZVirtualMemory>* const partial_vmems = allocation->partial_vmems();

    // Keep track of the start index
    const int start_index = partial_vmems->length();

    // Claim virtual memory for the committed part
    const size_t claimed_virtual = partition.claim_virtual(committed, partial_vmems);

    // We are holding memory associated with this partition, and we do not
    // overcommit virtual memory claiming. So virtual memory must always be
    // available.
    assert(claimed_virtual == committed, "must succeed");

    // Associate and map the physical memory with the partial vmems

    ZVirtualMemory remaining_committed_vmem = committed_vmem;
    for (const ZVirtualMemory& to_vmem : partial_vmems->slice_back(start_index)) {
      const ZVirtualMemory from_vmem = remaining_committed_vmem.shrink_from_front(to_vmem.size());

      // Copy physical mappings
      partition.copy_physical_segments_to_partition(to_vmem, from_vmem);

      // Map memory
      partition.map_virtual(to_vmem);
    }

    assert(remaining_committed_vmem.size() == 0, "all memory must be accounted for");
  }

  assert(remaining.size() == 0, "all memory must be accounted for");

  // Free the unused virtual memory
  _virtual.insert_multi_partition(vmem);
}

void ZPageAllocator::free_after_alloc_page_failed(ZPageAllocation* allocation) {
  // Send event for failed allocation
  allocation->send_event(false /* successful */);

  ZLocker<ZLock> locker(&_lock);

  // Free memory
  free_memory_alloc_failed(allocation);

  // Keep track of usage
  decrease_used(allocation->size());

  // Reset allocation for a potential retry
  allocation->reset_for_retry();

  // Try satisfy stalled allocations
  satisfy_stalled();
}

void ZPageAllocator::free_memory_alloc_failed(ZPageAllocation* allocation) {
  // The current max capacity may be decreased, store the value before freeing memory
  const size_t current_max_capacity_before = current_max_capacity();

  if (allocation->is_multi_partition()) {
    free_memory_alloc_failed_multi_partition(allocation->multi_partition_allocation());
  } else {
    free_memory_alloc_failed_single_partition(allocation->single_partition_allocation());
  }

  const size_t current_max_capacity_after = current_max_capacity();

  if (current_max_capacity_before != current_max_capacity_after) {
    log_error_p(gc)("Forced to lower max Java heap size from "
                    "%zuM(%.0f%%) to %zuM(%.0f%%)",
                    current_max_capacity_before / M, percent_of(current_max_capacity_before, _max_capacity),
                    current_max_capacity_after / M, percent_of(current_max_capacity_after, _max_capacity));
  }
}

void ZPageAllocator::free_memory_alloc_failed_single_partition(ZSinglePartitionAllocation* single_partition_allocation) {
  free_memory_alloc_failed(single_partition_allocation->allocation());
}

void ZPageAllocator::free_memory_alloc_failed_multi_partition(ZMultiPartitionAllocation* multi_partition_allocation) {
  for (ZMemoryAllocation* allocation : *multi_partition_allocation->allocations()) {
    free_memory_alloc_failed(allocation);
  }
}

void ZPageAllocator::free_memory_alloc_failed(ZMemoryAllocation* allocation) {
  ZPartition& partition = allocation->partition();

  partition.free_memory_alloc_failed(allocation);
}

ZPage* ZPageAllocator::create_page(ZPageAllocation* allocation, const ZVirtualMemory& vmem) {
  // We don't track generation usage when claiming capacity, because this page
  // could have been allocated by a thread that satisfies a stalling allocation.
  // The stalled thread can wake up and potentially realize that the page alloc
  // should be undone. If the alloc and the undo gets separated by a safepoint,
  // the generation statistics could se a decreasing used value between mark
  // start and mark end. At this point an allocation will be successful, so we
  // update the generation usage.
  const ZGenerationId id = allocation->age() == ZPageAge::old ? ZGenerationId::old : ZGenerationId::young;
  increase_used_generation(id, allocation->size());

  const ZPageType type = allocation->type();
  const ZPageAge age = allocation->age();

  if (allocation->is_multi_partition()) {
    const ZMultiPartitionAllocation* const multi_partition_allocation = allocation->multi_partition_allocation();
    ZMultiPartitionTracker* const tracker = ZMultiPartitionTracker::create(multi_partition_allocation, vmem);

    return new ZPage(type, age, vmem, tracker);
  }

  const ZSinglePartitionAllocation* const single_partition_allocation = allocation->single_partition_allocation();
  const uint32_t partition_id = single_partition_allocation->allocation()->partition().numa_id();

  return new ZPage(type, age, vmem, partition_id);
}

void ZPageAllocator::prepare_memory_for_free(ZPage* page, ZArray<ZVirtualMemory>* vmems) {
  // Extract memory and destroy the page
  const ZVirtualMemory vmem = page->virtual_memory();
  const ZPageType page_type = page->type();
  const ZMultiPartitionTracker* const tracker = page->multi_partition_tracker();

  safe_destroy_page(page);

  // Multi-partition memory is always remapped
  if (tracker != nullptr) {
    tracker->prepare_memory_for_free(vmem, vmems);

    // Free the virtual memory
    _virtual.insert_multi_partition(vmem);

    // Destroy the tracker
    ZMultiPartitionTracker::destroy(tracker);
    return;
  }

  // Try to remap and defragment if page is large
  if (page_type == ZPageType::large) {
    remap_and_defragment(vmem, vmems);
    return;
  }

  // Leave the memory untouched
  vmems->append(vmem);
}

void ZPageAllocator::remap_and_defragment(const ZVirtualMemory& vmem, ZArray<ZVirtualMemory>* vmems_out) {
  ZPartition& partition = partition_from_vmem(vmem);

  // If no lower address can be found, don't remap/defrag
  if (_virtual.lowest_available_address(partition.numa_id()) > vmem.start()) {
    vmems_out->append(vmem);
    return;
  }

  ZStatInc(ZCounterDefragment);

  // Synchronously unmap the virtual memory
  partition.unmap_virtual(vmem);

  // Stash segments
  ZArray<zbacking_index> stash(vmem.granule_count());
  _physical.stash_segments(vmem, &stash);

  // Shuffle vmem - put new vmems in vmems_out
  const int start_index = vmems_out->length();
  partition.free_and_claim_virtual_from_low_many(vmem, vmems_out);

  // The output array may contain results from other defragmentations as well,
  // so we only operate on the result(s) we just got.
  ZArraySlice<ZVirtualMemory> defragmented_vmems = vmems_out->slice_back(start_index);

  // Restore segments
  _physical.restore_segments(defragmented_vmems, stash);

  // Map and pre-touch
  for (const ZVirtualMemory& claimed_vmem : defragmented_vmems) {
    partition.map_virtual(claimed_vmem);
    pretouch_memory(claimed_vmem.start(), claimed_vmem.size());
  }
}

void ZPageAllocator::free_memory(ZArray<ZVirtualMemory>* vmems) {
  ZLocker<ZLock> locker(&_lock);

  // Free the vmems
  for (const ZVirtualMemory vmem : *vmems) {
    ZPartition& partition = partition_from_vmem(vmem);

    // Free the vmem
    partition.free_memory(vmem);

    // Keep track of usage
    decrease_used(vmem.size());
  }

  // Try satisfy stalled allocations
  satisfy_stalled();
}

void ZPageAllocator::satisfy_stalled() {
  for (;;) {
    ZPageAllocation* const allocation = _stalled.first();
    if (allocation == nullptr) {
      // Allocation queue is empty
      return;
    }

    if (!claim_capacity(allocation)) {
      // Allocation could not be satisfied, give up
      return;
    }

    // Keep track of usage
    increase_used(allocation->size());

    // Allocation succeeded, dequeue and satisfy allocation request.
    // Note that we must dequeue the allocation request first, since
    // it will immediately be deallocated once it has been satisfied.
    _stalled.remove(allocation);
    allocation->satisfy(true);
  }
}

bool ZPageAllocator::is_multi_partition_enabled() const {
  return _virtual.is_multi_partition_enabled();
}

const ZPartition& ZPageAllocator::partition_from_partition_id(uint32_t numa_id) const {
  return _partitions.get(numa_id);
}

ZPartition& ZPageAllocator::partition_from_partition_id(uint32_t numa_id) {
  return _partitions.get(numa_id);
}

ZPartition& ZPageAllocator::partition_from_vmem(const ZVirtualMemory& vmem) {
  return partition_from_partition_id(_virtual.lookup_partition_id(vmem));
}

size_t ZPageAllocator::sum_available() const {
  size_t total = 0;

  ZPartitionConstIterator iter = partition_iterator();
  for (const ZPartition* partition; iter.next(&partition);) {
    total += partition->available();
  }

  return total;
}

void ZPageAllocator::increase_used(size_t size) {
  // Update atomically since we have concurrent readers
  const size_t used = Atomic::add(&_used, size);

  // Update used high
  for (auto& stats : _collection_stats) {
    if (used > stats._used_high) {
      stats._used_high = used;
    }
  }
}

void ZPageAllocator::decrease_used(size_t size) {
  // Update atomically since we have concurrent readers
  const size_t used = Atomic::sub(&_used, size);

  // Update used low
  for (auto& stats : _collection_stats) {
    if (used < stats._used_low) {
      stats._used_low = used;
    }
  }
}

void ZPageAllocator::safe_destroy_page(ZPage* page) {
  // Destroy page safely
  _safe_destroy.schedule_delete(page);
}

void ZPageAllocator::free_page(ZPage* page) {
  // Extract the id from the page
  const ZGenerationId id = page->generation_id();
  const size_t size = page->size();

  // Extract vmems and destroy the page
  ZArray<ZVirtualMemory> vmems;
  prepare_memory_for_free(page, &vmems);

  // Updated used statistics
  decrease_used_generation(id, size);

  // Free the extracted vmems
  free_memory(&vmems);
}

void ZPageAllocator::free_pages(ZGenerationId id, const ZArray<ZPage*>* pages) {
  // Prepare memory from pages to be cached
  ZArray<ZVirtualMemory> vmems;
  for (ZPage* page : *pages) {
    assert(page->generation_id() == id, "All pages must be from the same generation");
    const size_t size = page->size();

    // Extract vmems and destroy the page
    prepare_memory_for_free(page, &vmems);

    // Updated used statistics
    decrease_used_generation(id, size);
  }

  // Free the extracted vmems
  free_memory(&vmems);
}

void ZPageAllocator::enable_safe_destroy() const {
  _safe_destroy.enable_deferred_delete();
}

void ZPageAllocator::disable_safe_destroy() const {
  _safe_destroy.disable_deferred_delete();
}

static bool has_alloc_seen_young(const ZPageAllocation* allocation) {
  return allocation->young_seqnum() != ZGeneration::young()->seqnum();
}

static bool has_alloc_seen_old(const ZPageAllocation* allocation) {
  return allocation->old_seqnum() != ZGeneration::old()->seqnum();
}

bool ZPageAllocator::is_alloc_stalling() const {
  ZLocker<ZLock> locker(&_lock);
  return _stalled.first() != nullptr;
}

bool ZPageAllocator::is_alloc_stalling_for_old() const {
  ZLocker<ZLock> locker(&_lock);

  ZPageAllocation* const allocation = _stalled.first();
  if (allocation == nullptr) {
    // No stalled allocations
    return false;
  }

  return has_alloc_seen_young(allocation) && !has_alloc_seen_old(allocation);
}

void ZPageAllocator::notify_out_of_memory() {
  // Fail allocation requests that were enqueued before the last major GC started
  for (ZPageAllocation* allocation = _stalled.first(); allocation != nullptr; allocation = _stalled.first()) {
    if (!has_alloc_seen_old(allocation)) {
      // Not out of memory, keep remaining allocation requests enqueued
      return;
    }

    // Out of memory, dequeue and fail allocation request
    _stalled.remove(allocation);
    allocation->satisfy(false);
  }
}

void ZPageAllocator::restart_gc() const {
  ZPageAllocation* const allocation = _stalled.first();
  if (allocation == nullptr) {
    // No stalled allocations
    return;
  }

  if (!has_alloc_seen_young(allocation)) {
    // Start asynchronous minor GC, keep allocation requests enqueued
    const ZDriverRequest request(GCCause::_z_allocation_stall, ZYoungGCThreads, 0);
    ZDriver::minor()->collect(request);
  } else {
    // Start asynchronous major GC, keep allocation requests enqueued
    const ZDriverRequest request(GCCause::_z_allocation_stall, ZYoungGCThreads, ZOldGCThreads);
    ZDriver::major()->collect(request);
  }
}

void ZPageAllocator::handle_alloc_stalling_for_young() {
  ZLocker<ZLock> locker(&_lock);
  restart_gc();
}

void ZPageAllocator::handle_alloc_stalling_for_old(bool cleared_all_soft_refs) {
  ZLocker<ZLock> locker(&_lock);
  if (cleared_all_soft_refs) {
    notify_out_of_memory();
  }
  restart_gc();
}

ZPartitionConstIterator ZPageAllocator::partition_iterator() const {
  return ZPartitionConstIterator(&_partitions);
}

ZPartitionIterator ZPageAllocator::partition_iterator() {
  return ZPartitionIterator(&_partitions);
}

void ZPageAllocator::threads_do(ThreadClosure* tc) const {
  ZPartitionConstIterator iter = partition_iterator();
  for (const ZPartition* partition; iter.next(&partition);) {
    partition->threads_do(tc);
  }
}

static bool try_lock_on_error(ZLock* lock) {
  if (VMError::is_error_reported() && VMError::is_error_reported_in_current_thread()) {
    return lock->try_lock();
  }

  lock->lock();

  return true;
}

void ZPageAllocator::print_usage_on(outputStream* st) const {
  const bool locked = try_lock_on_error(&_lock);

  if (!locked) {
    st->print_cr("<Without lock>");
  }

  // Print information even though we may not have successfully taken the lock.
  // This is thread-safe, but may produce inconsistent results.

  print_total_usage_on(st);

  StreamAutoIndentor indentor(st, 1);
  print_partition_usage_on(st);

  if (locked) {
    _lock.unlock();
  }
}

void ZPageAllocator::print_total_usage_on(outputStream* st) const {
  st->print("ZHeap ");
  st->fill_to(17);
  st->print_cr("used %zuM, capacity %zuM, max capacity %zuM",
               used() / M, capacity() / M, max_capacity() / M);
}

void ZPageAllocator::print_partition_usage_on(outputStream* st) const {
  if (_partitions.count() == 1) {
    // Partition usage is redundant if we only have one partition. Only
    // print the cache.
    _partitions.get(0).print_cache_on(st);
    return;
  }

  // Print all partitions
  ZPartitionConstIterator iter = partition_iterator();
  for (const ZPartition* partition; iter.next(&partition);) {
    partition->print_on(st);
  }
}

<<<<<<< HEAD
void ZPageAllocator::uncommit_unused_memory() {
  uint64_t timeout;
  size_t flushed, uncommitted = 0;
  ZPartitionIterator iter = partition_iterator();
  for (ZPartition* partition; iter.next(&partition);) {
    partition->_cache.reset_min();
    do {
      flushed = partition->uncommit(&timeout, 0);
      uncommitted += flushed;
    } while (flushed > 0);
  }
  if (uncommitted > 0) {
    EventZUncommit event;
    log_info(gc, heap)("Uncommitted (cleanup): %zuM(%.0f%%)",
      uncommitted / M, percent_of(uncommitted, ZHeap::heap()->max_capacity()));
    event.commit(uncommitted);
  }
=======
void ZPageAllocator::print_cache_extended_on(outputStream* st) const {
  st->print_cr("ZMappedCache:");

  StreamAutoIndentor indentor(st, 1);

  if (!try_lock_on_error(&_lock)) {
    // We can't print without taking the lock since printing the contents of
    // the cache requires iterating over the nodes in the cache's tree, which
    // is not thread-safe.
    st->print_cr("<Skipped>");

    return;
  }

  // Print each partition's cache content
  ZPartitionConstIterator iter = partition_iterator();
  for (const ZPartition* partition; iter.next(&partition);) {
    partition->print_cache_extended_on(st);
  }

  _lock.unlock();
>>>>>>> 52a5583d
}<|MERGE_RESOLUTION|>--- conflicted
+++ resolved
@@ -2445,7 +2445,29 @@
   }
 }
 
-<<<<<<< HEAD
+void ZPageAllocator::print_cache_extended_on(outputStream* st) const {
+  st->print_cr("ZMappedCache:");
+
+  StreamAutoIndentor indentor(st, 1);
+
+  if (!try_lock_on_error(&_lock)) {
+    // We can't print without taking the lock since printing the contents of
+    // the cache requires iterating over the nodes in the cache's tree, which
+    // is not thread-safe.
+    st->print_cr("<Skipped>");
+
+    return;
+  }
+
+  // Print each partition's cache content
+  ZPartitionConstIterator iter = partition_iterator();
+  for (const ZPartition* partition; iter.next(&partition);) {
+    partition->print_cache_extended_on(st);
+  }
+
+  _lock.unlock();
+}
+
 void ZPageAllocator::uncommit_unused_memory() {
   uint64_t timeout;
   size_t flushed, uncommitted = 0;
@@ -2463,27 +2485,4 @@
       uncommitted / M, percent_of(uncommitted, ZHeap::heap()->max_capacity()));
     event.commit(uncommitted);
   }
-=======
-void ZPageAllocator::print_cache_extended_on(outputStream* st) const {
-  st->print_cr("ZMappedCache:");
-
-  StreamAutoIndentor indentor(st, 1);
-
-  if (!try_lock_on_error(&_lock)) {
-    // We can't print without taking the lock since printing the contents of
-    // the cache requires iterating over the nodes in the cache's tree, which
-    // is not thread-safe.
-    st->print_cr("<Skipped>");
-
-    return;
-  }
-
-  // Print each partition's cache content
-  ZPartitionConstIterator iter = partition_iterator();
-  for (const ZPartition* partition; iter.next(&partition);) {
-    partition->print_cache_extended_on(st);
-  }
-
-  _lock.unlock();
->>>>>>> 52a5583d
 }