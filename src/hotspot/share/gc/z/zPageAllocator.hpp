--- conflicted
+++ resolved
@@ -99,12 +99,7 @@
 
   void claim_from_cache_or_increase_capacity(ZMemoryAllocation* allocation);
   bool claim_capacity(ZMemoryAllocation* allocation);
-<<<<<<< HEAD
-
-  size_t uncommit(uint64_t* timeout, uintx delay);
-=======
   bool claim_capacity_fast_medium(ZMemoryAllocation* allocation);
->>>>>>> c59e44a7
 
   void sort_segments_physical(const ZVirtualMemory& vmem);
 
