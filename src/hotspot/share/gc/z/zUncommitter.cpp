/*
 * Copyright (c) 2019, 2025, Oracle and/or its affiliates. All rights reserved.
 * DO NOT ALTER OR REMOVE COPYRIGHT NOTICES OR THIS FILE HEADER.
 *
 * This code is free software; you can redistribute it and/or modify it
 * under the terms of the GNU General Public License version 2 only, as
 * published by the Free Software Foundation.
 *
 * This code is distributed in the hope that it will be useful, but WITHOUT
 * ANY WARRANTY; without even the implied warranty of MERCHANTABILITY or
 * FITNESS FOR A PARTICULAR PURPOSE.  See the GNU General Public License
 * version 2 for more details (a copy is included in the LICENSE file that
 * accompanied this code).
 *
 * You should have received a copy of the GNU General Public License version
 * 2 along with this work; if not, write to the Free Software Foundation,
 * Inc., 51 Franklin St, Fifth Floor, Boston, MA 02110-1301 USA.
 *
 * Please contact Oracle, 500 Oracle Parkway, Redwood Shores, CA 94065 USA
 * or visit www.oracle.com if you need additional information or have any
 * questions.
 */

#include "gc/shared/gc_globals.hpp"
#include "gc/z/zHeap.inline.hpp"
#include "gc/z/zLock.inline.hpp"
#include "gc/z/zStat.hpp"
#include "gc/z/zUncommitter.hpp"
#include "jfr/jfrEvents.hpp"
#include "logging/log.hpp"

static const ZStatCounter ZCounterUncommit("Memory", "Uncommit", ZStatUnitBytesPerSecond);

ZUncommitter::ZUncommitter(uint32_t id, ZPartition* partition)
  : _id(id),
    _partition(partition),
    _lock(),
    _stop(false) {
  set_name("ZUncommitter#%u", id);
  create_and_start();
}

bool ZUncommitter::wait(uint64_t timeout) const {
  ZLocker<ZConditionLock> locker(&_lock);
  while (!ZUncommit && !_stop) {
    _lock.wait();
  }

  if (!_stop && timeout > 0) {
    log_debug(gc, heap)("Uncommitter (%u) Timeout: " UINT64_FORMAT "s", _id, timeout);
    _lock.wait(timeout * MILLIUNITS);
  }

  return !_stop;
}

bool ZUncommitter::should_continue() const {
  ZLocker<ZConditionLock> locker(&_lock);
  return !_stop;
}

void ZUncommitter::run_thread() {
  uint64_t timeout = 0;

  while (wait(timeout)) {
    EventZUncommit event;
    size_t total_uncommitted = 0;

    while (should_continue()) {
      // Uncommit chunk
<<<<<<< HEAD
      const size_t flushed = _page_allocator->uncommit(&timeout, ZUncommitDelay);
      if (flushed == 0) {
=======
      const size_t uncommitted = _partition->uncommit(&timeout);
      if (uncommitted == 0) {
>>>>>>> a71f621a
        // Done
        break;
      }

      total_uncommitted += uncommitted;
    }

    if (total_uncommitted > 0) {
      // Update statistics
      ZStatInc(ZCounterUncommit, total_uncommitted);
      log_info(gc, heap)("Uncommitter (%u) Uncommitted: %zuM(%.0f%%)",
                         _id, total_uncommitted / M, percent_of(total_uncommitted, ZHeap::heap()->max_capacity()));

      // Send event
      event.commit(total_uncommitted);
    }
  }
}

void ZUncommitter::terminate() {
  ZLocker<ZConditionLock> locker(&_lock);
  _stop = true;
  _lock.notify_all();
}<|MERGE_RESOLUTION|>--- conflicted
+++ resolved
@@ -68,13 +68,8 @@
 
     while (should_continue()) {
       // Uncommit chunk
-<<<<<<< HEAD
-      const size_t flushed = _page_allocator->uncommit(&timeout, ZUncommitDelay);
-      if (flushed == 0) {
-=======
-      const size_t uncommitted = _partition->uncommit(&timeout);
+      const size_t uncommitted = _partition->uncommit(&timeout, ZUncommitDelay);
       if (uncommitted == 0) {
->>>>>>> a71f621a
         // Done
         break;
       }
