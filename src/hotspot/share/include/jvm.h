/*
 * Copyright (c) 1997, 2021, Oracle and/or its affiliates. All rights reserved.
 * DO NOT ALTER OR REMOVE COPYRIGHT NOTICES OR THIS FILE HEADER.
 *
 * This code is free software; you can redistribute it and/or modify it
 * under the terms of the GNU General Public License version 2 only, as
 * published by the Free Software Foundation.  Oracle designates this
 * particular file as subject to the "Classpath" exception as provided
 * by Oracle in the LICENSE file that accompanied this code.
 *
 * This code is distributed in the hope that it will be useful, but WITHOUT
 * ANY WARRANTY; without even the implied warranty of MERCHANTABILITY or
 * FITNESS FOR A PARTICULAR PURPOSE.  See the GNU General Public License
 * version 2 for more details (a copy is included in the LICENSE file that
 * accompanied this code).
 *
 * You should have received a copy of the GNU General Public License version
 * 2 along with this work; if not, write to the Free Software Foundation,
 * Inc., 51 Franklin St, Fifth Floor, Boston, MA 02110-1301 USA.
 *
 * Please contact Oracle, 500 Oracle Parkway, Redwood Shores, CA 94065 USA
 * or visit www.oracle.com if you need additional information or have any
 * questions.
 */

#ifndef _JAVASOFT_JVM_H_
#define _JAVASOFT_JVM_H_

#include <sys/stat.h>

#include "jni.h"
#include "jvm_md.h"
#include "jvm_constants.h"
#include "jvm_io.h"

#ifdef __cplusplus
extern "C" {
#endif

/*
 * This file contains additional functions exported from the VM.
 * These functions are complementary to the standard JNI support.
 * There are three parts to this file:
 *
 * First, this file contains the VM-related functions needed by native
 * libraries in the standard Java API. For example, the java.lang.Object
 * class needs VM-level functions that wait for and notify monitors.
 *
 * Second, (included from jvm_constants.h) constant definitions
 * needed by the byte code verifier and class file format checker.
 * These definitions allow the verifier and format checker to be written
 * in a VM-independent way.
 *
 * Third, this file contains various I/O and network operations needed
 * by the standard Java I/O and network APIs. A part of these APIs,
 * namely the jio_xxxprintf functions, are included from jvm_io.h.
 */


/*************************************************************************
 PART 1: Functions for Native Libraries
 ************************************************************************/
/*
 * java.lang.Object
 */
JNIEXPORT jint JNICALL
JVM_IHashCode(JNIEnv *env, jobject obj);

JNIEXPORT void JNICALL
JVM_MonitorWait(JNIEnv *env, jobject obj, jlong ms);

JNIEXPORT void JNICALL
JVM_MonitorNotify(JNIEnv *env, jobject obj);

JNIEXPORT void JNICALL
JVM_MonitorNotifyAll(JNIEnv *env, jobject obj);

JNIEXPORT jobject JNICALL
JVM_Clone(JNIEnv *env, jobject obj);

/*
 * java.lang.String
 */
JNIEXPORT jstring JNICALL
JVM_InternString(JNIEnv *env, jstring str);

/*
 * java.lang.System
 */
JNIEXPORT jlong JNICALL
JVM_CurrentTimeMillis(JNIEnv *env, jclass ignored);

JNIEXPORT jlong JNICALL
JVM_NanoTime(JNIEnv *env, jclass ignored);

JNIEXPORT jlong JNICALL
JVM_GetNanoTimeAdjustment(JNIEnv *env, jclass ignored, jlong offset_secs);

JNIEXPORT void JNICALL
JVM_ArrayCopy(JNIEnv *env, jclass ignored, jobject src, jint src_pos,
              jobject dst, jint dst_pos, jint length);

/*
 * Return an array of all properties as alternating name and value pairs.
 */
JNIEXPORT jobjectArray JNICALL
JVM_GetProperties(JNIEnv *env);

/*
 * java.lang.Runtime
 */
JNIEXPORT void JNICALL
JVM_BeforeHalt();

JNIEXPORT void JNICALL
JVM_Halt(jint code);

JNIEXPORT void JNICALL
JVM_GC(void);

/* Returns the number of real-time milliseconds that have elapsed since the
 * least-recently-inspected heap object was last inspected by the garbage
 * collector.
 *
 * For simple stop-the-world collectors this value is just the time
 * since the most recent collection.  For generational collectors it is the
 * time since the oldest generation was most recently collected.  Other
 * collectors are free to return a pessimistic estimate of the elapsed time, or
 * simply the time since the last full collection was performed.
 *
 * Note that in the presence of reference objects, a given object that is no
 * longer strongly reachable may have to be inspected multiple times before it
 * can be reclaimed.
 */
JNIEXPORT jlong JNICALL
JVM_MaxObjectInspectionAge(void);

JNIEXPORT jlong JNICALL
JVM_TotalMemory(void);

JNIEXPORT jlong JNICALL
JVM_FreeMemory(void);

JNIEXPORT jlong JNICALL
JVM_MaxMemory(void);

JNIEXPORT jint JNICALL
JVM_ActiveProcessorCount(void);

JNIEXPORT jboolean JNICALL
JVM_IsUseContainerSupport(void);

JNIEXPORT void * JNICALL
JVM_LoadLibrary(const char *name);

JNIEXPORT void JNICALL
JVM_UnloadLibrary(void * handle);

JNIEXPORT void * JNICALL
JVM_FindLibraryEntry(void *handle, const char *name);

JNIEXPORT jboolean JNICALL
JVM_IsSupportedJNIVersion(jint version);

JNIEXPORT jobjectArray JNICALL
JVM_GetVmArguments(JNIEnv *env);

JNIEXPORT void JNICALL
JVM_InitializeFromArchive(JNIEnv* env, jclass cls);

JNIEXPORT void JNICALL
JVM_RegisterLambdaProxyClassForArchiving(JNIEnv* env, jclass caller,
                                         jstring interfaceMethodName,
                                         jobject factoryType,
                                         jobject interfaceMethodType,
                                         jobject implementationMember,
                                         jobject dynamicMethodType,
                                         jclass lambdaProxyClass);

JNIEXPORT jclass JNICALL
JVM_LookupLambdaProxyClassFromArchive(JNIEnv* env, jclass caller,
                                      jstring interfaceMethodName,
                                      jobject factoryType,
                                      jobject interfaceMethodType,
                                      jobject implementationMember,
                                      jobject dynamicMethodType);

JNIEXPORT jboolean JNICALL
JVM_IsCDSDumpingEnabled(JNIEnv* env);

JNIEXPORT jboolean JNICALL
JVM_IsSharingEnabled(JNIEnv* env);

JNIEXPORT jboolean JNICALL
JVM_IsDumpingClassList(JNIEnv* env);

JNIEXPORT jlong JNICALL
JVM_GetRandomSeedForDumping();

JNIEXPORT void JNICALL
JVM_LogLambdaFormInvoker(JNIEnv* env, jstring line);

JNIEXPORT void JNICALL
JVM_DumpClassListToFile(JNIEnv* env, jstring fileName);

JNIEXPORT void JNICALL
JVM_DumpDynamicArchive(JNIEnv* env, jstring archiveName);

/*
 * java.lang.Throwable
 */
JNIEXPORT void JNICALL
JVM_FillInStackTrace(JNIEnv *env, jobject throwable);

/*
 * java.lang.StackTraceElement
 */
JNIEXPORT void JNICALL
JVM_InitStackTraceElementArray(JNIEnv *env, jobjectArray elements, jobject throwable);

JNIEXPORT void JNICALL
JVM_InitStackTraceElement(JNIEnv* env, jobject element, jobject stackFrameInfo);

/*
 * java.lang.NullPointerException
 */

JNIEXPORT jstring JNICALL
JVM_GetExtendedNPEMessage(JNIEnv *env, jthrowable throwable);

/*
 * java.lang.StackWalker
 */
enum {
  JVM_STACKWALK_FILL_CLASS_REFS_ONLY       = 0x2,
  JVM_STACKWALK_GET_CALLER_CLASS           = 0x04,
  JVM_STACKWALK_SHOW_HIDDEN_FRAMES         = 0x20,
  JVM_STACKWALK_FILL_LIVE_STACK_FRAMES     = 0x100
};

JNIEXPORT jobject JNICALL
JVM_CallStackWalk(JNIEnv *env, jobject stackStream, jlong mode,
                  jint skip_frames, jint frame_count, jint start_index,
                  jobjectArray frames);

JNIEXPORT jint JNICALL
JVM_MoreStackWalk(JNIEnv *env, jobject stackStream, jlong mode, jlong anchor,
                  jint frame_count, jint start_index,
                  jobjectArray frames);

/*
 * java.lang.Thread
 */
JNIEXPORT void JNICALL
JVM_StartThread(JNIEnv *env, jobject thread);

JNIEXPORT void JNICALL
JVM_StopThread(JNIEnv *env, jobject thread, jobject exception);

JNIEXPORT jboolean JNICALL
JVM_IsThreadAlive(JNIEnv *env, jobject thread);

JNIEXPORT void JNICALL
JVM_SuspendThread(JNIEnv *env, jobject thread);

JNIEXPORT void JNICALL
JVM_ResumeThread(JNIEnv *env, jobject thread);

JNIEXPORT void JNICALL
JVM_SetThreadPriority(JNIEnv *env, jobject thread, jint prio);

JNIEXPORT void JNICALL
JVM_Yield(JNIEnv *env, jclass threadClass);

JNIEXPORT void JNICALL
JVM_Sleep(JNIEnv *env, jclass threadClass, jlong millis);

JNIEXPORT jobject JNICALL
JVM_CurrentThread(JNIEnv *env, jclass threadClass);

JNIEXPORT void JNICALL
JVM_Interrupt(JNIEnv *env, jobject thread);

JNIEXPORT jboolean JNICALL
JVM_HoldsLock(JNIEnv *env, jclass threadClass, jobject obj);

JNIEXPORT void JNICALL
JVM_DumpAllStacks(JNIEnv *env, jclass unused);

JNIEXPORT jobjectArray JNICALL
JVM_GetAllThreads(JNIEnv *env, jclass dummy);

JNIEXPORT void JNICALL
JVM_SetNativeThreadName(JNIEnv *env, jobject jthread, jstring name);

/* getStackTrace() and getAllStackTraces() method */
JNIEXPORT jobjectArray JNICALL
JVM_DumpThreads(JNIEnv *env, jclass threadClass, jobjectArray threads);

/*
 * java.lang.SecurityManager
 */
JNIEXPORT jobjectArray JNICALL
JVM_GetClassContext(JNIEnv *env);

/*
 * java.lang.Package
 */
JNIEXPORT jstring JNICALL
JVM_GetSystemPackage(JNIEnv *env, jstring name);

JNIEXPORT jobjectArray JNICALL
JVM_GetSystemPackages(JNIEnv *env);

/*
 * java.lang.ref.Reference
 */
JNIEXPORT jobject JNICALL
JVM_GetAndClearReferencePendingList(JNIEnv *env);

JNIEXPORT jboolean JNICALL
JVM_HasReferencePendingList(JNIEnv *env);

JNIEXPORT void JNICALL
JVM_WaitForReferencePendingList(JNIEnv *env);

JNIEXPORT jboolean JNICALL
JVM_ReferenceRefersTo(JNIEnv *env, jobject ref, jobject o);

JNIEXPORT void JNICALL
JVM_ReferenceClear(JNIEnv *env, jobject ref);

/*
 * java.lang.ref.PhantomReference
 */
JNIEXPORT jboolean JNICALL
JVM_PhantomReferenceRefersTo(JNIEnv *env, jobject ref, jobject o);

/*
 * java.io.ObjectInputStream
 */
JNIEXPORT jobject JNICALL
JVM_LatestUserDefinedLoader(JNIEnv *env);

/*
 * java.lang.reflect.Array
 */
JNIEXPORT jint JNICALL
JVM_GetArrayLength(JNIEnv *env, jobject arr);

JNIEXPORT jobject JNICALL
JVM_GetArrayElement(JNIEnv *env, jobject arr, jint index);

JNIEXPORT jvalue JNICALL
JVM_GetPrimitiveArrayElement(JNIEnv *env, jobject arr, jint index, jint wCode);

JNIEXPORT void JNICALL
JVM_SetArrayElement(JNIEnv *env, jobject arr, jint index, jobject val);

JNIEXPORT void JNICALL
JVM_SetPrimitiveArrayElement(JNIEnv *env, jobject arr, jint index, jvalue v,
                             unsigned char vCode);

JNIEXPORT jobject JNICALL
JVM_NewArray(JNIEnv *env, jclass eltClass, jint length);

JNIEXPORT jobject JNICALL
JVM_NewMultiArray(JNIEnv *env, jclass eltClass, jintArray dim);


/*
 * Returns the immediate caller class of the native method invoking
 * JVM_GetCallerClass.  The Method.invoke and other frames due to
 * reflection machinery are skipped.
 *
 * The caller is expected to be marked with
 * jdk.internal.reflect.CallerSensitive. The JVM will throw an
 * error if it is not marked properly.
 */
JNIEXPORT jclass JNICALL
JVM_GetCallerClass(JNIEnv *env);


/*
 * Find primitive classes
 * utf: class name
 */
JNIEXPORT jclass JNICALL
JVM_FindPrimitiveClass(JNIEnv *env, const char *utf);


/*
 * Find a class from a boot class loader. Returns NULL if class not found.
 */
JNIEXPORT jclass JNICALL
JVM_FindClassFromBootLoader(JNIEnv *env, const char *name);

/*
 * Find a class from a given class loader.  Throws ClassNotFoundException.
 *  name:   name of class
 *  init:   whether initialization is done
 *  loader: class loader to look up the class. This may not be the same as the caller's
 *          class loader.
 *  caller: initiating class. The initiating class may be null when a security
 *          manager is not installed.
 */
JNIEXPORT jclass JNICALL
JVM_FindClassFromCaller(JNIEnv *env, const char *name, jboolean init,
                        jobject loader, jclass caller);

/*
 * Find a class from a given class.
 */
JNIEXPORT jclass JNICALL
JVM_FindClassFromClass(JNIEnv *env, const char *name, jboolean init,
                             jclass from);

/* Find a loaded class cached by the VM */
JNIEXPORT jclass JNICALL
JVM_FindLoadedClass(JNIEnv *env, jobject loader, jstring name);

/* Define a class */
JNIEXPORT jclass JNICALL
JVM_DefineClass(JNIEnv *env, const char *name, jobject loader, const jbyte *buf,
                jsize len, jobject pd);

/* Define a class with a source (added in JDK1.5) */
JNIEXPORT jclass JNICALL
JVM_DefineClassWithSource(JNIEnv *env, const char *name, jobject loader,
                          const jbyte *buf, jsize len, jobject pd,
                          const char *source);

/*
 * Define a class with the specified lookup class.
 *  lookup:  Lookup class
 *  name:    the name of the class
 *  buf:     class bytes
 *  len:     length of class bytes
 *  pd:      protection domain
 *  init:    initialize the class
 *  flags:   properties of the class
 *  classData: private static pre-initialized field; may be null
 */
JNIEXPORT jclass JNICALL
JVM_LookupDefineClass(JNIEnv *env, jclass lookup, const char *name, const jbyte *buf,
                      jsize len, jobject pd, jboolean init, int flags, jobject classData);

/*
 * Module support funcions
 */

/*
 * Define a module with the specified packages and bind the module to the
 * given class loader.
 *  module:       module to define
 *  is_open:      specifies if module is open (currently ignored)
 *  version:      the module version
 *  location:     the module location
 *  packages:     array of packages in the module
 */
JNIEXPORT void JNICALL
JVM_DefineModule(JNIEnv *env, jobject module, jboolean is_open, jstring version,
                 jstring location, jobjectArray packages);

/*
 * Set the boot loader's unnamed module.
 *  module: boot loader's unnamed module
 */
JNIEXPORT void JNICALL
JVM_SetBootLoaderUnnamedModule(JNIEnv *env, jobject module);

/*
 * Do a qualified export of a package.
 *  from_module: module containing the package to export
 *  package:     name of the package to export
 *  to_module:   module to export the package to
 */
JNIEXPORT void JNICALL
JVM_AddModuleExports(JNIEnv *env, jobject from_module, jstring package, jobject to_module);

/*
 * Do an export of a package to all unnamed modules.
 *  from_module: module containing the package to export
 *  package:     name of the package to export to all unnamed modules
 */
JNIEXPORT void JNICALL
JVM_AddModuleExportsToAllUnnamed(JNIEnv *env, jobject from_module, jstring package);

/*
 * Do an unqualified export of a package.
 *  from_module: module containing the package to export
 *  package:     name of the package to export
 */
JNIEXPORT void JNICALL
JVM_AddModuleExportsToAll(JNIEnv *env, jobject from_module, jstring package);

/*
 * Add a module to the list of modules that a given module can read.
 *  from_module:   module requesting read access
 *  source_module: module that from_module wants to read
 */
JNIEXPORT void JNICALL
JVM_AddReadsModule(JNIEnv *env, jobject from_module, jobject source_module);

/*
 * Define all modules that have been stored in the CDS archived heap.
 *  platform_loader: the built-in platform class loader
 *  system_loader:   the built-in system class loader
 */
JNIEXPORT void JNICALL
JVM_DefineArchivedModules(JNIEnv *env, jobject platform_loader, jobject system_loader);

/*
 * Reflection support functions
 */

JNIEXPORT jstring JNICALL
JVM_InitClassName(JNIEnv *env, jclass cls);

JNIEXPORT jobjectArray JNICALL
JVM_GetClassInterfaces(JNIEnv *env, jclass cls);

JNIEXPORT jboolean JNICALL
JVM_IsInterface(JNIEnv *env, jclass cls);

JNIEXPORT jobjectArray JNICALL
JVM_GetClassSigners(JNIEnv *env, jclass cls);

JNIEXPORT void JNICALL
JVM_SetClassSigners(JNIEnv *env, jclass cls, jobjectArray signers);

JNIEXPORT jobject JNICALL
JVM_GetProtectionDomain(JNIEnv *env, jclass cls);

JNIEXPORT jboolean JNICALL
JVM_IsArrayClass(JNIEnv *env, jclass cls);

JNIEXPORT jboolean JNICALL
JVM_IsPrimitiveClass(JNIEnv *env, jclass cls);

JNIEXPORT jboolean JNICALL
JVM_IsHiddenClass(JNIEnv *env, jclass cls);

JNIEXPORT jint JNICALL
JVM_GetClassModifiers(JNIEnv *env, jclass cls);

JNIEXPORT jobjectArray JNICALL
JVM_GetDeclaredClasses(JNIEnv *env, jclass ofClass);

JNIEXPORT jclass JNICALL
JVM_GetDeclaringClass(JNIEnv *env, jclass ofClass);

JNIEXPORT jstring JNICALL
JVM_GetSimpleBinaryName(JNIEnv *env, jclass ofClass);

/* Generics support (JDK 1.5) */
JNIEXPORT jstring JNICALL
JVM_GetClassSignature(JNIEnv *env, jclass cls);

/* Annotations support (JDK 1.5) */
JNIEXPORT jbyteArray JNICALL
JVM_GetClassAnnotations(JNIEnv *env, jclass cls);

/* Type use annotations support (JDK 1.8) */

JNIEXPORT jbyteArray JNICALL
JVM_GetClassTypeAnnotations(JNIEnv *env, jclass cls);

JNIEXPORT jbyteArray JNICALL
JVM_GetFieldTypeAnnotations(JNIEnv *env, jobject field);

JNIEXPORT jbyteArray JNICALL
JVM_GetMethodTypeAnnotations(JNIEnv *env, jobject method);

/*
 * New (JDK 1.4) reflection implementation
 */

JNIEXPORT jobjectArray JNICALL
JVM_GetClassDeclaredMethods(JNIEnv *env, jclass ofClass, jboolean publicOnly);

JNIEXPORT jobjectArray JNICALL
JVM_GetClassDeclaredFields(JNIEnv *env, jclass ofClass, jboolean publicOnly);

JNIEXPORT jobjectArray JNICALL
JVM_GetClassDeclaredConstructors(JNIEnv *env, jclass ofClass, jboolean publicOnly);


/* Differs from JVM_GetClassModifiers in treatment of inner classes.
   This returns the access flags for the class as specified in the
   class file rather than searching the InnerClasses attribute (if
   present) to find the source-level access flags. Only the values of
   the low 13 bits (i.e., a mask of 0x1FFF) are guaranteed to be
   valid. */
JNIEXPORT jint JNICALL
JVM_GetClassAccessFlags(JNIEnv *env, jclass cls);

/* Nestmates - since JDK 11 */

JNIEXPORT jboolean JNICALL
JVM_AreNestMates(JNIEnv *env, jclass current, jclass member);

JNIEXPORT jclass JNICALL
JVM_GetNestHost(JNIEnv *env, jclass current);

JNIEXPORT jobjectArray JNICALL
JVM_GetNestMembers(JNIEnv *env, jclass current);

/* Records - since JDK 16 */

JNIEXPORT jboolean JNICALL
JVM_IsRecord(JNIEnv *env, jclass cls);

JNIEXPORT jobjectArray JNICALL
JVM_GetRecordComponents(JNIEnv *env, jclass ofClass);

/* Sealed classes - since JDK 17 */

JNIEXPORT jobjectArray JNICALL
JVM_GetPermittedSubclasses(JNIEnv *env, jclass current);

/* The following two reflection routines are still needed due to startup time issues */
/*
 * java.lang.reflect.Method
 */
JNIEXPORT jobject JNICALL
JVM_InvokeMethod(JNIEnv *env, jobject method, jobject obj, jobjectArray args0);

/*
 * java.lang.reflect.Constructor
 */
JNIEXPORT jobject JNICALL
JVM_NewInstanceFromConstructor(JNIEnv *env, jobject c, jobjectArray args0);

/*
 * Constant pool access; currently used to implement reflective access to annotations (JDK 1.5)
 */

JNIEXPORT jobject JNICALL
JVM_GetClassConstantPool(JNIEnv *env, jclass cls);

JNIEXPORT jint JNICALL JVM_ConstantPoolGetSize
(JNIEnv *env, jobject unused, jobject jcpool);

JNIEXPORT jclass JNICALL JVM_ConstantPoolGetClassAt
(JNIEnv *env, jobject unused, jobject jcpool, jint index);

JNIEXPORT jclass JNICALL JVM_ConstantPoolGetClassAtIfLoaded
(JNIEnv *env, jobject unused, jobject jcpool, jint index);

JNIEXPORT jint JNICALL JVM_ConstantPoolGetClassRefIndexAt
(JNIEnv *env, jobject obj, jobject unused, jint index);

JNIEXPORT jobject JNICALL JVM_ConstantPoolGetMethodAt
(JNIEnv *env, jobject unused, jobject jcpool, jint index);

JNIEXPORT jobject JNICALL JVM_ConstantPoolGetMethodAtIfLoaded
(JNIEnv *env, jobject unused, jobject jcpool, jint index);

JNIEXPORT jobject JNICALL JVM_ConstantPoolGetFieldAt
(JNIEnv *env, jobject unused, jobject jcpool, jint index);

JNIEXPORT jobject JNICALL JVM_ConstantPoolGetFieldAtIfLoaded
(JNIEnv *env, jobject unused, jobject jcpool, jint index);

JNIEXPORT jobjectArray JNICALL JVM_ConstantPoolGetMemberRefInfoAt
(JNIEnv *env, jobject unused, jobject jcpool, jint index);

JNIEXPORT jint JNICALL JVM_ConstantPoolGetNameAndTypeRefIndexAt
(JNIEnv *env, jobject obj, jobject unused, jint index);

JNIEXPORT jobjectArray JNICALL JVM_ConstantPoolGetNameAndTypeRefInfoAt
(JNIEnv *env, jobject obj, jobject unused, jint index);

JNIEXPORT jint JNICALL JVM_ConstantPoolGetIntAt
(JNIEnv *env, jobject unused, jobject jcpool, jint index);

JNIEXPORT jlong JNICALL JVM_ConstantPoolGetLongAt
(JNIEnv *env, jobject unused, jobject jcpool, jint index);

JNIEXPORT jfloat JNICALL JVM_ConstantPoolGetFloatAt
(JNIEnv *env, jobject unused, jobject jcpool, jint index);

JNIEXPORT jdouble JNICALL JVM_ConstantPoolGetDoubleAt
(JNIEnv *env, jobject unused, jobject jcpool, jint index);

JNIEXPORT jstring JNICALL JVM_ConstantPoolGetStringAt
(JNIEnv *env, jobject unused, jobject jcpool, jint index);

JNIEXPORT jstring JNICALL JVM_ConstantPoolGetUTF8At
(JNIEnv *env, jobject unused, jobject jcpool, jint index);

JNIEXPORT jbyte JNICALL JVM_ConstantPoolGetTagAt
(JNIEnv *env, jobject unused, jobject jcpool, jint index);

/*
 * Parameter reflection
 */

JNIEXPORT jobjectArray JNICALL
JVM_GetMethodParameters(JNIEnv *env, jobject method);

/*
 * java.security.*
 */

JNIEXPORT jobject JNICALL
JVM_GetInheritedAccessControlContext(JNIEnv *env, jclass cls);

/*
 * Ensure that code doing a stackwalk and using javaVFrame::locals() to
 * get the value will see a materialized value and not a scalar-replaced
 * null value.
 */
#define JVM_EnsureMaterializedForStackWalk(env, value) \
    do {} while(0) // Nothing to do.  The fact that the value escaped
                   // through a native method is enough.

JNIEXPORT jobject JNICALL
JVM_GetStackAccessControlContext(JNIEnv *env, jclass cls);

/*
 * Signal support, used to implement the shutdown sequence.  Every VM must
 * support JVM_SIGINT and JVM_SIGTERM, raising the former for user interrupts
 * (^C) and the latter for external termination (kill, system shutdown, etc.).
 * Other platform-dependent signal values may also be supported.
 */

JNIEXPORT void * JNICALL
JVM_RegisterSignal(jint sig, void *handler);

JNIEXPORT jboolean JNICALL
JVM_RaiseSignal(jint sig);

JNIEXPORT jint JNICALL
JVM_FindSignal(const char *name);

/*
 * Retrieve the assertion directives for the specified class.
 */
JNIEXPORT jboolean JNICALL
JVM_DesiredAssertionStatus(JNIEnv *env, jclass unused, jclass cls);

/*
 * Retrieve the assertion directives from the VM.
 */
JNIEXPORT jobject JNICALL
JVM_AssertionStatusDirectives(JNIEnv *env, jclass unused);

/*
 * java.util.concurrent.atomic.AtomicLong
 */
JNIEXPORT jboolean JNICALL
JVM_SupportsCX8(void);

/*************************************************************************
 PART 2: Support for the Verifier and Class File Format Checker
 ************************************************************************/
/*
 * Return the class name in UTF format. The result is valid
 * until JVM_ReleaseUTf is called.
 *
 * The caller must treat the string as a constant and not modify it
 * in any way.
 */
JNIEXPORT const char * JNICALL
JVM_GetClassNameUTF(JNIEnv *env, jclass cb);

/*
 * Returns the constant pool types in the buffer provided by "types."
 */
JNIEXPORT void JNICALL
JVM_GetClassCPTypes(JNIEnv *env, jclass cb, unsigned char *types);

/*
 * Returns the number of Constant Pool entries.
 */
JNIEXPORT jint JNICALL
JVM_GetClassCPEntriesCount(JNIEnv *env, jclass cb);

/*
 * Returns the number of *declared* fields or methods.
 */
JNIEXPORT jint JNICALL
JVM_GetClassFieldsCount(JNIEnv *env, jclass cb);

JNIEXPORT jint JNICALL
JVM_GetClassMethodsCount(JNIEnv *env, jclass cb);

/*
 * Returns the CP indexes of exceptions raised by a given method.
 * Places the result in the given buffer.
 *
 * The method is identified by method_index.
 */
JNIEXPORT void JNICALL
JVM_GetMethodIxExceptionIndexes(JNIEnv *env, jclass cb, jint method_index,
                                unsigned short *exceptions);
/*
 * Returns the number of exceptions raised by a given method.
 * The method is identified by method_index.
 */
JNIEXPORT jint JNICALL
JVM_GetMethodIxExceptionsCount(JNIEnv *env, jclass cb, jint method_index);

/*
 * Returns the byte code sequence of a given method.
 * Places the result in the given buffer.
 *
 * The method is identified by method_index.
 */
JNIEXPORT void JNICALL
JVM_GetMethodIxByteCode(JNIEnv *env, jclass cb, jint method_index,
                        unsigned char *code);

/*
 * Returns the length of the byte code sequence of a given method.
 * The method is identified by method_index.
 */
JNIEXPORT jint JNICALL
JVM_GetMethodIxByteCodeLength(JNIEnv *env, jclass cb, jint method_index);

/*
 * A structure used to a capture exception table entry in a Java method.
 */
typedef struct {
    jint start_pc;
    jint end_pc;
    jint handler_pc;
    jint catchType;
} JVM_ExceptionTableEntryType;

/*
 * Returns the exception table entry at entry_index of a given method.
 * Places the result in the given buffer.
 *
 * The method is identified by method_index.
 */
JNIEXPORT void JNICALL
JVM_GetMethodIxExceptionTableEntry(JNIEnv *env, jclass cb, jint method_index,
                                   jint entry_index,
                                   JVM_ExceptionTableEntryType *entry);

/*
 * Returns the length of the exception table of a given method.
 * The method is identified by method_index.
 */
JNIEXPORT jint JNICALL
JVM_GetMethodIxExceptionTableLength(JNIEnv *env, jclass cb, int index);

/*
 * Returns the modifiers of a given field.
 * The field is identified by field_index.
 */
JNIEXPORT jint JNICALL
JVM_GetFieldIxModifiers(JNIEnv *env, jclass cb, int index);

/*
 * Returns the modifiers of a given method.
 * The method is identified by method_index.
 */
JNIEXPORT jint JNICALL
JVM_GetMethodIxModifiers(JNIEnv *env, jclass cb, int index);

/*
 * Returns the number of local variables of a given method.
 * The method is identified by method_index.
 */
JNIEXPORT jint JNICALL
JVM_GetMethodIxLocalsCount(JNIEnv *env, jclass cb, int index);

/*
 * Returns the number of arguments (including this pointer) of a given method.
 * The method is identified by method_index.
 */
JNIEXPORT jint JNICALL
JVM_GetMethodIxArgsSize(JNIEnv *env, jclass cb, int index);

/*
 * Returns the maximum amount of stack (in words) used by a given method.
 * The method is identified by method_index.
 */
JNIEXPORT jint JNICALL
JVM_GetMethodIxMaxStack(JNIEnv *env, jclass cb, int index);

/*
 * Is a given method a constructor.
 * The method is identified by method_index.
 */
JNIEXPORT jboolean JNICALL
JVM_IsConstructorIx(JNIEnv *env, jclass cb, int index);

/*
 * Is the given method generated by the VM.
 * The method is identified by method_index.
 */
JNIEXPORT jboolean JNICALL
JVM_IsVMGeneratedMethodIx(JNIEnv *env, jclass cb, int index);

/*
 * Returns the name of a given method in UTF format.
 * The result remains valid until JVM_ReleaseUTF is called.
 *
 * The caller must treat the string as a constant and not modify it
 * in any way.
 */
JNIEXPORT const char * JNICALL
JVM_GetMethodIxNameUTF(JNIEnv *env, jclass cb, jint index);

/*
 * Returns the signature of a given method in UTF format.
 * The result remains valid until JVM_ReleaseUTF is called.
 *
 * The caller must treat the string as a constant and not modify it
 * in any way.
 */
JNIEXPORT const char * JNICALL
JVM_GetMethodIxSignatureUTF(JNIEnv *env, jclass cb, jint index);

/*
 * Returns the name of the field referred to at a given constant pool
 * index.
 *
 * The result is in UTF format and remains valid until JVM_ReleaseUTF
 * is called.
 *
 * The caller must treat the string as a constant and not modify it
 * in any way.
 */
JNIEXPORT const char * JNICALL
JVM_GetCPFieldNameUTF(JNIEnv *env, jclass cb, jint index);

/*
 * Returns the name of the method referred to at a given constant pool
 * index.
 *
 * The result is in UTF format and remains valid until JVM_ReleaseUTF
 * is called.
 *
 * The caller must treat the string as a constant and not modify it
 * in any way.
 */
JNIEXPORT const char * JNICALL
JVM_GetCPMethodNameUTF(JNIEnv *env, jclass cb, jint index);

/*
 * Returns the signature of the method referred to at a given constant pool
 * index.
 *
 * The result is in UTF format and remains valid until JVM_ReleaseUTF
 * is called.
 *
 * The caller must treat the string as a constant and not modify it
 * in any way.
 */
JNIEXPORT const char * JNICALL
JVM_GetCPMethodSignatureUTF(JNIEnv *env, jclass cb, jint index);

/*
 * Returns the signature of the field referred to at a given constant pool
 * index.
 *
 * The result is in UTF format and remains valid until JVM_ReleaseUTF
 * is called.
 *
 * The caller must treat the string as a constant and not modify it
 * in any way.
 */
JNIEXPORT const char * JNICALL
JVM_GetCPFieldSignatureUTF(JNIEnv *env, jclass cb, jint index);

/*
 * Returns the class name referred to at a given constant pool index.
 *
 * The result is in UTF format and remains valid until JVM_ReleaseUTF
 * is called.
 *
 * The caller must treat the string as a constant and not modify it
 * in any way.
 */
JNIEXPORT const char * JNICALL
JVM_GetCPClassNameUTF(JNIEnv *env, jclass cb, jint index);

/*
 * Returns the class name referred to at a given constant pool index.
 *
 * The constant pool entry must refer to a CONSTANT_Fieldref.
 *
 * The result is in UTF format and remains valid until JVM_ReleaseUTF
 * is called.
 *
 * The caller must treat the string as a constant and not modify it
 * in any way.
 */
JNIEXPORT const char * JNICALL
JVM_GetCPFieldClassNameUTF(JNIEnv *env, jclass cb, jint index);

/*
 * Returns the class name referred to at a given constant pool index.
 *
 * The constant pool entry must refer to CONSTANT_Methodref or
 * CONSTANT_InterfaceMethodref.
 *
 * The result is in UTF format and remains valid until JVM_ReleaseUTF
 * is called.
 *
 * The caller must treat the string as a constant and not modify it
 * in any way.
 */
JNIEXPORT const char * JNICALL
JVM_GetCPMethodClassNameUTF(JNIEnv *env, jclass cb, jint index);

/*
 * Returns the modifiers of a field in calledClass. The field is
 * referred to in class cb at constant pool entry index.
 *
 * The caller must treat the string as a constant and not modify it
 * in any way.
 *
 * Returns -1 if the field does not exist in calledClass.
 */
JNIEXPORT jint JNICALL
JVM_GetCPFieldModifiers(JNIEnv *env, jclass cb, int index, jclass calledClass);

/*
 * Returns the modifiers of a method in calledClass. The method is
 * referred to in class cb at constant pool entry index.
 *
 * Returns -1 if the method does not exist in calledClass.
 */
JNIEXPORT jint JNICALL
JVM_GetCPMethodModifiers(JNIEnv *env, jclass cb, int index, jclass calledClass);

/*
 * Releases the UTF string obtained from the VM.
 */
JNIEXPORT void JNICALL
JVM_ReleaseUTF(const char *utf);

/*
 * Compare if two classes are in the same package.
 */
JNIEXPORT jboolean JNICALL
JVM_IsSameClassPackage(JNIEnv *env, jclass class1, jclass class2);


/*************************************************************************
 PART 3: I/O and Network Support
 ************************************************************************/

/*
 * Convert a pathname into native format.  This function does syntactic
 * cleanup, such as removing redundant separator characters.  It modifies
 * the given pathname string in place.
 */
JNIEXPORT char * JNICALL
JVM_NativePath(char *);

JNIEXPORT void * JNICALL
JVM_RawMonitorCreate(void);

JNIEXPORT void JNICALL
JVM_RawMonitorDestroy(void *mon);

JNIEXPORT jint JNICALL
JVM_RawMonitorEnter(void *mon);

JNIEXPORT void JNICALL
JVM_RawMonitorExit(void *mon);

/*
 * java.lang.management support
 */
JNIEXPORT void* JNICALL
JVM_GetManagement(jint version);

/*
 * com.sun.tools.attach.VirtualMachine support
 *
 * Initialize the agent properties with the properties maintained in the VM.
 */
JNIEXPORT jobject JNICALL
JVM_InitAgentProperties(JNIEnv *env, jobject agent_props);

JNIEXPORT jstring JNICALL
JVM_GetTemporaryDirectory(JNIEnv *env);

/* Generics reflection support.
 *
 * Returns information about the given class's EnclosingMethod
 * attribute, if present, or null if the class had no enclosing
 * method.
 *
 * If non-null, the returned array contains three elements. Element 0
 * is the java.lang.Class of which the enclosing method is a member,
 * and elements 1 and 2 are the java.lang.Strings for the enclosing
 * method's name and descriptor, respectively.
 */
JNIEXPORT jobjectArray JNICALL
JVM_GetEnclosingMethodInfo(JNIEnv* env, jclass ofClass);

/*
 * This structure is used by the launcher to get the default thread
 * stack size from the VM using JNI_GetDefaultJavaVMInitArgs() with a
 * version of 1.1.  As it is not supported otherwise, it has been removed
 * from jni.h
 */
typedef struct JDK1_1InitArgs {
    jint version;

    char **properties;
    jint checkSource;
    jint nativeStackSize;
    jint javaStackSize;
    jint minHeapSize;
    jint maxHeapSize;
    jint verifyMode;
    char *classpath;

    jint (JNICALL *vfprintf)(FILE *fp, const char *format, va_list args);
    void (JNICALL *exit)(jint code);
    void (JNICALL *abort)(void);

    jint enableClassGC;
    jint enableVerboseGC;
    jint disableAsyncGC;
    jint verbose;
    jboolean debugging;
    jint debugPort;
} JDK1_1InitArgs;

enum {
  JVM_CHECKPOINT_OK,
  JVM_CHECKPOINT_ERROR,
  JVM_CHECKPOINT_NONE,
};

enum cr_fail_type {
  JVM_CR_FAIL      = 0,
  JVM_CR_FAIL_FILE = 1,
  JVM_CR_FAIL_SOCK = 2,
  JVM_CR_FAIL_PIPE = 3,
};

JNIEXPORT jobjectArray JNICALL
<<<<<<< HEAD
JVM_Checkpoint(JNIEnv *env, jlong stream);
=======
JVM_Checkpoint(JNIEnv *env, jboolean dry_run);
>>>>>>> 459b4e0d

JNIEXPORT void JNICALL
JVM_RegisterPersistent(int fd, int st_dev, int st_ino);

JNIEXPORT void JNICALL
JVM_DeregisterPersistent(int fd, int st_dev, int st_ino);

#ifdef __cplusplus
} /* extern "C" */

#endif /* __cplusplus */

#endif /* !_JAVASOFT_JVM_H_ */<|MERGE_RESOLUTION|>--- conflicted
+++ resolved
@@ -1143,11 +1143,7 @@
 };
 
 JNIEXPORT jobjectArray JNICALL
-<<<<<<< HEAD
-JVM_Checkpoint(JNIEnv *env, jlong stream);
-=======
-JVM_Checkpoint(JNIEnv *env, jboolean dry_run);
->>>>>>> 459b4e0d
+JVM_Checkpoint(JNIEnv *env, jboolean dry_run, jlong stream);
 
 JNIEXPORT void JNICALL
 JVM_RegisterPersistent(int fd, int st_dev, int st_ino);
