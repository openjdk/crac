/*
 * Copyright (c) 2018, 2025, Oracle and/or its affiliates. All rights reserved.
 * DO NOT ALTER OR REMOVE COPYRIGHT NOTICES OR THIS FILE HEADER.
 *
 * This code is free software; you can redistribute it and/or modify it
 * under the terms of the GNU General Public License version 2 only, as
 * published by the Free Software Foundation.
 *
 * This code is distributed in the hope that it will be useful, but WITHOUT
 * ANY WARRANTY; without even the implied warranty of MERCHANTABILITY or
 * FITNESS FOR A PARTICULAR PURPOSE.  See the GNU General Public License
 * version 2 for more details (a copy is included in the LICENSE file that
 * accompanied this code).
 *
 * You should have received a copy of the GNU General Public License version
 * 2 along with this work; if not, write to the Free Software Foundation,
 * Inc., 51 Franklin St, Fifth Floor, Boston, MA 02110-1301 USA.
 *
 * Please contact Oracle, 500 Oracle Parkway, Redwood Shores, CA 94065 USA
 * or visit www.oracle.com if you need additional information or have any
 * questions.
 *
 */

#ifndef SHARE_JFR_JFR_HPP
#define SHARE_JFR_JFR_HPP

#include "memory/allStatic.hpp"
#include "oops/oopsHierarchy.hpp"
#include "utilities/exceptions.hpp"
#include "utilities/globalDefinitions.hpp"

class CallInfo;
class ciKlass;
class ciMethod;
class ClassFileParser;
class GraphBuilder;
class InstanceKlass;
class JavaThread;
struct JavaVMOption;
class Klass;
class outputStream;
class Parse;
class Thread;

extern "C" void JNICALL jfr_register_natives(JNIEnv*, jclass);

//
// The VM interface to Flight Recorder.
//
class Jfr : AllStatic {
 public:
  static bool is_enabled();
  static bool is_disabled();
  static bool is_recording();
  static void on_create_vm_1();
  static void on_create_vm_2();
  static void on_create_vm_3();
  static void on_unloading_classes();
  static bool is_excluded(Thread* thread);
  static void include_thread(Thread* thread);
  static void exclude_thread(Thread* thread);
  static void on_klass_creation(InstanceKlass*& ik, ClassFileParser& parser, TRAPS);
  static void on_klass_redefinition(const InstanceKlass* ik, Thread* thread);
  static void on_thread_start(Thread* thread);
  static void on_thread_exit(Thread* thread);
  static void on_resolution(const CallInfo& info, TRAPS);
  static void on_resolution(const Parse* parse, const ciKlass* holder, const ciMethod* target);
  static void on_resolution(const GraphBuilder* builder, const ciKlass* holder, const ciMethod* target);
  static void on_resolution(const Method* caller, const Method* target, TRAPS);
  static void on_java_thread_start(JavaThread* starter, JavaThread* startee);
  static void on_set_current_thread(JavaThread* jt, oop thread);
  static void on_vm_shutdown(bool exception_handler = false, bool halt = false);
  static void on_vm_error_report(outputStream* st);
  static bool on_flight_recorder_option(const JavaVMOption** option, char* delimiter);
  static bool on_start_flight_recording_option(const JavaVMOption** option, char* delimiter);
  static void on_backpatching(const Method* callee_method, JavaThread* jt);
  static void initialize_main_thread(JavaThread* jt);
<<<<<<< HEAD
  static void before_checkpoint();
  static void after_restore();
=======
  static bool has_sample_request(JavaThread* jt);
  static void check_and_process_sample_request(JavaThread* jt);
>>>>>>> c59e44a7
};

#endif // SHARE_JFR_JFR_HPP<|MERGE_RESOLUTION|>--- conflicted
+++ resolved
@@ -76,13 +76,10 @@
   static bool on_start_flight_recording_option(const JavaVMOption** option, char* delimiter);
   static void on_backpatching(const Method* callee_method, JavaThread* jt);
   static void initialize_main_thread(JavaThread* jt);
-<<<<<<< HEAD
   static void before_checkpoint();
   static void after_restore();
-=======
   static bool has_sample_request(JavaThread* jt);
   static void check_and_process_sample_request(JavaThread* jt);
->>>>>>> c59e44a7
 };
 
 #endif // SHARE_JFR_JFR_HPP