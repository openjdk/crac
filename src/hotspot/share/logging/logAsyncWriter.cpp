/*
 * Copyright Amazon.com Inc. or its affiliates. All Rights Reserved.
 * Copyright (c) 2023, 2025, Oracle and/or its affiliates. All rights reserved.
 * DO NOT ALTER OR REMOVE COPYRIGHT NOTICES OR THIS FILE HEADER.
 *
 * This code is free software; you can redistribute it and/or modify it
 * under the terms of the GNU General Public License version 2 only, as
 * published by the Free Software Foundation.
 *
 * This code is distributed in the hope that it will be useful, but WITHOUT
 * ANY WARRANTY; without even the implied warranty of MERCHANTABILITY or
 * FITNESS FOR A PARTICULAR PURPOSE.  See the GNU General Public License
 * version 2 for more details (a copy is included in the LICENSE file that
 * accompanied this code).
 *
 * You should have received a copy of the GNU General Public License version
 * 2 along with this work; if not, write to the Free Software Foundation,
 * Inc., 51 Franklin St, Fifth Floor, Boston, MA 02110-1301 USA.
 *
 * Please contact Oracle, 500 Oracle Parkway, Redwood Shores, CA 94065 USA
 * or visit www.oracle.com if you need additional information or have any
 * questions.
 *
 */
#include "logging/logAsyncWriter.hpp"
#include "logging/logConfiguration.hpp"
#include "logging/logFileOutput.hpp"
#include "logging/logFileStreamOutput.hpp"
#include "memory/allocation.hpp"
#include "memory/resourceArea.hpp"
#include "runtime/atomic.hpp"

class AsyncLogWriter::Locker : public StackObj {
  Thread*& _holder;
  PlatformMonitor& _lock;

public:
  Locker(Thread*& holder, PlatformMonitor& lock)
  : _holder(holder),
    _lock(lock) {
    _lock.lock();
    _holder = Thread::current_or_null();
  }

  ~Locker() {
    assert(_holder == Thread::current_or_null(), "must be");
    _holder = nullptr;
    _lock.unlock();
  }

  void notify() {
    _lock.notify();
  }

  void wait() {
    Thread* saved_holder = _holder;
    _holder = nullptr;
    _lock.wait(0 /* no timeout */);
    _holder = saved_holder;
  }
};

class AsyncLogWriter::ProducerLocker : public Locker {
  static Thread* _holder;
public:
  static Thread* current_holder() { return _holder; }
  ProducerLocker() : Locker(_holder, _instance->_producer_lock) {}
};

class AsyncLogWriter::ConsumerLocker : public Locker {
  static Thread* _holder;
public:
  static Thread* current_holder() { return _holder; }
  ConsumerLocker() : Locker(_holder, _instance->_consumer_lock) {}
};

Thread* AsyncLogWriter::ProducerLocker::_holder = nullptr;
Thread* AsyncLogWriter::ConsumerLocker::_holder = nullptr;

// LogDecorator::None applies to 'constant initialization' because of its constexpr constructor.
const LogDecorations& AsyncLogWriter::None = LogDecorations(LogLevel::Warning, LogTagSetMapping<LogTag::__NO_TAG>::tagset(),
                                      LogDecorators::None);

bool AsyncLogWriter::Buffer::push_back(LogFileStreamOutput* output, const LogDecorations& decorations, const char* msg, const size_t msg_len) {
  const size_t len = msg_len;
  const size_t sz = Message::calc_size(len);
  const bool is_token = output == nullptr;
  // Always leave headroom for the flush token. Pushing a token must succeed.
  const size_t headroom = (!is_token) ? Message::calc_size(0) : 0;

  if (_pos + sz <= (_capacity - headroom)) {
    new(_buf + _pos) Message(output, decorations, msg, len);
    _pos += sz;
    return true;
  }

  return false;
}

void AsyncLogWriter::Buffer::push_flush_token() {
  bool result = push_back(nullptr, AsyncLogWriter::None, "", 0);
  assert(result, "fail to enqueue the flush token.");
}

void AsyncLogWriter::enqueue_locked(LogFileStreamOutput* output, const LogDecorations& decorations, const char* msg) {
  // To save space and streamline execution, we just ignore null message.
  // client should use "" instead.
  assert(msg != nullptr, "enqueuing a null message!");

  size_t msg_len = strlen(msg);
  void* stalled_message = nullptr;
  {
    ConsumerLocker clocker;
    if (_buffer->push_back(output, decorations, msg, msg_len)) {
      _data_available = true;
      clocker.notify();
      return;
    }

    if (LogConfiguration::async_mode() == LogConfiguration::AsyncMode::Stall) {
      size_t size = Message::calc_size(msg_len);
      stalled_message = os::malloc(size, mtLogging);
      if (stalled_message == nullptr) {
        // Out of memory. We bail without any notice.
        // Some other part of the system will probably fail later.
        return;
      }
      _stalled_message = new (stalled_message) Message(output, decorations, msg, msg_len);
      _data_available = true;
      clocker.notify();
      // Note: we still hold the producer lock so cannot race against other threads trying to log a message
      while (_stalled_message != nullptr) {
        clocker.wait();
      }
    } else {
      bool p_created;
      uint32_t* counter = _stats.put_if_absent(output, 0, &p_created);
      *counter = *counter + 1;
    }
  } // ConsumerLocker out of scope
  os::free(stalled_message);
}

// This function checks for cases where continuing with asynchronous logging may lead to stability issues, such as a deadlock.
// If this returns false then we give up on logging asynchronously and do so synchronously instead.
bool AsyncLogWriter::is_enqueue_allowed() {
  AsyncLogWriter* alw = AsyncLogWriter::instance();
  Thread* holding_thread = AsyncLogWriter::ProducerLocker::current_holder();
  Thread* this_thread = Thread::current_or_null();
  if (this_thread == nullptr) {
    // The current thread is unattached.
    return false;
  }

  if (holding_thread == this_thread) {
    // A thread, while enqueuing a message, has attempted to log something.
    // Do not log while holding the Async log lock.
    // Try to catch possible occurrences in debug builds.
#ifdef ASSERT
    if (!TestingAsyncLoggingDeathTestNoCrash) {
      ShouldNotReachHere();
    }
#endif // ASSERT

    return false;
  }

  if (alw == nullptr) {
    // There is no AsyncLogWriter instance yet.
    return false;
  }

  if (this_thread == alw) {
    // The async log producer is attempting to log, leading to recursive logging.
    return false;
  }

  return true;
}

bool AsyncLogWriter::enqueue(LogFileStreamOutput& output, const LogDecorations& decorations, const char* msg) {
  if (!is_enqueue_allowed()) {
    return false;
  }

  ProducerLocker plocker;

#ifdef ASSERT
  if (TestingAsyncLoggingDeathTest || TestingAsyncLoggingDeathTestNoCrash) {
    log_debug(deathtest)("Induce a recursive log for testing");
  }
#endif // ASSERT

  AsyncLogWriter::instance()->enqueue_locked(&output, decorations, msg);
  return true;
}

// LogMessageBuffer consists of a multiple-part/multiple-line message.
// The lock here guarantees its integrity.
bool AsyncLogWriter::enqueue(LogFileStreamOutput& output, LogMessageBuffer::Iterator msg_iterator) {
  if (!is_enqueue_allowed()) {
    return false;
  }

  // If we get here we know the AsyncLogWriter is initialized.
  ProducerLocker plocker;
  for (; !msg_iterator.is_at_end(); msg_iterator++) {
    AsyncLogWriter::instance()->enqueue_locked(&output, msg_iterator.decorations(), msg_iterator.message());
  }
  return true;
}

AsyncLogWriter::AsyncLogWriter()
: _flush_sem(0),
  _producer_lock(),
  _consumer_lock(),
  _block_async(),
  _data_available(false),
  _initialized(false),
  _stats(),
  _stalled_message(nullptr) {

  size_t size = AsyncLogBufferSize / 2;
  _buffer = new Buffer(size);
  _buffer_staging = new Buffer(size);
  log_info(logging)("AsyncLogBuffer estimates memory use: %zu bytes", size * 2);
  if (os::create_thread(this, os::asynclog_thread)) {
    _initialized = true;
  } else {
    log_warning(logging, thread)("AsyncLogging failed to create thread. Falling back to synchronous logging.");
  }
}

bool AsyncLogWriter::write(AsyncLogMap<AnyObj::RESOURCE_AREA>& snapshot) {
  int req = 0;
  auto it = _buffer_staging->iterator();
  while (it.hasNext()) {
    const Message* e = it.next();

    if (!e->is_token()){
      e->output()->write_blocking(e->decorations(), e->message());
    } else {
      // This is a flush token. Record that we found it and then
      // signal the flushing thread after the loop.
      req++;
    }
  }

  LogDecorations decorations(LogLevel::Warning, LogTagSetMapping<LogTag::__NO_TAG>::tagset(),
                             LogDecorators::All);
  snapshot.iterate([&](LogFileStreamOutput* output, uint32_t& counter) {
    if (counter > 0) {
      stringStream ss;
      ss.print(UINT32_FORMAT_W(6) " messages dropped due to async logging", counter);
      output->write_blocking(decorations, ss.freeze());
    }
    return true;
  });

  if (req > 0) {
    assert(req == 1, "Only one token is allowed in queue. AsyncLogWriter::flush() is NOT MT-safe!");
    return true;
  }
  return false;
}

void AsyncLogWriter::run() {
  while (true) {
    ResourceMark rm;
    AsyncLogMap<AnyObj::RESOURCE_AREA> snapshot;
    {
      ConsumerLocker clocker;
      while (!_data_available) {
        clocker.wait();
      }

      // Only doing a swap and statistics under the lock to
      // guarantee that I/O jobs don't block logsites.
      _buffer_staging->reset();
      swap(_buffer, _buffer_staging);

      // move counters to snapshot and reset them.
      _stats.iterate([&] (LogFileStreamOutput* output, uint32_t& counter) {
        if (counter > 0) {
          bool created = snapshot.put(output, counter);
          assert(created == true, "sanity check");
          counter = 0;
        }
        return true;
      });
      _data_available = false;
    }

    bool saw_flush_token = write(snapshot);

    _block_async.lock();
    _block_async.unlock();

    // Any stalled message must be written *after* the buffer has been written.
    // This is because we try hard to output messages in program-order.
    if (_stalled_message != nullptr) {
      assert(LogConfiguration::async_mode() == LogConfiguration::AsyncMode::Stall, "must be");
      ConsumerLocker clocker;
      Message* m = (Message*)_stalled_message;
      m->output()->write_blocking(m->decorations(), m->message());
      _stalled_message = nullptr;
      clocker.notify();
    }

    if (saw_flush_token) {
      _flush_sem.signal(1);
    }
  }
}

AsyncLogWriter* AsyncLogWriter::_instance = nullptr;

void AsyncLogWriter::initialize() {
  if (!LogConfiguration::is_async_mode()) return;

  assert(_instance == nullptr, "initialize() should only be invoked once.");

  AsyncLogWriter* self = new AsyncLogWriter();
  if (self->_initialized) {
    Atomic::release_store_fence(&AsyncLogWriter::_instance, self);
    // All readers of _instance after the fence see non-null.
    // We use LogOutputList's RCU counters to ensure all synchronous logsites have completed.
    // After that, we start AsyncLog Thread and it exclusively takes over all logging I/O.
    for (LogTagSet* ts = LogTagSet::first(); ts != nullptr; ts = ts->next()) {
      ts->wait_until_no_readers();
    }
    os::start_thread(self);
    log_debug(logging, thread)("Async logging thread started.");
  } else {
    delete self;
  }
}

AsyncLogWriter* AsyncLogWriter::instance() {
  return _instance;
}

// Inserts a flush token into the async output buffer and waits until the AsyncLog thread
// signals that it has seen it and completed all dequeued message processing.
// This method is not MT-safe in itself, but is guarded by another lock in the usual
// usecase - see the comments in the header file for more details.
void AsyncLogWriter::flush() {
  if (_instance != nullptr) {
    {
      ProducerLocker plocker;
      ConsumerLocker clocker;
      // Push directly in-case we are at logical max capacity, as this must not get dropped.
      _instance->_buffer->push_flush_token();
      _instance->_data_available = true;
      clocker.notify();
    }

    _instance->_flush_sem.wait();
  }
<<<<<<< HEAD
}

void AsyncLogWriter::stop() {
  _block_async.lock();
  flush();
}

void AsyncLogWriter::resume() {
  _block_async.unlock();
}

AsyncLogWriter::BufferUpdater::BufferUpdater(size_t newsize) {
  ConsumerLocker clocker;
  auto p = AsyncLogWriter::_instance;

  _buf1 = p->_buffer;
  _buf2 = p->_buffer_staging;
  p->_buffer = new Buffer(newsize);
  p->_buffer_staging = new Buffer(newsize);
}

AsyncLogWriter::BufferUpdater::~BufferUpdater() {
  AsyncLogWriter::flush();
  auto p = AsyncLogWriter::_instance;

  {
    ConsumerLocker clocker;

    delete p->_buffer;
    delete p->_buffer_staging;
    p->_buffer = _buf1;
    p->_buffer_staging = _buf2;
  }
=======
>>>>>>> a71f621a
}<|MERGE_RESOLUTION|>--- conflicted
+++ resolved
@@ -357,7 +357,6 @@
 
     _instance->_flush_sem.wait();
   }
-<<<<<<< HEAD
 }
 
 void AsyncLogWriter::stop() {
@@ -367,30 +366,4 @@
 
 void AsyncLogWriter::resume() {
   _block_async.unlock();
-}
-
-AsyncLogWriter::BufferUpdater::BufferUpdater(size_t newsize) {
-  ConsumerLocker clocker;
-  auto p = AsyncLogWriter::_instance;
-
-  _buf1 = p->_buffer;
-  _buf2 = p->_buffer_staging;
-  p->_buffer = new Buffer(newsize);
-  p->_buffer_staging = new Buffer(newsize);
-}
-
-AsyncLogWriter::BufferUpdater::~BufferUpdater() {
-  AsyncLogWriter::flush();
-  auto p = AsyncLogWriter::_instance;
-
-  {
-    ConsumerLocker clocker;
-
-    delete p->_buffer;
-    delete p->_buffer_staging;
-    p->_buffer = _buf1;
-    p->_buffer_staging = _buf2;
-  }
-=======
->>>>>>> a71f621a
 }