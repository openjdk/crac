--- conflicted
+++ resolved
@@ -211,19 +211,14 @@
 }
 
 AsyncLogWriter::AsyncLogWriter()
-<<<<<<< HEAD
-  : _flush_sem(0), _lock(), _block_async(), _data_available(false),
-    _initialized(false),
-    _stats() {
-=======
 : _flush_sem(0),
   _producer_lock(),
   _consumer_lock(),
+  _block_async(),
   _data_available(false),
   _initialized(false),
   _stats(),
   _stalled_message(nullptr) {
->>>>>>> 78c18cfb
 
   size_t size = AsyncLogBufferSize / 2;
   _buffer = new Buffer(size);
@@ -295,14 +290,11 @@
       });
       _data_available = false;
     }
-<<<<<<< HEAD
-    write(snapshot);
+
+    bool saw_flush_token = write(snapshot);
 
     _block_async.lock();
     _block_async.unlock();
-=======
-
-    bool saw_flush_token = write(snapshot);
 
     // Any stalled message must be written *after* the buffer has been written.
     // This is because we try hard to output messages in program-order.
@@ -318,7 +310,6 @@
     if (saw_flush_token) {
       _flush_sem.signal(1);
     }
->>>>>>> 78c18cfb
   }
 }
 
