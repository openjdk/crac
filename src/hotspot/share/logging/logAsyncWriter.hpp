/*
 * Copyright Amazon.com Inc. or its affiliates. All Rights Reserved.
 * Copyright (c) 2023, 2025, Oracle and/or its affiliates. All rights reserved.
 * DO NOT ALTER OR REMOVE COPYRIGHT NOTICES OR THIS FILE HEADER.
 *
 * This code is free software; you can redistribute it and/or modify it
 * under the terms of the GNU General Public License version 2 only, as
 * published by the Free Software Foundation.
 *
 * This code is distributed in the hope that it will be useful, but WITHOUT
 * ANY WARRANTY; without even the implied warranty of MERCHANTABILITY or
 * FITNESS FOR A PARTICULAR PURPOSE.  See the GNU General Public License
 * version 2 for more details (a copy is included in the LICENSE file that
 * accompanied this code).
 *
 * You should have received a copy of the GNU General Public License version
 * 2 along with this work; if not, write to the Free Software Foundation,
 * Inc., 51 Franklin St, Fifth Floor, Boston, MA 02110-1301 USA.
 *
 * Please contact Oracle, 500 Oracle Parkway, Redwood Shores, CA 94065 USA
 * or visit www.oracle.com if you need additional information or have any
 * questions.
 *
 */
#ifndef SHARE_LOGGING_LOGASYNCWRITER_HPP
#define SHARE_LOGGING_LOGASYNCWRITER_HPP
#include "logging/log.hpp"
#include "logging/logDecorations.hpp"
#include "logging/logMessageBuffer.hpp"
#include "memory/allocation.hpp"
#include "runtime/mutex.hpp"
#include "runtime/os.inline.hpp"
#include "runtime/nonJavaThread.hpp"
#include "runtime/semaphore.hpp"
#include "utilities/resourceHash.hpp"

class LogFileStreamOutput;

//
// ASYNC LOGGING SUPPORT
//
// Summary:
// Async Logging is working on the basis of singleton AsyncLogWriter, which manages an intermediate buffer and a flushing thread.
//
// Interface:
//
// initialize() is called once when JVM is initialized. It creates and initializes the singleton instance of AsyncLogWriter.
// Once async logging is established, there's no way to turn it off.
//
// instance() is MT-safe and returns the pointer of the singleton instance if and only if async logging is enabled and has
// successfully initialized. Clients can use its return value to determine async logging is established or not.
//
// enqueue() is the basic operation of AsyncLogWriter. Two overloading versions of it are provided to match LogOutput::write().
// They are both MT-safe and non-blocking. Derived classes of LogOutput can invoke the corresponding enqueue() in write() and
// return 0. AsyncLogWriter is responsible of copying necessary data.
//
// flush() ensures that all pending messages have been written out before it returns. It is not MT-safe in itself. When users
// change the logging configuration via jcmd, LogConfiguration::configure_output() calls flush() under the protection of the
// ConfigurationLock. In addition flush() is called during JVM termination, via LogConfiguration::finalize.
class AsyncLogWriter : public NonJavaThread {
  friend class AsyncLogTest;
  friend class AsyncLogTest_logBuffer_vm_Test;
  class Locker;
  class ProducerLocker;
  class ConsumerLocker;

  // account for dropped messages
  template <AnyObj::allocation_type ALLOC_TYPE>
  using AsyncLogMap = ResourceHashtable<LogFileStreamOutput*,
                          uint32_t, 17, /*table_size*/
                          ALLOC_TYPE, mtLogging>;

  // Messsage is the envelope of a log line and its associative data.
  // Its length is variable because of the zero-terminated c-str. It is only valid when we create it using placement new
  // within a buffer.
  //
  // Example layout:
  // ---------------------------------------------
  // |_output|_decorations|"a log line", |pad| <- Message aligned.
  // |_output|_decorations|"yet another",|pad|
  // ...
  // |nullptr|_decorations|"",|pad| <- flush token
  // |<- _pos
  // ---------------------------------------------
  class Message {
    NONCOPYABLE(Message);
    ~Message() = delete;
    LogFileStreamOutput* const _output;
    const LogDecorations _decorations;
   public:
    // msglen excludes NUL-byte
    Message(LogFileStreamOutput* output, const LogDecorations& decorations, const char* msg, const size_t msglen)
      : _output(output), _decorations(decorations) {
      assert(msg != nullptr, "c-str message can not be null!");
      memcpy(reinterpret_cast<char* >(this+1), msg, msglen + 1);
    }

    // Calculate the size for a prospective Message object depending on its message length including the trailing zero
    static constexpr size_t calc_size(size_t message_len) {
      return align_up(sizeof(Message) + message_len + 1, alignof(Message));
    }

    size_t size() const {
      return calc_size(strlen(message()));
    }

    inline bool is_token() const { return _output == nullptr; }
    LogFileStreamOutput* output() const { return _output; }
    const LogDecorations& decorations() const { return _decorations; }
    const char* message() const { return reinterpret_cast<const char *>(this+1); }
  };

  class Buffer : public CHeapObj<mtLogging> {
    char* _buf;
    size_t _pos;
    const size_t _capacity;

   public:
    Buffer(size_t capacity) :  _pos(0), _capacity(capacity) {
      _buf = NEW_C_HEAP_ARRAY(char, capacity, mtLogging);
      // Ensure _pos is Message-aligned
      _pos = align_up(_buf, alignof(Message)) - _buf;
      assert(capacity >= Message::calc_size(0), "capcity must be great a token size");
    }

    ~Buffer() {
      FREE_C_HEAP_ARRAY(char, _buf);
    }

    void push_flush_token();
    bool push_back(LogFileStreamOutput* output, const LogDecorations& decorations, const char* msg, const size_t msg_len);

    void reset() {
      // Ensure _pos is Message-aligned
      _pos = align_up(_buf, alignof(Message)) - _buf;
    }

    class Iterator {
      const Buffer& _buf;
      size_t _curr;

    public:
      Iterator(const Buffer& buffer): _buf(buffer), _curr(0) {}

      bool hasNext() const {
        return _curr < _buf._pos;
      }

      const Message* next() {
        assert(hasNext(), "sanity check");
        auto msg = reinterpret_cast<Message*>(_buf._buf + _curr);
        _curr = MIN2(_curr + msg->size(), _buf._pos);
        return msg;
      }
    };

    Iterator iterator() const {
      return Iterator(*this);
    }
  };

  static AsyncLogWriter* _instance;
  Semaphore _flush_sem;
  // Can't use a Monitor here as we need a low-level API that can be used without Thread::current().
<<<<<<< HEAD
  PlatformMonitor _lock;
  // for asynchronous thread run()
  PlatformMonitor _block_async;
=======
  // Producers take both locks in the order producer lock and then consumer lock.
  // The consumer protects the buffers and performs all communication between producer and consumer via wait/notify.
  // This allows a producer to await progress from the consumer thread (by only releasing the producer lock)), whilst preventing all other producers from progressing.
  PlatformMonitor _producer_lock;
  PlatformMonitor _consumer_lock;
>>>>>>> 78c18cfb
  bool _data_available;
  // _initialized is set to true if the constructor succeeds
  volatile bool _initialized;
  AsyncLogMap<AnyObj::C_HEAP> _stats;

  // ping-pong buffers
  Buffer* _buffer;
  Buffer* _buffer_staging;

  // Stalled message
  // Stalling is implemented by the producer writing to _stalled_message, notifying the consumer lock and releasing it.
  // The consumer will then write all of the current buffers' content and then write the stalled message, at the end notifying the consumer lock and releasing it for the
  // owning producer thread of the stalled message. This thread will finally release both locks in order, allowing for other producers to continue.
  volatile Message* _stalled_message;

  static const LogDecorations& None;

  AsyncLogWriter();
  void enqueue_locked(LogFileStreamOutput* output, const LogDecorations& decorations, const char* msg);
  bool write(AsyncLogMap<AnyObj::RESOURCE_AREA>& snapshot);
  void run() override;
  void pre_run() override {
    NonJavaThread::pre_run();
    log_debug(logging, thread)("starting AsyncLog Thread tid = %zd", os::current_thread_id());
  }
  const char* type_name() const override { return "AsyncLogWriter"; }
  void print_on(outputStream* st) const override {
    st->print("\"%s\" ", name());
    Thread::print_on(st);
    st->cr();
  }

  // for testing-only
  class BufferUpdater {
    Buffer* _buf1;
    Buffer* _buf2;

   public:
    BufferUpdater(size_t newsize);
    ~BufferUpdater();
  };

  static bool is_enqueue_allowed();

public:
  static bool enqueue(LogFileStreamOutput& output, const LogDecorations& decorations, const char* msg);
  static bool enqueue(LogFileStreamOutput& output, LogMessageBuffer::Iterator msg_iterator);

  static AsyncLogWriter* instance();
  static void initialize();
  static void flush();
  void stop();
  void resume();

  const char* name() const override { return "AsyncLog Thread"; }
};

#endif // SHARE_LOGGING_LOGASYNCWRITER_HPP<|MERGE_RESOLUTION|>--- conflicted
+++ resolved
@@ -162,17 +162,13 @@
   static AsyncLogWriter* _instance;
   Semaphore _flush_sem;
   // Can't use a Monitor here as we need a low-level API that can be used without Thread::current().
-<<<<<<< HEAD
-  PlatformMonitor _lock;
-  // for asynchronous thread run()
-  PlatformMonitor _block_async;
-=======
   // Producers take both locks in the order producer lock and then consumer lock.
   // The consumer protects the buffers and performs all communication between producer and consumer via wait/notify.
   // This allows a producer to await progress from the consumer thread (by only releasing the producer lock)), whilst preventing all other producers from progressing.
   PlatformMonitor _producer_lock;
   PlatformMonitor _consumer_lock;
->>>>>>> 78c18cfb
+  // for asynchronous thread run()
+  PlatformMonitor _block_async;
   bool _data_available;
   // _initialized is set to true if the constructor succeeds
   volatile bool _initialized;
