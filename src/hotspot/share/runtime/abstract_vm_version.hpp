--- conflicted
+++ resolved
@@ -131,14 +131,11 @@
 
   static uint64_t features()           { return _features; }
   static const char* features_string() { return _features_string; }
-<<<<<<< HEAD
-=======
   static const char* cpu_info_string() { return _cpu_info_string; }
   static void insert_features_names(char* buf, size_t buflen, const char* features_names[]);
   static const char* extract_features_string(const char* cpu_info_string,
                                              size_t cpu_info_string_len,
                                              size_t features_offset);
->>>>>>> 52a5583d
 
   static VirtualizationType get_detected_virtualization() {
     return _detected_virtualization;
