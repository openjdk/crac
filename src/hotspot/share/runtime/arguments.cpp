/*
 * Copyright (c) 1997, 2021, Oracle and/or its affiliates. All rights reserved.
 * Copyright (c) 2017, 2021, Azul Systems, Inc. All rights reserved.
 * DO NOT ALTER OR REMOVE COPYRIGHT NOTICES OR THIS FILE HEADER.
 *
 * This code is free software; you can redistribute it and/or modify it
 * under the terms of the GNU General Public License version 2 only, as
 * published by the Free Software Foundation.
 *
 * This code is distributed in the hope that it will be useful, but WITHOUT
 * ANY WARRANTY; without even the implied warranty of MERCHANTABILITY or
 * FITNESS FOR A PARTICULAR PURPOSE.  See the GNU General Public License
 * version 2 for more details (a copy is included in the LICENSE file that
 * accompanied this code).
 *
 * You should have received a copy of the GNU General Public License version
 * 2 along with this work; if not, write to the Free Software Foundation,
 * Inc., 51 Franklin St, Fifth Floor, Boston, MA 02110-1301 USA.
 *
 * Please contact Oracle, 500 Oracle Parkway, Redwood Shores, CA 94065 USA
 * or visit www.oracle.com if you need additional information or have any
 * questions.
 *
 */

#include "precompiled.hpp"
#include "jvm.h"
#include "cds/filemap.hpp"
#include "classfile/classLoader.hpp"
#include "classfile/javaAssertions.hpp"
#include "classfile/moduleEntry.hpp"
#include "classfile/stringTable.hpp"
#include "classfile/symbolTable.hpp"
#include "compiler/compilerDefinitions.hpp"
#include "gc/shared/gcArguments.hpp"
#include "gc/shared/gcConfig.hpp"
#include "gc/shared/stringdedup/stringDedup.hpp"
#include "gc/shared/tlab_globals.hpp"
#include "logging/log.hpp"
#include "logging/logConfiguration.hpp"
#include "logging/logStream.hpp"
#include "logging/logTag.hpp"
#include "memory/allocation.inline.hpp"
#include "oops/oop.inline.hpp"
#include "prims/jvmtiExport.hpp"
#include "runtime/arguments.hpp"
#include "runtime/flags/jvmFlag.hpp"
#include "runtime/flags/jvmFlagAccess.hpp"
#include "runtime/flags/jvmFlagLimit.hpp"
#include "runtime/globals_extension.hpp"
#include "runtime/java.hpp"
#include "runtime/os.hpp"
#include "runtime/safepoint.hpp"
#include "runtime/safepointMechanism.hpp"
#include "runtime/vm_version.hpp"
#include "services/management.hpp"
#include "services/memTracker.hpp"
#include "utilities/align.hpp"
#include "utilities/defaultStream.hpp"
#include "utilities/macros.hpp"
#include "utilities/powerOfTwo.hpp"
#include "utilities/stringUtils.hpp"
#if INCLUDE_JFR
#include "jfr/jfr.hpp"
#endif

#define DEFAULT_JAVA_LAUNCHER  "generic"

char*  Arguments::_jvm_flags_file               = NULL;
char** Arguments::_jvm_flags_array              = NULL;
int    Arguments::_num_jvm_flags                = 0;
char** Arguments::_jvm_args_array               = NULL;
int    Arguments::_num_jvm_args                 = 0;
char*  Arguments::_java_command                 = NULL;
SystemProperty* Arguments::_system_properties   = NULL;
const char*  Arguments::_gc_log_filename        = NULL;
size_t Arguments::_conservative_max_heap_alignment = 0;
Arguments::Mode Arguments::_mode                = _mixed;
bool   Arguments::_java_compiler                = false;
bool   Arguments::_xdebug_mode                  = false;
const char*  Arguments::_java_vendor_url_bug    = NULL;
const char*  Arguments::_sun_java_launcher      = DEFAULT_JAVA_LAUNCHER;
bool   Arguments::_sun_java_launcher_is_altjvm  = false;

// These parameters are reset in method parse_vm_init_args()
bool   Arguments::_AlwaysCompileLoopMethods     = AlwaysCompileLoopMethods;
bool   Arguments::_UseOnStackReplacement        = UseOnStackReplacement;
bool   Arguments::_BackgroundCompilation        = BackgroundCompilation;
bool   Arguments::_ClipInlining                 = ClipInlining;
size_t Arguments::_default_SharedBaseAddress    = SharedBaseAddress;

bool   Arguments::_enable_preview               = false;

char*  Arguments::SharedArchivePath             = NULL;
char*  Arguments::SharedDynamicArchivePath      = NULL;

AgentLibraryList Arguments::_libraryList;
AgentLibraryList Arguments::_agentList;

// These are not set by the JDK's built-in launchers, but they can be set by
// programs that embed the JVM using JNI_CreateJavaVM. See comments around
// JavaVMOption in jni.h.
abort_hook_t     Arguments::_abort_hook         = NULL;
exit_hook_t      Arguments::_exit_hook          = NULL;
vfprintf_hook_t  Arguments::_vfprintf_hook      = NULL;


SystemProperty *Arguments::_sun_boot_library_path = NULL;
SystemProperty *Arguments::_java_library_path = NULL;
SystemProperty *Arguments::_java_home = NULL;
SystemProperty *Arguments::_java_class_path = NULL;
SystemProperty *Arguments::_jdk_boot_class_path_append = NULL;
SystemProperty *Arguments::_vm_info = NULL;

GrowableArray<ModulePatchPath*> *Arguments::_patch_mod_prefix = NULL;
PathString *Arguments::_system_boot_class_path = NULL;
bool Arguments::_has_jimage = false;

char* Arguments::_ext_dirs = NULL;

bool PathString::set_value(const char *value) {
  if (_value != NULL) {
    FreeHeap(_value);
  }
  _value = AllocateHeap(strlen(value)+1, mtArguments);
  assert(_value != NULL, "Unable to allocate space for new path value");
  if (_value != NULL) {
    strcpy(_value, value);
  } else {
    // not able to allocate
    return false;
  }
  return true;
}

void PathString::append_value(const char *value) {
  char *sp;
  size_t len = 0;
  if (value != NULL) {
    len = strlen(value);
    if (_value != NULL) {
      len += strlen(_value);
    }
    sp = AllocateHeap(len+2, mtArguments);
    assert(sp != NULL, "Unable to allocate space for new append path value");
    if (sp != NULL) {
      if (_value != NULL) {
        strcpy(sp, _value);
        strcat(sp, os::path_separator());
        strcat(sp, value);
        FreeHeap(_value);
      } else {
        strcpy(sp, value);
      }
      _value = sp;
    }
  }
}

PathString::PathString(const char* value) {
  if (value == NULL) {
    _value = NULL;
  } else {
    _value = AllocateHeap(strlen(value)+1, mtArguments);
    strcpy(_value, value);
  }
}

PathString::~PathString() {
  if (_value != NULL) {
    FreeHeap(_value);
    _value = NULL;
  }
}

ModulePatchPath::ModulePatchPath(const char* module_name, const char* path) {
  assert(module_name != NULL && path != NULL, "Invalid module name or path value");
  size_t len = strlen(module_name) + 1;
  _module_name = AllocateHeap(len, mtInternal);
  strncpy(_module_name, module_name, len); // copy the trailing null
  _path =  new PathString(path);
}

ModulePatchPath::~ModulePatchPath() {
  if (_module_name != NULL) {
    FreeHeap(_module_name);
    _module_name = NULL;
  }
  if (_path != NULL) {
    delete _path;
    _path = NULL;
  }
}

SystemProperty::SystemProperty(const char* key, const char* value, bool writeable, bool internal) : PathString(value) {
  if (key == NULL) {
    _key = NULL;
  } else {
    _key = AllocateHeap(strlen(key)+1, mtArguments);
    strcpy(_key, key);
  }
  _next = NULL;
  _internal = internal;
  _writeable = writeable;
}

AgentLibrary::AgentLibrary(const char* name, const char* options,
               bool is_absolute_path, void* os_lib,
               bool instrument_lib) {
  _name = AllocateHeap(strlen(name)+1, mtArguments);
  strcpy(_name, name);
  if (options == NULL) {
    _options = NULL;
  } else {
    _options = AllocateHeap(strlen(options)+1, mtArguments);
    strcpy(_options, options);
  }
  _is_absolute_path = is_absolute_path;
  _os_lib = os_lib;
  _next = NULL;
  _state = agent_invalid;
  _is_static_lib = false;
  _is_instrument_lib = instrument_lib;
}

// Check if head of 'option' matches 'name', and sets 'tail' to the remaining
// part of the option string.
static bool match_option(const JavaVMOption *option, const char* name,
                         const char** tail) {
  size_t len = strlen(name);
  if (strncmp(option->optionString, name, len) == 0) {
    *tail = option->optionString + len;
    return true;
  } else {
    return false;
  }
}

// Check if 'option' matches 'name'. No "tail" is allowed.
static bool match_option(const JavaVMOption *option, const char* name) {
  const char* tail = NULL;
  bool result = match_option(option, name, &tail);
  if (tail != NULL && *tail == '\0') {
    return result;
  } else {
    return false;
  }
}

// Return true if any of the strings in null-terminated array 'names' matches.
// If tail_allowed is true, then the tail must begin with a colon; otherwise,
// the option must match exactly.
static bool match_option(const JavaVMOption* option, const char** names, const char** tail,
  bool tail_allowed) {
  for (/* empty */; *names != NULL; ++names) {
  if (match_option(option, *names, tail)) {
      if (**tail == '\0' || (tail_allowed && **tail == ':')) {
        return true;
      }
    }
  }
  return false;
}

#if INCLUDE_JFR
static bool _has_jfr_option = false;  // is using JFR

// return true on failure
static bool match_jfr_option(const JavaVMOption** option) {
  assert((*option)->optionString != NULL, "invariant");
  char* tail = NULL;
  if (match_option(*option, "-XX:StartFlightRecording", (const char**)&tail)) {
    _has_jfr_option = true;
    return Jfr::on_start_flight_recording_option(option, tail);
  } else if (match_option(*option, "-XX:FlightRecorderOptions", (const char**)&tail)) {
    _has_jfr_option = true;
    return Jfr::on_flight_recorder_option(option, tail);
  }
  return false;
}

bool Arguments::has_jfr_option() {
  return _has_jfr_option;
}
#endif

static void logOption(const char* opt) {
  if (PrintVMOptions) {
    jio_fprintf(defaultStream::output_stream(), "VM option '%s'\n", opt);
  }
}

bool needs_module_property_warning = false;

#define MODULE_PROPERTY_PREFIX "jdk.module."
#define MODULE_PROPERTY_PREFIX_LEN 11
#define ADDEXPORTS "addexports"
#define ADDEXPORTS_LEN 10
#define ADDREADS "addreads"
#define ADDREADS_LEN 8
#define ADDOPENS "addopens"
#define ADDOPENS_LEN 8
#define PATCH "patch"
#define PATCH_LEN 5
#define ADDMODS "addmods"
#define ADDMODS_LEN 7
#define LIMITMODS "limitmods"
#define LIMITMODS_LEN 9
#define PATH "path"
#define PATH_LEN 4
#define UPGRADE_PATH "upgrade.path"
#define UPGRADE_PATH_LEN 12
#define ENABLE_NATIVE_ACCESS "enable.native.access"
#define ENABLE_NATIVE_ACCESS_LEN 20

void Arguments::add_init_library(const char* name, char* options) {
  _libraryList.add(new AgentLibrary(name, options, false, NULL));
}

void Arguments::add_init_agent(const char* name, char* options, bool absolute_path) {
  _agentList.add(new AgentLibrary(name, options, absolute_path, NULL));
}

void Arguments::add_instrument_agent(const char* name, char* options, bool absolute_path) {
  _agentList.add(new AgentLibrary(name, options, absolute_path, NULL, true));
}

// Late-binding agents not started via arguments
void Arguments::add_loaded_agent(AgentLibrary *agentLib) {
  _agentList.add(agentLib);
}

// Return TRUE if option matches 'property', or 'property=', or 'property.'.
static bool matches_property_suffix(const char* option, const char* property, size_t len) {
  return ((strncmp(option, property, len) == 0) &&
          (option[len] == '=' || option[len] == '.' || option[len] == '\0'));
}

// Return true if property starts with "jdk.module." and its ensuing chars match
// any of the reserved module properties.
// property should be passed without the leading "-D".
bool Arguments::is_internal_module_property(const char* property) {
  assert((strncmp(property, "-D", 2) != 0), "Unexpected leading -D");
  if  (strncmp(property, MODULE_PROPERTY_PREFIX, MODULE_PROPERTY_PREFIX_LEN) == 0) {
    const char* property_suffix = property + MODULE_PROPERTY_PREFIX_LEN;
    if (matches_property_suffix(property_suffix, ADDEXPORTS, ADDEXPORTS_LEN) ||
        matches_property_suffix(property_suffix, ADDREADS, ADDREADS_LEN) ||
        matches_property_suffix(property_suffix, ADDOPENS, ADDOPENS_LEN) ||
        matches_property_suffix(property_suffix, PATCH, PATCH_LEN) ||
        matches_property_suffix(property_suffix, ADDMODS, ADDMODS_LEN) ||
        matches_property_suffix(property_suffix, LIMITMODS, LIMITMODS_LEN) ||
        matches_property_suffix(property_suffix, PATH, PATH_LEN) ||
        matches_property_suffix(property_suffix, UPGRADE_PATH, UPGRADE_PATH_LEN) ||
        matches_property_suffix(property_suffix, ENABLE_NATIVE_ACCESS, ENABLE_NATIVE_ACCESS_LEN)) {
      return true;
    }
  }
  return false;
}

// Process java launcher properties.
void Arguments::process_sun_java_launcher_properties(JavaVMInitArgs* args) {
  // See if sun.java.launcher or sun.java.launcher.is_altjvm is defined.
  // Must do this before setting up other system properties,
  // as some of them may depend on launcher type.
  for (int index = 0; index < args->nOptions; index++) {
    const JavaVMOption* option = args->options + index;
    const char* tail;

    if (match_option(option, "-Dsun.java.launcher=", &tail)) {
      process_java_launcher_argument(tail, option->extraInfo);
      continue;
    }
    if (match_option(option, "-Dsun.java.launcher.is_altjvm=", &tail)) {
      if (strcmp(tail, "true") == 0) {
        _sun_java_launcher_is_altjvm = true;
      }
      continue;
    }
  }
}

// Initialize system properties key and value.
void Arguments::init_system_properties() {

  // Set up _system_boot_class_path which is not a property but
  // relies heavily on argument processing and the jdk.boot.class.path.append
  // property. It is used to store the underlying system boot class path.
  _system_boot_class_path = new PathString(NULL);

  PropertyList_add(&_system_properties, new SystemProperty("java.vm.specification.name",
                                                           "Java Virtual Machine Specification",  false));
  PropertyList_add(&_system_properties, new SystemProperty("java.vm.version", VM_Version::vm_release(),  false));
  PropertyList_add(&_system_properties, new SystemProperty("java.vm.name", VM_Version::vm_name(),  false));
  PropertyList_add(&_system_properties, new SystemProperty("jdk.debug", VM_Version::jdk_debug_level(),  false));

  // Initialize the vm.info now, but it will need updating after argument parsing.
  _vm_info = new SystemProperty("java.vm.info", VM_Version::vm_info_string(), true);

  // Following are JVMTI agent writable properties.
  // Properties values are set to NULL and they are
  // os specific they are initialized in os::init_system_properties_values().
  _sun_boot_library_path = new SystemProperty("sun.boot.library.path", NULL,  true);
  _java_library_path = new SystemProperty("java.library.path", NULL,  true);
  _java_home =  new SystemProperty("java.home", NULL,  true);
  _java_class_path = new SystemProperty("java.class.path", "",  true);
  // jdk.boot.class.path.append is a non-writeable, internal property.
  // It can only be set by either:
  //    - -Xbootclasspath/a:
  //    - AddToBootstrapClassLoaderSearch during JVMTI OnLoad phase
  _jdk_boot_class_path_append = new SystemProperty("jdk.boot.class.path.append", "", false, true);

  // Add to System Property list.
  PropertyList_add(&_system_properties, _sun_boot_library_path);
  PropertyList_add(&_system_properties, _java_library_path);
  PropertyList_add(&_system_properties, _java_home);
  PropertyList_add(&_system_properties, _java_class_path);
  PropertyList_add(&_system_properties, _jdk_boot_class_path_append);
  PropertyList_add(&_system_properties, _vm_info);

  // Set OS specific system properties values
  os::init_system_properties_values();
}

// Update/Initialize System properties after JDK version number is known
void Arguments::init_version_specific_system_properties() {
  enum { bufsz = 16 };
  char buffer[bufsz];
  const char* spec_vendor = "Oracle Corporation";
  uint32_t spec_version = JDK_Version::current().major_version();

  jio_snprintf(buffer, bufsz, UINT32_FORMAT, spec_version);

  PropertyList_add(&_system_properties,
      new SystemProperty("java.vm.specification.vendor",  spec_vendor, false));
  PropertyList_add(&_system_properties,
      new SystemProperty("java.vm.specification.version", buffer, false));
  PropertyList_add(&_system_properties,
      new SystemProperty("java.vm.vendor", VM_Version::vm_vendor(),  false));
}

/*
 *  -XX argument processing:
 *
 *  -XX arguments are defined in several places, such as:
 *      globals.hpp, globals_<cpu>.hpp, globals_<os>.hpp, <compiler>_globals.hpp, or <gc>_globals.hpp.
 *  -XX arguments are parsed in parse_argument().
 *  -XX argument bounds checking is done in check_vm_args_consistency().
 *
 * Over time -XX arguments may change. There are mechanisms to handle common cases:
 *
 *      ALIASED: An option that is simply another name for another option. This is often
 *               part of the process of deprecating a flag, but not all aliases need
 *               to be deprecated.
 *
 *               Create an alias for an option by adding the old and new option names to the
 *               "aliased_jvm_flags" table. Delete the old variable from globals.hpp (etc).
 *
 *   DEPRECATED: An option that is supported, but a warning is printed to let the user know that
 *               support may be removed in the future. Both regular and aliased options may be
 *               deprecated.
 *
 *               Add a deprecation warning for an option (or alias) by adding an entry in the
 *               "special_jvm_flags" table and setting the "deprecated_in" field.
 *               Often an option "deprecated" in one major release will
 *               be made "obsolete" in the next. In this case the entry should also have its
 *               "obsolete_in" field set.
 *
 *     OBSOLETE: An option that has been removed (and deleted from globals.hpp), but is still accepted
 *               on the command line. A warning is printed to let the user know that option might not
 *               be accepted in the future.
 *
 *               Add an obsolete warning for an option by adding an entry in the "special_jvm_flags"
 *               table and setting the "obsolete_in" field.
 *
 *      EXPIRED: A deprecated or obsolete option that has an "accept_until" version less than or equal
 *               to the current JDK version. The system will flatly refuse to admit the existence of
 *               the flag. This allows a flag to die automatically over JDK releases.
 *
 *               Note that manual cleanup of expired options should be done at major JDK version upgrades:
 *                  - Newly expired options should be removed from the special_jvm_flags and aliased_jvm_flags tables.
 *                  - Newly obsolete or expired deprecated options should have their global variable
 *                    definitions removed (from globals.hpp, etc) and related implementations removed.
 *
 * Recommended approach for removing options:
 *
 * To remove options commonly used by customers (e.g. product -XX options), use
 * the 3-step model adding major release numbers to the deprecate, obsolete and expire columns.
 *
 * To remove internal options (e.g. diagnostic, experimental, develop options), use
 * a 2-step model adding major release numbers to the obsolete and expire columns.
 *
 * To change the name of an option, use the alias table as well as a 2-step
 * model adding major release numbers to the deprecate and expire columns.
 * Think twice about aliasing commonly used customer options.
 *
 * There are times when it is appropriate to leave a future release number as undefined.
 *
 * Tests:  Aliases should be tested in VMAliasOptions.java.
 *         Deprecated options should be tested in VMDeprecatedOptions.java.
 */

// The special_jvm_flags table declares options that are being deprecated and/or obsoleted. The
// "deprecated_in" or "obsolete_in" fields may be set to "undefined", but not both.
// When the JDK version reaches 'deprecated_in' limit, the JVM will process this flag on
// the command-line as usual, but will issue a warning.
// When the JDK version reaches 'obsolete_in' limit, the JVM will continue accepting this flag on
// the command-line, while issuing a warning and ignoring the flag value.
// Once the JDK version reaches 'expired_in' limit, the JVM will flatly refuse to admit the
// existence of the flag.
//
// MANUAL CLEANUP ON JDK VERSION UPDATES:
// This table ensures that the handling of options will update automatically when the JDK
// version is incremented, but the source code needs to be cleanup up manually:
// - As "deprecated" options age into "obsolete" or "expired" options, the associated "globals"
//   variable should be removed, as well as users of the variable.
// - As "deprecated" options age into "obsolete" options, move the entry into the
//   "Obsolete Flags" section of the table.
// - All expired options should be removed from the table.
static SpecialFlag const special_jvm_flags[] = {
  // -------------- Deprecated Flags --------------
  // --- Non-alias flags - sorted by obsolete_in then expired_in:
  { "MaxGCMinorPauseMillis",        JDK_Version::jdk(8), JDK_Version::undefined(), JDK_Version::undefined() },
  { "MaxRAMFraction",               JDK_Version::jdk(10),  JDK_Version::undefined(), JDK_Version::undefined() },
  { "MinRAMFraction",               JDK_Version::jdk(10),  JDK_Version::undefined(), JDK_Version::undefined() },
  { "InitialRAMFraction",           JDK_Version::jdk(10),  JDK_Version::undefined(), JDK_Version::undefined() },
  { "AllowRedefinitionToAddDeleteMethods", JDK_Version::jdk(13), JDK_Version::undefined(), JDK_Version::undefined() },
  { "FlightRecorder",               JDK_Version::jdk(13), JDK_Version::undefined(), JDK_Version::undefined() },
  { "SuspendRetryCount",            JDK_Version::undefined(), JDK_Version::jdk(17), JDK_Version::jdk(18) },
  { "SuspendRetryDelay",            JDK_Version::undefined(), JDK_Version::jdk(17), JDK_Version::jdk(18) },
  { "CriticalJNINatives",           JDK_Version::jdk(16), JDK_Version::jdk(18), JDK_Version::jdk(19) },
  { "AlwaysLockClassLoader",        JDK_Version::jdk(17), JDK_Version::jdk(18), JDK_Version::jdk(19) },
  { "UseBiasedLocking",             JDK_Version::jdk(15), JDK_Version::jdk(18), JDK_Version::jdk(19) },
  { "BiasedLockingStartupDelay",    JDK_Version::jdk(15), JDK_Version::jdk(18), JDK_Version::jdk(19) },
  { "PrintBiasedLockingStatistics", JDK_Version::jdk(15), JDK_Version::jdk(18), JDK_Version::jdk(19) },
  { "BiasedLockingBulkRebiasThreshold",    JDK_Version::jdk(15), JDK_Version::jdk(18), JDK_Version::jdk(19) },
  { "BiasedLockingBulkRevokeThreshold",    JDK_Version::jdk(15), JDK_Version::jdk(18), JDK_Version::jdk(19) },
  { "BiasedLockingDecayTime",              JDK_Version::jdk(15), JDK_Version::jdk(18), JDK_Version::jdk(19) },
  { "UseOptoBiasInlining",                 JDK_Version::jdk(15), JDK_Version::jdk(18), JDK_Version::jdk(19) },
  { "PrintPreciseBiasedLockingStatistics", JDK_Version::jdk(15), JDK_Version::jdk(18), JDK_Version::jdk(19) },

  // --- Deprecated alias flags (see also aliased_jvm_flags) - sorted by obsolete_in then expired_in:
  { "DefaultMaxRAMFraction",        JDK_Version::jdk(8),  JDK_Version::undefined(), JDK_Version::undefined() },
  { "CreateMinidumpOnCrash",        JDK_Version::jdk(9),  JDK_Version::undefined(), JDK_Version::undefined() },
  { "TLABStats",                    JDK_Version::jdk(12), JDK_Version::undefined(), JDK_Version::undefined() },

  // -------------- Obsolete Flags - sorted by expired_in --------------
  { "AssertOnSuspendWaitFailure",   JDK_Version::undefined(), JDK_Version::jdk(17), JDK_Version::jdk(18) },
  { "TraceSuspendWaitFailures",     JDK_Version::undefined(), JDK_Version::jdk(17), JDK_Version::jdk(18) },
#ifdef ASSERT
  { "DummyObsoleteTestFlag",        JDK_Version::undefined(), JDK_Version::jdk(17), JDK_Version::undefined() },
#endif

#ifdef TEST_VERIFY_SPECIAL_JVM_FLAGS
  // These entries will generate build errors.  Their purpose is to test the macros.
  { "dep > obs",                    JDK_Version::jdk(9), JDK_Version::jdk(8), JDK_Version::undefined() },
  { "dep > exp ",                   JDK_Version::jdk(9), JDK_Version::undefined(), JDK_Version::jdk(8) },
  { "obs > exp ",                   JDK_Version::undefined(), JDK_Version::jdk(9), JDK_Version::jdk(8) },
  { "obs > exp",                    JDK_Version::jdk(8), JDK_Version::undefined(), JDK_Version::jdk(10) },
  { "not deprecated or obsolete",   JDK_Version::undefined(), JDK_Version::undefined(), JDK_Version::jdk(9) },
  { "dup option",                   JDK_Version::jdk(9), JDK_Version::undefined(), JDK_Version::undefined() },
  { "dup option",                   JDK_Version::jdk(9), JDK_Version::undefined(), JDK_Version::undefined() },
#endif

  { NULL, JDK_Version(0), JDK_Version(0) }
};

// Flags that are aliases for other flags.
typedef struct {
  const char* alias_name;
  const char* real_name;
} AliasedFlag;

static AliasedFlag const aliased_jvm_flags[] = {
  { "DefaultMaxRAMFraction",    "MaxRAMFraction"    },
  { "CreateMinidumpOnCrash",    "CreateCoredumpOnCrash" },
  { NULL, NULL}
};

// Return true if "v" is less than "other", where "other" may be "undefined".
static bool version_less_than(JDK_Version v, JDK_Version other) {
  assert(!v.is_undefined(), "must be defined");
  if (!other.is_undefined() && v.compare(other) >= 0) {
    return false;
  } else {
    return true;
  }
}

static bool lookup_special_flag(const char *flag_name, SpecialFlag& flag) {
  for (size_t i = 0; special_jvm_flags[i].name != NULL; i++) {
    if ((strcmp(special_jvm_flags[i].name, flag_name) == 0)) {
      flag = special_jvm_flags[i];
      return true;
    }
  }
  return false;
}

bool Arguments::is_obsolete_flag(const char *flag_name, JDK_Version* version) {
  assert(version != NULL, "Must provide a version buffer");
  SpecialFlag flag;
  if (lookup_special_flag(flag_name, flag)) {
    if (!flag.obsolete_in.is_undefined()) {
      if (!version_less_than(JDK_Version::current(), flag.obsolete_in)) {
        *version = flag.obsolete_in;
        // This flag may have been marked for obsoletion in this version, but we may not
        // have actually removed it yet. Rather than ignoring it as soon as we reach
        // this version we allow some time for the removal to happen. So if the flag
        // still actually exists we process it as normal, but issue an adjusted warning.
        const JVMFlag *real_flag = JVMFlag::find_declared_flag(flag_name);
        if (real_flag != NULL) {
          char version_str[256];
          version->to_string(version_str, sizeof(version_str));
          warning("Temporarily processing option %s; support is scheduled for removal in %s",
                  flag_name, version_str);
          return false;
        }
        return true;
      }
    }
  }
  return false;
}

int Arguments::is_deprecated_flag(const char *flag_name, JDK_Version* version) {
  assert(version != NULL, "Must provide a version buffer");
  SpecialFlag flag;
  if (lookup_special_flag(flag_name, flag)) {
    if (!flag.deprecated_in.is_undefined()) {
      if (version_less_than(JDK_Version::current(), flag.obsolete_in) &&
          version_less_than(JDK_Version::current(), flag.expired_in)) {
        *version = flag.deprecated_in;
        return 1;
      } else {
        return -1;
      }
    }
  }
  return 0;
}

const char* Arguments::real_flag_name(const char *flag_name) {
  for (size_t i = 0; aliased_jvm_flags[i].alias_name != NULL; i++) {
    const AliasedFlag& flag_status = aliased_jvm_flags[i];
    if (strcmp(flag_status.alias_name, flag_name) == 0) {
        return flag_status.real_name;
    }
  }
  return flag_name;
}

#ifdef ASSERT
static bool lookup_special_flag(const char *flag_name, size_t skip_index) {
  for (size_t i = 0; special_jvm_flags[i].name != NULL; i++) {
    if ((i != skip_index) && (strcmp(special_jvm_flags[i].name, flag_name) == 0)) {
      return true;
    }
  }
  return false;
}

// Verifies the correctness of the entries in the special_jvm_flags table.
// If there is a semantic error (i.e. a bug in the table) such as the obsoletion
// version being earlier than the deprecation version, then a warning is issued
// and verification fails - by returning false. If it is detected that the table
// is out of date, with respect to the current version, then ideally a warning is
// issued but verification does not fail. This allows the VM to operate when the
// version is first updated, without needing to update all the impacted flags at
// the same time. In practice we can't issue the warning immediately when the version
// is updated as it occurs for every test and some tests are not prepared to handle
// unexpected output - see 8196739. Instead we only check if the table is up-to-date
// if the check_globals flag is true, and in addition allow a grace period and only
// check for stale flags when we hit build 25 (which is far enough into the 6 month
// release cycle that all flag updates should have been processed, whilst still
// leaving time to make the change before RDP2).
// We use a gtest to call this, passing true, so that we can detect stale flags before
// the end of the release cycle.

static const int SPECIAL_FLAG_VALIDATION_BUILD = 25;

bool Arguments::verify_special_jvm_flags(bool check_globals) {
  bool success = true;
  for (size_t i = 0; special_jvm_flags[i].name != NULL; i++) {
    const SpecialFlag& flag = special_jvm_flags[i];
    if (lookup_special_flag(flag.name, i)) {
      warning("Duplicate special flag declaration \"%s\"", flag.name);
      success = false;
    }
    if (flag.deprecated_in.is_undefined() &&
        flag.obsolete_in.is_undefined()) {
      warning("Special flag entry \"%s\" must declare version deprecated and/or obsoleted in.", flag.name);
      success = false;
    }

    if (!flag.deprecated_in.is_undefined()) {
      if (!version_less_than(flag.deprecated_in, flag.obsolete_in)) {
        warning("Special flag entry \"%s\" must be deprecated before obsoleted.", flag.name);
        success = false;
      }

      if (!version_less_than(flag.deprecated_in, flag.expired_in)) {
        warning("Special flag entry \"%s\" must be deprecated before expired.", flag.name);
        success = false;
      }
    }

    if (!flag.obsolete_in.is_undefined()) {
      if (!version_less_than(flag.obsolete_in, flag.expired_in)) {
        warning("Special flag entry \"%s\" must be obsoleted before expired.", flag.name);
        success = false;
      }

      // if flag has become obsolete it should not have a "globals" flag defined anymore.
      if (check_globals && VM_Version::vm_build_number() >= SPECIAL_FLAG_VALIDATION_BUILD &&
          !version_less_than(JDK_Version::current(), flag.obsolete_in)) {
        if (JVMFlag::find_declared_flag(flag.name) != NULL) {
          warning("Global variable for obsolete special flag entry \"%s\" should be removed", flag.name);
          success = false;
        }
      }

    } else if (!flag.expired_in.is_undefined()) {
      warning("Special flag entry \"%s\" must be explicitly obsoleted before expired.", flag.name);
      success = false;
    }

    if (!flag.expired_in.is_undefined()) {
      // if flag has become expired it should not have a "globals" flag defined anymore.
      if (check_globals && VM_Version::vm_build_number() >= SPECIAL_FLAG_VALIDATION_BUILD &&
          !version_less_than(JDK_Version::current(), flag.expired_in)) {
        if (JVMFlag::find_declared_flag(flag.name) != NULL) {
          warning("Global variable for expired flag entry \"%s\" should be removed", flag.name);
          success = false;
        }
      }
    }
  }
  return success;
}
#endif

// Parses a size specification string.
bool Arguments::atojulong(const char *s, julong* result) {
  julong n = 0;

  // First char must be a digit. Don't allow negative numbers or leading spaces.
  if (!isdigit(*s)) {
    return false;
  }

  bool is_hex = (s[0] == '0' && (s[1] == 'x' || s[1] == 'X'));
  char* remainder;
  errno = 0;
  n = strtoull(s, &remainder, (is_hex ? 16 : 10));
  if (errno != 0) {
    return false;
  }

  // Fail if no number was read at all or if the remainder contains more than a single non-digit character.
  if (remainder == s || strlen(remainder) > 1) {
    return false;
  }

  switch (*remainder) {
    case 'T': case 't':
      *result = n * G * K;
      // Check for overflow.
      if (*result/((julong)G * K) != n) return false;
      return true;
    case 'G': case 'g':
      *result = n * G;
      if (*result/G != n) return false;
      return true;
    case 'M': case 'm':
      *result = n * M;
      if (*result/M != n) return false;
      return true;
    case 'K': case 'k':
      *result = n * K;
      if (*result/K != n) return false;
      return true;
    case '\0':
      *result = n;
      return true;
    default:
      return false;
  }
}

Arguments::ArgsRange Arguments::check_memory_size(julong size, julong min_size, julong max_size) {
  if (size < min_size) return arg_too_small;
  if (size > max_size) return arg_too_big;
  return arg_in_range;
}

// Describe an argument out of range error
void Arguments::describe_range_error(ArgsRange errcode) {
  switch(errcode) {
  case arg_too_big:
    jio_fprintf(defaultStream::error_stream(),
                "The specified size exceeds the maximum "
                "representable size.\n");
    break;
  case arg_too_small:
  case arg_unreadable:
  case arg_in_range:
    // do nothing for now
    break;
  default:
    ShouldNotReachHere();
  }
}

static bool set_bool_flag(JVMFlag* flag, bool value, JVMFlagOrigin origin) {
  if (JVMFlagAccess::set_bool(flag, &value, origin) == JVMFlag::SUCCESS) {
    return true;
  } else {
    return false;
  }
}

static bool set_fp_numeric_flag(JVMFlag* flag, char* value, JVMFlagOrigin origin) {
  char* end;
  errno = 0;
  double v = strtod(value, &end);
  if ((errno != 0) || (*end != 0)) {
    return false;
  }

  if (JVMFlagAccess::set_double(flag, &v, origin) == JVMFlag::SUCCESS) {
    return true;
  }
  return false;
}

static bool set_numeric_flag(JVMFlag* flag, char* value, JVMFlagOrigin origin) {
  julong v;
  int int_v;
  intx intx_v;
  bool is_neg = false;

  if (flag == NULL) {
    return false;
  }

  // Check the sign first since atojulong() parses only unsigned values.
  if (*value == '-') {
    if (!flag->is_intx() && !flag->is_int()) {
      return false;
    }
    value++;
    is_neg = true;
  }
  if (!Arguments::atojulong(value, &v)) {
    return false;
  }
  if (flag->is_int()) {
    int_v = (int) v;
    if (is_neg) {
      int_v = -int_v;
    }
    return JVMFlagAccess::set_int(flag, &int_v, origin) == JVMFlag::SUCCESS;
  } else if (flag->is_uint()) {
    uint uint_v = (uint) v;
    return JVMFlagAccess::set_uint(flag, &uint_v, origin) == JVMFlag::SUCCESS;
  } else if (flag->is_intx()) {
    intx_v = (intx) v;
    if (is_neg) {
      intx_v = -intx_v;
    }
    return JVMFlagAccess::set_intx(flag, &intx_v, origin) == JVMFlag::SUCCESS;
  } else if (flag->is_uintx()) {
    uintx uintx_v = (uintx) v;
    return JVMFlagAccess::set_uintx(flag, &uintx_v, origin) == JVMFlag::SUCCESS;
  } else if (flag->is_uint64_t()) {
    uint64_t uint64_t_v = (uint64_t) v;
    return JVMFlagAccess::set_uint64_t(flag, &uint64_t_v, origin) == JVMFlag::SUCCESS;
  } else if (flag->is_size_t()) {
    size_t size_t_v = (size_t) v;
    return JVMFlagAccess::set_size_t(flag, &size_t_v, origin) == JVMFlag::SUCCESS;
  } else if (flag->is_double()) {
    double double_v = (double) v;
    return JVMFlagAccess::set_double(flag, &double_v, origin) == JVMFlag::SUCCESS;
  } else {
    return false;
  }
}

static bool set_string_flag(JVMFlag* flag, const char* value, JVMFlagOrigin origin) {
  if (JVMFlagAccess::set_ccstr(flag, &value, origin) != JVMFlag::SUCCESS) return false;
  // Contract:  JVMFlag always returns a pointer that needs freeing.
  FREE_C_HEAP_ARRAY(char, value);
  return true;
}

static bool append_to_string_flag(JVMFlag* flag, const char* new_value, JVMFlagOrigin origin) {
  const char* old_value = "";
  if (JVMFlagAccess::get_ccstr(flag, &old_value) != JVMFlag::SUCCESS) return false;
  size_t old_len = old_value != NULL ? strlen(old_value) : 0;
  size_t new_len = strlen(new_value);
  const char* value;
  char* free_this_too = NULL;
  if (old_len == 0) {
    value = new_value;
  } else if (new_len == 0) {
    value = old_value;
  } else {
     size_t length = old_len + 1 + new_len + 1;
     char* buf = NEW_C_HEAP_ARRAY(char, length, mtArguments);
    // each new setting adds another LINE to the switch:
    jio_snprintf(buf, length, "%s\n%s", old_value, new_value);
    value = buf;
    free_this_too = buf;
  }
  (void) JVMFlagAccess::set_ccstr(flag, &value, origin);
  // JVMFlag always returns a pointer that needs freeing.
  FREE_C_HEAP_ARRAY(char, value);
  // JVMFlag made its own copy, so I must delete my own temp. buffer.
  FREE_C_HEAP_ARRAY(char, free_this_too);
  return true;
}

const char* Arguments::handle_aliases_and_deprecation(const char* arg, bool warn) {
  const char* real_name = real_flag_name(arg);
  JDK_Version since = JDK_Version();
  switch (is_deprecated_flag(arg, &since)) {
  case -1: {
      // Obsolete or expired, so don't process normally,
      // but allow for an obsolete flag we're still
      // temporarily allowing.
      if (!is_obsolete_flag(arg, &since)) {
        return real_name;
      }
      // Note if we're not considered obsolete then we can't be expired either
      // as obsoletion must come first.
      return NULL;
    }
    case 0:
      return real_name;
    case 1: {
      if (warn) {
        char version[256];
        since.to_string(version, sizeof(version));
        if (real_name != arg) {
          warning("Option %s was deprecated in version %s and will likely be removed in a future release. Use option %s instead.",
                  arg, version, real_name);
        } else {
          warning("Option %s was deprecated in version %s and will likely be removed in a future release.",
                  arg, version);
        }
      }
      return real_name;
    }
  }
  ShouldNotReachHere();
  return NULL;
}

bool Arguments::parse_argument(const char* arg, JVMFlagOrigin origin) {

  // range of acceptable characters spelled out for portability reasons
#define NAME_RANGE  "[abcdefghijklmnopqrstuvwxyzABCDEFGHIJKLMNOPQRSTUVWXYZ0123456789_]"
#define BUFLEN 255
  char name[BUFLEN+1];
  char dummy;
  const char* real_name;
  bool warn_if_deprecated = true;

  if (sscanf(arg, "-%" XSTR(BUFLEN) NAME_RANGE "%c", name, &dummy) == 1) {
    real_name = handle_aliases_and_deprecation(name, warn_if_deprecated);
    if (real_name == NULL) {
      return false;
    }
    JVMFlag* flag = JVMFlag::find_flag(real_name);
    return set_bool_flag(flag, false, origin);
  }
  if (sscanf(arg, "+%" XSTR(BUFLEN) NAME_RANGE "%c", name, &dummy) == 1) {
    real_name = handle_aliases_and_deprecation(name, warn_if_deprecated);
    if (real_name == NULL) {
      return false;
    }
    JVMFlag* flag = JVMFlag::find_flag(real_name);
    return set_bool_flag(flag, true, origin);
  }

  char punct;
  if (sscanf(arg, "%" XSTR(BUFLEN) NAME_RANGE "%c", name, &punct) == 2 && punct == '=') {
    const char* value = strchr(arg, '=') + 1;

    // this scanf pattern matches both strings (handled here) and numbers (handled later))
    real_name = handle_aliases_and_deprecation(name, warn_if_deprecated);
    if (real_name == NULL) {
      return false;
    }
    JVMFlag* flag = JVMFlag::find_flag(real_name);
    if (flag != NULL && flag->is_ccstr()) {
      if (flag->ccstr_accumulates()) {
        return append_to_string_flag(flag, value, origin);
      } else {
        if (value[0] == '\0') {
          value = NULL;
        }
        return set_string_flag(flag, value, origin);
      }
    } else {
      warn_if_deprecated = false; // if arg is deprecated, we've already done warning...
    }
  }

  if (sscanf(arg, "%" XSTR(BUFLEN) NAME_RANGE ":%c", name, &punct) == 2 && punct == '=') {
    const char* value = strchr(arg, '=') + 1;
    // -XX:Foo:=xxx will reset the string flag to the given value.
    if (value[0] == '\0') {
      value = NULL;
    }
    real_name = handle_aliases_and_deprecation(name, warn_if_deprecated);
    if (real_name == NULL) {
      return false;
    }
    JVMFlag* flag = JVMFlag::find_flag(real_name);
    return set_string_flag(flag, value, origin);
  }

#define SIGNED_FP_NUMBER_RANGE "[-0123456789.eE+]"
#define SIGNED_NUMBER_RANGE    "[-0123456789]"
#define        NUMBER_RANGE    "[0123456789eE+-]"
  char value[BUFLEN + 1];
  char value2[BUFLEN + 1];
  if (sscanf(arg, "%" XSTR(BUFLEN) NAME_RANGE "=" "%" XSTR(BUFLEN) SIGNED_NUMBER_RANGE "." "%" XSTR(BUFLEN) NUMBER_RANGE "%c", name, value, value2, &dummy) == 3) {
    // Looks like a floating-point number -- try again with more lenient format string
    if (sscanf(arg, "%" XSTR(BUFLEN) NAME_RANGE "=" "%" XSTR(BUFLEN) SIGNED_FP_NUMBER_RANGE "%c", name, value, &dummy) == 2) {
      real_name = handle_aliases_and_deprecation(name, warn_if_deprecated);
      if (real_name == NULL) {
        return false;
      }
      JVMFlag* flag = JVMFlag::find_flag(real_name);
      return set_fp_numeric_flag(flag, value, origin);
    }
  }

#define VALUE_RANGE "[-kmgtxKMGTX0123456789abcdefABCDEF]"
  if (sscanf(arg, "%" XSTR(BUFLEN) NAME_RANGE "=" "%" XSTR(BUFLEN) VALUE_RANGE "%c", name, value, &dummy) == 2) {
    real_name = handle_aliases_and_deprecation(name, warn_if_deprecated);
    if (real_name == NULL) {
      return false;
    }
    JVMFlag* flag = JVMFlag::find_flag(real_name);
    return set_numeric_flag(flag, value, origin);
  }

  return false;
}

void Arguments::add_string(char*** bldarray, int* count, const char* arg) {
  assert(bldarray != NULL, "illegal argument");

  if (arg == NULL) {
    return;
  }

  int new_count = *count + 1;

  // expand the array and add arg to the last element
  if (*bldarray == NULL) {
    *bldarray = NEW_C_HEAP_ARRAY(char*, new_count, mtArguments);
  } else {
    *bldarray = REALLOC_C_HEAP_ARRAY(char*, *bldarray, new_count, mtArguments);
  }
  (*bldarray)[*count] = os::strdup_check_oom(arg);
  *count = new_count;
}

void Arguments::build_jvm_args(const char* arg) {
  add_string(&_jvm_args_array, &_num_jvm_args, arg);
}

void Arguments::build_jvm_flags(const char* arg) {
  add_string(&_jvm_flags_array, &_num_jvm_flags, arg);
}

// utility function to return a string that concatenates all
// strings in a given char** array
const char* Arguments::build_resource_string(char** args, int count) {
  if (args == NULL || count == 0) {
    return NULL;
  }
  size_t length = 0;
  for (int i = 0; i < count; i++) {
    length += strlen(args[i]) + 1; // add 1 for a space or NULL terminating character
  }
  char* s = NEW_RESOURCE_ARRAY(char, length);
  char* dst = s;
  for (int j = 0; j < count; j++) {
    size_t offset = strlen(args[j]) + 1; // add 1 for a space or NULL terminating character
    jio_snprintf(dst, length, "%s ", args[j]); // jio_snprintf will replace the last space character with NULL character
    dst += offset;
    length -= offset;
  }
  return (const char*) s;
}

void Arguments::print_on(outputStream* st) {
  st->print_cr("VM Arguments:");
  if (num_jvm_flags() > 0) {
    st->print("jvm_flags: "); print_jvm_flags_on(st);
    st->cr();
  }
  if (num_jvm_args() > 0) {
    st->print("jvm_args: "); print_jvm_args_on(st);
    st->cr();
  }
  st->print_cr("java_command: %s", java_command() ? java_command() : "<unknown>");
  if (_java_class_path != NULL) {
    char* path = _java_class_path->value();
    st->print_cr("java_class_path (initial): %s", strlen(path) == 0 ? "<not set>" : path );
  }
  st->print_cr("Launcher Type: %s", _sun_java_launcher);
}

void Arguments::print_summary_on(outputStream* st) {
  // Print the command line.  Environment variables that are helpful for
  // reproducing the problem are written later in the hs_err file.
  // flags are from setting file
  if (num_jvm_flags() > 0) {
    st->print_raw("Settings File: ");
    print_jvm_flags_on(st);
    st->cr();
  }
  // args are the command line and environment variable arguments.
  st->print_raw("Command Line: ");
  if (num_jvm_args() > 0) {
    print_jvm_args_on(st);
  }
  // this is the classfile and any arguments to the java program
  if (java_command() != NULL) {
    st->print("%s", java_command());
  }
  st->cr();
}

void Arguments::print_jvm_flags_on(outputStream* st) {
  if (_num_jvm_flags > 0) {
    for (int i=0; i < _num_jvm_flags; i++) {
      st->print("%s ", _jvm_flags_array[i]);
    }
  }
}

void Arguments::print_jvm_args_on(outputStream* st) {
  if (_num_jvm_args > 0) {
    for (int i=0; i < _num_jvm_args; i++) {
      st->print("%s ", _jvm_args_array[i]);
    }
  }
}

static void parse_argname(const char *arg, const char **argname, size_t *arg_len, bool *has_plus_minus) {
  // Determine if the flag has '+', '-', or '=' characters.
  *has_plus_minus = (*arg == '+' || *arg == '-');
  *argname = *has_plus_minus ? arg + 1 : arg;

  const char* equal_sign = strchr(*argname, '=');
  if (equal_sign == NULL) {
    *arg_len = strlen(*argname);
  } else {
    *arg_len = equal_sign - *argname;
  }
}

bool Arguments::process_argument(const char* arg,
                                 jboolean ignore_unrecognized,
                                 JVMFlagOrigin origin) {
  JDK_Version since = JDK_Version();

  if (parse_argument(arg, origin)) {
    return true;
  }

  const char* argname;
  size_t arg_len;
  bool has_plus_minus;
  parse_argname(arg, &argname, &arg_len, &has_plus_minus);

  // Only make the obsolete check for valid arguments.
  if (arg_len <= BUFLEN) {
    // Construct a string which consists only of the argument name without '+', '-', or '='.
    char stripped_argname[BUFLEN+1]; // +1 for '\0'
    jio_snprintf(stripped_argname, arg_len+1, "%s", argname); // +1 for '\0'
    if (is_obsolete_flag(stripped_argname, &since)) {
      char version[256];
      since.to_string(version, sizeof(version));
      warning("Ignoring option %s; support was removed in %s", stripped_argname, version);
      return true;
    }
  }

  // For locked flags, report a custom error message if available.
  // Otherwise, report the standard unrecognized VM option.
  const JVMFlag* found_flag = JVMFlag::find_declared_flag((const char*)argname, arg_len);
  if (found_flag != NULL) {
    char locked_message_buf[BUFLEN];
    JVMFlag::MsgType msg_type = found_flag->get_locked_message(locked_message_buf, BUFLEN);
    if (strlen(locked_message_buf) == 0) {
      if (found_flag->is_bool() && !has_plus_minus) {
        jio_fprintf(defaultStream::error_stream(),
          "Missing +/- setting for VM option '%s'\n", argname);
      } else if (!found_flag->is_bool() && has_plus_minus) {
        jio_fprintf(defaultStream::error_stream(),
          "Unexpected +/- setting in VM option '%s'\n", argname);
      } else {
        jio_fprintf(defaultStream::error_stream(),
          "Improperly specified VM option '%s'\n", argname);
      }
    } else {
#ifdef PRODUCT
      bool mismatched = ((msg_type == JVMFlag::NOTPRODUCT_FLAG_BUT_PRODUCT_BUILD) ||
                         (msg_type == JVMFlag::DEVELOPER_FLAG_BUT_PRODUCT_BUILD));
      if (ignore_unrecognized && mismatched) {
        return true;
      }
#endif
      jio_fprintf(defaultStream::error_stream(), "%s", locked_message_buf);
    }
  } else {
    if (ignore_unrecognized) {
      return true;
    }
    jio_fprintf(defaultStream::error_stream(),
                "Unrecognized VM option '%s'\n", argname);
    JVMFlag* fuzzy_matched = JVMFlag::fuzzy_match((const char*)argname, arg_len, true);
    if (fuzzy_matched != NULL) {
      jio_fprintf(defaultStream::error_stream(),
                  "Did you mean '%s%s%s'? ",
                  (fuzzy_matched->is_bool()) ? "(+/-)" : "",
                  fuzzy_matched->name(),
                  (fuzzy_matched->is_bool()) ? "" : "=<value>");
    }
  }

  // allow for commandline "commenting out" options like -XX:#+Verbose
  return arg[0] == '#';
}

bool Arguments::process_settings_file(const char* file_name, bool should_exist, jboolean ignore_unrecognized) {
  FILE* stream = fopen(file_name, "rb");
  if (stream == NULL) {
    if (should_exist) {
      jio_fprintf(defaultStream::error_stream(),
                  "Could not open settings file %s\n", file_name);
      return false;
    } else {
      return true;
    }
  }

  char token[1024];
  int  pos = 0;

  bool in_white_space = true;
  bool in_comment     = false;
  bool in_quote       = false;
  char quote_c        = 0;
  bool result         = true;

  int c = getc(stream);
  while(c != EOF && pos < (int)(sizeof(token)-1)) {
    if (in_white_space) {
      if (in_comment) {
        if (c == '\n') in_comment = false;
      } else {
        if (c == '#') in_comment = true;
        else if (!isspace(c)) {
          in_white_space = false;
          token[pos++] = c;
        }
      }
    } else {
      if (c == '\n' || (!in_quote && isspace(c))) {
        // token ends at newline, or at unquoted whitespace
        // this allows a way to include spaces in string-valued options
        token[pos] = '\0';
        logOption(token);
        result &= process_argument(token, ignore_unrecognized, JVMFlagOrigin::CONFIG_FILE);
        build_jvm_flags(token);
        pos = 0;
        in_white_space = true;
        in_quote = false;
      } else if (!in_quote && (c == '\'' || c == '"')) {
        in_quote = true;
        quote_c = c;
      } else if (in_quote && (c == quote_c)) {
        in_quote = false;
      } else {
        token[pos++] = c;
      }
    }
    c = getc(stream);
  }
  if (pos > 0) {
    token[pos] = '\0';
    result &= process_argument(token, ignore_unrecognized, JVMFlagOrigin::CONFIG_FILE);
    build_jvm_flags(token);
  }
  fclose(stream);
  return result;
}

//=============================================================================================================
// Parsing of properties (-D)

const char* Arguments::get_property(const char* key) {
  return PropertyList_get_value(system_properties(), key);
}

void Arguments::get_key_value(const char* prop, const char** key, const char** value) {
  assert(key != NULL, "key should not be NULL");
  assert(value != NULL, "value should not be NULL");
  const char* eq = strchr(prop, '=');

  if (eq == NULL) {
    // property doesn't have a value, thus use passed string
    *key = prop;
    *value = "";
  } else {
    // property have a value, thus extract it and save to the
    // allocated string
    size_t key_len = eq - prop;
    char* tmp_key = AllocateHeap(key_len + 1, mtArguments);

    jio_snprintf(tmp_key, key_len + 1, "%s", prop);
    *key = tmp_key;

    *value = &prop[key_len + 1];
  }
}

bool Arguments::add_property(const char* prop, PropertyWriteable writeable, PropertyInternal internal) {
  const char* key = NULL;
  const char* value = NULL;

  get_key_value(prop, &key, &value);

#if INCLUDE_CDS
  if (is_internal_module_property(key) ||
      strcmp(key, "jdk.module.main") == 0) {
    MetaspaceShared::disable_optimized_module_handling();
    log_info(cds)("optimized module handling: disabled due to incompatible property: %s=%s", key, value);
  }
  if (strcmp(key, "jdk.module.showModuleResolution") == 0 ||
      strcmp(key, "jdk.module.validation") == 0 ||
      strcmp(key, "java.system.class.loader") == 0) {
    MetaspaceShared::disable_full_module_graph();
    log_info(cds)("full module graph: disabled due to incompatible property: %s=%s", key, value);
  }
#endif

  if (strcmp(key, "java.compiler") == 0) {
    process_java_compiler_argument(value);
    // Record value in Arguments, but let it get passed to Java.
  } else if (strcmp(key, "sun.java.launcher.is_altjvm") == 0) {
    // sun.java.launcher.is_altjvm property is
    // private and is processed in process_sun_java_launcher_properties();
    // the sun.java.launcher property is passed on to the java application
  } else if (strcmp(key, "sun.boot.library.path") == 0) {
    // append is true, writable is true, internal is false
    PropertyList_unique_add(&_system_properties, key, value, AppendProperty,
                            WriteableProperty, ExternalProperty);
  } else {
    if (strcmp(key, "sun.java.command") == 0) {
      char *old_java_command = _java_command;
      _java_command = os::strdup_check_oom(value, mtArguments);
      if (old_java_command != NULL) {
        os::free(old_java_command);
      }
    } else if (strcmp(key, "java.vendor.url.bug") == 0) {
      // If this property is set on the command line then its value will be
      // displayed in VM error logs as the URL at which to submit such logs.
      // Normally the URL displayed in error logs is different from the value
      // of this system property, so a different property should have been
      // used here, but we leave this as-is in case someone depends upon it.
      const char* old_java_vendor_url_bug = _java_vendor_url_bug;
      // save it in _java_vendor_url_bug, so JVM fatal error handler can access
      // its value without going through the property list or making a Java call.
      _java_vendor_url_bug = os::strdup_check_oom(value, mtArguments);
      if (old_java_vendor_url_bug != NULL) {
        os::free((void *)old_java_vendor_url_bug);
      }
    }

    // Create new property and add at the end of the list
    PropertyList_unique_add(&_system_properties, key, value, AddProperty, writeable, internal);
  }

  if (key != prop) {
    // SystemProperty copy passed value, thus free previously allocated
    // memory
    FreeHeap((void *)key);
  }

  return true;
}

#if INCLUDE_CDS
const char* unsupported_properties[] = { "jdk.module.limitmods",
                                         "jdk.module.upgrade.path",
                                         "jdk.module.patch.0" };
const char* unsupported_options[] = { "--limit-modules",
                                      "--upgrade-module-path",
                                      "--patch-module"
                                    };
void Arguments::check_unsupported_dumping_properties() {
  assert(is_dumping_archive(),
         "this function is only used with CDS dump time");
  assert(ARRAY_SIZE(unsupported_properties) == ARRAY_SIZE(unsupported_options), "must be");
  // If a vm option is found in the unsupported_options array, vm will exit with an error message.
  SystemProperty* sp = system_properties();
  while (sp != NULL) {
    for (uint i = 0; i < ARRAY_SIZE(unsupported_properties); i++) {
      if (strcmp(sp->key(), unsupported_properties[i]) == 0) {
        vm_exit_during_initialization(
          "Cannot use the following option when dumping the shared archive", unsupported_options[i]);
      }
    }
    sp = sp->next();
  }

  // Check for an exploded module build in use with -Xshare:dump.
  if (!has_jimage()) {
    vm_exit_during_initialization("Dumping the shared archive is not supported with an exploded module build");
  }
}

bool Arguments::check_unsupported_cds_runtime_properties() {
  assert(UseSharedSpaces, "this function is only used with -Xshare:{on,auto}");
  assert(ARRAY_SIZE(unsupported_properties) == ARRAY_SIZE(unsupported_options), "must be");
  if (ArchiveClassesAtExit != NULL) {
    // dynamic dumping, just return false for now.
    // check_unsupported_dumping_properties() will be called later to check the same set of
    // properties, and will exit the VM with the correct error message if the unsupported properties
    // are used.
    return false;
  }
  for (uint i = 0; i < ARRAY_SIZE(unsupported_properties); i++) {
    if (get_property(unsupported_properties[i]) != NULL) {
      if (RequireSharedSpaces) {
        warning("CDS is disabled when the %s option is specified.", unsupported_options[i]);
      }
      return true;
    }
  }
  return false;
}
#endif

//===========================================================================================================
// Setting int/mixed/comp mode flags

void Arguments::set_mode_flags(Mode mode) {
  // Set up default values for all flags.
  // If you add a flag to any of the branches below,
  // add a default value for it here.
  set_java_compiler(false);
  _mode                      = mode;

  // Ensure Agent_OnLoad has the correct initial values.
  // This may not be the final mode; mode may change later in onload phase.
  PropertyList_unique_add(&_system_properties, "java.vm.info",
                          VM_Version::vm_info_string(), AddProperty, UnwriteableProperty, ExternalProperty);

  UseInterpreter             = true;
  UseCompiler                = true;
  UseLoopCounter             = true;

  // Default values may be platform/compiler dependent -
  // use the saved values
  ClipInlining               = Arguments::_ClipInlining;
  AlwaysCompileLoopMethods   = Arguments::_AlwaysCompileLoopMethods;
  UseOnStackReplacement      = Arguments::_UseOnStackReplacement;
  BackgroundCompilation      = Arguments::_BackgroundCompilation;

  // Change from defaults based on mode
  switch (mode) {
  default:
    ShouldNotReachHere();
    break;
  case _int:
    UseCompiler              = false;
    UseLoopCounter           = false;
    AlwaysCompileLoopMethods = false;
    UseOnStackReplacement    = false;
    break;
  case _mixed:
    // same as default
    break;
  case _comp:
    UseInterpreter           = false;
    BackgroundCompilation    = false;
    ClipInlining             = false;
    break;
  }
}

// Conflict: required to use shared spaces (-Xshare:on), but
// incompatible command line options were chosen.
static void no_shared_spaces(const char* message) {
  if (RequireSharedSpaces) {
    jio_fprintf(defaultStream::error_stream(),
      "Class data sharing is inconsistent with other specified options.\n");
    vm_exit_during_initialization("Unable to use shared archive", message);
  } else {
    log_info(cds)("Unable to use shared archive: %s", message);
    FLAG_SET_DEFAULT(UseSharedSpaces, false);
  }
}

void set_object_alignment() {
  // Object alignment.
  assert(is_power_of_2(ObjectAlignmentInBytes), "ObjectAlignmentInBytes must be power of 2");
  MinObjAlignmentInBytes     = ObjectAlignmentInBytes;
  assert(MinObjAlignmentInBytes >= HeapWordsPerLong * HeapWordSize, "ObjectAlignmentInBytes value is too small");
  MinObjAlignment            = MinObjAlignmentInBytes / HeapWordSize;
  assert(MinObjAlignmentInBytes == MinObjAlignment * HeapWordSize, "ObjectAlignmentInBytes value is incorrect");
  MinObjAlignmentInBytesMask = MinObjAlignmentInBytes - 1;

  LogMinObjAlignmentInBytes  = exact_log2(ObjectAlignmentInBytes);
  LogMinObjAlignment         = LogMinObjAlignmentInBytes - LogHeapWordSize;

  // Oop encoding heap max
  OopEncodingHeapMax = (uint64_t(max_juint) + 1) << LogMinObjAlignmentInBytes;
}

size_t Arguments::max_heap_for_compressed_oops() {
  // Avoid sign flip.
  assert(OopEncodingHeapMax > (uint64_t)os::vm_page_size(), "Unusual page size");
  // We need to fit both the NULL page and the heap into the memory budget, while
  // keeping alignment constraints of the heap. To guarantee the latter, as the
  // NULL page is located before the heap, we pad the NULL page to the conservative
  // maximum alignment that the GC may ever impose upon the heap.
  size_t displacement_due_to_null_page = align_up((size_t)os::vm_page_size(),
                                                  _conservative_max_heap_alignment);

  LP64_ONLY(return OopEncodingHeapMax - displacement_due_to_null_page);
  NOT_LP64(ShouldNotReachHere(); return 0);
}

void Arguments::set_use_compressed_oops() {
#ifdef _LP64
  // MaxHeapSize is not set up properly at this point, but
  // the only value that can override MaxHeapSize if we are
  // to use UseCompressedOops are InitialHeapSize and MinHeapSize.
  size_t max_heap_size = MAX3(MaxHeapSize, InitialHeapSize, MinHeapSize);

  if (max_heap_size <= max_heap_for_compressed_oops()) {
    if (FLAG_IS_DEFAULT(UseCompressedOops)) {
      FLAG_SET_ERGO(UseCompressedOops, true);
    }
  } else {
    if (UseCompressedOops && !FLAG_IS_DEFAULT(UseCompressedOops)) {
      warning("Max heap size too large for Compressed Oops");
      FLAG_SET_DEFAULT(UseCompressedOops, false);
      if (COMPRESSED_CLASS_POINTERS_DEPENDS_ON_COMPRESSED_OOPS) {
        FLAG_SET_DEFAULT(UseCompressedClassPointers, false);
      }
    }
  }
#endif // _LP64
}


// NOTE: set_use_compressed_klass_ptrs() must be called after calling
// set_use_compressed_oops().
void Arguments::set_use_compressed_klass_ptrs() {
#ifdef _LP64
  // On some architectures, the use of UseCompressedClassPointers implies the use of
  // UseCompressedOops. The reason is that the rheap_base register of said platforms
  // is reused to perform some optimized spilling, in order to use rheap_base as a
  // temp register. But by treating it as any other temp register, spilling can typically
  // be completely avoided instead. So it is better not to perform this trick. And by
  // not having that reliance, large heaps, or heaps not supporting compressed oops,
  // can still use compressed class pointers.
  if (COMPRESSED_CLASS_POINTERS_DEPENDS_ON_COMPRESSED_OOPS && !UseCompressedOops) {
    if (UseCompressedClassPointers) {
      warning("UseCompressedClassPointers requires UseCompressedOops");
    }
    FLAG_SET_DEFAULT(UseCompressedClassPointers, false);
  } else {
    // Turn on UseCompressedClassPointers too
    if (FLAG_IS_DEFAULT(UseCompressedClassPointers)) {
      FLAG_SET_ERGO(UseCompressedClassPointers, true);
    }
    // Check the CompressedClassSpaceSize to make sure we use compressed klass ptrs.
    if (UseCompressedClassPointers) {
      if (CompressedClassSpaceSize > KlassEncodingMetaspaceMax) {
        warning("CompressedClassSpaceSize is too large for UseCompressedClassPointers");
        FLAG_SET_DEFAULT(UseCompressedClassPointers, false);
      }
    }
  }
#endif // _LP64
}

void Arguments::set_conservative_max_heap_alignment() {
  // The conservative maximum required alignment for the heap is the maximum of
  // the alignments imposed by several sources: any requirements from the heap
  // itself and the maximum page size we may run the VM with.
  size_t heap_alignment = GCConfig::arguments()->conservative_max_heap_alignment();
  _conservative_max_heap_alignment = MAX4(heap_alignment,
                                          (size_t)os::vm_allocation_granularity(),
                                          os::max_page_size(),
                                          GCArguments::compute_heap_alignment());
}

jint Arguments::set_ergonomics_flags() {
  GCConfig::initialize();

  set_conservative_max_heap_alignment();

#ifdef _LP64
  set_use_compressed_oops();

  // set_use_compressed_klass_ptrs() must be called after calling
  // set_use_compressed_oops().
  set_use_compressed_klass_ptrs();

  // Also checks that certain machines are slower with compressed oops
  // in vm_version initialization code.
#endif // _LP64

  return JNI_OK;
}

size_t Arguments::limit_heap_by_allocatable_memory(size_t limit) {
  size_t max_allocatable;
  size_t result = limit;
  if (os::has_allocatable_memory_limit(&max_allocatable)) {
    // The AggressiveHeap check is a temporary workaround to avoid calling
    // GCarguments::heap_virtual_to_physical_ratio() before a GC has been
    // selected. This works because AggressiveHeap implies UseParallelGC
    // where we know the ratio will be 1. Once the AggressiveHeap option is
    // removed, this can be cleaned up.
    size_t heap_virtual_to_physical_ratio = (AggressiveHeap ? 1 : GCConfig::arguments()->heap_virtual_to_physical_ratio());
    size_t fraction = MaxVirtMemFraction * heap_virtual_to_physical_ratio;
    result = MIN2(result, max_allocatable / fraction);
  }
  return result;
}

// Use static initialization to get the default before parsing
static const size_t DefaultHeapBaseMinAddress = HeapBaseMinAddress;

void Arguments::set_heap_size() {
  julong phys_mem;

  // If the user specified one of these options, they
  // want specific memory sizing so do not limit memory
  // based on compressed oops addressability.
  // Also, memory limits will be calculated based on
  // available os physical memory, not our MaxRAM limit,
  // unless MaxRAM is also specified.
  bool override_coop_limit = (!FLAG_IS_DEFAULT(MaxRAMPercentage) ||
                           !FLAG_IS_DEFAULT(MaxRAMFraction) ||
                           !FLAG_IS_DEFAULT(MinRAMPercentage) ||
                           !FLAG_IS_DEFAULT(MinRAMFraction) ||
                           !FLAG_IS_DEFAULT(InitialRAMPercentage) ||
                           !FLAG_IS_DEFAULT(InitialRAMFraction) ||
                           !FLAG_IS_DEFAULT(MaxRAM));
  if (override_coop_limit) {
    if (FLAG_IS_DEFAULT(MaxRAM)) {
      phys_mem = os::physical_memory();
      FLAG_SET_ERGO(MaxRAM, (uint64_t)phys_mem);
    } else {
      phys_mem = (julong)MaxRAM;
    }
  } else {
    phys_mem = FLAG_IS_DEFAULT(MaxRAM) ? MIN2(os::physical_memory(), (julong)MaxRAM)
                                       : (julong)MaxRAM;
  }


  // Convert deprecated flags
  if (FLAG_IS_DEFAULT(MaxRAMPercentage) &&
      !FLAG_IS_DEFAULT(MaxRAMFraction))
    MaxRAMPercentage = 100.0 / MaxRAMFraction;

  if (FLAG_IS_DEFAULT(MinRAMPercentage) &&
      !FLAG_IS_DEFAULT(MinRAMFraction))
    MinRAMPercentage = 100.0 / MinRAMFraction;

  if (FLAG_IS_DEFAULT(InitialRAMPercentage) &&
      !FLAG_IS_DEFAULT(InitialRAMFraction))
    InitialRAMPercentage = 100.0 / InitialRAMFraction;

  // If the maximum heap size has not been set with -Xmx,
  // then set it as fraction of the size of physical memory,
  // respecting the maximum and minimum sizes of the heap.
  if (FLAG_IS_DEFAULT(MaxHeapSize)) {
    julong reasonable_max = (julong)((phys_mem * MaxRAMPercentage) / 100);
    const julong reasonable_min = (julong)((phys_mem * MinRAMPercentage) / 100);
    if (reasonable_min < MaxHeapSize) {
      // Small physical memory, so use a minimum fraction of it for the heap
      reasonable_max = reasonable_min;
    } else {
      // Not-small physical memory, so require a heap at least
      // as large as MaxHeapSize
      reasonable_max = MAX2(reasonable_max, (julong)MaxHeapSize);
    }

    if (!FLAG_IS_DEFAULT(ErgoHeapSizeLimit) && ErgoHeapSizeLimit != 0) {
      // Limit the heap size to ErgoHeapSizeLimit
      reasonable_max = MIN2(reasonable_max, (julong)ErgoHeapSizeLimit);
    }

#ifdef _LP64
    if (UseCompressedOops || UseCompressedClassPointers) {
      // HeapBaseMinAddress can be greater than default but not less than.
      if (!FLAG_IS_DEFAULT(HeapBaseMinAddress)) {
        if (HeapBaseMinAddress < DefaultHeapBaseMinAddress) {
          // matches compressed oops printing flags
          log_debug(gc, heap, coops)("HeapBaseMinAddress must be at least " SIZE_FORMAT
                                     " (" SIZE_FORMAT "G) which is greater than value given " SIZE_FORMAT,
                                     DefaultHeapBaseMinAddress,
                                     DefaultHeapBaseMinAddress/G,
                                     HeapBaseMinAddress);
          FLAG_SET_ERGO(HeapBaseMinAddress, DefaultHeapBaseMinAddress);
        }
      }
    }
    if (UseCompressedOops) {
      // Limit the heap size to the maximum possible when using compressed oops
      julong max_coop_heap = (julong)max_heap_for_compressed_oops();

      if (HeapBaseMinAddress + MaxHeapSize < max_coop_heap) {
        // Heap should be above HeapBaseMinAddress to get zero based compressed oops
        // but it should be not less than default MaxHeapSize.
        max_coop_heap -= HeapBaseMinAddress;
      }

      // If user specified flags prioritizing os physical
      // memory limits, then disable compressed oops if
      // limits exceed max_coop_heap and UseCompressedOops
      // was not specified.
      if (reasonable_max > max_coop_heap) {
        if (FLAG_IS_ERGO(UseCompressedOops) && override_coop_limit) {
          log_info(cds)("UseCompressedOops and UseCompressedClassPointers have been disabled due to"
            " max heap " SIZE_FORMAT " > compressed oop heap " SIZE_FORMAT ". "
            "Please check the setting of MaxRAMPercentage %5.2f."
            ,(size_t)reasonable_max, (size_t)max_coop_heap, MaxRAMPercentage);
          FLAG_SET_ERGO(UseCompressedOops, false);
          if (COMPRESSED_CLASS_POINTERS_DEPENDS_ON_COMPRESSED_OOPS) {
            FLAG_SET_ERGO(UseCompressedClassPointers, false);
          }
        } else {
          reasonable_max = MIN2(reasonable_max, max_coop_heap);
        }
      }
    }
#endif // _LP64

    reasonable_max = limit_heap_by_allocatable_memory(reasonable_max);

    if (!FLAG_IS_DEFAULT(InitialHeapSize)) {
      // An initial heap size was specified on the command line,
      // so be sure that the maximum size is consistent.  Done
      // after call to limit_heap_by_allocatable_memory because that
      // method might reduce the allocation size.
      reasonable_max = MAX2(reasonable_max, (julong)InitialHeapSize);
    } else if (!FLAG_IS_DEFAULT(MinHeapSize)) {
      reasonable_max = MAX2(reasonable_max, (julong)MinHeapSize);
    }

    log_trace(gc, heap)("  Maximum heap size " SIZE_FORMAT, (size_t) reasonable_max);
    FLAG_SET_ERGO(MaxHeapSize, (size_t)reasonable_max);
  }

  // If the minimum or initial heap_size have not been set or requested to be set
  // ergonomically, set them accordingly.
  if (InitialHeapSize == 0 || MinHeapSize == 0) {
    julong reasonable_minimum = (julong)(OldSize + NewSize);

    reasonable_minimum = MIN2(reasonable_minimum, (julong)MaxHeapSize);

    reasonable_minimum = limit_heap_by_allocatable_memory(reasonable_minimum);

    if (InitialHeapSize == 0) {
      julong reasonable_initial = (julong)((phys_mem * InitialRAMPercentage) / 100);
      reasonable_initial = limit_heap_by_allocatable_memory(reasonable_initial);

      reasonable_initial = MAX3(reasonable_initial, reasonable_minimum, (julong)MinHeapSize);
      reasonable_initial = MIN2(reasonable_initial, (julong)MaxHeapSize);

      FLAG_SET_ERGO(InitialHeapSize, (size_t)reasonable_initial);
      log_trace(gc, heap)("  Initial heap size " SIZE_FORMAT, InitialHeapSize);
    }
    // If the minimum heap size has not been set (via -Xms or -XX:MinHeapSize),
    // synchronize with InitialHeapSize to avoid errors with the default value.
    if (MinHeapSize == 0) {
      FLAG_SET_ERGO(MinHeapSize, MIN2((size_t)reasonable_minimum, InitialHeapSize));
      log_trace(gc, heap)("  Minimum heap size " SIZE_FORMAT, MinHeapSize);
    }
  }
}

// This option inspects the machine and attempts to set various
// parameters to be optimal for long-running, memory allocation
// intensive jobs.  It is intended for machines with large
// amounts of cpu and memory.
jint Arguments::set_aggressive_heap_flags() {
  // initHeapSize is needed since _initial_heap_size is 4 bytes on a 32 bit
  // VM, but we may not be able to represent the total physical memory
  // available (like having 8gb of memory on a box but using a 32bit VM).
  // Thus, we need to make sure we're using a julong for intermediate
  // calculations.
  julong initHeapSize;
  julong total_memory = os::physical_memory();

  if (total_memory < (julong) 256 * M) {
    jio_fprintf(defaultStream::error_stream(),
            "You need at least 256mb of memory to use -XX:+AggressiveHeap\n");
    vm_exit(1);
  }

  // The heap size is half of available memory, or (at most)
  // all of possible memory less 160mb (leaving room for the OS
  // when using ISM).  This is the maximum; because adaptive sizing
  // is turned on below, the actual space used may be smaller.

  initHeapSize = MIN2(total_memory / (julong) 2,
          total_memory - (julong) 160 * M);

  initHeapSize = limit_heap_by_allocatable_memory(initHeapSize);

  if (FLAG_IS_DEFAULT(MaxHeapSize)) {
    if (FLAG_SET_CMDLINE(MaxHeapSize, initHeapSize) != JVMFlag::SUCCESS) {
      return JNI_EINVAL;
    }
    if (FLAG_SET_CMDLINE(InitialHeapSize, initHeapSize) != JVMFlag::SUCCESS) {
      return JNI_EINVAL;
    }
    if (FLAG_SET_CMDLINE(MinHeapSize, initHeapSize) != JVMFlag::SUCCESS) {
      return JNI_EINVAL;
    }
  }
  if (FLAG_IS_DEFAULT(NewSize)) {
    // Make the young generation 3/8ths of the total heap.
    if (FLAG_SET_CMDLINE(NewSize,
            ((julong) MaxHeapSize / (julong) 8) * (julong) 3) != JVMFlag::SUCCESS) {
      return JNI_EINVAL;
    }
    if (FLAG_SET_CMDLINE(MaxNewSize, NewSize) != JVMFlag::SUCCESS) {
      return JNI_EINVAL;
    }
  }

#if !defined(_ALLBSD_SOURCE) && !defined(AIX)  // UseLargePages is not yet supported on BSD and AIX.
  FLAG_SET_DEFAULT(UseLargePages, true);
#endif

  // Increase some data structure sizes for efficiency
  if (FLAG_SET_CMDLINE(BaseFootPrintEstimate, MaxHeapSize) != JVMFlag::SUCCESS) {
    return JNI_EINVAL;
  }
  if (FLAG_SET_CMDLINE(ResizeTLAB, false) != JVMFlag::SUCCESS) {
    return JNI_EINVAL;
  }
  if (FLAG_SET_CMDLINE(TLABSize, 256 * K) != JVMFlag::SUCCESS) {
    return JNI_EINVAL;
  }

  // See the OldPLABSize comment below, but replace 'after promotion'
  // with 'after copying'.  YoungPLABSize is the size of the survivor
  // space per-gc-thread buffers.  The default is 4kw.
  if (FLAG_SET_CMDLINE(YoungPLABSize, 256 * K) != JVMFlag::SUCCESS) { // Note: this is in words
    return JNI_EINVAL;
  }

  // OldPLABSize is the size of the buffers in the old gen that
  // UseParallelGC uses to promote live data that doesn't fit in the
  // survivor spaces.  At any given time, there's one for each gc thread.
  // The default size is 1kw. These buffers are rarely used, since the
  // survivor spaces are usually big enough.  For specjbb, however, there
  // are occasions when there's lots of live data in the young gen
  // and we end up promoting some of it.  We don't have a definite
  // explanation for why bumping OldPLABSize helps, but the theory
  // is that a bigger PLAB results in retaining something like the
  // original allocation order after promotion, which improves mutator
  // locality.  A minor effect may be that larger PLABs reduce the
  // number of PLAB allocation events during gc.  The value of 8kw
  // was arrived at by experimenting with specjbb.
  if (FLAG_SET_CMDLINE(OldPLABSize, 8 * K) != JVMFlag::SUCCESS) { // Note: this is in words
    return JNI_EINVAL;
  }

  // Enable parallel GC and adaptive generation sizing
  if (FLAG_SET_CMDLINE(UseParallelGC, true) != JVMFlag::SUCCESS) {
    return JNI_EINVAL;
  }

  // Encourage steady state memory management
  if (FLAG_SET_CMDLINE(ThresholdTolerance, 100) != JVMFlag::SUCCESS) {
    return JNI_EINVAL;
  }

  // This appears to improve mutator locality
  if (FLAG_SET_CMDLINE(ScavengeBeforeFullGC, false) != JVMFlag::SUCCESS) {
    return JNI_EINVAL;
  }

  return JNI_OK;
}

// This must be called after ergonomics.
void Arguments::set_bytecode_flags() {
  if (!RewriteBytecodes) {
    FLAG_SET_DEFAULT(RewriteFrequentPairs, false);
  }
}

// Aggressive optimization flags
jint Arguments::set_aggressive_opts_flags() {
#ifdef COMPILER2
  if (AggressiveUnboxing) {
    if (FLAG_IS_DEFAULT(EliminateAutoBox)) {
      FLAG_SET_DEFAULT(EliminateAutoBox, true);
    } else if (!EliminateAutoBox) {
      // warning("AggressiveUnboxing is disabled because EliminateAutoBox is disabled");
      AggressiveUnboxing = false;
    }
    if (FLAG_IS_DEFAULT(DoEscapeAnalysis)) {
      FLAG_SET_DEFAULT(DoEscapeAnalysis, true);
    } else if (!DoEscapeAnalysis) {
      // warning("AggressiveUnboxing is disabled because DoEscapeAnalysis is disabled");
      AggressiveUnboxing = false;
    }
  }
  if (!FLAG_IS_DEFAULT(AutoBoxCacheMax)) {
    if (FLAG_IS_DEFAULT(EliminateAutoBox)) {
      FLAG_SET_DEFAULT(EliminateAutoBox, true);
    }
    // Feed the cache size setting into the JDK
    char buffer[1024];
    jio_snprintf(buffer, 1024, "java.lang.Integer.IntegerCache.high=" INTX_FORMAT, AutoBoxCacheMax);
    if (!add_property(buffer)) {
      return JNI_ENOMEM;
    }
  }
#endif

  return JNI_OK;
}

//===========================================================================================================
// Parsing of java.compiler property

void Arguments::process_java_compiler_argument(const char* arg) {
  // For backwards compatibility, Djava.compiler=NONE or ""
  // causes us to switch to -Xint mode UNLESS -Xdebug
  // is also specified.
  if (strlen(arg) == 0 || strcasecmp(arg, "NONE") == 0) {
    set_java_compiler(true);    // "-Djava.compiler[=...]" most recently seen.
  }
}

void Arguments::process_java_launcher_argument(const char* launcher, void* extra_info) {
  _sun_java_launcher = os::strdup_check_oom(launcher);
}

bool Arguments::created_by_java_launcher() {
  assert(_sun_java_launcher != NULL, "property must have value");
  return strcmp(DEFAULT_JAVA_LAUNCHER, _sun_java_launcher) != 0;
}

bool Arguments::sun_java_launcher_is_altjvm() {
  return _sun_java_launcher_is_altjvm;
}

//===========================================================================================================
// Parsing of main arguments

unsigned int addreads_count = 0;
unsigned int addexports_count = 0;
unsigned int addopens_count = 0;
unsigned int addmods_count = 0;
unsigned int patch_mod_count = 0;
unsigned int enable_native_access_count = 0;

// Check the consistency of vm_init_args
bool Arguments::check_vm_args_consistency() {
  // Method for adding checks for flag consistency.
  // The intent is to warn the user of all possible conflicts,
  // before returning an error.
  // Note: Needs platform-dependent factoring.
  bool status = true;

  if (TLABRefillWasteFraction == 0) {
    jio_fprintf(defaultStream::error_stream(),
                "TLABRefillWasteFraction should be a denominator, "
                "not " SIZE_FORMAT "\n",
                TLABRefillWasteFraction);
    status = false;
  }

  if (PrintNMTStatistics) {
#if INCLUDE_NMT
    if (MemTracker::tracking_level() == NMT_off) {
#endif // INCLUDE_NMT
      warning("PrintNMTStatistics is disabled, because native memory tracking is not enabled");
      PrintNMTStatistics = false;
#if INCLUDE_NMT
    }
#endif
  }

  status = CompilerConfig::check_args_consistency(status);
#if INCLUDE_JVMCI
  if (status && EnableJVMCI) {
    PropertyList_unique_add(&_system_properties, "jdk.internal.vm.ci.enabled", "true",
        AddProperty, UnwriteableProperty, InternalProperty);
    if (!create_numbered_module_property("jdk.module.addmods", "jdk.internal.vm.ci", addmods_count++)) {
      return false;
    }
  }
#endif

#ifndef SUPPORT_RESERVED_STACK_AREA
  if (StackReservedPages != 0) {
    FLAG_SET_CMDLINE(StackReservedPages, 0);
    warning("Reserved Stack Area not supported on this platform");
  }
#endif

  return status;
}

bool Arguments::is_bad_option(const JavaVMOption* option, jboolean ignore,
  const char* option_type) {
  if (ignore) return false;

  const char* spacer = " ";
  if (option_type == NULL) {
    option_type = ++spacer; // Set both to the empty string.
  }

  jio_fprintf(defaultStream::error_stream(),
              "Unrecognized %s%soption: %s\n", option_type, spacer,
              option->optionString);
  return true;
}

static const char* user_assertion_options[] = {
  "-da", "-ea", "-disableassertions", "-enableassertions", 0
};

static const char* system_assertion_options[] = {
  "-dsa", "-esa", "-disablesystemassertions", "-enablesystemassertions", 0
};

bool Arguments::parse_uintx(const char* value,
                            uintx* uintx_arg,
                            uintx min_size) {

  // Check the sign first since atojulong() parses only unsigned values.
  bool value_is_positive = !(*value == '-');

  if (value_is_positive) {
    julong n;
    bool good_return = atojulong(value, &n);
    if (good_return) {
      bool above_minimum = n >= min_size;
      bool value_is_too_large = n > max_uintx;

      if (above_minimum && !value_is_too_large) {
        *uintx_arg = n;
        return true;
      }
    }
  }
  return false;
}

bool Arguments::create_module_property(const char* prop_name, const char* prop_value, PropertyInternal internal) {
  assert(is_internal_module_property(prop_name), "unknown module property: '%s'", prop_name);
  size_t prop_len = strlen(prop_name) + strlen(prop_value) + 2;
  char* property = AllocateHeap(prop_len, mtArguments);
  int ret = jio_snprintf(property, prop_len, "%s=%s", prop_name, prop_value);
  if (ret < 0 || ret >= (int)prop_len) {
    FreeHeap(property);
    return false;
  }
  // These are not strictly writeable properties as they cannot be set via -Dprop=val. But that
  // is enforced by checking is_internal_module_property(). We need the property to be writeable so
  // that multiple occurrences of the associated flag just causes the existing property value to be
  // replaced ("last option wins"). Otherwise we would need to keep track of the flags and only convert
  // to a property after we have finished flag processing.
  bool added = add_property(property, WriteableProperty, internal);
  FreeHeap(property);
  return added;
}

bool Arguments::create_numbered_module_property(const char* prop_base_name, const char* prop_value, unsigned int count) {
  assert(is_internal_module_property(prop_base_name), "unknown module property: '%s'", prop_base_name);
  const unsigned int props_count_limit = 1000;
  const int max_digits = 3;
  const int extra_symbols_count = 3; // includes '.', '=', '\0'

  // Make sure count is < props_count_limit. Otherwise, memory allocation will be too small.
  if (count < props_count_limit) {
    size_t prop_len = strlen(prop_base_name) + strlen(prop_value) + max_digits + extra_symbols_count;
    char* property = AllocateHeap(prop_len, mtArguments);
    int ret = jio_snprintf(property, prop_len, "%s.%d=%s", prop_base_name, count, prop_value);
    if (ret < 0 || ret >= (int)prop_len) {
      FreeHeap(property);
      jio_fprintf(defaultStream::error_stream(), "Failed to create property %s.%d=%s\n", prop_base_name, count, prop_value);
      return false;
    }
    bool added = add_property(property, UnwriteableProperty, InternalProperty);
    FreeHeap(property);
    return added;
  }

  jio_fprintf(defaultStream::error_stream(), "Property count limit exceeded: %s, limit=%d\n", prop_base_name, props_count_limit);
  return false;
}

Arguments::ArgsRange Arguments::parse_memory_size(const char* s,
                                                  julong* long_arg,
                                                  julong min_size,
                                                  julong max_size) {
  if (!atojulong(s, long_arg)) return arg_unreadable;
  return check_memory_size(*long_arg, min_size, max_size);
}

// Parse JavaVMInitArgs structure

jint Arguments::parse_vm_init_args(const JavaVMInitArgs *vm_options_args,
                                   const JavaVMInitArgs *java_tool_options_args,
                                   const JavaVMInitArgs *java_options_args,
                                   const JavaVMInitArgs *cmd_line_args) {
  bool patch_mod_javabase = false;

  // Save default settings for some mode flags
  Arguments::_AlwaysCompileLoopMethods = AlwaysCompileLoopMethods;
  Arguments::_UseOnStackReplacement    = UseOnStackReplacement;
  Arguments::_ClipInlining             = ClipInlining;
  Arguments::_BackgroundCompilation    = BackgroundCompilation;

  // Remember the default value of SharedBaseAddress.
  Arguments::_default_SharedBaseAddress = SharedBaseAddress;

  // Setup flags for mixed which is the default
  set_mode_flags(_mixed);

  // Parse args structure generated from java.base vm options resource
  jint result = parse_each_vm_init_arg(vm_options_args, &patch_mod_javabase, JVMFlagOrigin::JIMAGE_RESOURCE);
  if (result != JNI_OK) {
    return result;
  }

  // Parse args structure generated from JAVA_TOOL_OPTIONS environment
  // variable (if present).
  result = parse_each_vm_init_arg(java_tool_options_args, &patch_mod_javabase, JVMFlagOrigin::ENVIRON_VAR);
  if (result != JNI_OK) {
    return result;
  }

  // Parse args structure generated from the command line flags.
  result = parse_each_vm_init_arg(cmd_line_args, &patch_mod_javabase, JVMFlagOrigin::COMMAND_LINE);
  if (result != JNI_OK) {
    return result;
  }

  // Parse args structure generated from the _JAVA_OPTIONS environment
  // variable (if present) (mimics classic VM)
  result = parse_each_vm_init_arg(java_options_args, &patch_mod_javabase, JVMFlagOrigin::ENVIRON_VAR);
  if (result != JNI_OK) {
    return result;
  }

  // We need to ensure processor and memory resources have been properly
  // configured - which may rely on arguments we just processed - before
  // doing the final argument processing. Any argument processing that
  // needs to know about processor and memory resources must occur after
  // this point.

  os::init_container_support();

  // Do final processing now that all arguments have been parsed
  result = finalize_vm_init_args(patch_mod_javabase);
  if (result != JNI_OK) {
    return result;
  }

  return JNI_OK;
}

// Checks if name in command-line argument -agent{lib,path}:name[=options]
// represents a valid JDWP agent.  is_path==true denotes that we
// are dealing with -agentpath (case where name is a path), otherwise with
// -agentlib
bool valid_jdwp_agent(char *name, bool is_path) {
  char *_name;
  const char *_jdwp = "jdwp";
  size_t _len_jdwp, _len_prefix;

  if (is_path) {
    if ((_name = strrchr(name, (int) *os::file_separator())) == NULL) {
      return false;
    }

    _name++;  // skip past last path separator
    _len_prefix = strlen(JNI_LIB_PREFIX);

    if (strncmp(_name, JNI_LIB_PREFIX, _len_prefix) != 0) {
      return false;
    }

    _name += _len_prefix;
    _len_jdwp = strlen(_jdwp);

    if (strncmp(_name, _jdwp, _len_jdwp) == 0) {
      _name += _len_jdwp;
    }
    else {
      return false;
    }

    if (strcmp(_name, JNI_LIB_SUFFIX) != 0) {
      return false;
    }

    return true;
  }

  if (strcmp(name, _jdwp) == 0) {
    return true;
  }

  return false;
}

int Arguments::process_patch_mod_option(const char* patch_mod_tail, bool* patch_mod_javabase) {
  // --patch-module=<module>=<file>(<pathsep><file>)*
  assert(patch_mod_tail != NULL, "Unexpected NULL patch-module value");
  // Find the equal sign between the module name and the path specification
  const char* module_equal = strchr(patch_mod_tail, '=');
  if (module_equal == NULL) {
    jio_fprintf(defaultStream::output_stream(), "Missing '=' in --patch-module specification\n");
    return JNI_ERR;
  } else {
    // Pick out the module name
    size_t module_len = module_equal - patch_mod_tail;
    char* module_name = NEW_C_HEAP_ARRAY_RETURN_NULL(char, module_len+1, mtArguments);
    if (module_name != NULL) {
      memcpy(module_name, patch_mod_tail, module_len);
      *(module_name + module_len) = '\0';
      // The path piece begins one past the module_equal sign
      add_patch_mod_prefix(module_name, module_equal + 1, patch_mod_javabase);
      FREE_C_HEAP_ARRAY(char, module_name);
      if (!create_numbered_module_property("jdk.module.patch", patch_mod_tail, patch_mod_count++)) {
        return JNI_ENOMEM;
      }
    } else {
      return JNI_ENOMEM;
    }
  }
  return JNI_OK;
}

// Parse -Xss memory string parameter and convert to ThreadStackSize in K.
jint Arguments::parse_xss(const JavaVMOption* option, const char* tail, intx* out_ThreadStackSize) {
  // The min and max sizes match the values in globals.hpp, but scaled
  // with K. The values have been chosen so that alignment with page
  // size doesn't change the max value, which makes the conversions
  // back and forth between Xss value and ThreadStackSize value easier.
  // The values have also been chosen to fit inside a 32-bit signed type.
  const julong min_ThreadStackSize = 0;
  const julong max_ThreadStackSize = 1 * M;

  // Make sure the above values match the range set in globals.hpp
  const JVMTypedFlagLimit<intx>* limit = JVMFlagLimit::get_range_at(FLAG_MEMBER_ENUM(ThreadStackSize))->cast<intx>();
  assert(min_ThreadStackSize == static_cast<julong>(limit->min()), "must be");
  assert(max_ThreadStackSize == static_cast<julong>(limit->max()), "must be");

  const julong min_size = min_ThreadStackSize * K;
  const julong max_size = max_ThreadStackSize * K;

  assert(is_aligned(max_size, os::vm_page_size()), "Implementation assumption");

  julong size = 0;
  ArgsRange errcode = parse_memory_size(tail, &size, min_size, max_size);
  if (errcode != arg_in_range) {
    bool silent = (option == NULL); // Allow testing to silence error messages
    if (!silent) {
      jio_fprintf(defaultStream::error_stream(),
                  "Invalid thread stack size: %s\n", option->optionString);
      describe_range_error(errcode);
    }
    return JNI_EINVAL;
  }

  // Internally track ThreadStackSize in units of 1024 bytes.
  const julong size_aligned = align_up(size, K);
  assert(size <= size_aligned,
         "Overflow: " JULONG_FORMAT " " JULONG_FORMAT,
         size, size_aligned);

  const julong size_in_K = size_aligned / K;
  assert(size_in_K < (julong)max_intx,
         "size_in_K doesn't fit in the type of ThreadStackSize: " JULONG_FORMAT,
         size_in_K);

  // Check that code expanding ThreadStackSize to a page aligned number of bytes won't overflow.
  const julong max_expanded = align_up(size_in_K * K, os::vm_page_size());
  assert(max_expanded < max_uintx && max_expanded >= size_in_K,
         "Expansion overflowed: " JULONG_FORMAT " " JULONG_FORMAT,
         max_expanded, size_in_K);

  *out_ThreadStackSize = (intx)size_in_K;

  return JNI_OK;
}

bool Arguments::is_restore_option_set(const JavaVMInitArgs* args) {
  const char* tail;
  // iterate over arguments
  for (int index = 0; index < args->nOptions; index++) {
    const JavaVMOption* option = args->options + index;
    if (match_option(option, "-XX:CRaCRestoreFrom", &tail)) {
      return true;
    }
  }
  return false;
}

bool Arguments::parse_options_for_restore(const JavaVMInitArgs* args) {
  const char *tail = NULL;

  // iterate over arguments
  for (int index = 0; index < args->nOptions; index++) {
    bool is_absolute_path = false;  // for -agentpath vs -agentlib

    const JavaVMOption* option = args->options + index;

    if (match_option(option, "-Djava.class.path", &tail) ||
        match_option(option, "-Dsun.java.launcher", &tail)) {
      // These options are already set based on -cp (and aliases), -jar
      // or even inheriting the CLASSPATH env var; therefore it's too
      // late to prohibit explicitly setting them at this point.
    } else if (match_option(option, "-D", &tail)) {
      const char* key = NULL;
      const char* value = NULL;

      get_key_value(tail, &key, &value);

      if (strcmp(key, "sun.java.command") == 0) {
        char *old_java_command = _java_command;
        _java_command = os::strdup_check_oom(value, mtArguments);
        if (old_java_command != NULL) {
          os::free(old_java_command);
        }
      } else {
        add_property(tail);
      }
    } else if (match_option(option, "-XX:", &tail)) { // -XX:xxxx
      // Skip -XX:Flags= and -XX:VMOptionsFile= since those cases have
      // already been handled
      if (!process_argument(tail, args->ignoreUnrecognized, JVMFlagOrigin::COMMAND_LINE)) {
        return false;
      }
      const char *argname;
      size_t arg_len;
      bool ignored_plus_minus;
      parse_argname(tail, &argname, &arg_len, &ignored_plus_minus);
      const JVMFlag* flag = JVMFlag::find_declared_flag((const char*)argname, arg_len);
      if (flag != NULL) {
        if (!flag->is_restore_settable()) {
          jio_fprintf(defaultStream::error_stream(),
            "Flag %.*s cannot be set during restore: %s\n", arg_len, argname, option->optionString);
          return false;
        }
        build_jvm_flags(tail);
      }
    }
  }
  return true;
}

jint Arguments::parse_each_vm_init_arg(const JavaVMInitArgs* args, bool* patch_mod_javabase, JVMFlagOrigin origin) {
  // For match_option to return remaining or value part of option string
  const char* tail;

  // iterate over arguments
  for (int index = 0; index < args->nOptions; index++) {
    bool is_absolute_path = false;  // for -agentpath vs -agentlib

    const JavaVMOption* option = args->options + index;

    if (!match_option(option, "-Djava.class.path", &tail) &&
        !match_option(option, "-Dsun.java.command", &tail) &&
        !match_option(option, "-Dsun.java.launcher", &tail)) {

        // add all jvm options to the jvm_args string. This string
        // is used later to set the java.vm.args PerfData string constant.
        // the -Djava.class.path and the -Dsun.java.command options are
        // omitted from jvm_args string as each have their own PerfData
        // string constant object.
        build_jvm_args(option->optionString);
    }

    // -verbose:[class/module/gc/jni]
    if (match_option(option, "-verbose", &tail)) {
      if (!strcmp(tail, ":class") || !strcmp(tail, "")) {
        LogConfiguration::configure_stdout(LogLevel::Info, true, LOG_TAGS(class, load));
        LogConfiguration::configure_stdout(LogLevel::Info, true, LOG_TAGS(class, unload));
      } else if (!strcmp(tail, ":module")) {
        LogConfiguration::configure_stdout(LogLevel::Info, true, LOG_TAGS(module, load));
        LogConfiguration::configure_stdout(LogLevel::Info, true, LOG_TAGS(module, unload));
      } else if (!strcmp(tail, ":gc")) {
        LogConfiguration::configure_stdout(LogLevel::Info, true, LOG_TAGS(gc));
      } else if (!strcmp(tail, ":jni")) {
        LogConfiguration::configure_stdout(LogLevel::Debug, true, LOG_TAGS(jni, resolve));
      }
    // -da / -ea / -disableassertions / -enableassertions
    // These accept an optional class/package name separated by a colon, e.g.,
    // -da:java.lang.Thread.
    } else if (match_option(option, user_assertion_options, &tail, true)) {
      bool enable = option->optionString[1] == 'e';     // char after '-' is 'e'
      if (*tail == '\0') {
        JavaAssertions::setUserClassDefault(enable);
      } else {
        assert(*tail == ':', "bogus match by match_option()");
        JavaAssertions::addOption(tail + 1, enable);
      }
    // -dsa / -esa / -disablesystemassertions / -enablesystemassertions
    } else if (match_option(option, system_assertion_options, &tail, false)) {
      bool enable = option->optionString[1] == 'e';     // char after '-' is 'e'
      JavaAssertions::setSystemClassDefault(enable);
    // -bootclasspath:
    } else if (match_option(option, "-Xbootclasspath:", &tail)) {
        jio_fprintf(defaultStream::output_stream(),
          "-Xbootclasspath is no longer a supported option.\n");
        return JNI_EINVAL;
    // -bootclasspath/a:
    } else if (match_option(option, "-Xbootclasspath/a:", &tail)) {
      Arguments::append_sysclasspath(tail);
#if INCLUDE_CDS
      MetaspaceShared::disable_optimized_module_handling();
      log_info(cds)("optimized module handling: disabled because bootclasspath was appended");
#endif
    // -bootclasspath/p:
    } else if (match_option(option, "-Xbootclasspath/p:", &tail)) {
        jio_fprintf(defaultStream::output_stream(),
          "-Xbootclasspath/p is no longer a supported option.\n");
        return JNI_EINVAL;
    // -Xrun
    } else if (match_option(option, "-Xrun", &tail)) {
      if (tail != NULL) {
        const char* pos = strchr(tail, ':');
        size_t len = (pos == NULL) ? strlen(tail) : pos - tail;
        char* name = NEW_C_HEAP_ARRAY(char, len + 1, mtArguments);
        jio_snprintf(name, len + 1, "%s", tail);

        char *options = NULL;
        if(pos != NULL) {
          size_t len2 = strlen(pos+1) + 1; // options start after ':'.  Final zero must be copied.
          options = (char*)memcpy(NEW_C_HEAP_ARRAY(char, len2, mtArguments), pos+1, len2);
        }
#if !INCLUDE_JVMTI
        if (strcmp(name, "jdwp") == 0) {
          jio_fprintf(defaultStream::error_stream(),
            "Debugging agents are not supported in this VM\n");
          return JNI_ERR;
        }
#endif // !INCLUDE_JVMTI
        add_init_library(name, options);
      }
    } else if (match_option(option, "--add-reads=", &tail)) {
      if (!create_numbered_module_property("jdk.module.addreads", tail, addreads_count++)) {
        return JNI_ENOMEM;
      }
    } else if (match_option(option, "--add-exports=", &tail)) {
      if (!create_numbered_module_property("jdk.module.addexports", tail, addexports_count++)) {
        return JNI_ENOMEM;
      }
    } else if (match_option(option, "--add-opens=", &tail)) {
      if (!create_numbered_module_property("jdk.module.addopens", tail, addopens_count++)) {
        return JNI_ENOMEM;
      }
    } else if (match_option(option, "--add-modules=", &tail)) {
      if (!create_numbered_module_property("jdk.module.addmods", tail, addmods_count++)) {
        return JNI_ENOMEM;
      }
    } else if (match_option(option, "--enable-native-access=", &tail)) {
      if (!create_numbered_module_property("jdk.module.enable.native.access", tail, enable_native_access_count++)) {
        return JNI_ENOMEM;
      }
    } else if (match_option(option, "--limit-modules=", &tail)) {
      if (!create_module_property("jdk.module.limitmods", tail, InternalProperty)) {
        return JNI_ENOMEM;
      }
    } else if (match_option(option, "--module-path=", &tail)) {
      if (!create_module_property("jdk.module.path", tail, ExternalProperty)) {
        return JNI_ENOMEM;
      }
    } else if (match_option(option, "--upgrade-module-path=", &tail)) {
      if (!create_module_property("jdk.module.upgrade.path", tail, ExternalProperty)) {
        return JNI_ENOMEM;
      }
    } else if (match_option(option, "--patch-module=", &tail)) {
      // --patch-module=<module>=<file>(<pathsep><file>)*
      int res = process_patch_mod_option(tail, patch_mod_javabase);
      if (res != JNI_OK) {
        return res;
      }
    } else if (match_option(option, "--illegal-access=", &tail)) {
      char version[256];
      JDK_Version::jdk(17).to_string(version, sizeof(version));
      warning("Ignoring option %s; support was removed in %s", option->optionString, version);
    // -agentlib and -agentpath
    } else if (match_option(option, "-agentlib:", &tail) ||
          (is_absolute_path = match_option(option, "-agentpath:", &tail))) {
      if(tail != NULL) {
        const char* pos = strchr(tail, '=');
        char* name;
        if (pos == NULL) {
          name = os::strdup_check_oom(tail, mtArguments);
        } else {
          size_t len = pos - tail;
          name = NEW_C_HEAP_ARRAY(char, len + 1, mtArguments);
          memcpy(name, tail, len);
          name[len] = '\0';
        }

        char *options = NULL;
        if(pos != NULL) {
          options = os::strdup_check_oom(pos + 1, mtArguments);
        }
#if !INCLUDE_JVMTI
        if (valid_jdwp_agent(name, is_absolute_path)) {
          jio_fprintf(defaultStream::error_stream(),
            "Debugging agents are not supported in this VM\n");
          return JNI_ERR;
        }
#endif // !INCLUDE_JVMTI
        add_init_agent(name, options, is_absolute_path);
      }
    // -javaagent
    } else if (match_option(option, "-javaagent:", &tail)) {
#if !INCLUDE_JVMTI
      jio_fprintf(defaultStream::error_stream(),
        "Instrumentation agents are not supported in this VM\n");
      return JNI_ERR;
#else
      if (tail != NULL) {
        size_t length = strlen(tail) + 1;
        char *options = NEW_C_HEAP_ARRAY(char, length, mtArguments);
        jio_snprintf(options, length, "%s", tail);
        add_instrument_agent("instrument", options, false);
        // java agents need module java.instrument
        if (!create_numbered_module_property("jdk.module.addmods", "java.instrument", addmods_count++)) {
          return JNI_ENOMEM;
        }
      }
#endif // !INCLUDE_JVMTI
    // --enable_preview
    } else if (match_option(option, "--enable-preview")) {
      set_enable_preview();
    // -Xnoclassgc
    } else if (match_option(option, "-Xnoclassgc")) {
      if (FLAG_SET_CMDLINE(ClassUnloading, false) != JVMFlag::SUCCESS) {
        return JNI_EINVAL;
      }
    // -Xbatch
    } else if (match_option(option, "-Xbatch")) {
      if (FLAG_SET_CMDLINE(BackgroundCompilation, false) != JVMFlag::SUCCESS) {
        return JNI_EINVAL;
      }
    // -Xmn for compatibility with other JVM vendors
    } else if (match_option(option, "-Xmn", &tail)) {
      julong long_initial_young_size = 0;
      ArgsRange errcode = parse_memory_size(tail, &long_initial_young_size, 1);
      if (errcode != arg_in_range) {
        jio_fprintf(defaultStream::error_stream(),
                    "Invalid initial young generation size: %s\n", option->optionString);
        describe_range_error(errcode);
        return JNI_EINVAL;
      }
      if (FLAG_SET_CMDLINE(MaxNewSize, (size_t)long_initial_young_size) != JVMFlag::SUCCESS) {
        return JNI_EINVAL;
      }
      if (FLAG_SET_CMDLINE(NewSize, (size_t)long_initial_young_size) != JVMFlag::SUCCESS) {
        return JNI_EINVAL;
      }
    // -Xms
    } else if (match_option(option, "-Xms", &tail)) {
      julong size = 0;
      // an initial heap size of 0 means automatically determine
      ArgsRange errcode = parse_memory_size(tail, &size, 0);
      if (errcode != arg_in_range) {
        jio_fprintf(defaultStream::error_stream(),
                    "Invalid initial heap size: %s\n", option->optionString);
        describe_range_error(errcode);
        return JNI_EINVAL;
      }
      if (FLAG_SET_CMDLINE(MinHeapSize, (size_t)size) != JVMFlag::SUCCESS) {
        return JNI_EINVAL;
      }
      if (FLAG_SET_CMDLINE(InitialHeapSize, (size_t)size) != JVMFlag::SUCCESS) {
        return JNI_EINVAL;
      }
    // -Xmx
    } else if (match_option(option, "-Xmx", &tail) || match_option(option, "-XX:MaxHeapSize=", &tail)) {
      julong long_max_heap_size = 0;
      ArgsRange errcode = parse_memory_size(tail, &long_max_heap_size, 1);
      if (errcode != arg_in_range) {
        jio_fprintf(defaultStream::error_stream(),
                    "Invalid maximum heap size: %s\n", option->optionString);
        describe_range_error(errcode);
        return JNI_EINVAL;
      }
      if (FLAG_SET_CMDLINE(MaxHeapSize, (size_t)long_max_heap_size) != JVMFlag::SUCCESS) {
        return JNI_EINVAL;
      }
    // Xmaxf
    } else if (match_option(option, "-Xmaxf", &tail)) {
      char* err;
      int maxf = (int)(strtod(tail, &err) * 100);
      if (*err != '\0' || *tail == '\0') {
        jio_fprintf(defaultStream::error_stream(),
                    "Bad max heap free percentage size: %s\n",
                    option->optionString);
        return JNI_EINVAL;
      } else {
        if (FLAG_SET_CMDLINE(MaxHeapFreeRatio, maxf) != JVMFlag::SUCCESS) {
            return JNI_EINVAL;
        }
      }
    // Xminf
    } else if (match_option(option, "-Xminf", &tail)) {
      char* err;
      int minf = (int)(strtod(tail, &err) * 100);
      if (*err != '\0' || *tail == '\0') {
        jio_fprintf(defaultStream::error_stream(),
                    "Bad min heap free percentage size: %s\n",
                    option->optionString);
        return JNI_EINVAL;
      } else {
        if (FLAG_SET_CMDLINE(MinHeapFreeRatio, minf) != JVMFlag::SUCCESS) {
          return JNI_EINVAL;
        }
      }
    // -Xss
    } else if (match_option(option, "-Xss", &tail)) {
      intx value = 0;
      jint err = parse_xss(option, tail, &value);
      if (err != JNI_OK) {
        return err;
      }
      if (FLAG_SET_CMDLINE(ThreadStackSize, value) != JVMFlag::SUCCESS) {
        return JNI_EINVAL;
      }
    } else if (match_option(option, "-Xmaxjitcodesize", &tail) ||
               match_option(option, "-XX:ReservedCodeCacheSize=", &tail)) {
      julong long_ReservedCodeCacheSize = 0;

      ArgsRange errcode = parse_memory_size(tail, &long_ReservedCodeCacheSize, 1);
      if (errcode != arg_in_range) {
        jio_fprintf(defaultStream::error_stream(),
                    "Invalid maximum code cache size: %s.\n", option->optionString);
        return JNI_EINVAL;
      }
      if (FLAG_SET_CMDLINE(ReservedCodeCacheSize, (uintx)long_ReservedCodeCacheSize) != JVMFlag::SUCCESS) {
        return JNI_EINVAL;
      }
    // -green
    } else if (match_option(option, "-green")) {
      jio_fprintf(defaultStream::error_stream(),
                  "Green threads support not available\n");
          return JNI_EINVAL;
    // -native
    } else if (match_option(option, "-native")) {
          // HotSpot always uses native threads, ignore silently for compatibility
    // -Xrs
    } else if (match_option(option, "-Xrs")) {
          // Classic/EVM option, new functionality
      if (FLAG_SET_CMDLINE(ReduceSignalUsage, true) != JVMFlag::SUCCESS) {
        return JNI_EINVAL;
      }
      // -Xprof
    } else if (match_option(option, "-Xprof")) {
      char version[256];
      // Obsolete in JDK 10
      JDK_Version::jdk(10).to_string(version, sizeof(version));
      warning("Ignoring option %s; support was removed in %s", option->optionString, version);
    // -Xinternalversion
    } else if (match_option(option, "-Xinternalversion")) {
      jio_fprintf(defaultStream::output_stream(), "%s\n",
                  VM_Version::internal_vm_info_string());
      vm_exit(0);
#ifndef PRODUCT
    // -Xprintflags
    } else if (match_option(option, "-Xprintflags")) {
      JVMFlag::printFlags(tty, false);
      vm_exit(0);
#endif
    // -D
    } else if (match_option(option, "-D", &tail)) {
      const char* value;
      if (match_option(option, "-Djava.endorsed.dirs=", &value) &&
            *value!= '\0' && strcmp(value, "\"\"") != 0) {
        // abort if -Djava.endorsed.dirs is set
        jio_fprintf(defaultStream::output_stream(),
          "-Djava.endorsed.dirs=%s is not supported. Endorsed standards and standalone APIs\n"
          "in modular form will be supported via the concept of upgradeable modules.\n", value);
        return JNI_EINVAL;
      }
      if (match_option(option, "-Djava.ext.dirs=", &value) &&
            *value != '\0' && strcmp(value, "\"\"") != 0) {
        // abort if -Djava.ext.dirs is set
        jio_fprintf(defaultStream::output_stream(),
          "-Djava.ext.dirs=%s is not supported.  Use -classpath instead.\n", value);
        return JNI_EINVAL;
      }
      // Check for module related properties.  They must be set using the modules
      // options. For example: use "--add-modules=java.sql", not
      // "-Djdk.module.addmods=java.sql"
      if (is_internal_module_property(option->optionString + 2)) {
        needs_module_property_warning = true;
        continue;
      }
      if (!add_property(tail)) {
        return JNI_ENOMEM;
      }
      // Out of the box management support
      if (match_option(option, "-Dcom.sun.management", &tail)) {
#if INCLUDE_MANAGEMENT
        if (FLAG_SET_CMDLINE(ManagementServer, true) != JVMFlag::SUCCESS) {
          return JNI_EINVAL;
        }
        // management agent in module jdk.management.agent
        if (!create_numbered_module_property("jdk.module.addmods", "jdk.management.agent", addmods_count++)) {
          return JNI_ENOMEM;
        }
#else
        jio_fprintf(defaultStream::output_stream(),
          "-Dcom.sun.management is not supported in this VM.\n");
        return JNI_ERR;
#endif
      }
    // -Xint
    } else if (match_option(option, "-Xint")) {
          set_mode_flags(_int);
    // -Xmixed
    } else if (match_option(option, "-Xmixed")) {
          set_mode_flags(_mixed);
    // -Xcomp
    } else if (match_option(option, "-Xcomp")) {
      // for testing the compiler; turn off all flags that inhibit compilation
          set_mode_flags(_comp);
    // -Xshare:dump
    } else if (match_option(option, "-Xshare:dump")) {
      if (FLAG_SET_CMDLINE(DumpSharedSpaces, true) != JVMFlag::SUCCESS) {
        return JNI_EINVAL;
      }
    // -Xshare:on
    } else if (match_option(option, "-Xshare:on")) {
      if (FLAG_SET_CMDLINE(UseSharedSpaces, true) != JVMFlag::SUCCESS) {
        return JNI_EINVAL;
      }
      if (FLAG_SET_CMDLINE(RequireSharedSpaces, true) != JVMFlag::SUCCESS) {
        return JNI_EINVAL;
      }
    // -Xshare:auto || -XX:ArchiveClassesAtExit=<archive file>
    } else if (match_option(option, "-Xshare:auto")) {
      if (FLAG_SET_CMDLINE(UseSharedSpaces, true) != JVMFlag::SUCCESS) {
        return JNI_EINVAL;
      }
      if (FLAG_SET_CMDLINE(RequireSharedSpaces, false) != JVMFlag::SUCCESS) {
        return JNI_EINVAL;
      }
    // -Xshare:off
    } else if (match_option(option, "-Xshare:off")) {
      if (FLAG_SET_CMDLINE(UseSharedSpaces, false) != JVMFlag::SUCCESS) {
        return JNI_EINVAL;
      }
      if (FLAG_SET_CMDLINE(RequireSharedSpaces, false) != JVMFlag::SUCCESS) {
        return JNI_EINVAL;
      }
    // -Xverify
    } else if (match_option(option, "-Xverify", &tail)) {
      if (strcmp(tail, ":all") == 0 || strcmp(tail, "") == 0) {
        if (FLAG_SET_CMDLINE(BytecodeVerificationLocal, true) != JVMFlag::SUCCESS) {
          return JNI_EINVAL;
        }
        if (FLAG_SET_CMDLINE(BytecodeVerificationRemote, true) != JVMFlag::SUCCESS) {
          return JNI_EINVAL;
        }
      } else if (strcmp(tail, ":remote") == 0) {
        if (FLAG_SET_CMDLINE(BytecodeVerificationLocal, false) != JVMFlag::SUCCESS) {
          return JNI_EINVAL;
        }
        if (FLAG_SET_CMDLINE(BytecodeVerificationRemote, true) != JVMFlag::SUCCESS) {
          return JNI_EINVAL;
        }
      } else if (strcmp(tail, ":none") == 0) {
        if (FLAG_SET_CMDLINE(BytecodeVerificationLocal, false) != JVMFlag::SUCCESS) {
          return JNI_EINVAL;
        }
        if (FLAG_SET_CMDLINE(BytecodeVerificationRemote, false) != JVMFlag::SUCCESS) {
          return JNI_EINVAL;
        }
        warning("Options -Xverify:none and -noverify were deprecated in JDK 13 and will likely be removed in a future release.");
      } else if (is_bad_option(option, args->ignoreUnrecognized, "verification")) {
        return JNI_EINVAL;
      }
    // -Xdebug
    } else if (match_option(option, "-Xdebug")) {
      // note this flag has been used, then ignore
      set_xdebug_mode(true);
    // -Xnoagent
    } else if (match_option(option, "-Xnoagent")) {
      // For compatibility with classic. HotSpot refuses to load the old style agent.dll.
    } else if (match_option(option, "-Xloggc:", &tail)) {
      // Deprecated flag to redirect GC output to a file. -Xloggc:<filename>
      log_warning(gc)("-Xloggc is deprecated. Will use -Xlog:gc:%s instead.", tail);
      _gc_log_filename = os::strdup_check_oom(tail);
    } else if (match_option(option, "-Xlog", &tail)) {
      bool ret = false;
      if (strcmp(tail, ":help") == 0) {
        fileStream stream(defaultStream::output_stream());
        LogConfiguration::print_command_line_help(&stream);
        vm_exit(0);
      } else if (strcmp(tail, ":disable") == 0) {
        LogConfiguration::disable_logging();
        ret = true;
      } else if (strcmp(tail, ":async") == 0) {
        LogConfiguration::set_async_mode(true);
        ret = true;
      } else if (*tail == '\0') {
        ret = LogConfiguration::parse_command_line_arguments();
        assert(ret, "-Xlog without arguments should never fail to parse");
      } else if (*tail == ':') {
        ret = LogConfiguration::parse_command_line_arguments(tail + 1);
      }
      if (ret == false) {
        jio_fprintf(defaultStream::error_stream(),
                    "Invalid -Xlog option '-Xlog%s', see error log for details.\n",
                    tail);
        return JNI_EINVAL;
      }
    // JNI hooks
    } else if (match_option(option, "-Xcheck", &tail)) {
      if (!strcmp(tail, ":jni")) {
#if !INCLUDE_JNI_CHECK
        warning("JNI CHECKING is not supported in this VM");
#else
        CheckJNICalls = true;
#endif // INCLUDE_JNI_CHECK
      } else if (is_bad_option(option, args->ignoreUnrecognized,
                                     "check")) {
        return JNI_EINVAL;
      }
    } else if (match_option(option, "vfprintf")) {
      _vfprintf_hook = CAST_TO_FN_PTR(vfprintf_hook_t, option->extraInfo);
    } else if (match_option(option, "exit")) {
      _exit_hook = CAST_TO_FN_PTR(exit_hook_t, option->extraInfo);
    } else if (match_option(option, "abort")) {
      _abort_hook = CAST_TO_FN_PTR(abort_hook_t, option->extraInfo);
    // Need to keep consistency of MaxTenuringThreshold and AlwaysTenure/NeverTenure;
    // and the last option wins.
    } else if (match_option(option, "-XX:+NeverTenure")) {
      if (FLAG_SET_CMDLINE(NeverTenure, true) != JVMFlag::SUCCESS) {
        return JNI_EINVAL;
      }
      if (FLAG_SET_CMDLINE(AlwaysTenure, false) != JVMFlag::SUCCESS) {
        return JNI_EINVAL;
      }
      if (FLAG_SET_CMDLINE(MaxTenuringThreshold, markWord::max_age + 1) != JVMFlag::SUCCESS) {
        return JNI_EINVAL;
      }
    } else if (match_option(option, "-XX:+AlwaysTenure")) {
      if (FLAG_SET_CMDLINE(NeverTenure, false) != JVMFlag::SUCCESS) {
        return JNI_EINVAL;
      }
      if (FLAG_SET_CMDLINE(AlwaysTenure, true) != JVMFlag::SUCCESS) {
        return JNI_EINVAL;
      }
      if (FLAG_SET_CMDLINE(MaxTenuringThreshold, 0) != JVMFlag::SUCCESS) {
        return JNI_EINVAL;
      }
    } else if (match_option(option, "-XX:MaxTenuringThreshold=", &tail)) {
      uintx max_tenuring_thresh = 0;
      if (!parse_uintx(tail, &max_tenuring_thresh, 0)) {
        jio_fprintf(defaultStream::error_stream(),
                    "Improperly specified VM option \'MaxTenuringThreshold=%s\'\n", tail);
        return JNI_EINVAL;
      }

      if (FLAG_SET_CMDLINE(MaxTenuringThreshold, max_tenuring_thresh) != JVMFlag::SUCCESS) {
        return JNI_EINVAL;
      }

      if (MaxTenuringThreshold == 0) {
        if (FLAG_SET_CMDLINE(NeverTenure, false) != JVMFlag::SUCCESS) {
          return JNI_EINVAL;
        }
        if (FLAG_SET_CMDLINE(AlwaysTenure, true) != JVMFlag::SUCCESS) {
          return JNI_EINVAL;
        }
      } else {
        if (FLAG_SET_CMDLINE(NeverTenure, false) != JVMFlag::SUCCESS) {
          return JNI_EINVAL;
        }
        if (FLAG_SET_CMDLINE(AlwaysTenure, false) != JVMFlag::SUCCESS) {
          return JNI_EINVAL;
        }
      }
    } else if (match_option(option, "-XX:+DisplayVMOutputToStderr")) {
      if (FLAG_SET_CMDLINE(DisplayVMOutputToStdout, false) != JVMFlag::SUCCESS) {
        return JNI_EINVAL;
      }
      if (FLAG_SET_CMDLINE(DisplayVMOutputToStderr, true) != JVMFlag::SUCCESS) {
        return JNI_EINVAL;
      }
    } else if (match_option(option, "-XX:+DisplayVMOutputToStdout")) {
      if (FLAG_SET_CMDLINE(DisplayVMOutputToStderr, false) != JVMFlag::SUCCESS) {
        return JNI_EINVAL;
      }
      if (FLAG_SET_CMDLINE(DisplayVMOutputToStdout, true) != JVMFlag::SUCCESS) {
        return JNI_EINVAL;
      }
    } else if (match_option(option, "-XX:+ErrorFileToStderr")) {
      if (FLAG_SET_CMDLINE(ErrorFileToStdout, false) != JVMFlag::SUCCESS) {
        return JNI_EINVAL;
      }
      if (FLAG_SET_CMDLINE(ErrorFileToStderr, true) != JVMFlag::SUCCESS) {
        return JNI_EINVAL;
      }
    } else if (match_option(option, "-XX:+ErrorFileToStdout")) {
      if (FLAG_SET_CMDLINE(ErrorFileToStderr, false) != JVMFlag::SUCCESS) {
        return JNI_EINVAL;
      }
      if (FLAG_SET_CMDLINE(ErrorFileToStdout, true) != JVMFlag::SUCCESS) {
        return JNI_EINVAL;
      }
    } else if (match_option(option, "-XX:+ExtendedDTraceProbes")) {
#if defined(DTRACE_ENABLED)
      if (FLAG_SET_CMDLINE(ExtendedDTraceProbes, true) != JVMFlag::SUCCESS) {
        return JNI_EINVAL;
      }
      if (FLAG_SET_CMDLINE(DTraceMethodProbes, true) != JVMFlag::SUCCESS) {
        return JNI_EINVAL;
      }
      if (FLAG_SET_CMDLINE(DTraceAllocProbes, true) != JVMFlag::SUCCESS) {
        return JNI_EINVAL;
      }
      if (FLAG_SET_CMDLINE(DTraceMonitorProbes, true) != JVMFlag::SUCCESS) {
        return JNI_EINVAL;
      }
#else // defined(DTRACE_ENABLED)
      jio_fprintf(defaultStream::error_stream(),
                  "ExtendedDTraceProbes flag is not applicable for this configuration\n");
      return JNI_EINVAL;
#endif // defined(DTRACE_ENABLED)
#ifdef ASSERT
    } else if (match_option(option, "-XX:+FullGCALot")) {
      if (FLAG_SET_CMDLINE(FullGCALot, true) != JVMFlag::SUCCESS) {
        return JNI_EINVAL;
      }
      // disable scavenge before parallel mark-compact
      if (FLAG_SET_CMDLINE(ScavengeBeforeFullGC, false) != JVMFlag::SUCCESS) {
        return JNI_EINVAL;
      }
#endif
#if !INCLUDE_MANAGEMENT
    } else if (match_option(option, "-XX:+ManagementServer")) {
        jio_fprintf(defaultStream::error_stream(),
          "ManagementServer is not supported in this VM.\n");
        return JNI_ERR;
#endif // INCLUDE_MANAGEMENT
#if INCLUDE_JVMCI
    } else if (match_option(option, "-XX:-EnableJVMCIProduct")) {
      if (EnableJVMCIProduct) {
        jio_fprintf(defaultStream::error_stream(),
                  "-XX:-EnableJVMCIProduct cannot come after -XX:+EnableJVMCIProduct\n");
        return JNI_EINVAL;
      }
    } else if (match_option(option, "-XX:+EnableJVMCIProduct")) {
      // Just continue, since "-XX:+EnableJVMCIProduct" has been specified before
      if (EnableJVMCIProduct) {
        continue;
      }
      JVMFlag *jvmciFlag = JVMFlag::find_flag("EnableJVMCIProduct");
      // Allow this flag if it has been unlocked.
      if (jvmciFlag != NULL && jvmciFlag->is_unlocked()) {
        if (!JVMCIGlobals::enable_jvmci_product_mode(origin)) {
          jio_fprintf(defaultStream::error_stream(),
            "Unable to enable JVMCI in product mode");
          return JNI_ERR;
        }
      }
      // The flag was locked so process normally to report that error
      else if (!process_argument("EnableJVMCIProduct", args->ignoreUnrecognized, origin)) {
        return JNI_EINVAL;
      }
#endif // INCLUDE_JVMCI
#if INCLUDE_JFR
    } else if (match_jfr_option(&option)) {
      return JNI_EINVAL;
#endif
    } else if (match_option(option, "-XX:", &tail)) { // -XX:xxxx
      // Skip -XX:Flags= and -XX:VMOptionsFile= since those cases have
      // already been handled
      if ((strncmp(tail, "Flags=", strlen("Flags=")) != 0) &&
          (strncmp(tail, "VMOptionsFile=", strlen("VMOptionsFile=")) != 0)) {
        if (!process_argument(tail, args->ignoreUnrecognized, origin)) {
          return JNI_EINVAL;
        }
      }
    // Unknown option
    } else if (is_bad_option(option, args->ignoreUnrecognized)) {
      return JNI_ERR;
    }
  }

  // PrintSharedArchiveAndExit will turn on
  //   -Xshare:on
  //   -Xlog:class+path=info
  if (PrintSharedArchiveAndExit) {
    if (FLAG_SET_CMDLINE(UseSharedSpaces, true) != JVMFlag::SUCCESS) {
      return JNI_EINVAL;
    }
    if (FLAG_SET_CMDLINE(RequireSharedSpaces, true) != JVMFlag::SUCCESS) {
      return JNI_EINVAL;
    }
    LogConfiguration::configure_stdout(LogLevel::Info, true, LOG_TAGS(class, path));
  }

  fix_appclasspath();

  return JNI_OK;
}

void Arguments::add_patch_mod_prefix(const char* module_name, const char* path, bool* patch_mod_javabase) {
  // For java.base check for duplicate --patch-module options being specified on the command line.
  // This check is only required for java.base, all other duplicate module specifications
  // will be checked during module system initialization.  The module system initialization
  // will throw an ExceptionInInitializerError if this situation occurs.
  if (strcmp(module_name, JAVA_BASE_NAME) == 0) {
    if (*patch_mod_javabase) {
      vm_exit_during_initialization("Cannot specify " JAVA_BASE_NAME " more than once to --patch-module");
    } else {
      *patch_mod_javabase = true;
    }
  }

  // Create GrowableArray lazily, only if --patch-module has been specified
  if (_patch_mod_prefix == NULL) {
    _patch_mod_prefix = new (ResourceObj::C_HEAP, mtArguments) GrowableArray<ModulePatchPath*>(10, mtArguments);
  }

  _patch_mod_prefix->push(new ModulePatchPath(module_name, path));
}

// Remove all empty paths from the app classpath (if IgnoreEmptyClassPaths is enabled)
//
// This is necessary because some apps like to specify classpath like -cp foo.jar:${XYZ}:bar.jar
// in their start-up scripts. If XYZ is empty, the classpath will look like "-cp foo.jar::bar.jar".
// Java treats such empty paths as if the user specified "-cp foo.jar:.:bar.jar". I.e., an empty
// path is treated as the current directory.
//
// This causes problems with CDS, which requires that all directories specified in the classpath
// must be empty. In most cases, applications do NOT want to load classes from the current
// directory anyway. Adding -XX:+IgnoreEmptyClassPaths will make these applications' start-up
// scripts compatible with CDS.
void Arguments::fix_appclasspath() {
  if (IgnoreEmptyClassPaths) {
    const char separator = *os::path_separator();
    const char* src = _java_class_path->value();

    // skip over all the leading empty paths
    while (*src == separator) {
      src ++;
    }

    char* copy = os::strdup_check_oom(src, mtArguments);

    // trim all trailing empty paths
    for (char* tail = copy + strlen(copy) - 1; tail >= copy && *tail == separator; tail--) {
      *tail = '\0';
    }

    char from[3] = {separator, separator, '\0'};
    char to  [2] = {separator, '\0'};
    while (StringUtils::replace_no_expand(copy, from, to) > 0) {
      // Keep replacing "::" -> ":" until we have no more "::" (non-windows)
      // Keep replacing ";;" -> ";" until we have no more ";;" (windows)
    }

    _java_class_path->set_writeable_value(copy);
    FreeHeap(copy); // a copy was made by set_value, so don't need this anymore
  }
}

jint Arguments::finalize_vm_init_args(bool patch_mod_javabase) {
  // check if the default lib/endorsed directory exists; if so, error
  char path[JVM_MAXPATHLEN];
  const char* fileSep = os::file_separator();
  jio_snprintf(path, JVM_MAXPATHLEN, "%s%slib%sendorsed", Arguments::get_java_home(), fileSep, fileSep);

  DIR* dir = os::opendir(path);
  if (dir != NULL) {
    jio_fprintf(defaultStream::output_stream(),
      "<JAVA_HOME>/lib/endorsed is not supported. Endorsed standards and standalone APIs\n"
      "in modular form will be supported via the concept of upgradeable modules.\n");
    os::closedir(dir);
    return JNI_ERR;
  }

  jio_snprintf(path, JVM_MAXPATHLEN, "%s%slib%sext", Arguments::get_java_home(), fileSep, fileSep);
  dir = os::opendir(path);
  if (dir != NULL) {
    jio_fprintf(defaultStream::output_stream(),
      "<JAVA_HOME>/lib/ext exists, extensions mechanism no longer supported; "
      "Use -classpath instead.\n.");
    os::closedir(dir);
    return JNI_ERR;
  }

  // This must be done after all arguments have been processed
  // and the container support has been initialized since AggressiveHeap
  // relies on the amount of total memory available.
  if (AggressiveHeap) {
    jint result = set_aggressive_heap_flags();
    if (result != JNI_OK) {
      return result;
    }
  }

  // This must be done after all arguments have been processed.
  // java_compiler() true means set to "NONE" or empty.
  if (java_compiler() && !xdebug_mode()) {
    // For backwards compatibility, we switch to interpreted mode if
    // -Djava.compiler="NONE" or "" is specified AND "-Xdebug" was
    // not specified.
    set_mode_flags(_int);
  }

  // CompileThresholdScaling == 0.0 is same as -Xint: Disable compilation (enable interpreter-only mode),
  // but like -Xint, leave compilation thresholds unaffected.
  // With tiered compilation disabled, setting CompileThreshold to 0 disables compilation as well.
  if ((CompileThresholdScaling == 0.0) || (!TieredCompilation && CompileThreshold == 0)) {
    set_mode_flags(_int);
  }

#ifdef ZERO
  // Zero always runs in interpreted mode
  set_mode_flags(_int);
#endif

  // eventually fix up InitialTenuringThreshold if only MaxTenuringThreshold is set
  if (FLAG_IS_DEFAULT(InitialTenuringThreshold) && (InitialTenuringThreshold > MaxTenuringThreshold)) {
    FLAG_SET_ERGO(InitialTenuringThreshold, MaxTenuringThreshold);
  }

#if !COMPILER2_OR_JVMCI
  // Don't degrade server performance for footprint
  if (FLAG_IS_DEFAULT(UseLargePages) &&
      MaxHeapSize < LargePageHeapSizeThreshold) {
    // No need for large granularity pages w/small heaps.
    // Note that large pages are enabled/disabled for both the
    // Java heap and the code cache.
    FLAG_SET_DEFAULT(UseLargePages, false);
  }

  UNSUPPORTED_OPTION(ProfileInterpreter);
#endif

  // Parse the CompilationMode flag
  if (!CompilationModeFlag::initialize()) {
    return JNI_ERR;
  }

  if (!check_vm_args_consistency()) {
    return JNI_ERR;
  }

#if INCLUDE_CDS
  if (DumpSharedSpaces) {
    // Disable biased locking now as it interferes with the clean up of
    // the archived Klasses and Java string objects (at dump time only).
    UseBiasedLocking = false;

    // Compiler threads may concurrently update the class metadata (such as method entries), so it's
    // unsafe with DumpSharedSpaces (which modifies the class metadata in place). Let's disable
    // compiler just to be safe.
    //
    // Note: this is not a concern for DynamicDumpSharedSpaces, which makes a copy of the class metadata
    // instead of modifying them in place. The copy is inaccessible to the compiler.
    // TODO: revisit the following for the static archive case.
    set_mode_flags(_int);
  }
  if (DumpSharedSpaces || ArchiveClassesAtExit != NULL) {
    // Always verify non-system classes during CDS dump
    if (!BytecodeVerificationRemote) {
      BytecodeVerificationRemote = true;
      log_info(cds)("All non-system classes will be verified (-Xverify:remote) during CDS dump time.");
    }
  }

  // RecordDynamicDumpInfo is not compatible with ArchiveClassesAtExit
  if (ArchiveClassesAtExit != NULL && RecordDynamicDumpInfo) {
    log_info(cds)("RecordDynamicDumpInfo is for jcmd only, could not set with -XX:ArchiveClassesAtExit.");
    return JNI_ERR;
  }

  if (ArchiveClassesAtExit == NULL && !RecordDynamicDumpInfo) {
    FLAG_SET_DEFAULT(DynamicDumpSharedSpaces, false);
  } else {
    FLAG_SET_DEFAULT(DynamicDumpSharedSpaces, true);
  }

  if (UseSharedSpaces && patch_mod_javabase) {
    no_shared_spaces("CDS is disabled when " JAVA_BASE_NAME " module is patched.");
  }
  if (UseSharedSpaces && !DumpSharedSpaces && check_unsupported_cds_runtime_properties()) {
    FLAG_SET_DEFAULT(UseSharedSpaces, false);
  }
#endif

#ifndef CAN_SHOW_REGISTERS_ON_ASSERT
  UNSUPPORTED_OPTION(ShowRegistersOnAssert);
#endif // CAN_SHOW_REGISTERS_ON_ASSERT

<<<<<<< HEAD
  if (CRaCCheckpointTo && !os::prepare_checkpoint()) {
=======
  if (CRaCCheckpointTo && !crac::prepare_checkpoint()) {
>>>>>>> e3c180f7
    return JNI_ERR;
  }

  return JNI_OK;
}

// Helper class for controlling the lifetime of JavaVMInitArgs
// objects.  The contents of the JavaVMInitArgs are guaranteed to be
// deleted on the destruction of the ScopedVMInitArgs object.
class ScopedVMInitArgs : public StackObj {
 private:
  JavaVMInitArgs _args;
  char*          _container_name;
  bool           _is_set;
  char*          _vm_options_file_arg;

 public:
  ScopedVMInitArgs(const char *container_name) {
    _args.version = JNI_VERSION_1_2;
    _args.nOptions = 0;
    _args.options = NULL;
    _args.ignoreUnrecognized = false;
    _container_name = (char *)container_name;
    _is_set = false;
    _vm_options_file_arg = NULL;
  }

  // Populates the JavaVMInitArgs object represented by this
  // ScopedVMInitArgs object with the arguments in options.  The
  // allocated memory is deleted by the destructor.  If this method
  // returns anything other than JNI_OK, then this object is in a
  // partially constructed state, and should be abandoned.
  jint set_args(const GrowableArrayView<JavaVMOption>* options) {
    _is_set = true;
    JavaVMOption* options_arr = NEW_C_HEAP_ARRAY_RETURN_NULL(
        JavaVMOption, options->length(), mtArguments);
    if (options_arr == NULL) {
      return JNI_ENOMEM;
    }
    _args.options = options_arr;

    for (int i = 0; i < options->length(); i++) {
      options_arr[i] = options->at(i);
      options_arr[i].optionString = os::strdup(options_arr[i].optionString);
      if (options_arr[i].optionString == NULL) {
        // Rely on the destructor to do cleanup.
        _args.nOptions = i;
        return JNI_ENOMEM;
      }
    }

    _args.nOptions = options->length();
    _args.ignoreUnrecognized = IgnoreUnrecognizedVMOptions;
    return JNI_OK;
  }

  JavaVMInitArgs* get()             { return &_args; }
  char* container_name()            { return _container_name; }
  bool  is_set()                    { return _is_set; }
  bool  found_vm_options_file_arg() { return _vm_options_file_arg != NULL; }
  char* vm_options_file_arg()       { return _vm_options_file_arg; }

  void set_vm_options_file_arg(const char *vm_options_file_arg) {
    if (_vm_options_file_arg != NULL) {
      os::free(_vm_options_file_arg);
    }
    _vm_options_file_arg = os::strdup_check_oom(vm_options_file_arg);
  }

  ~ScopedVMInitArgs() {
    if (_vm_options_file_arg != NULL) {
      os::free(_vm_options_file_arg);
    }
    if (_args.options == NULL) return;
    for (int i = 0; i < _args.nOptions; i++) {
      os::free(_args.options[i].optionString);
    }
    FREE_C_HEAP_ARRAY(JavaVMOption, _args.options);
  }

  // Insert options into this option list, to replace option at
  // vm_options_file_pos (-XX:VMOptionsFile)
  jint insert(const JavaVMInitArgs* args,
              const JavaVMInitArgs* args_to_insert,
              const int vm_options_file_pos) {
    assert(_args.options == NULL, "shouldn't be set yet");
    assert(args_to_insert->nOptions != 0, "there should be args to insert");
    assert(vm_options_file_pos != -1, "vm_options_file_pos should be set");

    int length = args->nOptions + args_to_insert->nOptions - 1;
    // Construct new option array
    GrowableArrayCHeap<JavaVMOption, mtArguments> options(length);
    for (int i = 0; i < args->nOptions; i++) {
      if (i == vm_options_file_pos) {
        // insert the new options starting at the same place as the
        // -XX:VMOptionsFile option
        for (int j = 0; j < args_to_insert->nOptions; j++) {
          options.push(args_to_insert->options[j]);
        }
      } else {
        options.push(args->options[i]);
      }
    }
    // make into options array
    return set_args(&options);
  }
};

jint Arguments::parse_java_options_environment_variable(ScopedVMInitArgs* args) {
  return parse_options_environment_variable("_JAVA_OPTIONS", args);
}

jint Arguments::parse_java_tool_options_environment_variable(ScopedVMInitArgs* args) {
  return parse_options_environment_variable("JAVA_TOOL_OPTIONS", args);
}

jint Arguments::parse_options_environment_variable(const char* name,
                                                   ScopedVMInitArgs* vm_args) {
  char *buffer = ::getenv(name);

  // Don't check this environment variable if user has special privileges
  // (e.g. unix su command).
  if (buffer == NULL || os::have_special_privileges()) {
    return JNI_OK;
  }

  if ((buffer = os::strdup(buffer)) == NULL) {
    return JNI_ENOMEM;
  }

  jio_fprintf(defaultStream::error_stream(),
              "Picked up %s: %s\n", name, buffer);

  int retcode = parse_options_buffer(name, buffer, strlen(buffer), vm_args);

  os::free(buffer);
  return retcode;
}

jint Arguments::parse_vm_options_file(const char* file_name, ScopedVMInitArgs* vm_args) {
  // read file into buffer
  int fd = ::open(file_name, O_RDONLY);
  if (fd < 0) {
    jio_fprintf(defaultStream::error_stream(),
                "Could not open options file '%s'\n",
                file_name);
    return JNI_ERR;
  }

  struct stat stbuf;
  int retcode = os::stat(file_name, &stbuf);
  if (retcode != 0) {
    jio_fprintf(defaultStream::error_stream(),
                "Could not stat options file '%s'\n",
                file_name);
    os::close(fd);
    return JNI_ERR;
  }

  if (stbuf.st_size == 0) {
    // tell caller there is no option data and that is ok
    os::close(fd);
    return JNI_OK;
  }

  // '+ 1' for NULL termination even with max bytes
  size_t bytes_alloc = stbuf.st_size + 1;

  char *buf = NEW_C_HEAP_ARRAY_RETURN_NULL(char, bytes_alloc, mtArguments);
  if (NULL == buf) {
    jio_fprintf(defaultStream::error_stream(),
                "Could not allocate read buffer for options file parse\n");
    os::close(fd);
    return JNI_ENOMEM;
  }

  memset(buf, 0, bytes_alloc);

  // Fill buffer
  ssize_t bytes_read = os::read(fd, (void *)buf, (unsigned)bytes_alloc);
  os::close(fd);
  if (bytes_read < 0) {
    FREE_C_HEAP_ARRAY(char, buf);
    jio_fprintf(defaultStream::error_stream(),
                "Could not read options file '%s'\n", file_name);
    return JNI_ERR;
  }

  if (bytes_read == 0) {
    // tell caller there is no option data and that is ok
    FREE_C_HEAP_ARRAY(char, buf);
    return JNI_OK;
  }

  retcode = parse_options_buffer(file_name, buf, bytes_read, vm_args);

  FREE_C_HEAP_ARRAY(char, buf);
  return retcode;
}

jint Arguments::parse_options_buffer(const char* name, char* buffer, const size_t buf_len, ScopedVMInitArgs* vm_args) {
  // Construct option array
  GrowableArrayCHeap<JavaVMOption, mtArguments> options(2);

  // some pointers to help with parsing
  char *buffer_end = buffer + buf_len;
  char *opt_hd = buffer;
  char *wrt = buffer;
  char *rd = buffer;

  // parse all options
  while (rd < buffer_end) {
    // skip leading white space from the input string
    while (rd < buffer_end && isspace(*rd)) {
      rd++;
    }

    if (rd >= buffer_end) {
      break;
    }

    // Remember this is where we found the head of the token.
    opt_hd = wrt;

    // Tokens are strings of non white space characters separated
    // by one or more white spaces.
    while (rd < buffer_end && !isspace(*rd)) {
      if (*rd == '\'' || *rd == '"') {      // handle a quoted string
        int quote = *rd;                    // matching quote to look for
        rd++;                               // don't copy open quote
        while (rd < buffer_end && *rd != quote) {
                                            // include everything (even spaces)
                                            // up until the close quote
          *wrt++ = *rd++;                   // copy to option string
        }

        if (rd < buffer_end) {
          rd++;                             // don't copy close quote
        } else {
                                            // did not see closing quote
          jio_fprintf(defaultStream::error_stream(),
                      "Unmatched quote in %s\n", name);
          return JNI_ERR;
        }
      } else {
        *wrt++ = *rd++;                     // copy to option string
      }
    }

    // steal a white space character and set it to NULL
    *wrt++ = '\0';
    // We now have a complete token

    JavaVMOption option;
    option.optionString = opt_hd;
    option.extraInfo = NULL;

    options.append(option);                // Fill in option

    rd++;  // Advance to next character
  }

  // Fill out JavaVMInitArgs structure.
  return vm_args->set_args(&options);
}

jint Arguments::set_shared_spaces_flags_and_archive_paths() {
  if (DumpSharedSpaces) {
    if (RequireSharedSpaces) {
      warning("Cannot dump shared archive while using shared archive");
    }
    UseSharedSpaces = false;
  }
#if INCLUDE_CDS
  // Initialize shared archive paths which could include both base and dynamic archive paths
  // This must be after set_ergonomics_flags() called so flag UseCompressedOops is set properly.
  if (!init_shared_archive_paths()) {
    return JNI_ENOMEM;
  }
#endif  // INCLUDE_CDS
  return JNI_OK;
}

#if INCLUDE_CDS
// Sharing support
// Construct the path to the archive
char* Arguments::get_default_shared_archive_path() {
  char *default_archive_path;
  char jvm_path[JVM_MAXPATHLEN];
  os::jvm_path(jvm_path, sizeof(jvm_path));
  char *end = strrchr(jvm_path, *os::file_separator());
  if (end != NULL) *end = '\0';
  size_t jvm_path_len = strlen(jvm_path);
  size_t file_sep_len = strlen(os::file_separator());
  const size_t len = jvm_path_len + file_sep_len + 20;
  default_archive_path = NEW_C_HEAP_ARRAY(char, len, mtArguments);
  jio_snprintf(default_archive_path, len,
               LP64_ONLY(!UseCompressedOops ? "%s%sclasses_nocoops.jsa":) "%s%sclasses.jsa",
               jvm_path, os::file_separator());
  return default_archive_path;
}

int Arguments::num_archives(const char* archive_path) {
  if (archive_path == NULL) {
    return 0;
  }
  int npaths = 1;
  char* p = (char*)archive_path;
  while (*p != '\0') {
    if (*p == os::path_separator()[0]) {
      npaths++;
    }
    p++;
  }
  return npaths;
}

void Arguments::extract_shared_archive_paths(const char* archive_path,
                                         char** base_archive_path,
                                         char** top_archive_path) {
  char* begin_ptr = (char*)archive_path;
  char* end_ptr = strchr((char*)archive_path, os::path_separator()[0]);
  if (end_ptr == NULL || end_ptr == begin_ptr) {
    vm_exit_during_initialization("Base archive was not specified", archive_path);
  }
  size_t len = end_ptr - begin_ptr;
  char* cur_path = NEW_C_HEAP_ARRAY(char, len + 1, mtInternal);
  strncpy(cur_path, begin_ptr, len);
  cur_path[len] = '\0';
  FileMapInfo::check_archive((const char*)cur_path, true /*is_static*/);
  *base_archive_path = cur_path;

  begin_ptr = ++end_ptr;
  if (*begin_ptr == '\0') {
    vm_exit_during_initialization("Top archive was not specified", archive_path);
  }
  end_ptr = strchr(begin_ptr, '\0');
  assert(end_ptr != NULL, "sanity");
  len = end_ptr - begin_ptr;
  cur_path = NEW_C_HEAP_ARRAY(char, len + 1, mtInternal);
  strncpy(cur_path, begin_ptr, len + 1);
  //cur_path[len] = '\0';
  FileMapInfo::check_archive((const char*)cur_path, false /*is_static*/);
  *top_archive_path = cur_path;
}

bool Arguments::init_shared_archive_paths() {
  if (ArchiveClassesAtExit != NULL) {
    if (DumpSharedSpaces) {
      vm_exit_during_initialization("-XX:ArchiveClassesAtExit cannot be used with -Xshare:dump");
    }
    if (FLAG_SET_CMDLINE(DynamicDumpSharedSpaces, true) != JVMFlag::SUCCESS) {
      return false;
    }
    check_unsupported_dumping_properties();
    SharedDynamicArchivePath = os::strdup_check_oom(ArchiveClassesAtExit, mtArguments);
  } else {
    if (SharedDynamicArchivePath != nullptr) {
      os::free(SharedDynamicArchivePath);
      SharedDynamicArchivePath = nullptr;
    }
  }
  if (SharedArchiveFile == NULL) {
    SharedArchivePath = get_default_shared_archive_path();
  } else {
    int archives = num_archives(SharedArchiveFile);
    if (is_dumping_archive()) {
      if (archives > 1) {
        vm_exit_during_initialization(
          "Cannot have more than 1 archive file specified in -XX:SharedArchiveFile during CDS dumping");
      }
      if (DynamicDumpSharedSpaces) {
        if (os::same_files(SharedArchiveFile, ArchiveClassesAtExit)) {
          vm_exit_during_initialization(
            "Cannot have the same archive file specified for -XX:SharedArchiveFile and -XX:ArchiveClassesAtExit",
            SharedArchiveFile);
        }
      }
    }
    if (!is_dumping_archive()){
      if (archives > 2) {
        vm_exit_during_initialization(
          "Cannot have more than 2 archive files specified in the -XX:SharedArchiveFile option");
      }
      if (archives == 1) {
        char* temp_archive_path = os::strdup_check_oom(SharedArchiveFile, mtArguments);
        int name_size;
        bool success =
          FileMapInfo::get_base_archive_name_from_header(temp_archive_path, &name_size, &SharedArchivePath);
        if (!success) {
          SharedArchivePath = temp_archive_path;
        } else {
          SharedDynamicArchivePath = temp_archive_path;
        }
      } else {
        extract_shared_archive_paths((const char*)SharedArchiveFile,
                                      &SharedArchivePath, &SharedDynamicArchivePath);
      }
    } else { // CDS dumping
      SharedArchivePath = os::strdup_check_oom(SharedArchiveFile, mtArguments);
    }
  }
  return (SharedArchivePath != NULL);
}
#endif // INCLUDE_CDS

#ifndef PRODUCT
// Determine whether LogVMOutput should be implicitly turned on.
static bool use_vm_log() {
  if (LogCompilation || !FLAG_IS_DEFAULT(LogFile) ||
      PrintCompilation || PrintInlining || PrintDependencies || PrintNativeNMethods ||
      PrintDebugInfo || PrintRelocations || PrintNMethods || PrintExceptionHandlers ||
      PrintAssembly || TraceDeoptimization || TraceDependencies ||
      (VerifyDependencies && FLAG_IS_CMDLINE(VerifyDependencies))) {
    return true;
  }

#ifdef COMPILER1
  if (PrintC1Statistics) {
    return true;
  }
#endif // COMPILER1

#ifdef COMPILER2
  if (PrintOptoAssembly || PrintOptoStatistics) {
    return true;
  }
#endif // COMPILER2

  return false;
}

#endif // PRODUCT

bool Arguments::args_contains_vm_options_file_arg(const JavaVMInitArgs* args) {
  for (int index = 0; index < args->nOptions; index++) {
    const JavaVMOption* option = args->options + index;
    const char* tail;
    if (match_option(option, "-XX:VMOptionsFile=", &tail)) {
      return true;
    }
  }
  return false;
}

jint Arguments::insert_vm_options_file(const JavaVMInitArgs* args,
                                       const char* vm_options_file,
                                       const int vm_options_file_pos,
                                       ScopedVMInitArgs* vm_options_file_args,
                                       ScopedVMInitArgs* args_out) {
  jint code = parse_vm_options_file(vm_options_file, vm_options_file_args);
  if (code != JNI_OK) {
    return code;
  }

  if (vm_options_file_args->get()->nOptions < 1) {
    return JNI_OK;
  }

  if (args_contains_vm_options_file_arg(vm_options_file_args->get())) {
    jio_fprintf(defaultStream::error_stream(),
                "A VM options file may not refer to a VM options file. "
                "Specification of '-XX:VMOptionsFile=<file-name>' in the "
                "options file '%s' in options container '%s' is an error.\n",
                vm_options_file_args->vm_options_file_arg(),
                vm_options_file_args->container_name());
    return JNI_EINVAL;
  }

  return args_out->insert(args, vm_options_file_args->get(),
                          vm_options_file_pos);
}

// Expand -XX:VMOptionsFile found in args_in as needed.
// mod_args and args_out parameters may return values as needed.
jint Arguments::expand_vm_options_as_needed(const JavaVMInitArgs* args_in,
                                            ScopedVMInitArgs* mod_args,
                                            JavaVMInitArgs** args_out) {
  jint code = match_special_option_and_act(args_in, mod_args);
  if (code != JNI_OK) {
    return code;
  }

  if (mod_args->is_set()) {
    // args_in contains -XX:VMOptionsFile and mod_args contains the
    // original options from args_in along with the options expanded
    // from the VMOptionsFile. Return a short-hand to the caller.
    *args_out = mod_args->get();
  } else {
    *args_out = (JavaVMInitArgs *)args_in;  // no changes so use args_in
  }
  return JNI_OK;
}

jint Arguments::match_special_option_and_act(const JavaVMInitArgs* args,
                                             ScopedVMInitArgs* args_out) {
  // Remaining part of option string
  const char* tail;
  ScopedVMInitArgs vm_options_file_args(args_out->container_name());

  for (int index = 0; index < args->nOptions; index++) {
    const JavaVMOption* option = args->options + index;
    if (match_option(option, "-XX:Flags=", &tail)) {
      Arguments::set_jvm_flags_file(tail);
      continue;
    }
    if (match_option(option, "-XX:VMOptionsFile=", &tail)) {
      if (vm_options_file_args.found_vm_options_file_arg()) {
        jio_fprintf(defaultStream::error_stream(),
                    "The option '%s' is already specified in the options "
                    "container '%s' so the specification of '%s' in the "
                    "same options container is an error.\n",
                    vm_options_file_args.vm_options_file_arg(),
                    vm_options_file_args.container_name(),
                    option->optionString);
        return JNI_EINVAL;
      }
      vm_options_file_args.set_vm_options_file_arg(option->optionString);
      // If there's a VMOptionsFile, parse that
      jint code = insert_vm_options_file(args, tail, index,
                                         &vm_options_file_args, args_out);
      if (code != JNI_OK) {
        return code;
      }
      args_out->set_vm_options_file_arg(vm_options_file_args.vm_options_file_arg());
      if (args_out->is_set()) {
        // The VMOptions file inserted some options so switch 'args'
        // to the new set of options, and continue processing which
        // preserves "last option wins" semantics.
        args = args_out->get();
        // The first option from the VMOptionsFile replaces the
        // current option.  So we back track to process the
        // replacement option.
        index--;
      }
      continue;
    }
    if (match_option(option, "-XX:+PrintVMOptions")) {
      PrintVMOptions = true;
      continue;
    }
    if (match_option(option, "-XX:-PrintVMOptions")) {
      PrintVMOptions = false;
      continue;
    }
    if (match_option(option, "-XX:+IgnoreUnrecognizedVMOptions")) {
      IgnoreUnrecognizedVMOptions = true;
      continue;
    }
    if (match_option(option, "-XX:-IgnoreUnrecognizedVMOptions")) {
      IgnoreUnrecognizedVMOptions = false;
      continue;
    }
    if (match_option(option, "-XX:+PrintFlagsInitial")) {
      JVMFlag::printFlags(tty, false);
      vm_exit(0);
    }
    if (match_option(option, "-XX:NativeMemoryTracking", &tail)) {
#if INCLUDE_NMT
      // The launcher did not setup nmt environment variable properly.
      if (!MemTracker::check_launcher_nmt_support(tail)) {
        warning("Native Memory Tracking did not setup properly, using wrong launcher?");
      }

      // Verify if nmt option is valid.
      if (MemTracker::verify_nmt_option()) {
        // Late initialization, still in single-threaded mode.
        if (MemTracker::tracking_level() >= NMT_summary) {
          MemTracker::init();
        }
      } else {
        vm_exit_during_initialization("Syntax error, expecting -XX:NativeMemoryTracking=[off|summary|detail]", NULL);
      }
      continue;
#else
      jio_fprintf(defaultStream::error_stream(),
        "Native Memory Tracking is not supported in this VM\n");
      return JNI_ERR;
#endif
    }

#ifndef PRODUCT
    if (match_option(option, "-XX:+PrintFlagsWithComments")) {
      JVMFlag::printFlags(tty, true);
      vm_exit(0);
    }
#endif
  }
  return JNI_OK;
}

static void print_options(const JavaVMInitArgs *args) {
  const char* tail;
  for (int index = 0; index < args->nOptions; index++) {
    const JavaVMOption *option = args->options + index;
    if (match_option(option, "-XX:", &tail)) {
      logOption(tail);
    }
  }
}

bool Arguments::handle_deprecated_print_gc_flags() {
  if (PrintGC) {
    log_warning(gc)("-XX:+PrintGC is deprecated. Will use -Xlog:gc instead.");
  }
  if (PrintGCDetails) {
    log_warning(gc)("-XX:+PrintGCDetails is deprecated. Will use -Xlog:gc* instead.");
  }

  if (_gc_log_filename != NULL) {
    // -Xloggc was used to specify a filename
    const char* gc_conf = PrintGCDetails ? "gc*" : "gc";

    LogTarget(Error, logging) target;
    LogStream errstream(target);
    return LogConfiguration::parse_log_arguments(_gc_log_filename, gc_conf, NULL, NULL, &errstream);
  } else if (PrintGC || PrintGCDetails) {
    LogConfiguration::configure_stdout(LogLevel::Info, !PrintGCDetails, LOG_TAGS(gc));
  }
  return true;
}

static void apply_debugger_ergo() {
  if (ReplayCompiles) {
    FLAG_SET_ERGO_IF_DEFAULT(UseDebuggerErgo, true);
  }

  if (UseDebuggerErgo) {
    // Turn on sub-flags
    FLAG_SET_ERGO_IF_DEFAULT(UseDebuggerErgo1, true);
    FLAG_SET_ERGO_IF_DEFAULT(UseDebuggerErgo2, true);
  }

  if (UseDebuggerErgo2) {
    // Debugging with limited number of CPUs
    FLAG_SET_ERGO_IF_DEFAULT(UseNUMA, false);
    FLAG_SET_ERGO_IF_DEFAULT(ConcGCThreads, 1);
    FLAG_SET_ERGO_IF_DEFAULT(ParallelGCThreads, 1);
    FLAG_SET_ERGO_IF_DEFAULT(CICompilerCount, 2);
  }
}

// Parse entry point called from JNI_CreateJavaVM

jint Arguments::parse(const JavaVMInitArgs* initial_cmd_args) {
  assert(verify_special_jvm_flags(false), "deprecated and obsolete flag table inconsistent");
  JVMFlag::check_all_flag_declarations();

  // If flag "-XX:Flags=flags-file" is used it will be the first option to be processed.
  const char* hotspotrc = ".hotspotrc";
  bool settings_file_specified = false;
  bool needs_hotspotrc_warning = false;
  ScopedVMInitArgs initial_vm_options_args("");
  ScopedVMInitArgs initial_java_tool_options_args("env_var='JAVA_TOOL_OPTIONS'");
  ScopedVMInitArgs initial_java_options_args("env_var='_JAVA_OPTIONS'");

  // Pointers to current working set of containers
  JavaVMInitArgs* cur_cmd_args;
  JavaVMInitArgs* cur_vm_options_args;
  JavaVMInitArgs* cur_java_options_args;
  JavaVMInitArgs* cur_java_tool_options_args;

  // Containers for modified/expanded options
  ScopedVMInitArgs mod_cmd_args("cmd_line_args");
  ScopedVMInitArgs mod_vm_options_args("vm_options_args");
  ScopedVMInitArgs mod_java_tool_options_args("env_var='JAVA_TOOL_OPTIONS'");
  ScopedVMInitArgs mod_java_options_args("env_var='_JAVA_OPTIONS'");


  jint code =
      parse_java_tool_options_environment_variable(&initial_java_tool_options_args);
  if (code != JNI_OK) {
    return code;
  }

  code = parse_java_options_environment_variable(&initial_java_options_args);
  if (code != JNI_OK) {
    return code;
  }

  // Parse the options in the /java.base/jdk/internal/vm/options resource, if present
  char *vmoptions = ClassLoader::lookup_vm_options();
  if (vmoptions != NULL) {
    code = parse_options_buffer("vm options resource", vmoptions, strlen(vmoptions), &initial_vm_options_args);
    FREE_C_HEAP_ARRAY(char, vmoptions);
    if (code != JNI_OK) {
      return code;
    }
  }

  code = expand_vm_options_as_needed(initial_java_tool_options_args.get(),
                                     &mod_java_tool_options_args,
                                     &cur_java_tool_options_args);
  if (code != JNI_OK) {
    return code;
  }

  code = expand_vm_options_as_needed(initial_cmd_args,
                                     &mod_cmd_args,
                                     &cur_cmd_args);
  if (code != JNI_OK) {
    return code;
  }

  code = expand_vm_options_as_needed(initial_java_options_args.get(),
                                     &mod_java_options_args,
                                     &cur_java_options_args);
  if (code != JNI_OK) {
    return code;
  }

  code = expand_vm_options_as_needed(initial_vm_options_args.get(),
                                     &mod_vm_options_args,
                                     &cur_vm_options_args);
  if (code != JNI_OK) {
    return code;
  }

  const char* flags_file = Arguments::get_jvm_flags_file();
  settings_file_specified = (flags_file != NULL);

  if (IgnoreUnrecognizedVMOptions) {
    cur_cmd_args->ignoreUnrecognized = true;
    cur_java_tool_options_args->ignoreUnrecognized = true;
    cur_java_options_args->ignoreUnrecognized = true;
  }

  // Parse specified settings file
  if (settings_file_specified) {
    if (!process_settings_file(flags_file, true,
                               cur_cmd_args->ignoreUnrecognized)) {
      return JNI_EINVAL;
    }
  } else {
#ifdef ASSERT
    // Parse default .hotspotrc settings file
    if (!process_settings_file(".hotspotrc", false,
                               cur_cmd_args->ignoreUnrecognized)) {
      return JNI_EINVAL;
    }
#else
    struct stat buf;
    if (os::stat(hotspotrc, &buf) == 0) {
      needs_hotspotrc_warning = true;
    }
#endif
  }

  if (PrintVMOptions) {
    print_options(cur_java_tool_options_args);
    print_options(cur_cmd_args);
    print_options(cur_java_options_args);
  }

  // Parse JavaVMInitArgs structure passed in, as well as JAVA_TOOL_OPTIONS and _JAVA_OPTIONS
  jint result = parse_vm_init_args(cur_vm_options_args,
                                   cur_java_tool_options_args,
                                   cur_java_options_args,
                                   cur_cmd_args);

  if (result != JNI_OK) {
    return result;
  }

  // Delay warning until here so that we've had a chance to process
  // the -XX:-PrintWarnings flag
  if (needs_hotspotrc_warning) {
    warning("%s file is present but has been ignored.  "
            "Run with -XX:Flags=%s to load the file.",
            hotspotrc, hotspotrc);
  }

  if (needs_module_property_warning) {
    warning("Ignoring system property options whose names match the '-Djdk.module.*'."
            " names that are reserved for internal use.");
  }

#if defined(_ALLBSD_SOURCE) || defined(AIX)  // UseLargePages is not yet supported on BSD and AIX.
  UNSUPPORTED_OPTION(UseLargePages);
#endif

#if defined(AIX)
  UNSUPPORTED_OPTION_NULL(AllocateHeapAt);
#endif

#ifndef PRODUCT
  if (TraceBytecodesAt != 0) {
    TraceBytecodes = true;
  }
  if (CountCompiledCalls) {
    if (UseCounterDecay) {
      warning("UseCounterDecay disabled because CountCalls is set");
      UseCounterDecay = false;
    }
  }
#endif // PRODUCT

  if (ScavengeRootsInCode == 0) {
    if (!FLAG_IS_DEFAULT(ScavengeRootsInCode)) {
      warning("Forcing ScavengeRootsInCode non-zero");
    }
    ScavengeRootsInCode = 1;
  }

  if (!handle_deprecated_print_gc_flags()) {
    return JNI_EINVAL;
  }

  // Set object alignment values.
  set_object_alignment();

#if !INCLUDE_CDS
  if (DumpSharedSpaces || RequireSharedSpaces) {
    jio_fprintf(defaultStream::error_stream(),
      "Shared spaces are not supported in this VM\n");
    return JNI_ERR;
  }
  if (DumpLoadedClassList != NULL) {
    jio_fprintf(defaultStream::error_stream(),
      "DumpLoadedClassList is not supported in this VM\n");
    return JNI_ERR;
  }
  if ((UseSharedSpaces && FLAG_IS_CMDLINE(UseSharedSpaces)) ||
      log_is_enabled(Info, cds)) {
    warning("Shared spaces are not supported in this VM");
    FLAG_SET_DEFAULT(UseSharedSpaces, false);
    LogConfiguration::configure_stdout(LogLevel::Off, true, LOG_TAGS(cds));
  }
  no_shared_spaces("CDS Disabled");
#endif // INCLUDE_CDS

  if (TraceDependencies && VerifyDependencies) {
    if (!FLAG_IS_DEFAULT(TraceDependencies)) {
      warning("TraceDependencies results may be inflated by VerifyDependencies");
    }
  }

  apply_debugger_ergo();

  return JNI_OK;
}

jint Arguments::apply_ergo() {
  // Set flags based on ergonomics.
  jint result = set_ergonomics_flags();
  if (result != JNI_OK) return result;

  // Set heap size based on available physical memory
  set_heap_size();

  GCConfig::arguments()->initialize();

  result = set_shared_spaces_flags_and_archive_paths();
  if (result != JNI_OK) return result;

  // Initialize Metaspace flags and alignments
  Metaspace::ergo_initialize();

  if (!StringDedup::ergo_initialize()) {
    return JNI_EINVAL;
  }

  // Set compiler flags after GC is selected and GC specific
  // flags (LoopStripMiningIter) are set.
  CompilerConfig::ergo_initialize();

  // Set bytecode rewriting flags
  set_bytecode_flags();

  // Set flags if aggressive optimization flags are enabled
  jint code = set_aggressive_opts_flags();
  if (code != JNI_OK) {
    return code;
  }

  // Turn off biased locking for locking debug mode flags,
  // which are subtly different from each other but neither works with
  // biased locking
  if (UseHeavyMonitors
#ifdef COMPILER1
      || !UseFastLocking
#endif // COMPILER1
#if INCLUDE_JVMCI
      || !JVMCIUseFastLocking
#endif
    ) {
    if (!FLAG_IS_DEFAULT(UseBiasedLocking) && UseBiasedLocking) {
      // flag set to true on command line; warn the user that they
      // can't enable biased locking here
      warning("Biased Locking is not supported with locking debug flags"
              "; ignoring UseBiasedLocking flag." );
    }
    UseBiasedLocking = false;
  }

#ifdef ZERO
  // Clear flags not supported on zero.
  FLAG_SET_DEFAULT(ProfileInterpreter, false);
  FLAG_SET_DEFAULT(UseBiasedLocking, false);
#endif // ZERO

  if (PrintAssembly && FLAG_IS_DEFAULT(DebugNonSafepoints)) {
    warning("PrintAssembly is enabled; turning on DebugNonSafepoints to gain additional output");
    DebugNonSafepoints = true;
  }

  if (FLAG_IS_CMDLINE(CompressedClassSpaceSize) && !UseCompressedClassPointers) {
    warning("Setting CompressedClassSpaceSize has no effect when compressed class pointers are not used");
  }

  // Treat the odd case where local verification is enabled but remote
  // verification is not as if both were enabled.
  if (BytecodeVerificationLocal && !BytecodeVerificationRemote) {
    log_info(verification)("Turning on remote verification because local verification is on");
    FLAG_SET_DEFAULT(BytecodeVerificationRemote, true);
  }

#ifndef PRODUCT
  if (!LogVMOutput && FLAG_IS_DEFAULT(LogVMOutput)) {
    if (use_vm_log()) {
      LogVMOutput = true;
    }
  }
#endif // PRODUCT

  if (PrintCommandLineFlags) {
    JVMFlag::printSetFlags(tty);
  }

  // Apply CPU specific policy for the BiasedLocking
  if (UseBiasedLocking) {
    if (!VM_Version::use_biased_locking() &&
        !(FLAG_IS_CMDLINE(UseBiasedLocking))) {
      UseBiasedLocking = false;
    }
  }
#ifdef COMPILER2
  if (!UseBiasedLocking) {
    UseOptoBiasInlining = false;
  }

  if (!FLAG_IS_DEFAULT(EnableVectorSupport) && !EnableVectorSupport) {
    if (!FLAG_IS_DEFAULT(EnableVectorReboxing) && EnableVectorReboxing) {
      warning("Disabling EnableVectorReboxing since EnableVectorSupport is turned off.");
    }
    FLAG_SET_DEFAULT(EnableVectorReboxing, false);

    if (!FLAG_IS_DEFAULT(EnableVectorAggressiveReboxing) && EnableVectorAggressiveReboxing) {
      if (!EnableVectorReboxing) {
        warning("Disabling EnableVectorAggressiveReboxing since EnableVectorReboxing is turned off.");
      } else {
        warning("Disabling EnableVectorAggressiveReboxing since EnableVectorSupport is turned off.");
      }
    }
    FLAG_SET_DEFAULT(EnableVectorAggressiveReboxing, false);

    if (!FLAG_IS_DEFAULT(UseVectorStubs) && UseVectorStubs) {
      warning("Disabling UseVectorStubs since EnableVectorSupport is turned off.");
    }
    FLAG_SET_DEFAULT(UseVectorStubs, false);
  }
#endif // COMPILER2

  if (FLAG_IS_CMDLINE(DiagnoseSyncOnValueBasedClasses)) {
    if (DiagnoseSyncOnValueBasedClasses == ObjectSynchronizer::LOG_WARNING && !log_is_enabled(Info, valuebasedclasses)) {
      LogConfiguration::configure_stdout(LogLevel::Info, true, LOG_TAGS(valuebasedclasses));
    }
  }
  return JNI_OK;
}

jint Arguments::adjust_after_os() {
  if (UseNUMA) {
    if (UseParallelGC) {
      if (FLAG_IS_DEFAULT(MinHeapDeltaBytes)) {
         FLAG_SET_DEFAULT(MinHeapDeltaBytes, 64*M);
      }
    }
  }
  return JNI_OK;
}

int Arguments::PropertyList_count(SystemProperty* pl) {
  int count = 0;
  while(pl != NULL) {
    count++;
    pl = pl->next();
  }
  return count;
}

// Return the number of readable properties.
int Arguments::PropertyList_readable_count(SystemProperty* pl) {
  int count = 0;
  while(pl != NULL) {
    if (pl->is_readable()) {
      count++;
    }
    pl = pl->next();
  }
  return count;
}

const char* Arguments::PropertyList_get_value(SystemProperty *pl, const char* key) {
  assert(key != NULL, "just checking");
  SystemProperty* prop;
  for (prop = pl; prop != NULL; prop = prop->next()) {
    if (strcmp(key, prop->key()) == 0) return prop->value();
  }
  return NULL;
}

// Return the value of the requested property provided that it is a readable property.
const char* Arguments::PropertyList_get_readable_value(SystemProperty *pl, const char* key) {
  assert(key != NULL, "just checking");
  SystemProperty* prop;
  // Return the property value if the keys match and the property is not internal or
  // it's the special internal property "jdk.boot.class.path.append".
  for (prop = pl; prop != NULL; prop = prop->next()) {
    if (strcmp(key, prop->key()) == 0) {
      if (!prop->internal()) {
        return prop->value();
      } else if (strcmp(key, "jdk.boot.class.path.append") == 0) {
        return prop->value();
      } else {
        // Property is internal and not jdk.boot.class.path.append so return NULL.
        return NULL;
      }
    }
  }
  return NULL;
}

const char* Arguments::PropertyList_get_key_at(SystemProperty *pl, int index) {
  int count = 0;
  const char* ret_val = NULL;

  while(pl != NULL) {
    if(count >= index) {
      ret_val = pl->key();
      break;
    }
    count++;
    pl = pl->next();
  }

  return ret_val;
}

char* Arguments::PropertyList_get_value_at(SystemProperty* pl, int index) {
  int count = 0;
  char* ret_val = NULL;

  while(pl != NULL) {
    if(count >= index) {
      ret_val = pl->value();
      break;
    }
    count++;
    pl = pl->next();
  }

  return ret_val;
}

void Arguments::PropertyList_add(SystemProperty** plist, SystemProperty *new_p) {
  SystemProperty* p = *plist;
  if (p == NULL) {
    *plist = new_p;
  } else {
    while (p->next() != NULL) {
      p = p->next();
    }
    p->set_next(new_p);
  }
}

void Arguments::PropertyList_add(SystemProperty** plist, const char* k, const char* v,
                                 bool writeable, bool internal) {
  if (plist == NULL)
    return;

  SystemProperty* new_p = new SystemProperty(k, v, writeable, internal);
  PropertyList_add(plist, new_p);
}

void Arguments::PropertyList_add(SystemProperty *element) {
  PropertyList_add(&_system_properties, element);
}

// This add maintains unique property key in the list.
void Arguments::PropertyList_unique_add(SystemProperty** plist, const char* k, const char* v,
                                        PropertyAppendable append, PropertyWriteable writeable,
                                        PropertyInternal internal) {
  if (plist == NULL)
    return;

  // If property key exists and is writeable, then update with new value.
  // Trying to update a non-writeable property is silently ignored.
  SystemProperty* prop;
  for (prop = *plist; prop != NULL; prop = prop->next()) {
    if (strcmp(k, prop->key()) == 0) {
      if (append == AppendProperty) {
        prop->append_writeable_value(v);
      } else {
        prop->set_writeable_value(v);
      }
      return;
    }
  }

  PropertyList_add(plist, k, v, writeable == WriteableProperty, internal == InternalProperty);
}

// Copies src into buf, replacing "%%" with "%" and "%p" with pid
// Returns true if all of the source pointed by src has been copied over to
// the destination buffer pointed by buf. Otherwise, returns false.
// Notes:
// 1. If the length (buflen) of the destination buffer excluding the
// NULL terminator character is not long enough for holding the expanded
// pid characters, it also returns false instead of returning the partially
// expanded one.
// 2. The passed in "buflen" should be large enough to hold the null terminator.
bool Arguments::copy_expand_pid(const char* src, size_t srclen,
                                char* buf, size_t buflen) {
  const char* p = src;
  char* b = buf;
  const char* src_end = &src[srclen];
  char* buf_end = &buf[buflen - 1];

  while (p < src_end && b < buf_end) {
    if (*p == '%') {
      switch (*(++p)) {
      case '%':         // "%%" ==> "%"
        *b++ = *p++;
        break;
      case 'p':  {       //  "%p" ==> current process id
        // buf_end points to the character before the last character so
        // that we could write '\0' to the end of the buffer.
        size_t buf_sz = buf_end - b + 1;
        int ret = jio_snprintf(b, buf_sz, "%d", os::current_process_id());

        // if jio_snprintf fails or the buffer is not long enough to hold
        // the expanded pid, returns false.
        if (ret < 0 || ret >= (int)buf_sz) {
          return false;
        } else {
          b += ret;
          assert(*b == '\0', "fail in copy_expand_pid");
          if (p == src_end && b == buf_end + 1) {
            // reach the end of the buffer.
            return true;
          }
        }
        p++;
        break;
      }
      default :
        *b++ = '%';
      }
    } else {
      *b++ = *p++;
    }
  }
  *b = '\0';
  return (p == src_end); // return false if not all of the source was copied
}<|MERGE_RESOLUTION|>--- conflicted
+++ resolved
@@ -3232,11 +3232,7 @@
   UNSUPPORTED_OPTION(ShowRegistersOnAssert);
 #endif // CAN_SHOW_REGISTERS_ON_ASSERT
 
-<<<<<<< HEAD
-  if (CRaCCheckpointTo && !os::prepare_checkpoint()) {
-=======
   if (CRaCCheckpointTo && !crac::prepare_checkpoint()) {
->>>>>>> e3c180f7
     return JNI_ERR;
   }
 
