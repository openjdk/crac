/*
 * Copyright (c) 2023, Azul Systems, Inc. All rights reserved.
 * DO NOT ALTER OR REMOVE COPYRIGHT NOTICES OR THIS FILE HEADER.
 *
 * This code is free software; you can redistribute it and/or modify it
 * under the terms of the GNU General Public License version 2 only, as
 * published by the Free Software Foundation.
 *
 * This code is distributed in the hope that it will be useful, but WITHOUT
 * ANY WARRANTY; without even the implied warranty of MERCHANTABILITY or
 * FITNESS FOR A PARTICULAR PURPOSE.  See the GNU General Public License
 * version 2 for more details (a copy is included in the LICENSE file that
 * accompanied this code).
 *
 * You should have received a copy of the GNU General Public License version
 * 2 along with this work; if not, write to the Free Software Foundation,
 * Inc., 51 Franklin St, Fifth Floor, Boston, MA 02110-1301 USA.
 *
 * Please contact Oracle, 500 Oracle Parkway, Redwood Shores, CA 94065 USA
 * or visit www.oracle.com if you need additional information or have any
 * questions.
 */

#include "classfile/classLoader.hpp"
#include "jfr/jfr.hpp"
#include "jvm.h"
#include "logging/log.hpp"
#include "logging/logAsyncWriter.hpp"
#include "logging/logConfiguration.hpp"
#include "memory/allocation.hpp"
#include "memory/oopFactory.hpp"
#include "nmt/memTag.hpp"
#include "oops/typeArrayOop.inline.hpp"
#include "prims/jvmtiExport.hpp"
#include "runtime/crac_engine.hpp"
#include "runtime/crac_structs.hpp"
#include "runtime/crac.hpp"
#include "runtime/globals.hpp"
#include "runtime/interfaceSupport.inline.hpp"
#include "runtime/java.hpp"
#include "runtime/jniHandles.hpp"
#include "runtime/jniHandles.inline.hpp"
#include "runtime/threads.hpp"
#include "runtime/vmThread.hpp"
#include "services/heapDumper.hpp"
#include "services/writeableFlags.hpp"
#include "utilities/debug.hpp"
#include "utilities/decoder.hpp"
#include "os.inline.hpp"
#include "utilities/defaultStream.hpp"
#include "utilities/globalDefinitions.hpp"
#include "utilities/growableArray.hpp"
#include "utilities/ostream.hpp"

static jlong _restore_start_time;
static jlong _restore_start_nanos;

CracEngine *crac::_engine = nullptr;
unsigned int crac::_generation = 1;
<<<<<<< HEAD
=======

>>>>>>> a6adb7d3
char crac::_checkpoint_bootid[UUID_LENGTH];
jlong crac::_checkpoint_wallclock_seconds;
jlong crac::_checkpoint_wallclock_nanos;
jlong crac::_checkpoint_monotonic_nanos;
jlong crac::_javaTimeNanos_offset;

jlong crac::restore_start_time() {
  if (!_restore_start_time) {
    return -1;
  }
  return _restore_start_time;
}

jlong crac::uptime_since_restore() {
  if (!_restore_start_nanos) {
    return -1;
  }
  return os::javaTimeNanos() - _restore_start_nanos;
}

void VM_Crac::print_resources(const char* msg, ...) {
  if (CRaCPrintResourcesOnCheckpoint) {
    va_list ap;
    va_start(ap, msg);
#ifdef __clang__
#pragma clang diagnostic push
#pragma clang diagnostic ignored "-Wformat-nonliteral"
#endif
    _ostream->vprint(msg, ap);
#ifdef __clang__
#pragma clang diagnostic pop
#endif
    va_end(ap);
  }
}

#if defined(__APPLE__) || defined(_WINDOWS)
static char * strchrnul(char * str, char c) {
  for (; *str && c != *str; ++str) {}
  return str;
}
#endif //__APPLE__ || _WINDOWS

static int append_time(char *buf, size_t buflen, bool iso8601, bool zero_pad, int width, jlong timeMillis) {
  if (iso8601) {
    if (width >= 0 || zero_pad) {
      log_warning(crac)("Cannot use zero-padding or set width for ISO-8601 time in CRaCCheckpointTo=%s", CRaCCheckpointTo);
    }
    // os::iso8601_time formats with dashes and colons, we want the basic version
    time_t time = timeMillis / 1000;
    struct tm tms;
    if (os::gmtime_pd(&time, &tms) == nullptr) {
      log_warning(crac)("Cannot format time " JLONG_FORMAT, timeMillis);
      return -1;
    }
    return (int) strftime(buf, buflen, "%Y%m%dT%H%M%SZ", &tms);
  } else {
    // width -1 works too (means 1 char left aligned => we always print at least 1 char)
    return snprintf(buf, buflen, zero_pad ? "%0*" PRId64 : "%*" PRId64, width, (int64_t) (timeMillis / 1000));
  }
}

static int append_size(char *buf, size_t buflen, bool zero_pad, int width, size_t size) {
  if (zero_pad) {
    return snprintf(buf, buflen, "%0*zu", width, size);
  } else if (width >= 0) {
    return snprintf(buf, buflen, "%*zu", width, size);
  } else {
    static constexpr const char *suffixes[] = { "k", "M", "G" };
    const char *suffix = "";
    for (size_t i = 0; i < ARRAY_SIZE(suffixes) && size != 0 && (size & 1023) == 0; ++i) {
      suffix = suffixes[i];
      size = size >> 10;
    }
    return snprintf(buf, buflen, "%zu%s", size, suffix);
  }
}

#define check_no_width_padding() do { \
    if (width >= 0) { \
      log_warning(crac)("Cannot set width for %%%c in CRaCCheckpointTo=%s", c, CRaCCheckpointTo); \
    } \
    if (zero_pad) { \
      log_warning(crac)("Cannot use zero-padding for %%%c in CRaCCheckpointTo=%s", c, CRaCCheckpointTo); \
    } \
  } while (false)

#define check_retval(statement) do { \
    int ret = statement; \
    if ((size_t) ret > buflen) { \
      log_error(crac)("Error interpolating CRaCCheckpointTo=%s (too long)", CRaCCheckpointTo); \
      return false; \
    } else if (ret < 0) { \
      log_error(crac)("Error interpolating CRaCCheckpointTo=%s", CRaCCheckpointTo); \
      return false; \
    } \
    buf += ret; \
    buflen -= ret; \
  } while (false)

static inline jlong boot_time() {
  // RuntimeMxBean.getStartTime() returns Management::vm_init_done_time() but this is not initialized
  // when CRaC checks the boot time early in the initialization phase
  return os::javaTimeMillis() - 1000 * (os::elapsed_counter() / os::elapsed_frequency());
}

bool crac::interpolate_checkpoint_location(char *buf, size_t buflen, bool *fixed) {
  *fixed = true;
  for (size_t si = 0; ; si++) {
    if (buflen == 0) {
      log_error(crac)("Error interpolating CRaCCheckpointTo=%s (too long)", CRaCCheckpointTo);
      return false;
    }
    char c = CRaCCheckpointTo[si];
    if (c != '%') {
      *(buf++) = c;
      --buflen;
      if (!c) {
        break;
      } else {
        continue;
      }
    }

    si++;
    c = CRaCCheckpointTo[si];
    bool zero_pad = false;
    if (c == '0') {
      zero_pad = true;
      si++;
    }
    size_t width_start = si;
    while (CRaCCheckpointTo[si] >= '0' && CRaCCheckpointTo[si] <= '9') {
      ++si;
    }
    if (zero_pad && width_start == si) {
      log_error(crac)("CRaCCheckpointTo=%s contains a pattern with zero padding but no length", CRaCCheckpointTo);
      return false;
    }
    const int width = si > width_start ? atoi(&CRaCCheckpointTo[width_start]) : -1;
    c = CRaCCheckpointTo[si];
    switch (c) {
    case '%':
      check_no_width_padding();
      *(buf++) = '%';
      --buflen;
      break;
    case 'a': // CPU architecture; matches system property "os.arch"
        check_no_width_padding();
#ifndef ARCHPROPNAME
# error "ARCHPROPNAME must be defined by build scripts"
#endif
      check_retval(snprintf(buf, buflen, "%s", ARCHPROPNAME));
      break;
    case 'f': { // CPU features
        check_no_width_padding();
        VM_Version::VM_Features data;
        if (VM_Version::cpu_features_binary(&data)) {
          check_retval(data.print_numbers(buf, buflen, true));
        } // otherwise just empty string
      }
      break;
    case 'u': { // Random UUID (v4)
        check_no_width_padding();
        *fixed = false; // FIXME?
        u4 time_mid_high = static_cast<u4>(os::random());
        u4 seq_and_node_low = static_cast<u4>(os::random());
        check_retval(snprintf(buf, buflen, "%08x-%04x-4%03x-%04x-%04x%08x",
          static_cast<u4>(os::random()), time_mid_high >> 16, time_mid_high & 0xFFF,
          0x8000 | (seq_and_node_low & 0x3FFF), seq_and_node_low >> 16, static_cast<u4>(os::random())));
      }
      break;
    case 't': // checkpoint (current) time
    case 'T':
      *fixed = false;
      check_retval(append_time(buf, buflen, c == 't', zero_pad, width, os::javaTimeMillis()));
      break;
    case 'b': // boot time
    case 'B':
      check_retval(append_time(buf, buflen, c == 'b', zero_pad, width, boot_time()));
      break;
    case 'r': // last restore time
    case 'R':
      check_retval(append_time(buf, buflen, c == 'r', zero_pad, width, _generation != 1 ? crac::restore_start_time() : boot_time()));
      break;
    case 'p': // PID
      check_retval(snprintf(buf, buflen, zero_pad ? "%0*d" : "%*d", width, os::current_process_id()));
      break;
    case 'c': // Number of CPUs
      check_retval(snprintf(buf, buflen, zero_pad ? "%0*d" : "%*d", width, os::active_processor_count()));
      break;
    case 'm': // Max heap size
      *fixed = false; // Heap size is not yet resolved when this is called from prepare_checkpoint()
      check_retval(append_size(buf, buflen, zero_pad, width, Universe::heap() != nullptr ? Universe::heap()->max_capacity() : 0));
      break;
    case 'g': // CRaC generation
      check_retval(snprintf(buf, buflen, zero_pad ? "%0*d" : "%*d", width, _generation));
      break;
    default: /* incl. terminating '\0' */
      log_error(crac)("CRaCCheckpointTo=%s contains an invalid pattern", CRaCCheckpointTo);
      return false;
    }
  }
  return true;
}

#undef check_no_width_padding
#undef check_retval

static bool ensure_checkpoint_dir(const char *path, bool rm) {
  struct stat st;
  if (0 == os::stat(path, &st)) {
    if ((st.st_mode & S_IFMT) != S_IFDIR) {
      log_error(crac)("CRaCCheckpointTo=%s is not a directory", path);
      return false;
    }
  } else {
    if (-1 == os::mkdir(path)) {
      log_error(crac)("Cannot create CRaCCheckpointTo=%s: %s", path, os::strerror(errno));
      return false;
    }
    if (rm && -1 == os::rmdir(path)) {
      log_warning(crac)("Cannot cleanup after CRaCCheckpointTo check: %s", os::strerror(errno));
      // not fatal
    }
  }
  return true;
}

#ifndef PATH_MAX
# define PATH_MAX 1024
#endif

int crac::checkpoint_restore(int *shmid) {
  guarantee(_engine != nullptr, "CRaC engine is not initialized");

  // If this is a second checkpoint we should use a clear configuration
  if (_generation != 0 && !_engine->reset_conf()) {
    return JVM_CHECKPOINT_ERROR;
  }

  crac::record_time_before_checkpoint();

  // CRaCCheckpointTo can be changed on restore, and if this contains a pattern
  // it might not have been configured => we need to update the conf.
  // Note that CRaCEngine and CRaCEngineOptions are not updated (as documented)
  // so we don't need to re-init the whole engine handle.
<<<<<<< HEAD
  if (_generation != 0 && !_engine->configure_image_location(CRaCCheckpointTo)) {
=======
  char image_location[PATH_MAX];
  bool ignored;
  if (!interpolate_checkpoint_location(image_location, sizeof(image_location), &ignored) ||
      !ensure_checkpoint_dir(image_location, false) ||
      !_engine->configure_image_location(image_location)) {
>>>>>>> a6adb7d3
    return JVM_CHECKPOINT_ERROR;
  }

  if (!VM_Version::ignore_cpu_features(true)) {
    VM_Version::VM_Features data;
    if (VM_Version::cpu_features_binary(&data)) {
      switch (_engine->prepare_image_constraints_api()) {
        case CracEngine::ApiStatus::OK:
          if (!_engine->store_cpuinfo(&data)) {
            return JVM_CHECKPOINT_ERROR;
          }
          break;
        case CracEngine::ApiStatus::ERR:
          return JVM_CHECKPOINT_ERROR;
        case CracEngine::ApiStatus::UNSUPPORTED:
          log_warning(crac)("Cannot store CPUFeatures for checkpoint "
            "with the selected CRaC engine");
          break;
      }
    }
  }

  const int ret = _engine->checkpoint();
  if (ret != 0) {
    log_error(crac)("CRaC engine failed to checkpoint to %s: error %i", image_location, ret);
    return JVM_CHECKPOINT_ERROR;
  }

  switch (_engine->prepare_restore_data_api()) {
    case CracEngine::ApiStatus::OK: {
      constexpr size_t required_size = sizeof(*shmid);
      const size_t available_size = _engine->get_restore_data(shmid, sizeof(*shmid));
      if (available_size == 0) { // Possible if we were not killed by the engine and thus there is no restoring JVM
        *shmid = 0; // Not an error, just no restore data
        break;
      }
      if (available_size == required_size) {
        break;
      }
      if (available_size > required_size) {
        log_debug(crac)("CRaC engine has more restore data than expected");
        break;
      }
      log_error(crac)("CRaC engine provided not enough restore data: need %zu bytes, got %zu",
                      required_size, available_size);
      // fallthrough
    }
    case CracEngine::ApiStatus::ERR:         *shmid = -1; break; // Indicates error to the caller
    case CracEngine::ApiStatus::UNSUPPORTED: *shmid = 0;  break; // Not an error, just no restore data
  }

#ifdef LINUX
  if (CRaCCPUCountInit) {
    os::Linux::initialize_cpu_count();
  }
#endif //LINUX

  crac::update_javaTimeNanos_offset();

  if (CRaCTraceStartupTime) {
    tty->print_cr("STARTUPTIME " JLONG_FORMAT " restore-native", os::javaTimeNanos());
  }

  return JVM_CHECKPOINT_OK;
}

bool VM_Crac::read_shm(int shmid) {
  precond(shmid > 0);
  CracSHM shm(shmid);
  int shmfd = shm.open(O_RDONLY);
  shm.unlink();
  if (shmfd < 0) {
    log_error(crac)("Cannot read restore parameters");
    return false;
  }
  bool ret = _restore_parameters.read_from(shmfd);
  close(shmfd);
  return ret;
}

bool VM_Crac::is_claimed_fd(int fd) {
  typeArrayOop claimed_fds = typeArrayOop(JNIHandles::resolve_non_null(_fd_arr));
  for (int j = 0; j < claimed_fds->length(); ++j) {
    jint cfd = claimed_fds->int_at(j);
    if (fd == cfd) {
      return true;
    }
  }
  return false;
}

class WakeupClosure: public ThreadClosure {
  void do_thread(Thread* thread) {
    JavaThread *jt = JavaThread::cast(thread);
    jt->wakeup_sleep();
    jt->parker()->unpark();
    jt->_ParkEvent->unpark();
  }
};

// It requires Threads_lock to be held so it is being run as a part of VM_Operation.
static void wakeup_threads_in_timedwait_vm() {
  WakeupClosure wc;
  Threads::java_threads_do(&wc);
}

// Run it after VM_Operation as it holds Threads_lock which would cause:
// Attempting to acquire lock PeriodicTask_lock/safepoint out of order with lock Threads_lock/safepoint-1 -- possible deadlock
static void wakeup_threads_in_timedwait() {
  MonitorLocker ml(PeriodicTask_lock, Mutex::_safepoint_check_flag);
  WatcherThread::watcher_thread()->unpark();
}

class DefaultStreamHandler {
public:
  DefaultStreamHandler() {
    defaultStream::instance->before_checkpoint();
  }

  ~DefaultStreamHandler() {
    defaultStream::instance->after_restore();
  }
};

void VM_Crac::doit() {
  // dry-run fails checkpoint
  bool ok = true;
  DefaultStreamHandler defStreamHandler;

  Decoder::before_checkpoint();
  if (!check_fds()) {
    ok = false;
  }

  if ((!ok || _dry_run) && CRaCHeapDumpOnCheckpointException) {
    HeapDumper::dump_heap();
  }

  if (!ok && CRaCPauseOnCheckpointError) {
    os::message_box("Checkpoint failed", "Errors were found during checkpoint.");
  }

  if (!ok || _dry_run) {
    _ok = ok;
    return;
  }

  if (!memory_checkpoint()) {
    return;
  }

  int shmid = -1;
  if (CRaCSkipCheckpoint) {
    log_info(crac)("Skip Checkpoint");
    shmid = 0;
  } else {
    log_info(crac)("Checkpoint ...");
    report_ok_to_jcmd_if_any();
    int ret = crac::checkpoint_restore(&shmid);
    if (ret == JVM_CHECKPOINT_ERROR) {
      memory_restore();
      return;
    }
  }

  crac::_generation++;
  Arguments::reset_for_crac_restore();
  os::reset_cached_process_id();

  if (shmid == 0) { // E.g. engine does not support restore data
    log_debug(crac)("Restore parameters (JVM flags, env vars, system properties, arguments...) not provided");
    _restore_start_time = os::javaTimeMillis();
    _restore_start_nanos = os::javaTimeNanos();
  } else {
    if (shmid < 0 || !VM_Crac::read_shm(shmid)) {
      vm_direct_exit(1, "Restore cannot continue, VM will exit."); // More info in logs
      ShouldNotReachHere();
    }
    _restore_start_nanos += crac::monotonic_time_offset();
  }

  if (CRaCResetStartTime) {
    crac::reset_time_counters();
  }

  memory_restore();

  wakeup_threads_in_timedwait_vm();

  _ok = true;
}

void crac::print_engine_info_and_exit() {
  CracEngine engine;
  if (!engine.is_initialized()) {
    return;
  }

  const CracEngine::ApiStatus status = engine.prepare_description_api();
  if (status == CracEngine::ApiStatus::ERR) {
    return;
  }
  if (status == CracEngine::ApiStatus::UNSUPPORTED) {
    tty->print_cr("Selected CRaC engine does not provide information about itself");
    vm_exit(0);
    ShouldNotReachHere();
  }
  postcond(status == CracEngine::ApiStatus::OK);

  const char *description = engine.description();
  if (description == nullptr) {
    log_error(crac)("CRaC engine failed to provide its textual description");
    return;
  }
  tty->print_raw_cr(description);

  const char *conf_doc = engine.configuration_doc();
  if (conf_doc == nullptr) {
    log_error(crac)("CRaC engine failed to provide documentation of its configuration options");
    return;
  }
  tty->cr();
  tty->print_raw_cr("Configuration options:");
  tty->print_raw(conf_doc); // Doc string ends with CR by convention

  const GrowableArrayCHeap<const char *, MemTag::mtInternal> *controlled_opts = engine.vm_controlled_options();
  tty->cr();
  tty->print_raw("Configuration options controlled by the JVM: ");
  for (int i = 0; i < controlled_opts->length(); i++) {
    const char *opt = controlled_opts->at(i);
    tty->print_raw(opt);
    if (i < controlled_opts->length() - 1) {
      tty->print_raw(", ");
    }
  }
  tty->cr();
  delete controlled_opts;

  vm_exit(0);
  ShouldNotReachHere();
}

template<class T> class FutureRef {
private:
  T *_t;
public:
  FutureRef(T *t): _t(t) {}
  ~FutureRef() {
    delete _t;
  }
  T *operator->() {
    return _t;
  }
  T *extract() {
    T *tmp = _t;
    _t = nullptr;
    return tmp;
  }
};

bool crac::prepare_checkpoint() {
  precond(CRaCCheckpointTo != nullptr);

  // Initialize CRaC engine now to verify all the related VM options
  assert(_engine == nullptr, "CRaC engine should be initialized only once");
  FutureRef<CracEngine> engine(new CracEngine());
  if (!engine->is_initialized()) {
    return false;
  }

  char image_location[PATH_MAX];
  bool fixed_path;
  if (!interpolate_checkpoint_location(image_location, PATH_MAX, &fixed_path)) {
    return false;
  }
  if (fixed_path && (!ensure_checkpoint_dir(image_location, true) || !engine->configure_image_location(image_location))) {
    return false;
  }

  _engine = engine.extract();
  return true;
}

static Handle ret_cr(int ret, Handle new_args, Handle new_props, Handle err_codes, Handle err_msgs, TRAPS) {
  objArrayOop bundleObj = oopFactory::new_objectArray(5, CHECK_NH);
  objArrayHandle bundle(THREAD, bundleObj);
  jvalue jval;
  jval.i = ret;
  oop retObj = java_lang_boxing_object::create(T_INT, &jval, CHECK_NH);
  bundle->obj_at_put(0, retObj);
  bundle->obj_at_put(1, new_args());
  bundle->obj_at_put(2, new_props());
  bundle->obj_at_put(3, err_codes());
  bundle->obj_at_put(4, err_msgs());
  return bundle;
}

/** Checkpoint main entry.
 */
Handle crac::checkpoint(jarray fd_arr, jobjectArray obj_arr, bool dry_run, jlong jcmd_stream, TRAPS) {
  log_debug(crac)("Checkpoint %i requested (dry run=%s)", os::current_process_id(), BOOL_TO_STR(dry_run));

  if (CRaCCheckpointTo == nullptr) {
    log_error(crac)("CRaCCheckpointTo is not specified");
    return ret_cr(JVM_CHECKPOINT_NONE, Handle(), Handle(), Handle(), Handle(), THREAD);
  }

#if INCLUDE_JVMTI
  JvmtiExport::post_crac_before_checkpoint();
#endif

  Universe::heap()->set_cleanup_unused(true);
  Universe::heap()->collect(GCCause::_full_gc_alot);
  Universe::heap()->set_cleanup_unused(false);

  if (os::can_trim_native_heap()) {
    os::size_change_t sc;
    if (os::trim_native_heap(&sc)) {
      if (sc.after != SIZE_MAX) {
        const size_t delta = sc.after < sc.before ? (sc.before - sc.after) : (sc.after - sc.before);
        const char sign = sc.after < sc.before ? '-' : '+';
        log_debug(crac)("Trim native heap before checkpoint: " PROPERFMT "->" PROPERFMT " (%c" PROPERFMT ")",
                        PROPERFMTARGS(sc.before), PROPERFMTARGS(sc.after), sign, PROPERFMTARGS(delta));
      }
    }
  }

  JFR_ONLY(Jfr::before_checkpoint();)

  AsyncLogWriter* aio_writer = AsyncLogWriter::instance();
  if (aio_writer) {
    aio_writer->stop();
  }
  LogConfiguration::close();

  VM_Crac cr(fd_arr, obj_arr, dry_run, (bufferedStream*)jcmd_stream);
  {
    MutexLocker ml(Heap_lock);
    VMThread::execute(&cr);
  }

  Universe::heap()->after_restore();

  LogConfiguration::reopen();
  if (aio_writer) {
    aio_writer->resume();
  }

  JFR_ONLY(Jfr::after_restore();)

#if INCLUDE_JVMTI
  JvmtiExport::post_crac_after_restore();
#endif

  if (cr.ok()) {
    // Using handle rather than oop; dangling oop would fail with -XX:+CheckUnhandledOops
    Handle new_args;
    if (cr.new_args()) {
      oop args_oop = java_lang_String::create_oop_from_str(cr.new_args(), CHECK_NH);
      new_args = Handle(THREAD, args_oop);
    }

    GrowableArray<const char *>* new_properties = cr.new_properties();
    objArrayOop propsObj = oopFactory::new_objArray(vmClasses::String_klass(), new_properties->length(), CHECK_NH);
    objArrayHandle props(THREAD, propsObj);

    for (int i = 0; i < new_properties->length(); i++) {
      oop propObj = java_lang_String::create_oop_from_str(new_properties->at(i), CHECK_NH);
      props->obj_at_put(i, propObj);
    }

    wakeup_threads_in_timedwait();

    return ret_cr(JVM_CHECKPOINT_OK, new_args, props, Handle(), Handle(), THREAD);
  }

  GrowableArray<CracFailDep>* failures = cr.failures();

  typeArrayOop codesObj = oopFactory::new_intArray(failures->length(), CHECK_NH);
  typeArrayHandle codes(THREAD, codesObj);
  objArrayOop msgsObj = oopFactory::new_objArray(vmClasses::String_klass(), failures->length(), CHECK_NH);
  objArrayHandle msgs(THREAD, msgsObj);

  for (int i = 0; i < failures->length(); ++i) {
    codes->int_at_put(i, failures->at(i)._type);
    oop msgObj = java_lang_String::create_oop_from_str(failures->at(i)._msg, CHECK_NH);
    FREE_C_HEAP_ARRAY(char, failures->at(i)._msg);
    msgs->obj_at_put(i, msgObj);
  }

  return ret_cr(JVM_CHECKPOINT_ERROR, Handle(), Handle(), codes, msgs, THREAD);
}

void crac::prepare_restore(crac_restore_data& restore_data) {
  restore_data.restore_time = os::javaTimeMillis();
  restore_data.restore_nanos = os::javaTimeNanos();
}

void crac::restore(crac_restore_data& restore_data) {
  precond(CRaCRestoreFrom != nullptr);

  struct stat statbuf;
  if (os::stat(CRaCRestoreFrom, &statbuf) != 0) {
    log_error(crac)("Cannot open CRaCRestoreFrom=%s: %s", CRaCRestoreFrom, os::strerror(errno));
    return;
  }
  if ((statbuf.st_mode & S_IFMT) != S_IFDIR) {
    log_error(crac)("CRaCRestoreFrom=%s is not a directory", CRaCRestoreFrom);
    return;
  }

  // Note that this is a local, i.e. the handle will be destroyed if we fail to restore
  CracEngine engine;
  if (!engine.is_initialized() || !engine.configure_image_location(CRaCRestoreFrom)) {
    return;
  }

  // Previously IgnoreCPUFeatures didn't disable the check completely; the difference
  // was printed out but continued even despite features not being satisfied.
  // Since the check itself is delegated to the C/R Engine we will simply
  // skip the check here.
  if (!VM_Version::ignore_cpu_features(false)) {
    switch (engine.prepare_image_constraints_api()) {
      case CracEngine::ApiStatus::OK: {
        VM_Version::VM_Features data;
        if (VM_Version::cpu_features_binary(&data)) {
          engine.require_cpuinfo(&data);
        }
        } break;
      case CracEngine::ApiStatus::ERR:
        return;
      case CracEngine::ApiStatus::UNSUPPORTED:
        log_warning(crac)("Cannot verify CPUFeatures for restore "
          "with the selected CRaC engine");
        break;
    }
  }

  switch (engine.prepare_restore_data_api()) {
    case CracEngine::ApiStatus::OK: {
      const int shmid = os::current_process_id();
      CracSHM shm(shmid);
      const int shmfd = shm.open(O_RDWR | O_CREAT | O_TRUNC);
      if (shmfd < 0) {
        log_error(crac)("Failed to open a space shared with restored process");
        return;
      }
      const bool write_success = CracRestoreParameters::write_to(
        shmfd,
        Arguments::jvm_restore_flags_array(), Arguments::num_jvm_restore_flags(),
        Arguments::system_properties(),
        !CRaCIgnoreRestoreIfUnavailable && Arguments::java_command_crac() != nullptr ?
          Arguments::java_command_crac() : "",
        restore_data.restore_time,
        restore_data.restore_nanos
      );
      close(shmfd);
      if (!write_success) {
        log_error(crac)("Failed to write to a space shared with restored process");
        return;
      }
      if (!engine.set_restore_data(&shmid, sizeof(shmid))) {
        log_error(crac)("CRaC engine failed to record restore data");
        return;
      }
      break;
    }
    case CracEngine::ApiStatus::ERR: break;
    case CracEngine::ApiStatus::UNSUPPORTED:
      log_warning(crac)("Cannot pass restore parameters (JVM flags, env vars, system properties, arguments...) "
        "with the selected CRaC engine");
      break;
  }

  const int ret = engine.restore();
  if (ret != 0) {
    log_error(crac)("CRaC engine failed to restore from %s", CRaCRestoreFrom);
    VM_Version::VM_Features data;
    VM_Version::cpu_features_binary(&data); // ignore return value
    engine.check_cpuinfo(&data);
  }
}

bool CracRestoreParameters::read_from(int fd) {
  struct stat st;
  if (fstat(fd, &st)) {
    perror("fstat (ignoring restore parameters)");
    return false;
  }

  char *contents = NEW_C_HEAP_ARRAY(char, st.st_size, mtInternal);
  if (read(fd, contents, st.st_size) < 0) {
    perror("read (ignoring restore parameters)");
    FREE_C_HEAP_ARRAY(char, contents);
    return false;
  }

  _raw_content = contents;

  // parse the contents to read new system properties and arguments
  header* hdr = (header*)_raw_content;
  char* cursor = _raw_content + sizeof(header);

  ::_restore_start_time = hdr->_restore_time;
  ::_restore_start_nanos = hdr->_restore_nanos;

  for (int i = 0; i < hdr->_nflags; i++) {
    FormatBuffer<80> err_msg("%s", "");
    JVMFlag::Error result;
    const char *name = cursor;
    if (*cursor == '+' || *cursor == '-') {
      name = cursor + 1;
      result = WriteableFlags::set_flag(name, *cursor == '+' ? "true" : "false",
        JVMFlagOrigin::CRAC_RESTORE, err_msg);
      cursor += strlen(cursor) + 1;
    } else {
      char* eq = strchrnul(cursor, '=');
      if (*eq == '\0') {
        result = JVMFlag::Error::MISSING_VALUE;
        cursor = eq + 1;
      } else {
        *eq = '\0';
        char* value = eq + 1;
        // A single ccstrlist flag can be specified multiple times meaning those
        // should be concatenated. But with the current code the last occurence
        // will just overwrite the previous ones.
        assert(!JVMFlag::find_flag(cursor)->ccstr_accumulates(),
               "setting ccstrlist flags on restore is not supported: %s", cursor);
        result = WriteableFlags::set_flag(cursor, value, JVMFlagOrigin::CRAC_RESTORE, err_msg);
        cursor = value + strlen(value) + 1;
      }
    }
    guarantee(result == JVMFlag::Error::SUCCESS, "VM Option '%s' cannot be changed: %d",
        name, result);
  }

  for (int i = 0; i < hdr->_nprops; i++) {
    assert((cursor + strlen(cursor) <= contents + st.st_size), "property length exceeds shared memory size");
    int idx = _properties->append(cursor);
    size_t prop_len = strlen(cursor) + 1;
    cursor = cursor + prop_len;
  }

  char* env_mem = NEW_C_HEAP_ARRAY(char, hdr->_env_memory_size, mtArguments); // left this pointer unowned, it is freed when process dies
  memcpy(env_mem, cursor, hdr->_env_memory_size);

  const char* env_end = env_mem + hdr->_env_memory_size;
  while (env_mem < env_end) {
    const size_t s = strlen(env_mem) + 1;
    assert(env_mem + s <= env_end, "env vars exceed memory buffer, maybe ending 0 is lost");
    putenv(env_mem);
    env_mem += s;
  }
  cursor += hdr->_env_memory_size;

  _args = cursor;
  return true;
}

void crac::record_time_before_checkpoint() {
  os::javaTimeSystemUTC(_checkpoint_wallclock_seconds, _checkpoint_wallclock_nanos);
  _checkpoint_monotonic_nanos = os::javaTimeNanos();
  memset(_checkpoint_bootid, 0, UUID_LENGTH);
  read_bootid(_checkpoint_bootid);
}

void crac::update_javaTimeNanos_offset() {
  char buf[UUID_LENGTH];
  // We will change the nanotime offset only if this is not the same boot
  // to prevent reducing the accuracy of System.nanoTime() unnecessarily.
  // It is possible that in a real-world case the boot_id does not change
  // (containers keep the boot_id) - but the monotonic time changes. We will
  // only guarantee that the nanotime does not go backwards in that case but
  // won't offset the time based on wall-clock time as this change in monotonic
  // time is likely intentional.
  if (!read_bootid(buf) || memcmp(buf, _checkpoint_bootid, UUID_LENGTH) != 0) {
    jlong current_wallclock_seconds;
    jlong current_wallclock_nanos;
    os::javaTimeSystemUTC(current_wallclock_seconds, current_wallclock_nanos);

    jlong diff_wallclock =
      (current_wallclock_seconds - _checkpoint_wallclock_seconds) * NANOSECS_PER_SEC +
      current_wallclock_nanos - _checkpoint_wallclock_nanos;
    // If the wall clock has gone backwards we won't add it to the offset
    if (diff_wallclock < 0) {
      diff_wallclock = 0;
    }

    // javaTimeNanos() call on the second line below uses the *_offset, so we will zero
    // it to make the call return true monotonic time rather than the adjusted value.
    _javaTimeNanos_offset = 0;
    _javaTimeNanos_offset = _checkpoint_monotonic_nanos - os::javaTimeNanos() + diff_wallclock;
  } else {
    // ensure monotonicity even if this looks like the same boot
    jlong diff = os::javaTimeNanos() - _checkpoint_monotonic_nanos;
    if (diff < 0) {
      _javaTimeNanos_offset -= diff;
    }
  }
}<|MERGE_RESOLUTION|>--- conflicted
+++ resolved
@@ -57,10 +57,6 @@
 
 CracEngine *crac::_engine = nullptr;
 unsigned int crac::_generation = 1;
-<<<<<<< HEAD
-=======
-
->>>>>>> a6adb7d3
 char crac::_checkpoint_bootid[UUID_LENGTH];
 jlong crac::_checkpoint_wallclock_seconds;
 jlong crac::_checkpoint_wallclock_nanos;
@@ -297,30 +293,23 @@
 int crac::checkpoint_restore(int *shmid) {
   guarantee(_engine != nullptr, "CRaC engine is not initialized");
 
-  // If this is a second checkpoint we should use a clear configuration
-  if (_generation != 0 && !_engine->reset_conf()) {
-    return JVM_CHECKPOINT_ERROR;
-  }
-
   crac::record_time_before_checkpoint();
 
   // CRaCCheckpointTo can be changed on restore, and if this contains a pattern
   // it might not have been configured => we need to update the conf.
   // Note that CRaCEngine and CRaCEngineOptions are not updated (as documented)
   // so we don't need to re-init the whole engine handle.
-<<<<<<< HEAD
-  if (_generation != 0 && !_engine->configure_image_location(CRaCCheckpointTo)) {
-=======
   char image_location[PATH_MAX];
   bool ignored;
   if (!interpolate_checkpoint_location(image_location, sizeof(image_location), &ignored) ||
       !ensure_checkpoint_dir(image_location, false) ||
       !_engine->configure_image_location(image_location)) {
->>>>>>> a6adb7d3
     return JVM_CHECKPOINT_ERROR;
   }
 
-  if (!VM_Version::ignore_cpu_features(true)) {
+  // Setup CPU arch & features only during the first checkpoint; the feature set
+  // cannot change after initial boot (and we don't support switching the engine).
+  if (_generation == 1 && !VM_Version::ignore_cpu_features(true)) {
     VM_Version::VM_Features data;
     if (VM_Version::cpu_features_binary(&data)) {
       switch (_engine->prepare_image_constraints_api()) {
@@ -793,7 +782,7 @@
 
   const int ret = engine.restore();
   if (ret != 0) {
-    log_error(crac)("CRaC engine failed to restore from %s", CRaCRestoreFrom);
+    log_error(crac)("CRaC engine failed to restore from %s: error %d", CRaCRestoreFrom, ret);
     VM_Version::VM_Features data;
     VM_Version::cpu_features_binary(&data); // ignore return value
     engine.check_cpuinfo(&data);
