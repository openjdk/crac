--- conflicted
+++ resolved
@@ -64,17 +64,6 @@
     KIND_MANAGEABLE         = 1 << 5,
     KIND_DIAGNOSTIC         = 1 << 6,
     KIND_EXPERIMENTAL       = 1 << 7,
-<<<<<<< HEAD
-    KIND_NOT_PRODUCT        = 1 << 8,
-    KIND_DEVELOP            = 1 << 9,
-    KIND_PLATFORM_DEPENDENT = 1 << 10,
-    KIND_C1                 = 1 << 11,
-    KIND_C2                 = 1 << 12,
-    KIND_ARCH               = 1 << 13,
-    KIND_LP64_PRODUCT       = 1 << 14,
-    KIND_JVMCI              = 1 << 15,
-    KIND_RESTORE_SETTABLE   = 1 << 16,
-=======
     KIND_DEVELOP            = 1 << 8,
     KIND_PLATFORM_DEPENDENT = 1 << 9,
     KIND_C1                 = 1 << 10,
@@ -82,8 +71,7 @@
     KIND_ARCH               = 1 << 12,
     KIND_LP64_PRODUCT       = 1 << 13,
     KIND_JVMCI              = 1 << 14,
-
->>>>>>> 9ad2e63f
+    KIND_RESTORE_SETTABLE   = 1 << 15,
     // Note the difference:
     // f->get_origin() == COMMAND_LINE
     //    f was mostly recently set by the command-line
