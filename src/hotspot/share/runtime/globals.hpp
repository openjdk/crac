--- conflicted
+++ resolved
@@ -2101,9 +2101,15 @@
              "Mark all threads after a safepoint, and clear on a modify "   \
              "fence. Add cleanliness checks.")                              \
                                                                             \
-<<<<<<< HEAD
-  develop(bool, TraceOptimizedUpcallStubs, false,                           \
-                "Trace optimized upcall stub generation")                   \
+  develop(bool, TraceOptimizedUpcallStubs, false,                              \
+                "Trace optimized upcall stub generation")                      \
+                                                                            \
+  product(uint, TrimNativeHeapInterval, 0,                                  \
+          "Interval, in ms, at which the JVM will trim the native heap if " \
+          "the platform supports that. Lower values will reclaim memory "   \
+          "more eagerly at the cost of higher overhead. A value of 0 "      \
+          "(default) disables native heap trimming.")                       \
+          range(0, UINT_MAX)                                                \
                                                                             \
   product(ccstr, CRaCCheckpointTo, NULL, RESTORE_SETTABLE,                  \
         "Path to checkpoint image directory")                               \
@@ -2153,17 +2159,6 @@
   product(bool, CRPauseOnCheckpointError, false, DIAGNOSTIC,                \
       "Pauses the checkpoint when a problem is found on VM level.")
 
-=======
-  develop(bool, TraceOptimizedUpcallStubs, false,                              \
-                "Trace optimized upcall stub generation")                      \
-                                                                            \
-  product(uint, TrimNativeHeapInterval, 0,                                  \
-          "Interval, in ms, at which the JVM will trim the native heap if " \
-          "the platform supports that. Lower values will reclaim memory "   \
-          "more eagerly at the cost of higher overhead. A value of 0 "      \
-          "(default) disables native heap trimming.")                       \
-          range(0, UINT_MAX)                                                \
->>>>>>> 833f65ec
 
 // end of RUNTIME_FLAGS
 
