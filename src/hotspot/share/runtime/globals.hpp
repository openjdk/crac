/*
 * Copyright (c) 1997, 2023, Oracle and/or its affiliates. All rights reserved.
 * DO NOT ALTER OR REMOVE COPYRIGHT NOTICES OR THIS FILE HEADER.
 *
 * This code is free software; you can redistribute it and/or modify it
 * under the terms of the GNU General Public License version 2 only, as
 * published by the Free Software Foundation.
 *
 * This code is distributed in the hope that it will be useful, but WITHOUT
 * ANY WARRANTY; without even the implied warranty of MERCHANTABILITY or
 * FITNESS FOR A PARTICULAR PURPOSE.  See the GNU General Public License
 * version 2 for more details (a copy is included in the LICENSE file that
 * accompanied this code).
 *
 * You should have received a copy of the GNU General Public License version
 * 2 along with this work; if not, write to the Free Software Foundation,
 * Inc., 51 Franklin St, Fifth Floor, Boston, MA 02110-1301 USA.
 *
 * Please contact Oracle, 500 Oracle Parkway, Redwood Shores, CA 94065 USA
 * or visit www.oracle.com if you need additional information or have any
 * questions.
 *
 */

#ifndef SHARE_RUNTIME_GLOBALS_HPP
#define SHARE_RUNTIME_GLOBALS_HPP

#include "compiler/compiler_globals_pd.hpp"
#include "runtime/globals_shared.hpp"
#include "utilities/align.hpp"
#include "utilities/globalDefinitions.hpp"
#include "utilities/macros.hpp"
#include CPU_HEADER(globals)
#include OS_HEADER(globals)
#include OS_CPU_HEADER(globals)

// develop flags are settable / visible only during development and are constant in the PRODUCT version
// product flags are always settable / visible
// notproduct flags are settable / visible only during development and are not declared in the PRODUCT version
// develop_pd/product_pd flags are the same as develop/product, except that their default values
// are specified in platform-dependent header files.

// Flags must be declared with the following number of parameters:
// non-pd flags:
//    (type, name, default_value, doc), or
//    (type, name, default_value, extra_attrs, doc)
// pd flags:
//    (type, name, doc), or
//    (type, name, extra_attrs, doc)

// A flag must be declared with one of the following types:
// bool, int, uint, intx, uintx, size_t, ccstr, ccstrlist, double, or uint64_t.
// The type "ccstr" and "ccstrlist" are an alias for "const char*" and is used
// only in this file, because the macrology requires single-token type names.

// The optional extra_attrs parameter may have one of the following values:
// DIAGNOSTIC, EXPERIMENTAL, MANAGEABLE or RESTORE_SETTABLE. Currently
// extra_attrs can be used only with product/product_pd flags.
//
// DIAGNOSTIC options are not meant for VM tuning or for product modes.
//    They are to be used for VM quality assurance or field diagnosis
//    of VM bugs.  They are hidden so that users will not be encouraged to
//    try them as if they were VM ordinary execution options.  However, they
//    are available in the product version of the VM.  Under instruction
//    from support engineers, VM customers can turn them on to collect
//    diagnostic information about VM problems.  To use a VM diagnostic
//    option, you must first specify +UnlockDiagnosticVMOptions.
//    (This master switch also affects the behavior of -Xprintflags.)
//
// EXPERIMENTAL flags are in support of features that may not be
//    an officially supported part of a product, but may be available
//    for experimenting with. They could, for example, be performance
//    features that may not have undergone full or rigorous QA, but which may
//    help performance in some cases and released for experimentation
//    by the community of users and developers. This flag also allows one to
//    be able to build a fully supported product that nonetheless also
//    ships with some unsupported, lightly tested, experimental features.
//    Refer to the documentation of any products using this code for details
//    on support and fitness for production.
//    Like the UnlockDiagnosticVMOptions flag above, there is a corresponding
//    UnlockExperimentalVMOptions flag, which allows the control and
//    modification of the experimental flags.
//
// Nota bene: neither diagnostic nor experimental options should be used casually,
//    Refer to the documentation of any products using this code for details.
//
// MANAGEABLE flags are writeable external product flags.
//    They are dynamically writeable through the JDK management interface
//    (com.sun.management.HotSpotDiagnosticMXBean API) and also through JConsole.
//    These flags are external exported interface (see CSR).  The list of
//    manageable flags can be queried programmatically through the management
//    interface.
//
//    A flag can be made as "manageable" only if
//    - the flag is defined in a CSR request as an external exported interface.
//    - the VM implementation supports dynamic setting of the flag.
//      This implies that the VM must *always* query the flag variable
//      and not reuse state related to the flag state at any given time.
//    - you want the flag to be queried programmatically by the customers.
//
// RESTORE_SETTABLE are flags that can be set during restore from a snapshot.
//    All MANAGEABLE flags are implicitly RESTORE_SETTABLE but
//    RESTORE_SETTABLE are not MANAGEABLE.

//
// range is a macro that will expand to min and max arguments for range
//    checking code if provided - see jvmFlagLimit.hpp
//
// constraint is a macro that will expand to custom function call
//    for constraint checking if provided - see jvmFlagLimit.hpp

// Default and minimum StringTable and SymbolTable size values
// Must be powers of 2
const size_t defaultStringTableSize = NOT_LP64(1024) LP64_ONLY(65536);
const size_t minimumStringTableSize = 128;
const size_t defaultSymbolTableSize = 32768; // 2^15
const size_t minimumSymbolTableSize = 1024;

#ifdef _LP64
#define LP64_RUNTIME_FLAGS(develop,                                         \
                           develop_pd,                                      \
                           product,                                         \
                           product_pd,                                      \
                           notproduct,                                      \
                           range,                                           \
                           constraint)                                      \
                                                                            \
  product(bool, UseCompressedOops, false,                                   \
          "Use 32-bit object references in 64-bit VM. "                     \
          "lp64_product means flag is always constant in 32 bit VM")        \
                                                                            \
  product(bool, UseCompressedClassPointers, true,                           \
          "Use 32-bit class pointers in 64-bit VM. "                        \
          "lp64_product means flag is always constant in 32 bit VM")        \
                                                                            \
  product(int, ObjectAlignmentInBytes, 8,                                   \
          "Default object alignment in bytes, 8 is minimum")                \
          range(8, 256)                                                     \
          constraint(ObjectAlignmentInBytesConstraintFunc, AtParse)

#else
// !_LP64

#define LP64_RUNTIME_FLAGS(develop,                                         \
                           develop_pd,                                      \
                           product,                                         \
                           product_pd,                                      \
                           notproduct,                                      \
                           range,                                           \
                           constraint)
const bool UseCompressedOops = false;
const bool UseCompressedClassPointers = false;
const int ObjectAlignmentInBytes = 8;

#endif // _LP64

#define RUNTIME_FLAGS(develop,                                              \
                      develop_pd,                                           \
                      product,                                              \
                      product_pd,                                           \
                      notproduct,                                           \
                      range,                                                \
                      constraint)                                           \
                                                                            \
  notproduct(bool, CheckCompressedOops, true,                               \
          "Generate checks in encoding/decoding code in debug VM")          \
                                                                            \
  product(uintx, HeapSearchSteps, 3 PPC64_ONLY(+17),                        \
          "Heap allocation steps through preferred address regions to find" \
          " where it can allocate the heap. Number of steps to take per "   \
          "region.")                                                        \
          range(1, max_uintx)                                               \
                                                                            \
  product(uint, HandshakeTimeout, 0, DIAGNOSTIC,                            \
          "If nonzero set a timeout in milliseconds for handshakes")        \
                                                                            \
  product(bool, AlwaysSafeConstructors, false, EXPERIMENTAL,                \
          "Force safe construction, as if all fields are final.")           \
                                                                            \
  product(bool, UnlockDiagnosticVMOptions, trueInDebug,                     \
          DIAGNOSTIC | RESTORE_SETTABLE,                                    \
          "Enable normal processing of flags relating to field diagnostics")\
                                                                            \
  product(bool, UnlockExperimentalVMOptions, false,                         \
          EXPERIMENTAL | RESTORE_SETTABLE,                                  \
          "Enable normal processing of flags relating to experimental "     \
          "features")                                                       \
                                                                            \
  product(bool, JavaMonitorsInStackTrace, true,                             \
          "Print information about Java monitor locks when the stacks are " \
          "dumped")                                                         \
                                                                            \
  product_pd(bool, UseLargePages,                                           \
          "Use large page memory")                                          \
                                                                            \
  product_pd(bool, UseLargePagesIndividualAllocation,                       \
          "Allocate large pages individually for better affinity")          \
                                                                            \
  develop(bool, LargePagesIndividualAllocationInjectError, false,           \
          "Fail large pages individual allocation")                         \
                                                                            \
  product(bool, UseNUMA, false,                                             \
          "Use NUMA if available")                                          \
                                                                            \
  product(bool, UseNUMAInterleaving, false,                                 \
          "Interleave memory across NUMA nodes if available")               \
                                                                            \
  product(size_t, NUMAInterleaveGranularity, 2*M,                           \
          "Granularity to use for NUMA interleaving on Windows OS")         \
          constraint(NUMAInterleaveGranularityConstraintFunc, AtParse)      \
                                                                            \
  product(uintx, NUMAChunkResizeWeight, 20,                                 \
          "Percentage (0-100) used to weight the current sample when "      \
          "computing exponentially decaying average for "                   \
          "AdaptiveNUMAChunkSizing")                                        \
          range(0, 100)                                                     \
                                                                            \
  product(size_t, NUMASpaceResizeRate, 1*G,                                 \
          "Do not reallocate more than this amount per collection")         \
          range(0, max_uintx)                                               \
                                                                            \
  product(bool, UseAdaptiveNUMAChunkSizing, true,                           \
          "Enable adaptive chunk sizing for NUMA")                          \
                                                                            \
  product(bool, NUMAStats, false,                                           \
          "Print NUMA stats in detailed heap information")                  \
                                                                            \
  product(uintx, NUMAPageScanRate, 256,                                     \
          "Maximum number of pages to include in the page scan procedure")  \
          range(0, max_uintx)                                               \
                                                                            \
  product(bool, UseAES, false,                                              \
          "Control whether AES instructions are used when available")       \
                                                                            \
  product(bool, UseFMA, false,                                              \
          "Control whether FMA instructions are used when available")       \
                                                                            \
  product(bool, UseSHA, false,                                              \
          "Control whether SHA instructions are used when available")       \
                                                                            \
  product(bool, UseGHASHIntrinsics, false, DIAGNOSTIC,                      \
          "Use intrinsics for GHASH versions of crypto")                    \
                                                                            \
  product(bool, UseBASE64Intrinsics, false,                                 \
          "Use intrinsics for java.util.Base64")                            \
                                                                            \
  product(bool, UsePoly1305Intrinsics, false, DIAGNOSTIC,                   \
          "Use intrinsics for sun.security.util.math.intpoly")              \
                                                                            \
  product(size_t, LargePageSizeInBytes, 0,                                  \
          "Maximum large page size used (0 will use the default large "     \
          "page size for the environment as the maximum)")                  \
          range(0, max_uintx)                                               \
                                                                            \
  product(size_t, LargePageHeapSizeThreshold, 128*M,                        \
          "Use large pages if maximum heap is at least this big")           \
          range(0, max_uintx)                                               \
                                                                            \
  product(bool, ForceTimeHighResolution, false,                             \
          "Using high time resolution (for Win32 only)")                    \
                                                                            \
  develop(bool, TracePcPatching, false,                                     \
          "Trace usage of frame::patch_pc")                                 \
                                                                            \
  develop(bool, TraceRelocator, false,                                      \
          "Trace the bytecode relocator")                                   \
                                                                            \
                                                                            \
  product(bool, SafepointALot, false, DIAGNOSTIC,                           \
          "Generate a lot of safepoints. This works with "                  \
          "GuaranteedSafepointInterval")                                    \
                                                                            \
  product(bool, HandshakeALot, false, DIAGNOSTIC,                           \
          "Generate a lot of handshakes. This works with "                  \
          "GuaranteedSafepointInterval")                                    \
                                                                            \
  product_pd(bool, BackgroundCompilation,                                   \
          "A thread requesting compilation is not blocked during "          \
          "compilation")                                                    \
                                                                            \
  product(bool, MethodFlushing, true,                                       \
          "Reclamation of compiled methods")                                \
                                                                            \
  develop(bool, VerifyStack, false,                                         \
          "Verify stack of each thread when it is entering a runtime call") \
                                                                            \
  product(bool, ForceUnreachable, false, DIAGNOSTIC,                        \
          "Make all non code cache addresses to be unreachable by "         \
          "forcing use of 64bit literal fixups")                            \
                                                                            \
  develop(bool, TraceDerivedPointers, false,                                \
          "Trace traversal of derived pointers on stack")                   \
                                                                            \
  notproduct(bool, TraceCodeBlobStacks, false,                              \
          "Trace stack-walk of codeblobs")                                  \
                                                                            \
  notproduct(bool, PrintRewrites, false,                                    \
          "Print methods that are being rewritten")                         \
                                                                            \
  product(bool, UseInlineCaches, true,                                      \
          "Use Inline Caches for virtual calls ")                           \
                                                                            \
  product(bool, InlineArrayCopy, true, DIAGNOSTIC,                          \
          "Inline arraycopy native that is known to be part of "            \
          "base library DLL")                                               \
                                                                            \
  product(bool, InlineObjectHash, true, DIAGNOSTIC,                         \
          "Inline Object::hashCode() native that is known to be part "      \
          "of base library DLL")                                            \
                                                                            \
  product(bool, InlineNatives, true, DIAGNOSTIC,                            \
          "Inline natives that are known to be part of base library DLL")   \
                                                                            \
  product(bool, InlineMathNatives, true, DIAGNOSTIC,                        \
          "Inline SinD, CosD, etc.")                                        \
                                                                            \
  product(bool, InlineClassNatives, true, DIAGNOSTIC,                       \
          "Inline Class.isInstance, etc")                                   \
                                                                            \
  product(bool, InlineThreadNatives, true, DIAGNOSTIC,                      \
          "Inline Thread.currentThread, etc")                               \
                                                                            \
  product(bool, InlineUnsafeOps, true, DIAGNOSTIC,                          \
          "Inline memory ops (native methods) from Unsafe")                 \
                                                                            \
  product(bool, UseAESIntrinsics, false, DIAGNOSTIC,                        \
          "Use intrinsics for AES versions of crypto")                      \
                                                                            \
  product(bool, UseAESCTRIntrinsics, false, DIAGNOSTIC,                     \
          "Use intrinsics for the paralleled version of AES/CTR crypto")    \
                                                                            \
  product(bool, UseChaCha20Intrinsics, false, DIAGNOSTIC,                   \
          "Use intrinsics for the vectorized version of ChaCha20")          \
                                                                            \
  product(bool, UseMD5Intrinsics, false, DIAGNOSTIC,                        \
          "Use intrinsics for MD5 crypto hash function")                    \
                                                                            \
  product(bool, UseSHA1Intrinsics, false, DIAGNOSTIC,                       \
          "Use intrinsics for SHA-1 crypto hash function. "                 \
          "Requires that UseSHA is enabled.")                               \
                                                                            \
  product(bool, UseSHA256Intrinsics, false, DIAGNOSTIC,                     \
          "Use intrinsics for SHA-224 and SHA-256 crypto hash functions. "  \
          "Requires that UseSHA is enabled.")                               \
                                                                            \
  product(bool, UseSHA512Intrinsics, false, DIAGNOSTIC,                     \
          "Use intrinsics for SHA-384 and SHA-512 crypto hash functions. "  \
          "Requires that UseSHA is enabled.")                               \
                                                                            \
  product(bool, UseSHA3Intrinsics, false, DIAGNOSTIC,                       \
          "Use intrinsics for SHA3 crypto hash function. "                  \
          "Requires that UseSHA is enabled.")                               \
                                                                            \
  product(bool, UseCRC32Intrinsics, false, DIAGNOSTIC,                      \
          "use intrinsics for java.util.zip.CRC32")                         \
                                                                            \
  product(bool, UseCRC32CIntrinsics, false, DIAGNOSTIC,                     \
          "use intrinsics for java.util.zip.CRC32C")                        \
                                                                            \
  product(bool, UseAdler32Intrinsics, false, DIAGNOSTIC,                    \
          "use intrinsics for java.util.zip.Adler32")                       \
                                                                            \
  product(bool, UseVectorizedMismatchIntrinsic, false, DIAGNOSTIC,          \
          "Enables intrinsification of ArraysSupport.vectorizedMismatch()") \
                                                                            \
  product(bool, UseVectorizedHashCodeIntrinsic, false, DIAGNOSTIC,          \
          "Enables intrinsification of ArraysSupport.vectorizedHashCode()") \
                                                                            \
  product(bool, UseCopySignIntrinsic, false, DIAGNOSTIC,                    \
          "Enables intrinsification of Math.copySign")                      \
                                                                            \
  product(bool, UseSignumIntrinsic, false, DIAGNOSTIC,                      \
          "Enables intrinsification of Math.signum")                        \
                                                                            \
  product_pd(bool, DelayCompilerStubsGeneration, DIAGNOSTIC,                \
          "Use Compiler thread for compiler's stubs generation")            \
                                                                            \
  product(ccstrlist, DisableIntrinsic, "", DIAGNOSTIC,                      \
         "do not expand intrinsics whose (internal) names appear here")     \
         constraint(DisableIntrinsicConstraintFunc,AfterErgo)               \
                                                                            \
  product(ccstrlist, ControlIntrinsic, "", DIAGNOSTIC,                      \
         "Control intrinsics using a list of +/- (internal) names, "        \
         "separated by commas")                                             \
         constraint(ControlIntrinsicConstraintFunc,AfterErgo)               \
                                                                            \
  develop(bool, TraceCallFixup, false,                                      \
          "Trace all call fixups")                                          \
                                                                            \
  develop(bool, DeoptimizeALot, false,                                      \
          "Deoptimize at every exit from the runtime system")               \
                                                                            \
  notproduct(ccstrlist, DeoptimizeOnlyAt, "",                               \
          "A comma separated list of bcis to deoptimize at")                \
                                                                            \
  develop(bool, DeoptimizeRandom, false,                                    \
          "Deoptimize random frames on random exit from the runtime system")\
                                                                            \
  notproduct(bool, ZombieALot, false,                                       \
          "Create non-entrant nmethods at exit from the runtime system")    \
                                                                            \
  notproduct(bool, WalkStackALot, false,                                    \
          "Trace stack (no print) at every exit from the runtime system")   \
                                                                            \
  develop(bool, DeoptimizeObjectsALot, false,                               \
          "For testing purposes concurrent threads revert optimizations "   \
          "based on escape analysis at intervals given with "               \
          "DeoptimizeObjectsALotInterval=n. The thread count is given "     \
          "with DeoptimizeObjectsALotThreadCountSingle and "                \
          "DeoptimizeObjectsALotThreadCountAll.")                           \
                                                                            \
  develop(uint64_t, DeoptimizeObjectsALotInterval, 5,                       \
          "Interval for DeoptimizeObjectsALot.")                            \
          range(0, max_jlong)                                               \
                                                                            \
  develop(int, DeoptimizeObjectsALotThreadCountSingle, 1,                   \
          "The number of threads that revert optimizations based on "       \
          "escape analysis for a single thread if DeoptimizeObjectsALot "   \
          "is enabled. The target thread is selected round robin." )        \
          range(0, max_jint)                                                \
                                                                            \
  develop(int, DeoptimizeObjectsALotThreadCountAll, 1,                      \
          "The number of threads that revert optimizations based on "       \
          "escape analysis for all threads if DeoptimizeObjectsALot "       \
          "is enabled." )                                                   \
          range(0, max_jint)                                                \
                                                                            \
  notproduct(bool, VerifyLastFrame, false,                                  \
          "Verify oops on last frame on entry to VM")                       \
                                                                            \
  product(bool, SafepointTimeout, false,                                    \
          "Time out and warn or fail after SafepointTimeoutDelay "          \
          "milliseconds if failed to reach safepoint")                      \
                                                                            \
  product(bool, AbortVMOnSafepointTimeout, false, DIAGNOSTIC,               \
          "Abort upon failure to reach safepoint (see SafepointTimeout)")   \
                                                                            \
  product(uint64_t, AbortVMOnSafepointTimeoutDelay, 0, DIAGNOSTIC,          \
          "Delay in milliseconds for option AbortVMOnSafepointTimeout")     \
          range(0, max_jlong)                                               \
                                                                            \
  product(bool, AbortVMOnVMOperationTimeout, false, DIAGNOSTIC,             \
          "Abort upon failure to complete VM operation promptly")           \
                                                                            \
  product(intx, AbortVMOnVMOperationTimeoutDelay, 1000, DIAGNOSTIC,         \
          "Delay in milliseconds for option AbortVMOnVMOperationTimeout")   \
          range(0, max_intx)                                                \
                                                                            \
  product(bool, MaxFDLimit, true,                                           \
          "Bump the number of file descriptors to maximum (Unix only)")     \
                                                                            \
  product(bool, LogEvents, true, DIAGNOSTIC,                                \
          "Enable the various ring buffer event logs")                      \
                                                                            \
  product(int, LogEventsBufferEntries, 20, DIAGNOSTIC,                      \
          "Number of ring buffer event logs")                               \
          range(1, NOT_LP64(1*K) LP64_ONLY(1*M))                            \
                                                                            \
  product(bool, BytecodeVerificationRemote, true, DIAGNOSTIC,               \
          "Enable the Java bytecode verifier for remote classes")           \
                                                                            \
  product(bool, BytecodeVerificationLocal, false, DIAGNOSTIC,               \
          "Enable the Java bytecode verifier for local classes")            \
                                                                            \
  develop(bool, VerifyStackAtCalls, false,                                  \
          "Verify that the stack pointer is unchanged after calls")         \
                                                                            \
  develop(bool, TraceJavaAssertions, false,                                 \
          "Trace java language assertions")                                 \
                                                                            \
  notproduct(bool, VerifyCodeCache, false,                                  \
          "Verify code cache on memory allocation/deallocation")            \
                                                                            \
  develop(bool, ZapResourceArea, trueInDebug,                               \
          "Zap freed resource/arena space")                                 \
                                                                            \
  notproduct(bool, ZapVMHandleArea, trueInDebug,                            \
          "Zap freed VM handle space")                                      \
                                                                            \
  notproduct(bool, ZapStackSegments, trueInDebug,                           \
          "Zap allocated/freed stack segments")                             \
                                                                            \
  develop(bool, ZapUnusedHeapArea, trueInDebug,                             \
          "Zap unused heap space")                                          \
                                                                            \
  develop(bool, CheckZapUnusedHeapArea, false,                              \
          "Check zapping of unused heap space")                             \
                                                                            \
  develop(bool, ZapFillerObjects, trueInDebug,                              \
          "Zap filler objects")                                             \
                                                                            \
  product(bool, ExecutingUnitTests, false,                                  \
          "Whether the JVM is running unit tests or not")                   \
                                                                            \
  develop(uint, ErrorHandlerTest, 0,                                        \
          "If > 0, provokes an error after VM initialization; the value "   \
          "determines which error to provoke. See controlled_crash() "      \
          "in vmError.cpp.")                                                \
          range(0, 17)                                                      \
                                                                            \
  develop(uint, TestCrashInErrorHandler, 0,                                 \
          "If > 0, provokes an error inside VM error handler (a secondary " \
          "crash). see controlled_crash() in vmError.cpp")                  \
          range(0, 17)                                                      \
                                                                            \
  develop(bool, TestSafeFetchInErrorHandler, false   ,                      \
          "If true, tests SafeFetch inside error handler.")                 \
                                                                            \
  develop(bool, TestUnresponsiveErrorHandler, false,                        \
          "If true, simulates an unresponsive error handler.")              \
                                                                            \
  develop(bool, Verbose, false,                                             \
          "Print additional debugging information from other modes")        \
                                                                            \
  develop(bool, PrintMiscellaneous, false,                                  \
          "Print uncategorized debugging information (requires +Verbose)")  \
                                                                            \
  develop(bool, WizardMode, false,                                          \
          "Print much more debugging information")                          \
                                                                            \
  product(bool, ShowMessageBoxOnError, false,                               \
          "Keep process alive on VM fatal error")                           \
                                                                            \
  product(bool, CreateCoredumpOnCrash, true,                                \
          "Create core/mini dump on VM fatal error")                        \
                                                                            \
  product(uint64_t, ErrorLogTimeout, 2 * 60,                                \
          "Timeout, in seconds, to limit the time spent on writing an "     \
          "error log in case of a crash.")                                  \
          range(0, (uint64_t)max_jlong/1000)                                \
                                                                            \
  product(bool, ErrorLogSecondaryErrorDetails, false, DIAGNOSTIC,           \
          "If enabled, show details on secondary crashes in the error log") \
                                                                            \
  develop(intx, TraceDwarfLevel, 0,                                         \
          "Debug levels for the dwarf parser")                              \
          range(0, 4)                                                       \
                                                                            \
  product(bool, SuppressFatalErrorMessage, false,                           \
          "Report NO fatal error message (avoid deadlock)")                 \
                                                                            \
  product(ccstrlist, OnError, "",                                           \
          "Run user-defined commands on fatal error; see VMError.cpp "      \
          "for examples")                                                   \
                                                                            \
  product(ccstrlist, OnOutOfMemoryError, "",                                \
          "Run user-defined commands on first java.lang.OutOfMemoryError "  \
          "thrown from JVM")                                                \
                                                                            \
  product(bool, HeapDumpBeforeFullGC, false, MANAGEABLE,                    \
          "Dump heap to file before any major stop-the-world GC")           \
                                                                            \
  product(bool, HeapDumpAfterFullGC, false, MANAGEABLE,                     \
          "Dump heap to file after any major stop-the-world GC")            \
                                                                            \
  product(bool, HeapDumpOnOutOfMemoryError, false, MANAGEABLE,              \
          "Dump heap to file when java.lang.OutOfMemoryError is thrown "    \
          "from JVM")                                                       \
                                                                            \
  product(ccstr, HeapDumpPath, nullptr, MANAGEABLE,                         \
          "When HeapDumpOnOutOfMemoryError is on, the path (filename or "   \
          "directory) of the dump file (defaults to java_pid<pid>.hprof "   \
          "in the working directory)")                                      \
                                                                            \
  product(int, HeapDumpGzipLevel, 0, MANAGEABLE,                            \
          "When HeapDumpOnOutOfMemoryError is on, the gzip compression "    \
          "level of the dump file. 0 (the default) disables gzip "          \
          "compression. Otherwise the level must be between 1 and 9.")      \
          range(0, 9)                                                       \
                                                                            \
  product(ccstr, NativeMemoryTracking, DEBUG_ONLY("summary") NOT_DEBUG("off"), \
          "Native memory tracking options")                                 \
                                                                            \
  product(bool, PrintNMTStatistics, false, DIAGNOSTIC,                      \
          "Print native memory tracking summary data if it is on")          \
                                                                            \
  product(bool, LogCompilation, false, DIAGNOSTIC,                          \
          "Log compilation activity in detail to LogFile")                  \
                                                                            \
  product(bool, PrintCompilation, false,                                    \
          "Print compilations")                                             \
                                                                            \
  product(intx, RepeatCompilation, 0, DIAGNOSTIC,                           \
          "Repeat compilation without installing code (number of times)")   \
          range(0, max_jint)                                                \
                                                                            \
  product(bool, PrintExtendedThreadInfo, false,                             \
          "Print more information in thread dump")                          \
                                                                            \
  product(intx, ScavengeRootsInCode, 2, DIAGNOSTIC,                         \
          "0: do not allow scavengable oops in the code cache; "            \
          "1: allow scavenging from the code cache; "                       \
          "2: emit as many constants as the compiler can see")              \
          range(0, 2)                                                       \
                                                                            \
  product(bool, AlwaysRestoreFPU, false,                                    \
          "Restore the FPU control word after every JNI call (expensive)")  \
                                                                            \
  product(bool, PrintCompilation2, false, DIAGNOSTIC,                       \
          "Print additional statistics per compilation")                    \
                                                                            \
  product(bool, PrintAdapterHandlers, false, DIAGNOSTIC,                    \
          "Print code generated for i2c/c2i adapters")                      \
                                                                            \
  product(bool, VerifyAdapterCalls, trueInDebug, DIAGNOSTIC,                \
          "Verify that i2c/c2i adapters are called properly")               \
                                                                            \
  develop(bool, VerifyAdapterSharing, false,                                \
          "Verify that the code for shared adapters is the equivalent")     \
                                                                            \
  product(bool, PrintAssembly, false, DIAGNOSTIC,                           \
          "Print assembly code (using external disassembler.so)")           \
                                                                            \
  product(ccstr, PrintAssemblyOptions, nullptr, DIAGNOSTIC,                 \
          "Print options string passed to disassembler.so")                 \
                                                                            \
  notproduct(bool, PrintNMethodStatistics, false,                           \
          "Print a summary statistic for the generated nmethods")           \
                                                                            \
  product(bool, PrintNMethods, false, DIAGNOSTIC,                           \
          "Print assembly code for nmethods when generated")                \
                                                                            \
  product(bool, PrintNativeNMethods, false, DIAGNOSTIC,                     \
          "Print assembly code for native nmethods when generated")         \
                                                                            \
  develop(bool, PrintDebugInfo, false,                                      \
          "Print debug information for all nmethods when generated")        \
                                                                            \
  develop(bool, PrintRelocations, false,                                    \
          "Print relocation information for all nmethods when generated")   \
                                                                            \
  develop(bool, PrintDependencies, false,                                   \
          "Print dependency information for all nmethods when generated")   \
                                                                            \
  develop(bool, PrintExceptionHandlers, false,                              \
          "Print exception handler tables for all nmethods when generated") \
                                                                            \
  develop(bool, StressCompiledExceptionHandlers, false,                     \
          "Exercise compiled exception handlers")                           \
                                                                            \
  develop(bool, InterceptOSException, false,                                \
          "Start debugger when an implicit OS (e.g. null pointer) "         \
          "exception happens")                                              \
                                                                            \
  product(bool, PrintCodeCache, false,                                      \
          "Print the code cache memory usage when exiting")                 \
                                                                            \
  develop(bool, PrintCodeCache2, false,                                     \
          "Print detailed usage information on the code cache when exiting")\
                                                                            \
  product(bool, PrintCodeCacheOnCompilation, false,                         \
          "Print the code cache memory usage each time a method is "        \
          "compiled")                                                       \
                                                                            \
  product(bool, PrintCodeHeapAnalytics, false, DIAGNOSTIC,                  \
          "Print code heap usage statistics on exit and on full condition") \
                                                                            \
  product(bool, PrintStubCode, false, DIAGNOSTIC,                           \
          "Print generated stub code")                                      \
                                                                            \
  product(bool, StackTraceInThrowable, true,                                \
          "Collect backtrace in throwable when exception happens")          \
                                                                            \
  product(bool, OmitStackTraceInFastThrow, true,                            \
          "Omit backtraces for some 'hot' exceptions in optimized code")    \
                                                                            \
  product(bool, ShowCodeDetailsInExceptionMessages, true, MANAGEABLE,       \
          "Show exception messages from RuntimeExceptions that contain "    \
          "snippets of the failing code. Disable this to improve privacy.") \
                                                                            \
  product(bool, PrintWarnings, true,                                        \
          "Print JVM warnings to output stream")                            \
                                                                            \
  product(bool, RegisterFinalizersAtInit, true,                             \
          "Register finalizable objects at end of Object.<init> or "        \
          "after allocation")                                               \
                                                                            \
  develop(bool, RegisterReferences, true,                                   \
          "Tell whether the VM should register soft/weak/final/phantom "    \
          "references")                                                     \
                                                                            \
  develop(bool, PrintCodeCacheExtension, false,                             \
          "Print extension of code cache")                                  \
                                                                            \
  develop(bool, UsePrivilegedStack, true,                                   \
          "Enable the security JVM functions")                              \
                                                                            \
  product(bool, ClassUnloading, true,                                       \
          "Do unloading of classes")                                        \
                                                                            \
  product(bool, ClassUnloadingWithConcurrentMark, true,                     \
          "Do unloading of classes with a concurrent marking cycle")        \
                                                                            \
  notproduct(bool, PrintSystemDictionaryAtExit, false,                      \
          "Print the system dictionary at exit")                            \
                                                                            \
  notproduct(bool, PrintClassLoaderDataGraphAtExit, false,                  \
          "Print the class loader data graph at exit")                      \
                                                                            \
  product(bool, AllowParallelDefineClass, false,                            \
          "Allow parallel defineClass requests for class loaders "          \
          "registering as parallel capable")                                \
                                                                            \
  product_pd(bool, DontYieldALot,                                           \
          "Throw away obvious excess yield calls")                          \
                                                                            \
  product(bool, DisablePrimordialThreadGuardPages, false, EXPERIMENTAL,     \
               "Disable the use of stack guard pages if the JVM is loaded " \
               "on the primordial process thread")                          \
                                                                            \
  product(bool, DoJVMTIVirtualThreadTransitions, true, EXPERIMENTAL,        \
               "Do JVMTI virtual thread mount/unmount transitions "         \
               "(disabling this flag implies no JVMTI events are posted)")  \
                                                                            \
  /* notice: the max range value here is max_jint, not max_intx  */         \
  /* because of overflow issue                                   */         \
  product(intx, AsyncDeflationInterval, 250, DIAGNOSTIC,                    \
          "Async deflate idle monitors every so many milliseconds when "    \
          "MonitorUsedDeflationThreshold is exceeded (0 is off).")          \
          range(0, max_jint)                                                \
                                                                            \
  /* notice: the max range value here is max_jint, not max_intx  */         \
  /* because of overflow issue                                   */         \
  product(intx, GuaranteedAsyncDeflationInterval, 60000, DIAGNOSTIC,        \
          "Async deflate idle monitors every so many milliseconds even "    \
          "when MonitorUsedDeflationThreshold is NOT exceeded (0 is off).") \
          range(0, max_jint)                                                \
                                                                            \
  product(size_t, AvgMonitorsPerThreadEstimate, 1024, DIAGNOSTIC,           \
          "Used to estimate a variable ceiling based on number of threads " \
          "for use with MonitorUsedDeflationThreshold (0 is off).")         \
          range(0, max_uintx)                                               \
                                                                            \
  /* notice: the max range value here is max_jint, not max_intx  */         \
  /* because of overflow issue                                   */         \
  product(intx, MonitorDeflationMax, 1000000, DIAGNOSTIC,                   \
          "The maximum number of monitors to deflate, unlink and delete "   \
          "at one time (minimum is 1024).")                                 \
          range(1024, max_jint)                                             \
                                                                            \
  product(int, MonitorUsedDeflationThreshold, 90, DIAGNOSTIC,               \
          "Percentage of used monitors before triggering deflation (0 is "  \
          "off). The check is performed on GuaranteedSafepointInterval, "   \
          "AsyncDeflationInterval or GuaranteedAsyncDeflationInterval, "    \
          "whichever is lower.")                                            \
          range(0, 100)                                                     \
                                                                            \
  product(uintx, NoAsyncDeflationProgressMax, 3, DIAGNOSTIC,                \
          "Max number of no progress async deflation attempts to tolerate " \
          "before adjusting the in_use_list_ceiling up (0 is off).")        \
          range(0, max_uintx)                                               \
                                                                            \
  product(intx, hashCode, 5, EXPERIMENTAL,                                  \
               "(Unstable) select hashCode generation algorithm")           \
                                                                            \
  product(bool, ReduceSignalUsage, false,                                   \
          "Reduce the use of OS signals in Java and/or the VM")             \
                                                                            \
  develop(bool, LoadLineNumberTables, true,                                 \
          "Tell whether the class file parser loads line number tables")    \
                                                                            \
  develop(bool, LoadLocalVariableTables, true,                              \
          "Tell whether the class file parser loads local variable tables") \
                                                                            \
  develop(bool, LoadLocalVariableTypeTables, true,                          \
          "Tell whether the class file parser loads local variable type"    \
          "tables")                                                         \
                                                                            \
  product(bool, AllowUserSignalHandlers, false,                             \
          "Application will install primary signal handlers for the JVM "   \
          "(Unix only)")                                                    \
                                                                            \
  product(bool, UseSignalChaining, true,                                    \
          "Use signal-chaining to invoke signal handlers installed "        \
          "by the application (Unix only)")                                 \
                                                                            \
  product(bool, RestoreMXCSROnJNICalls, false,                              \
          "Restore MXCSR when returning from JNI calls")                    \
                                                                            \
  product(bool, CheckJNICalls, false,                                       \
          "Verify all arguments to JNI calls")                              \
                                                                            \
  product(bool, UseFastJNIAccessors, true,                                  \
          "Use optimized versions of Get<Primitive>Field")                  \
                                                                            \
  product(intx, MaxJNILocalCapacity, 65536,                                 \
          "Maximum allowable local JNI handle capacity to "                 \
          "EnsureLocalCapacity() and PushLocalFrame(), "                    \
          "where <= 0 is unlimited, default: 65536")                        \
          range(min_intx, max_intx)                                         \
                                                                            \
  product(bool, EagerXrunInit, false,                                       \
          "Eagerly initialize -Xrun libraries; allows startup profiling, "  \
          "but not all -Xrun libraries may support the state of the VM "    \
          "at this time")                                                   \
                                                                            \
  product(bool, PreserveAllAnnotations, false,                              \
          "Preserve RuntimeInvisibleAnnotations as well "                   \
          "as RuntimeVisibleAnnotations")                                   \
                                                                            \
  develop(uintx, PreallocatedOutOfMemoryErrorCount, 4,                      \
          "Number of OutOfMemoryErrors preallocated with backtrace")        \
                                                                            \
  product(bool, UseXMMForArrayCopy, false,                                  \
          "Use SSE2 MOVQ instruction for Arraycopy")                        \
                                                                            \
  notproduct(bool, PrintFieldLayout, false,                                 \
          "Print field layout for each class")                              \
                                                                            \
  /* Need to limit the extent of the padding to reasonable size.          */\
  /* 8K is well beyond the reasonable HW cache line size, even with       */\
  /* aggressive prefetching, while still leaving the room for segregating */\
  /* among the distinct pages.                                            */\
  product(int, ContendedPaddingWidth, 128,                                  \
          "How many bytes to pad the fields/classes marked @Contended with")\
          range(0, 8192)                                                    \
          constraint(ContendedPaddingWidthConstraintFunc,AfterErgo)         \
                                                                            \
  product(bool, EnableContended, true,                                      \
          "Enable @Contended annotation support")                           \
                                                                            \
  product(bool, RestrictContended, true,                                    \
          "Restrict @Contended to trusted classes")                         \
                                                                            \
  product(int, DiagnoseSyncOnValueBasedClasses, 0, DIAGNOSTIC,              \
             "Detect and take action upon identifying synchronization on "  \
             "value based classes. Modes: "                                 \
             "0: off; "                                                     \
             "1: exit with fatal error; "                                   \
             "2: log message to stdout. Output file can be specified with " \
             "   -Xlog:valuebasedclasses. If JFR is running it will "       \
             "   also generate JFR events.")                                \
             range(0, 2)                                                    \
                                                                            \
  product(bool, ExitOnOutOfMemoryError, false,                              \
          "JVM exits on the first occurrence of an out-of-memory error "    \
          "thrown from JVM")                                                \
                                                                            \
  product(bool, CrashOnOutOfMemoryError, false,                             \
          "JVM aborts, producing an error log and core/mini dump, on the "  \
          "first occurrence of an out-of-memory error thrown from JVM")     \
                                                                            \
  /* tracing */                                                             \
                                                                            \
  develop(bool, StressRewriter, false,                                      \
          "Stress linktime bytecode rewriting")                             \
                                                                            \
  product(ccstr, TraceJVMTI, nullptr,                                       \
          "Trace flags for JVMTI functions and events")                     \
                                                                            \
  product(bool, StressLdcRewrite, false, DIAGNOSTIC,                        \
          "Force ldc -> ldc_w rewrite during RedefineClasses. "             \
          "This option can change an EMCP method into an obsolete method "  \
          "and can affect tests that expect specific methods to be EMCP. "  \
          "This option should be used with caution.")                       \
                                                                            \
  product(bool, AllowRedefinitionToAddDeleteMethods, false,                 \
          "(Deprecated) Allow redefinition to add and delete private "      \
          "static or final methods for compatibility with old releases")    \
                                                                            \
  develop(bool, TraceBytecodes, false,                                      \
          "Trace bytecode execution")                                       \
                                                                            \
  develop(bool, TraceICs, false,                                            \
          "Trace inline cache changes")                                     \
                                                                            \
  notproduct(bool, TraceInvocationCounterOverflow, false,                   \
          "Trace method invocation counter overflow")                       \
                                                                            \
  develop(bool, TraceInlineCacheClearing, false,                            \
          "Trace clearing of inline caches in nmethods")                    \
                                                                            \
  develop(bool, VerifyDependencies, trueInDebug,                            \
          "Exercise and verify the compilation dependency mechanism")       \
                                                                            \
  develop(bool, TraceNewOopMapGeneration, false,                            \
          "Trace OopMapGeneration")                                         \
                                                                            \
  develop(bool, TraceNewOopMapGenerationDetailed, false,                    \
          "Trace OopMapGeneration: print detailed cell states")             \
                                                                            \
  develop(bool, TimeOopMap, false,                                          \
          "Time calls to GenerateOopMap::compute_map() in sum")             \
                                                                            \
  develop(bool, TimeOopMap2, false,                                         \
          "Time calls to GenerateOopMap::compute_map() individually")       \
                                                                            \
  develop(bool, TraceOopMapRewrites, false,                                 \
          "Trace rewriting of methods during oop map generation")           \
                                                                            \
  develop(bool, TraceICBuffer, false,                                       \
          "Trace usage of IC buffer")                                       \
                                                                            \
  develop(bool, TraceCompiledIC, false,                                     \
          "Trace changes of compiled IC")                                   \
                                                                            \
  develop(bool, FLSVerifyDictionary, false,                                 \
          "Do lots of (expensive) FLS dictionary verification")             \
                                                                            \
  product(uintx, ProcessDistributionStride, 4,                              \
          "Stride through processors when distributing processes")          \
          range(0, max_juint)                                               \
                                                                            \
  develop(bool, TraceFinalizerRegistration, false,                          \
          "Trace registration of final references")                         \
                                                                            \
  product(bool, IgnoreEmptyClassPaths, false,                               \
          "Ignore empty path elements in -classpath")                       \
                                                                            \
  product(bool, PrintHeapAtSIGBREAK, true,                                  \
          "Print heap layout in response to SIGBREAK")                      \
                                                                            \
  product(bool, PrintClassHistogram, false, MANAGEABLE,                     \
          "Print a histogram of class instances")                           \
                                                                            \
  product(double, ObjectCountCutOffPercent, 0.5, EXPERIMENTAL,              \
          "The percentage of the used heap that the instances of a class "  \
          "must occupy for the class to generate a trace event")            \
          range(0.0, 100.0)                                                 \
                                                                            \
  /* JVMTI heap profiling */                                                \
                                                                            \
  product(bool, VerifyBeforeIteration, false, DIAGNOSTIC,                   \
          "Verify memory system before JVMTI iteration")                    \
                                                                            \
  /* compiler */                                                            \
                                                                            \
  /* notice: the max range value here is max_jint, not max_intx  */         \
  /* because of overflow issue                                   */         \
  product(intx, CICompilerCount, CI_COMPILER_COUNT,                         \
          "Number of compiler threads to run")                              \
          range(0, max_jint)                                                \
          constraint(CICompilerCountConstraintFunc, AfterErgo)              \
                                                                            \
  product(bool, UseDynamicNumberOfCompilerThreads, true,                    \
          "Dynamically choose the number of parallel compiler threads")     \
                                                                            \
  product(bool, ReduceNumberOfCompilerThreads, true, DIAGNOSTIC,            \
             "Reduce the number of parallel compiler threads when they "    \
             "are not used")                                                \
                                                                            \
  product(bool, TraceCompilerThreads, false, DIAGNOSTIC,                    \
             "Trace creation and removal of compiler threads")              \
                                                                            \
  product(ccstr, LogClassLoadingCauseFor, nullptr,                          \
          "Apply -Xlog:class+load+cause* to classes whose fully "           \
          "qualified name contains this string (\"*\" matches "             \
          "any class).")                                                    \
                                                                            \
  develop(bool, InjectCompilerCreationFailure, false,                       \
          "Inject thread creation failures for "                            \
          "UseDynamicNumberOfCompilerThreads")                              \
                                                                            \
  develop(bool, GenerateSynchronizationCode, true,                          \
          "generate locking/unlocking code for synchronized methods and "   \
          "monitors")                                                       \
                                                                            \
  product_pd(bool, ImplicitNullChecks, DIAGNOSTIC,                          \
          "Generate code for implicit null checks")                         \
                                                                            \
  product_pd(bool, TrapBasedNullChecks,                                     \
          "Generate code for null checks that uses a cmp and trap "         \
          "instruction raising SIGTRAP.  This is only used if an access to" \
          "null (+offset) will not raise a SIGSEGV, i.e.,"                  \
          "ImplicitNullChecks don't work (PPC64).")                         \
                                                                            \
  product(bool, EnableThreadSMRStatistics, trueInDebug, DIAGNOSTIC,         \
             "Enable Thread SMR Statistics")                                \
                                                                            \
  product(bool, UseNotificationThread, true,                                \
          "Use Notification Thread")                                        \
                                                                            \
  product(bool, Inline, true,                                               \
          "Enable inlining")                                                \
                                                                            \
  product(bool, ClipInlining, true,                                         \
          "Clip inlining if aggregate method exceeds DesiredMethodLimit")   \
                                                                            \
  develop(bool, UseCHA, true,                                               \
          "Enable CHA")                                                     \
                                                                            \
  product(bool, UseVtableBasedCHA, true,  DIAGNOSTIC,                       \
          "Use vtable information during CHA")                              \
                                                                            \
  product(bool, UseTypeProfile, true,                                       \
          "Check interpreter profile for historically monomorphic calls")   \
                                                                            \
  product(bool, PrintInlining, false, DIAGNOSTIC,                           \
          "Print inlining optimizations")                                   \
                                                                            \
  product(bool, UsePopCountInstruction, false,                              \
          "Use population count instruction")                               \
                                                                            \
  develop(bool, TraceMethodReplacement, false,                              \
          "Print when methods are replaced do to recompilation")            \
                                                                            \
  product(bool, PrintMethodFlushingStatistics, false, DIAGNOSTIC,           \
          "print statistics about method flushing")                         \
                                                                            \
  product(intx, MinPassesBeforeFlush, 10, DIAGNOSTIC,                       \
          "Minimum number of sweeper passes before an nmethod "             \
          "can be flushed")                                                 \
          range(0, max_intx)                                                \
                                                                            \
  develop(bool, StressCodeBuffers, false,                                   \
          "Exercise code buffer expansion and other rare state changes")    \
                                                                            \
  product(bool, DebugNonSafepoints, trueInDebug, DIAGNOSTIC,                \
          "Generate extra debugging information for non-safepoints in "     \
          "nmethods")                                                       \
                                                                            \
  product(bool, PrintVMOptions, false,                                      \
          "Print flags that appeared on the command line")                  \
                                                                            \
  product(bool, IgnoreUnrecognizedVMOptions, false,                         \
          "Ignore unrecognized VM options")                                 \
                                                                            \
  product(bool, PrintCommandLineFlags, false,                               \
          "Print flags specified on command line or set by ergonomics")     \
                                                                            \
  product(bool, PrintFlagsInitial, false,                                   \
          "Print all VM flags before argument processing and exit VM")      \
                                                                            \
  product(bool, PrintFlagsFinal, false,                                     \
          "Print all VM flags after argument and ergonomic processing")     \
                                                                            \
  notproduct(bool, PrintFlagsWithComments, false,                           \
          "Print all VM flags with default values and descriptions and "    \
          "exit")                                                           \
                                                                            \
  product(bool, PrintFlagsRanges, false,                                    \
          "Print VM flags and their ranges")                                \
                                                                            \
  product(bool, SerializeVMOutput, true, DIAGNOSTIC,                        \
          "Use a mutex to serialize output to tty and LogFile")             \
                                                                            \
  product(bool, DisplayVMOutput, true, DIAGNOSTIC,                          \
          "Display all VM output on the tty, independently of LogVMOutput") \
                                                                            \
  product(bool, LogVMOutput, false, DIAGNOSTIC,                             \
          "Save VM output to LogFile")                                      \
                                                                            \
  product(ccstr, LogFile, nullptr, DIAGNOSTIC,                              \
          "If LogVMOutput or LogCompilation is on, save VM output to "      \
          "this file [default: ./hotspot_pid%p.log] (%p replaced with pid)")\
                                                                            \
  product(ccstr, ErrorFile, nullptr,                                        \
          "If an error occurs, save the error data to this file "           \
          "[default: ./hs_err_pid%p.log] (%p replaced with pid)")           \
                                                                            \
  product(bool, ExtensiveErrorReports,                                      \
          PRODUCT_ONLY(false) NOT_PRODUCT(true),                            \
          "Error reports are more extensive.")                              \
                                                                            \
  product(bool, DisplayVMOutputToStderr, false,                             \
          "If DisplayVMOutput is true, display all VM output to stderr")    \
                                                                            \
  product(bool, DisplayVMOutputToStdout, false,                             \
          "If DisplayVMOutput is true, display all VM output to stdout")    \
                                                                            \
  product(bool, ErrorFileToStderr, false,                                   \
          "If true, error data is printed to stderr instead of a file")     \
                                                                            \
  product(bool, ErrorFileToStdout, false,                                   \
          "If true, error data is printed to stdout instead of a file")     \
                                                                            \
  develop(bool, VerifyHeavyMonitors, false,                                 \
          "Checks that no stack locking happens when using "                \
          "-XX:LockingMode=0 (LM_MONITOR)")                                 \
                                                                            \
  product(bool, PrintStringTableStatistics, false,                          \
          "print statistics about the StringTable and SymbolTable")         \
                                                                            \
  product(bool, VerifyStringTableAtExit, false, DIAGNOSTIC,                 \
          "verify StringTable contents at exit")                            \
                                                                            \
  notproduct(bool, PrintSymbolTableSizeHistogram, false,                    \
          "print histogram of the symbol table")                            \
                                                                            \
  product(ccstr, AbortVMOnException, nullptr, DIAGNOSTIC,                   \
          "Call fatal if this exception is thrown.  Example: "              \
          "java -XX:AbortVMOnException=java.lang.NullPointerException Foo") \
                                                                            \
  product(ccstr, AbortVMOnExceptionMessage, nullptr, DIAGNOSTIC,            \
          "Call fatal if the exception pointed by AbortVMOnException "      \
          "has this message")                                               \
                                                                            \
  develop(bool, DebugVtables, false,                                        \
          "add debugging code to vtable dispatch")                          \
                                                                            \
  product(bool, RangeCheckElimination, true,                                \
          "Eliminate range checks")                                         \
                                                                            \
  develop_pd(bool, UncommonNullCast,                                        \
          "track occurrences of null in casts; adjust compiler tactics")    \
                                                                            \
  develop(bool, TypeProfileCasts,  true,                                    \
          "treat casts like calls for purposes of type profiling")          \
                                                                            \
  develop(bool, TraceLivenessGen, false,                                    \
          "Trace the generation of liveness analysis information")          \
                                                                            \
  notproduct(bool, TraceLivenessQuery, false,                               \
          "Trace queries of liveness analysis information")                 \
                                                                            \
  notproduct(bool, CollectIndexSetStatistics, false,                        \
          "Collect information about IndexSets")                            \
                                                                            \
  develop(int, FastAllocateSizeLimit, 128*K,                                \
          /* Note:  This value is zero mod 1<<13 for a cheap sparc set. */  \
          "Inline allocations larger than this in doublewords must go slow")\
                                                                            \
  product_pd(bool, CompactStrings,                                          \
          "Enable Strings to use single byte chars in backing store")       \
                                                                            \
  product_pd(uint, TypeProfileLevel,                                        \
          "=XYZ, with Z: Type profiling of arguments at call; "             \
                     "Y: Type profiling of return value at call; "          \
                     "X: Type profiling of parameters to methods; "         \
          "X, Y and Z in 0=off ; 1=jsr292 only; 2=all methods")             \
          constraint(TypeProfileLevelConstraintFunc, AfterErgo)             \
                                                                            \
  product(int, TypeProfileArgsLimit,     2,                                 \
          "max number of call arguments to consider for type profiling")    \
          range(0, 16)                                                      \
                                                                            \
  product(int, TypeProfileParmsLimit,    2,                                 \
          "max number of incoming parameters to consider for type profiling"\
          ", -1 for all")                                                   \
          range(-1, 64)                                                     \
                                                                            \
  /* statistics */                                                          \
  develop(bool, CountCompiledCalls, false,                                  \
          "Count method invocations")                                       \
                                                                            \
  notproduct(bool, ICMissHistogram, false,                                  \
          "Produce histogram of IC misses")                                 \
                                                                            \
  /* interpreter */                                                         \
  product_pd(bool, RewriteBytecodes,                                        \
          "Allow rewriting of bytecodes (bytecodes are not immutable)")     \
                                                                            \
  product_pd(bool, RewriteFrequentPairs,                                    \
          "Rewrite frequently used bytecode pairs into a single bytecode")  \
                                                                            \
  product(bool, PrintInterpreter, false, DIAGNOSTIC,                        \
          "Print the generated interpreter code")                           \
                                                                            \
  product(bool, UseInterpreter, true,                                       \
          "Use interpreter for non-compiled methods")                       \
                                                                            \
  develop(bool, UseFastSignatureHandlers, true,                             \
          "Use fast signature handlers for native calls")                   \
                                                                            \
  product(bool, UseLoopCounter, true,                                       \
          "Increment invocation counter on backward branch")                \
                                                                            \
  product_pd(bool, UseOnStackReplacement,                                   \
          "Use on stack replacement, calls runtime if invoc. counter "      \
          "overflows in loop")                                              \
                                                                            \
  notproduct(bool, TraceOnStackReplacement, false,                          \
          "Trace on stack replacement")                                     \
                                                                            \
  product_pd(bool, PreferInterpreterNativeStubs,                            \
          "Use always interpreter stubs for native methods invoked via "    \
          "interpreter")                                                    \
                                                                            \
  develop(bool, CountBytecodes, false,                                      \
          "Count number of bytecodes executed")                             \
                                                                            \
  develop(bool, PrintBytecodeHistogram, false,                              \
          "Print histogram of the executed bytecodes")                      \
                                                                            \
  develop(bool, PrintBytecodePairHistogram, false,                          \
          "Print histogram of the executed bytecode pairs")                 \
                                                                            \
  product(bool, PrintSignatureHandlers, false, DIAGNOSTIC,                  \
          "Print code generated for native method signature handlers")      \
                                                                            \
  develop(bool, VerifyOops, false,                                          \
          "Do plausibility checks for oops")                                \
                                                                            \
  develop(bool, CheckUnhandledOops, false,                                  \
          "Check for unhandled oops in VM code")                            \
                                                                            \
  develop(bool, VerifyJNIFields, trueInDebug,                               \
          "Verify jfieldIDs for instance fields")                           \
                                                                            \
  develop(bool, VerifyFPU, false,                                           \
          "Verify FPU state (check for NaN's, etc.)")                       \
                                                                            \
  develop(bool, VerifyActivationFrameSize, false,                           \
          "Verify that activation frame didn't become smaller than its "    \
          "minimal size")                                                   \
                                                                            \
  develop(bool, TraceFrequencyInlining, false,                              \
          "Trace frequency based inlining")                                 \
                                                                            \
  develop_pd(bool, InlineIntrinsics,                                        \
          "Use intrinsics in Interpreter that can be statically resolved")  \
                                                                            \
  product_pd(bool, ProfileInterpreter,                                      \
          "Profile at the bytecode level during interpretation")            \
                                                                            \
  develop_pd(bool, ProfileTraps,                                            \
          "Profile deoptimization traps at the bytecode level")             \
                                                                            \
  product(intx, ProfileMaturityPercentage, 20,                              \
          "number of method invocations/branches (expressed as % of "       \
          "CompileThreshold) before using the method's profile")            \
          range(0, 100)                                                     \
                                                                            \
  product(bool, PrintMethodData, false, DIAGNOSTIC,                         \
          "Print the results of +ProfileInterpreter at end of run")         \
                                                                            \
  develop(bool, VerifyDataPointer, trueInDebug,                             \
          "Verify the method data pointer during interpreter profiling")    \
                                                                            \
  notproduct(bool, CrashGCForDumpingJavaThread, false,                      \
          "Manually make GC thread crash then dump java stack trace;  "     \
          "Test only")                                                      \
                                                                            \
  /* compilation */                                                         \
  product(bool, UseCompiler, true,                                          \
          "Use Just-In-Time compilation")                                   \
                                                                            \
  product(bool, UseCounterDecay, true,                                      \
          "Adjust recompilation counters")                                  \
                                                                            \
  develop(intx, CounterHalfLifeTime,    30,                                 \
          "Half-life time of invocation counters (in seconds)")             \
                                                                            \
  develop(intx, CounterDecayMinIntervalLength,   500,                       \
          "The minimum interval (in milliseconds) between invocation of "   \
          "CounterDecay")                                                   \
                                                                            \
  product(bool, AlwaysCompileLoopMethods, false,                            \
          "When using recompilation, never interpret methods "              \
          "containing loops")                                               \
                                                                            \
  product(int,  AllocatePrefetchStyle, 1,                                   \
          "0 = no prefetch, "                                               \
          "1 = generate prefetch instructions for each allocation, "        \
          "2 = use TLAB watermark to gate allocation prefetch, "            \
          "3 = generate one prefetch instruction per cache line")           \
          range(0, 3)                                                       \
                                                                            \
  product(int,  AllocatePrefetchDistance, -1,                               \
          "Distance to prefetch ahead of allocation pointer. "              \
          "-1: use system-specific value (automatically determined")        \
          range(-1, 512)                                                    \
                                                                            \
  product(int,  AllocatePrefetchLines, 3,                                   \
          "Number of lines to prefetch ahead of array allocation pointer")  \
          range(1, 64)                                                      \
                                                                            \
  product(int,  AllocateInstancePrefetchLines, 1,                           \
          "Number of lines to prefetch ahead of instance allocation "       \
          "pointer")                                                        \
          range(1, 64)                                                      \
                                                                            \
  product(int,  AllocatePrefetchStepSize, 16,                               \
          "Step size in bytes of sequential prefetch instructions")         \
          range(1, 512)                                                     \
          constraint(AllocatePrefetchStepSizeConstraintFunc,AfterMemoryInit)\
                                                                            \
  product(intx,  AllocatePrefetchInstr, 0,                                  \
          "Select instruction to prefetch ahead of allocation pointer")     \
          constraint(AllocatePrefetchInstrConstraintFunc, AfterMemoryInit)  \
                                                                            \
  /* deoptimization */                                                      \
  product(bool, TraceDeoptimization, false, DIAGNOSTIC,                     \
          "Trace deoptimization")                                           \
                                                                            \
  develop(bool, PrintDeoptimizationDetails, false,                          \
          "Print more information about deoptimization")                    \
                                                                            \
  develop(bool, DebugDeoptimization, false,                                 \
          "Tracing various information while debugging deoptimization")     \
                                                                            \
  product(double, SelfDestructTimer, 0.0,                                   \
          "Will cause VM to terminate after a given time "                  \
          "(in fractional minutes) "                                        \
          "(0.0 means off)")                                                \
          range(0.0, (double)max_intx)                                      \
                                                                            \
  product(int, MaxJavaStackTraceDepth, 1024,                                \
          "The maximum number of lines in the stack trace for Java "        \
          "exceptions (0 means all)")                                       \
          range(0, max_jint/2)                                              \
                                                                            \
  /* notice: the max range value here is max_jint, not max_intx  */         \
  /* because of overflow issue                                   */         \
  product(intx, GuaranteedSafepointInterval, 1000, DIAGNOSTIC,              \
          "Guarantee a safepoint (at least) every so many milliseconds "    \
          "(0 means none)")                                                 \
          range(0, max_jint)                                                \
                                                                            \
  product(double, SafepointTimeoutDelay, 10000,                             \
          "Delay in milliseconds for option SafepointTimeout; "             \
          "supports sub-millisecond resolution with fractional values.")    \
          range(0, max_jlongDouble LP64_ONLY(/MICROUNITS))                  \
                                                                            \
  product(bool, UseSystemMemoryBarrier, false,                              \
          "Try to enable system memory barrier if supported by OS")         \
                                                                            \
  product(intx, NmethodSweepActivity, 4,                                    \
          "Removes cold nmethods from code cache if > 0. Higher values "    \
          "result in more aggressive sweeping")                             \
          range(0, 2000)                                                    \
                                                                            \
  develop(intx, MallocCatchPtr, -1,                                         \
          "Hit breakpoint when mallocing/freeing this pointer")             \
                                                                            \
  develop(int, StackPrintLimit, 100,                                        \
          "number of stack frames to print in VM-level stack dump")         \
                                                                            \
  product(int, ErrorLogPrintCodeLimit, 3, DIAGNOSTIC,                       \
          "max number of compiled code units to print in error log")        \
          range(0, VMError::max_error_log_print_code)                       \
                                                                            \
  notproduct(int, MaxElementPrintSize, 256,                                 \
          "maximum number of elements to print")                            \
                                                                            \
  notproduct(intx, MaxSubklassPrintSize, 4,                                 \
          "maximum number of subklasses to print when printing klass")      \
                                                                            \
  develop(intx, MaxForceInlineLevel, 100,                                   \
          "maximum number of nested calls that are forced for inlining "    \
          "(using CompileCommand or marked w/ @ForceInline)")               \
          range(0, max_jint)                                                \
                                                                            \
  develop(intx, MethodHistogramCutoff, 100,                                 \
          "The cutoff value for method invocation histogram (+CountCalls)") \
                                                                            \
  develop(intx, DontYieldALotInterval,    10,                               \
          "Interval between which yields will be dropped (milliseconds)")   \
                                                                            \
  notproduct(intx, DeoptimizeALotInterval,     5,                           \
          "Number of exits until DeoptimizeALot kicks in")                  \
                                                                            \
  notproduct(intx, ZombieALotInterval,     5,                               \
          "Number of exits until ZombieALot kicks in")                      \
                                                                            \
  product(ccstr, MallocLimit, nullptr, DIAGNOSTIC,                          \
          "Limit malloc allocation size from VM. Reaching a limit will "    \
          "trigger an action (see flag). This feature requires "            \
          "NativeMemoryTracking=summary or NativeMemoryTracking=detail."    \
          "Usage:"                                                          \
          "\"-XX:MallocLimit=<size>[:<flag>]\" sets a total limit."         \
          "\"-XX:MallocLimit=<category>:<size>[:<flag>][,<category>:<size>[:<flag>] ...]\"" \
          "sets one or more category-specific limits."                      \
          "<flag> defines the action upon reaching the limit:"              \
          "\"fatal\": end VM with a fatal error at the allocation site"     \
          "\"oom\"  : will mimic a native OOM"                              \
          "If <flag> is omitted, \"fatal\" is the default."                 \
          "Examples:\n"                                                     \
          "-XX:MallocLimit=2g"                                              \
          "-XX:MallocLimit=2g:oom"                                          \
          "-XX:MallocLimit=compiler:200m:oom,code:100m")                    \
                                                                            \
  product(intx, TypeProfileWidth, 2,                                        \
          "Number of receiver types to record in call/cast profile")        \
          range(0, 8)                                                       \
                                                                            \
  develop(intx, BciProfileWidth,      2,                                    \
          "Number of return bci's to record in ret profile")                \
                                                                            \
  product(intx, PerMethodRecompilationCutoff, 400,                          \
          "After recompiling N times, stay in the interpreter (-1=>'Inf')") \
          range(-1, max_intx)                                               \
                                                                            \
  product(intx, PerBytecodeRecompilationCutoff, 200,                        \
          "Per-BCI limit on repeated recompilation (-1=>'Inf')")            \
          range(-1, max_intx)                                               \
                                                                            \
  product(intx, PerMethodTrapLimit,  100,                                   \
          "Limit on traps (of one kind) in a method (includes inlines)")    \
          range(0, max_jint)                                                \
                                                                            \
  product(intx, PerMethodSpecTrapLimit,  5000, EXPERIMENTAL,                \
          "Limit on speculative traps (of one kind) in a method "           \
          "(includes inlines)")                                             \
          range(0, max_jint)                                                \
                                                                            \
  product(intx, PerBytecodeTrapLimit,  4,                                   \
          "Limit on traps (of one kind) at a particular BCI")               \
          range(0, max_jint)                                                \
                                                                            \
  product(int, SpecTrapLimitExtraEntries,  3, EXPERIMENTAL,                 \
          "Extra method data trap entries for speculation")                 \
                                                                            \
  product(double, InlineFrequencyRatio, 0.25, DIAGNOSTIC,                   \
          "Ratio of call site execution to caller method invocation")       \
                                                                            \
  product(double, MinInlineFrequencyRatio, 0.0085, DIAGNOSTIC,              \
          "Minimum ratio of call site execution to caller method"           \
          "invocation to be considered for inlining")                       \
                                                                            \
  develop(intx, InlineThrowCount,    50,                                    \
          "Force inlining of interpreted methods that throw this often")    \
          range(0, max_jint)                                                \
                                                                            \
  develop(intx, InlineThrowMaxSize,   200,                                  \
          "Force inlining of throwing methods smaller than this")           \
          range(0, max_jint)                                                \
                                                                            \
  product(size_t, MetaspaceSize, NOT_LP64(16 * M) LP64_ONLY(21 * M),        \
          "Initial threshold (in bytes) at which a garbage collection "     \
          "is done to reduce Metaspace usage")                              \
          constraint(MetaspaceSizeConstraintFunc,AfterErgo)                 \
                                                                            \
  product(size_t, MaxMetaspaceSize, max_uintx,                              \
          "Maximum size of Metaspaces (in bytes)")                          \
          constraint(MaxMetaspaceSizeConstraintFunc,AfterErgo)              \
                                                                            \
  product(size_t, CompressedClassSpaceSize, 1*G,                            \
          "Maximum size of class area in Metaspace when compressed "        \
          "class pointers are used")                                        \
          range(1*M, 3*G)                                                   \
                                                                            \
  develop(size_t, CompressedClassSpaceBaseAddress, 0,                       \
          "Force the class space to be allocated at this address or "       \
          "fails VM initialization (requires -Xshare=off.")                 \
                                                                            \
  develop(bool, RandomizeClassSpaceLocation, true,                          \
          "Randomize location of class space.")                             \
                                                                            \
  product(bool, PrintMetaspaceStatisticsAtExit, false, DIAGNOSTIC,          \
          "Print metaspace statistics upon VM exit.")                       \
                                                                            \
  develop(bool, MetaspaceGuardAllocations, false,                           \
          "Metapace allocations are guarded.")                              \
                                                                            \
  product(uintx, MinHeapFreeRatio, 40, MANAGEABLE,                          \
          "The minimum percentage of heap free after GC to avoid expansion."\
          " For most GCs this applies to the old generation. In G1 and"     \
          " ParallelGC it applies to the whole heap.")                      \
          range(0, 100)                                                     \
          constraint(MinHeapFreeRatioConstraintFunc,AfterErgo)              \
                                                                            \
  product(uintx, MaxHeapFreeRatio, 70, MANAGEABLE,                          \
          "The maximum percentage of heap free after GC to avoid shrinking."\
          " For most GCs this applies to the old generation. In G1 and"     \
          " ParallelGC it applies to the whole heap.")                      \
          range(0, 100)                                                     \
          constraint(MaxHeapFreeRatioConstraintFunc,AfterErgo)              \
                                                                            \
  product(bool, ShrinkHeapInSteps, true,                                    \
          "When disabled, informs the GC to shrink the java heap directly"  \
          " to the target size at the next full GC rather than requiring"   \
          " smaller steps during multiple full GCs.")                       \
                                                                            \
  product(intx, SoftRefLRUPolicyMSPerMB, 1000,                              \
          "Number of milliseconds per MB of free space in the heap")        \
          range(0, max_intx)                                                \
          constraint(SoftRefLRUPolicyMSPerMBConstraintFunc,AfterMemoryInit) \
                                                                            \
  product(size_t, MinHeapDeltaBytes, ScaleForWordSize(128*K),               \
          "The minimum change in heap space due to GC (in bytes)")          \
          range(0, max_uintx)                                               \
                                                                            \
  product(size_t, MinMetaspaceExpansion, ScaleForWordSize(256*K),           \
          "The minimum expansion of Metaspace (in bytes)")                  \
          range(0, max_uintx)                                               \
                                                                            \
  product(uint, MaxMetaspaceFreeRatio,    70,                               \
          "The maximum percentage of Metaspace free after GC to avoid "     \
          "shrinking")                                                      \
          range(0, 100)                                                     \
          constraint(MaxMetaspaceFreeRatioConstraintFunc,AfterErgo)         \
                                                                            \
  product(uint, MinMetaspaceFreeRatio,    40,                               \
          "The minimum percentage of Metaspace free after GC to avoid "     \
          "expansion")                                                      \
          range(0, 99)                                                      \
          constraint(MinMetaspaceFreeRatioConstraintFunc,AfterErgo)         \
                                                                            \
  product(size_t, MaxMetaspaceExpansion, ScaleForWordSize(4*M),             \
          "The maximum expansion of Metaspace without full GC (in bytes)")  \
          range(0, max_uintx)                                               \
                                                                            \
  /* stack parameters */                                                    \
  product_pd(intx, StackYellowPages,                                        \
          "Number of yellow zone (recoverable overflows) pages of size "    \
          "4KB. If pages are bigger yellow zone is aligned up.")            \
          range(MIN_STACK_YELLOW_PAGES, (DEFAULT_STACK_YELLOW_PAGES+5))     \
                                                                            \
  product_pd(intx, StackRedPages,                                           \
          "Number of red zone (unrecoverable overflows) pages of size "     \
          "4KB. If pages are bigger red zone is aligned up.")               \
          range(MIN_STACK_RED_PAGES, (DEFAULT_STACK_RED_PAGES+2))           \
                                                                            \
  product_pd(intx, StackReservedPages,                                      \
          "Number of reserved zone (reserved to annotated methods) pages"   \
          " of size 4KB. If pages are bigger reserved zone is aligned up.") \
          range(MIN_STACK_RESERVED_PAGES, (DEFAULT_STACK_RESERVED_PAGES+10))\
                                                                            \
  product(bool, RestrictReservedStack, true,                                \
          "Restrict @ReservedStackAccess to trusted classes")               \
                                                                            \
  /* greater stack shadow pages can't generate instruction to bang stack */ \
  product_pd(intx, StackShadowPages,                                        \
          "Number of shadow zone (for overflow checking) pages of size "    \
          "4KB. If pages are bigger shadow zone is aligned up. "            \
          "This should exceed the depth of the VM and native call stack.")  \
          range(MIN_STACK_SHADOW_PAGES, (DEFAULT_STACK_SHADOW_PAGES+30))    \
                                                                            \
  product_pd(intx, ThreadStackSize,                                         \
          "Thread Stack Size (in Kbytes)")                                  \
          range(0, 1 * M)                                                   \
                                                                            \
  product_pd(intx, VMThreadStackSize,                                       \
          "Non-Java Thread Stack Size (in Kbytes)")                         \
          range(0, max_intx/(1 * K))                                        \
                                                                            \
  product_pd(intx, CompilerThreadStackSize,                                 \
          "Compiler Thread Stack Size (in Kbytes)")                         \
          range(0, max_intx/(1 * K))                                        \
                                                                            \
  develop_pd(size_t, JVMInvokeMethodSlack,                                  \
          "Stack space (bytes) required for JVM_InvokeMethod to complete")  \
                                                                            \
  /* code cache parameters                                    */            \
  product_pd(uintx, CodeCacheSegmentSize, EXPERIMENTAL,                     \
          "Code cache segment size (in bytes) - smallest unit of "          \
          "allocation")                                                     \
          range(1, 1024)                                                    \
          constraint(CodeCacheSegmentSizeConstraintFunc, AfterErgo)         \
                                                                            \
  product_pd(intx, CodeEntryAlignment, EXPERIMENTAL,                        \
          "Code entry alignment for generated code (in bytes)")             \
          constraint(CodeEntryAlignmentConstraintFunc, AfterErgo)           \
                                                                            \
  product_pd(intx, OptoLoopAlignment,                                       \
          "Align inner loops to zero relative to this modulus")             \
          range(1, 128)                                                     \
          constraint(OptoLoopAlignmentConstraintFunc, AfterErgo)            \
                                                                            \
  product_pd(uintx, InitialCodeCacheSize,                                   \
          "Initial code cache size (in bytes)")                             \
          constraint(VMPageSizeConstraintFunc, AtParse)                     \
                                                                            \
  develop_pd(uintx, CodeCacheMinimumUseSpace,                               \
          "Minimum code cache size (in bytes) required to start VM.")       \
          range(0, max_uintx)                                               \
                                                                            \
  product(bool, SegmentedCodeCache, false,                                  \
          "Use a segmented code cache")                                     \
                                                                            \
  product_pd(uintx, ReservedCodeCacheSize,                                  \
          "Reserved code cache size (in bytes) - maximum code cache size")  \
          constraint(VMPageSizeConstraintFunc, AtParse)                     \
                                                                            \
  product_pd(uintx, NonProfiledCodeHeapSize,                                \
          "Size of code heap with non-profiled methods (in bytes)")         \
          range(0, max_uintx)                                               \
                                                                            \
  product_pd(uintx, ProfiledCodeHeapSize,                                   \
          "Size of code heap with profiled methods (in bytes)")             \
          range(0, max_uintx)                                               \
                                                                            \
  product_pd(uintx, NonNMethodCodeHeapSize,                                 \
          "Size of code heap with non-nmethods (in bytes)")                 \
          constraint(VMPageSizeConstraintFunc, AtParse)                     \
                                                                            \
  product_pd(uintx, CodeCacheExpansionSize,                                 \
          "Code cache expansion size (in bytes)")                           \
          range(32*K, max_uintx)                                            \
                                                                            \
  product_pd(uintx, CodeCacheMinBlockLength, DIAGNOSTIC,                    \
          "Minimum number of segments in a code cache block")               \
          range(1, 100)                                                     \
                                                                            \
  notproduct(bool, ExitOnFullCodeCache, false,                              \
          "Exit the VM if we fill the code cache")                          \
                                                                            \
  product(bool, UseCodeCacheFlushing, true,                                 \
          "Remove cold/old nmethods from the code cache")                   \
                                                                            \
  product(double, SweeperThreshold, 15.0,                                   \
          "Threshold when a code cache unloading GC is invoked."            \
          "Value is percentage of ReservedCodeCacheSize.")                  \
          range(0.0, 100.0)                                                 \
                                                                            \
  product(uintx, StartAggressiveSweepingAt, 10,                             \
          "Start aggressive sweeping if X[%] of the code cache is free."    \
          "Segmented code cache: X[%] of the non-profiled heap."            \
          "Non-segmented code cache: X[%] of the total code cache")         \
          range(0, 100)                                                     \
                                                                            \
  /* interpreter debugging */                                               \
  develop(intx, BinarySwitchThreshold, 5,                                   \
          "Minimal number of lookupswitch entries for rewriting to binary " \
          "switch")                                                         \
                                                                            \
  develop(intx, StopInterpreterAt, 0,                                       \
          "Stop interpreter execution at specified bytecode number")        \
                                                                            \
  develop(intx, TraceBytecodesAt, 0,                                        \
          "Trace bytecodes starting with specified bytecode number")        \
                                                                            \
  develop(intx, TraceBytecodesStopAt, 0,                                    \
          "Stop bytecode tracing at the specified bytecode number")         \
                                                                            \
  /* Priorities */                                                          \
  product_pd(bool, UseThreadPriorities,  "Use native thread priorities")    \
                                                                            \
  product(int, ThreadPriorityPolicy, 0,                                     \
          "0 : Normal.                                                     "\
          "    VM chooses priorities that are appropriate for normal       "\
          "    applications.                                               "\
          "    On Windows applications are allowed to use higher native    "\
          "    priorities. However, with ThreadPriorityPolicy=0, VM will   "\
          "    not use the highest possible native priority,               "\
          "    THREAD_PRIORITY_TIME_CRITICAL, as it may interfere with     "\
          "    system threads. On Linux thread priorities are ignored      "\
          "    because the OS does not support static priority in          "\
          "    SCHED_OTHER scheduling class which is the only choice for   "\
          "    non-root, non-realtime applications.                        "\
          "1 : Aggressive.                                                 "\
          "    Java thread priorities map over to the entire range of      "\
          "    native thread priorities. Higher Java thread priorities map "\
          "    to higher native thread priorities. This policy should be   "\
          "    used with care, as sometimes it can cause performance       "\
          "    degradation in the application and/or the entire system. On "\
          "    Linux/BSD/macOS this policy requires root privilege or an   "\
          "    extended capability.")                                       \
          range(0, 1)                                                       \
                                                                            \
  product(bool, ThreadPriorityVerbose, false,                               \
          "Print priority changes")                                         \
                                                                            \
  product(int, CompilerThreadPriority, -1,                                  \
          "The native priority at which compiler threads should run "       \
          "(-1 means no change)")                                           \
          range(min_jint, max_jint)                                         \
                                                                            \
  product(int, VMThreadPriority, -1,                                        \
          "The native priority at which the VM thread should run "          \
          "(-1 means no change)")                                           \
          range(-1, 127)                                                    \
                                                                            \
  product(int, JavaPriority1_To_OSPriority, -1,                             \
          "Map Java priorities to OS priorities")                           \
          range(-1, 127)                                                    \
                                                                            \
  product(int, JavaPriority2_To_OSPriority, -1,                             \
          "Map Java priorities to OS priorities")                           \
          range(-1, 127)                                                    \
                                                                            \
  product(int, JavaPriority3_To_OSPriority, -1,                             \
          "Map Java priorities to OS priorities")                           \
          range(-1, 127)                                                    \
                                                                            \
  product(int, JavaPriority4_To_OSPriority, -1,                             \
          "Map Java priorities to OS priorities")                           \
          range(-1, 127)                                                    \
                                                                            \
  product(int, JavaPriority5_To_OSPriority, -1,                             \
          "Map Java priorities to OS priorities")                           \
          range(-1, 127)                                                    \
                                                                            \
  product(int, JavaPriority6_To_OSPriority, -1,                             \
          "Map Java priorities to OS priorities")                           \
          range(-1, 127)                                                    \
                                                                            \
  product(int, JavaPriority7_To_OSPriority, -1,                             \
          "Map Java priorities to OS priorities")                           \
          range(-1, 127)                                                    \
                                                                            \
  product(int, JavaPriority8_To_OSPriority, -1,                             \
          "Map Java priorities to OS priorities")                           \
          range(-1, 127)                                                    \
                                                                            \
  product(int, JavaPriority9_To_OSPriority, -1,                             \
          "Map Java priorities to OS priorities")                           \
          range(-1, 127)                                                    \
                                                                            \
  product(int, JavaPriority10_To_OSPriority,-1,                             \
          "Map Java priorities to OS priorities")                           \
          range(-1, 127)                                                    \
                                                                            \
  product(bool, UseCriticalJavaThreadPriority, false, EXPERIMENTAL,         \
          "Java thread priority 10 maps to critical scheduling priority")   \
                                                                            \
  product(bool, UseCriticalCompilerThreadPriority, false, EXPERIMENTAL,     \
          "Compiler thread(s) run at critical scheduling priority")         \
                                                                            \
  develop(intx, NewCodeParameter,      0,                                   \
          "Testing Only: Create a dedicated integer parameter before "      \
          "putback")                                                        \
                                                                            \
  /* new oopmap storage allocation */                                       \
  develop(intx, MinOopMapAllocation,     8,                                 \
          "Minimum number of OopMap entries in an OopMapSet")               \
                                                                            \
  /* recompilation */                                                       \
  product_pd(intx, CompileThreshold,                                        \
          "number of interpreted method invocations before (re-)compiling") \
          constraint(CompileThresholdConstraintFunc, AfterErgo)             \
                                                                            \
  product_pd(bool, TieredCompilation,                                       \
          "Enable tiered compilation")                                      \
                                                                            \
  /* Properties for Java libraries  */                                      \
                                                                            \
  product(uint64_t, MaxDirectMemorySize, 0,                                 \
          "Maximum total size of NIO direct-buffer allocations. "           \
          "Ignored if not explicitly set.")                                 \
          range(0, max_jlong)                                               \
                                                                            \
  /* Flags used for temporary code during development  */                   \
                                                                            \
  product(bool, UseNewCode, false, DIAGNOSTIC,                              \
          "Testing Only: Use the new version while testing")                \
                                                                            \
  product(bool, UseNewCode2, false, DIAGNOSTIC,                             \
          "Testing Only: Use the new version while testing")                \
                                                                            \
  product(bool, UseNewCode3, false, DIAGNOSTIC,                             \
          "Testing Only: Use the new version while testing")                \
                                                                            \
  notproduct(bool, UseDebuggerErgo, false,                                  \
          "Debugging Only: Adjust the VM to be more debugger-friendly. "    \
          "Turns on the other UseDebuggerErgo* flags")                      \
                                                                            \
  notproduct(bool, UseDebuggerErgo1, false,                                 \
          "Debugging Only: Enable workarounds for debugger induced "        \
          "os::processor_id() >= os::processor_count() problems")           \
                                                                            \
  notproduct(bool, UseDebuggerErgo2, false,                                 \
          "Debugging Only: Limit the number of spawned JVM threads")        \
                                                                            \
  notproduct(bool, EnableJVMTIStackDepthAsserts, true,                      \
          "Enable JVMTI asserts related to stack depth checks")             \
                                                                            \
  /* flags for performance data collection */                               \
                                                                            \
  product(bool, UsePerfData, true,                                          \
          "Flag to disable jvmstat instrumentation for performance testing "\
          "and problem isolation purposes")                                 \
                                                                            \
  product(bool, PerfDataSaveToFile, false,                                  \
          "Save PerfData memory to hsperfdata_<pid> file on exit")          \
                                                                            \
  product(ccstr, PerfDataSaveFile, nullptr,                                 \
          "Save PerfData memory to the specified absolute pathname. "       \
          "The string %p in the file name (if present) "                    \
          "will be replaced by pid")                                        \
                                                                            \
  product(int, PerfDataSamplingInterval, 50,                                \
          "Data sampling interval (in milliseconds)")                       \
          range(PeriodicTask::min_interval, max_jint)                       \
          constraint(PerfDataSamplingIntervalFunc, AfterErgo)               \
                                                                            \
  product(bool, PerfDisableSharedMem, false,                                \
          "Store performance data in standard memory")                      \
                                                                            \
  product(int, PerfDataMemorySize, 32*K,                                    \
          "Size of performance data memory region. Will be rounded "        \
          "up to a multiple of the native os page size.")                   \
          range(128, 32*64*K)                                               \
                                                                            \
  product(int, PerfMaxStringConstLength, 1024,                              \
          "Maximum PerfStringConstant string length before truncation")     \
          range(32, 32*K)                                                   \
                                                                            \
  product(bool, PerfAllowAtExitRegistration, false,                         \
          "Allow registration of atexit() methods")                         \
                                                                            \
  product(bool, PerfBypassFileSystemCheck, false,                           \
          "Bypass Win32 file system criteria checks (Windows Only)")        \
                                                                            \
  product(int, UnguardOnExecutionViolation, 0,                              \
          "Unguard page and retry on no-execute fault (Win32 only) "        \
          "0=off, 1=conservative, 2=aggressive")                            \
          range(0, 2)                                                       \
                                                                            \
  /* Serviceability Support */                                              \
                                                                            \
  product(bool, ManagementServer, false,                                    \
          "Create JMX Management Server")                                   \
                                                                            \
  product(bool, DisableAttachMechanism, false,                              \
          "Disable mechanism that allows tools to attach to this VM")       \
                                                                            \
  product(bool, StartAttachListener, false,                                 \
          "Always start Attach Listener at VM startup")                     \
                                                                            \
  product(bool, EnableDynamicAgentLoading, true,                            \
          "Allow tools to load agents with the attach mechanism")           \
                                                                            \
  product(bool, PrintConcurrentLocks, false, MANAGEABLE,                    \
          "Print java.util.concurrent locks in thread dump")                \
                                                                            \
  product(bool, PrintMethodHandleStubs, false, DIAGNOSTIC,                  \
          "Print generated stub code for method handles")                   \
                                                                            \
  product(bool, VerifyMethodHandles, trueInDebug, DIAGNOSTIC,               \
          "perform extra checks when constructing method handles")          \
                                                                            \
  product(bool, ShowHiddenFrames, false, DIAGNOSTIC,                        \
          "show method handle implementation frames (usually hidden)")      \
                                                                            \
  product(bool, ShowCarrierFrames, false, DIAGNOSTIC,                       \
          "show virtual threads' carrier frames in exceptions")             \
                                                                            \
  product(bool, TrustFinalNonStaticFields, false, EXPERIMENTAL,             \
          "trust final non-static declarations for constant folding")       \
                                                                            \
  product(bool, FoldStableValues, true, DIAGNOSTIC,                         \
          "Optimize loads from stable fields (marked w/ @Stable)")          \
                                                                            \
  product(int, UseBootstrapCallInfo, 1, DIAGNOSTIC,                         \
          "0: when resolving InDy or ConDy, force all BSM arguments to be " \
          "resolved before the bootstrap method is called; 1: when a BSM "  \
          "that may accept a BootstrapCallInfo is detected, use that API "  \
          "to pass BSM arguments, which allows the BSM to delay their "     \
          "resolution; 2+: stress test the BCI API by calling more BSMs "   \
          "via that API, instead of with the eagerly-resolved array.")      \
                                                                            \
  product(bool, PauseAtStartup,      false, DIAGNOSTIC,                     \
          "Causes the VM to pause at startup time and wait for the pause "  \
          "file to be removed (default: ./vm.paused.<pid>)")                \
                                                                            \
  product(ccstr, PauseAtStartupFile, nullptr, DIAGNOSTIC,                      \
          "The file to create and for whose removal to await when pausing " \
          "at startup. (default: ./vm.paused.<pid>)")                       \
                                                                            \
  product(bool, PauseAtExit, false, DIAGNOSTIC,                             \
          "Pause and wait for keypress on exit if a debugger is attached")  \
                                                                            \
  product(bool, DTraceMethodProbes, false,                                  \
          "Enable dtrace tool probes for method-entry and method-exit")     \
                                                                            \
  product(bool, DTraceAllocProbes, false,                                   \
          "Enable dtrace tool probes for object allocation")                \
                                                                            \
  product(bool, DTraceMonitorProbes, false,                                 \
          "Enable dtrace tool probes for monitor events")                   \
                                                                            \
  product(bool, RelaxAccessControlCheck, false,                             \
          "Relax the access control checks in the verifier")                \
                                                                            \
  product(uintx, StringTableSize, defaultStringTableSize,                   \
          "Number of buckets in the interned String table "                 \
          "(will be rounded to nearest higher power of 2)")                 \
          range(minimumStringTableSize, 16777216ul /* 2^24 */)              \
                                                                            \
  product(uintx, SymbolTableSize, defaultSymbolTableSize, EXPERIMENTAL,     \
          "Number of buckets in the JVM internal Symbol table")             \
          range(minimumSymbolTableSize, 16777216ul /* 2^24 */)              \
                                                                            \
  product(bool, UseStringDeduplication, false,                              \
          "Use string deduplication")                                       \
                                                                            \
  product(uint, StringDeduplicationAgeThreshold, 3,                         \
          "A string must reach this age (or be promoted to an old region) " \
          "to be considered for deduplication")                             \
          range(1, markWord::max_age)                                       \
                                                                            \
  product(size_t, StringDeduplicationInitialTableSize, 500, EXPERIMENTAL,   \
          "Approximate initial number of buckets in the table")             \
          range(1, 1 * G)                                                   \
                                                                            \
  product(double, StringDeduplicationGrowTableLoad, 14.0, EXPERIMENTAL,     \
          "Entries per bucket above which the table should be expanded")    \
          range(0.1, 1000.0)                                                \
                                                                            \
  product(double, StringDeduplicationShrinkTableLoad, 1.0, EXPERIMENTAL,    \
          "Entries per bucket below which the table should be shrunk")      \
          range(0.01, 100.0)                                                \
                                                                            \
  product(double, StringDeduplicationTargetTableLoad, 7.0, EXPERIMENTAL,    \
          "Desired entries per bucket when resizing the table")             \
          range(0.01, 1000.0)                                               \
                                                                            \
  product(size_t, StringDeduplicationCleanupDeadMinimum, 100, EXPERIMENTAL, \
          "Minimum number of dead table entries for cleaning the table")    \
                                                                            \
  product(int, StringDeduplicationCleanupDeadPercent, 5, EXPERIMENTAL,      \
          "Minimum percentage of dead table entries for cleaning the table") \
          range(1, 100)                                                     \
                                                                            \
  product(bool, StringDeduplicationResizeALot, false, DIAGNOSTIC,           \
          "Force more frequent table resizing")                             \
                                                                            \
  product(uint64_t, StringDeduplicationHashSeed, 0, DIAGNOSTIC,             \
          "Seed for the table hashing function; 0 requests computed seed")  \
                                                                            \
  product(bool, WhiteBoxAPI, false, DIAGNOSTIC,                             \
          "Enable internal testing APIs")                                   \
                                                                            \
  product(bool, AlwaysAtomicAccesses, false, EXPERIMENTAL,                  \
          "Accesses to all variables should always be atomic")              \
                                                                            \
  product(bool, UseUnalignedAccesses, false, DIAGNOSTIC,                    \
          "Use unaligned memory accesses in Unsafe")                        \
                                                                            \
  product_pd(bool, PreserveFramePointer,                                    \
             "Use the FP register for holding the frame pointer "           \
             "and not as a general purpose register.")                      \
                                                                            \
  product(size_t, AsyncLogBufferSize, 2*M,                                  \
          "Memory budget (in bytes) for the buffer of Asynchronous "        \
          "Logging (-Xlog:async).")                                         \
          range(100*K, 50*M)                                                \
                                                                            \
  product(bool, CheckIntrinsics, true, DIAGNOSTIC,                          \
             "When a class C is loaded, check that "                        \
             "(1) all intrinsics defined by the VM for class C are present "\
             "in the loaded class file and are marked with the "            \
             "@IntrinsicCandidate annotation, that "                        \
             "(2) there is an intrinsic registered for all loaded methods " \
             "that are annotated with the @IntrinsicCandidate annotation, " \
             "and that "                                                    \
             "(3) no orphan methods exist for class C (i.e., methods for "  \
             "which the VM declares an intrinsic but that are not declared "\
             "in the loaded class C. "                                      \
             "Check (3) is available only in debug builds.")                \
                                                                            \
  product_pd(intx, InitArrayShortSize, DIAGNOSTIC,                          \
          "Threshold small size (in bytes) for clearing arrays. "           \
          "Anything this size or smaller may get converted to discrete "    \
          "scalar stores.")                                                 \
          range(0, max_intx)                                                \
          constraint(InitArrayShortSizeConstraintFunc, AfterErgo)           \
                                                                            \
  product(ccstr, AllocateHeapAt, nullptr,                                   \
          "Path to the directory where a temporary file will be created "   \
          "to use as the backing store for Java Heap.")                     \
                                                                            \
  product_pd(bool, VMContinuations, EXPERIMENTAL,                           \
          "Enable VM continuations support")                                \
                                                                            \
  develop(bool, LoomDeoptAfterThaw, false,                                  \
          "Deopt stack after thaw")                                         \
                                                                            \
  develop(bool, LoomVerifyAfterThaw, false,                                 \
          "Verify stack after thaw")                                        \
                                                                            \
  develop(bool, VerifyContinuations, false,                                 \
          "Verify continuation consistency")                                \
                                                                            \
  develop(bool, UseContinuationFastPath, true,                              \
          "Use fast-path frame walking in continuations")                   \
                                                                            \
  develop(int, VerifyMetaspaceInterval, DEBUG_ONLY(500) NOT_DEBUG(0),       \
               "Run periodic metaspace verifications (0 - none, "           \
               "1 - always, >1 every nth interval)")                        \
                                                                            \
  product(bool, ShowRegistersOnAssert, true, DIAGNOSTIC,                    \
          "On internal errors, include registers in error report.")         \
                                                                            \
  product(bool, UseSwitchProfiling, true, DIAGNOSTIC,                       \
          "leverage profiling for table/lookup switch")                     \
                                                                            \
  develop(bool, TraceMemoryWriteback, false,                                \
          "Trace memory writeback operations")                              \
                                                                            \
  JFR_ONLY(product(bool, FlightRecorder, false,                             \
          "(Deprecated) Enable Flight Recorder"))                           \
                                                                            \
  JFR_ONLY(product(ccstr, FlightRecorderOptions, nullptr,                   \
          "Flight Recorder options"))                                       \
                                                                            \
  JFR_ONLY(product(ccstr, StartFlightRecording, nullptr,                    \
          "Start flight recording with options"))                           \
                                                                            \
  product(bool, UseFastUnorderedTimeStamps, false, EXPERIMENTAL,            \
          "Use platform unstable time where supported for timestamps only") \
                                                                            \
  product(bool, UseEmptySlotsInSupers, true,                                \
                "Allow allocating fields in empty slots of super-classes")  \
                                                                            \
  product(bool, DeoptimizeNMethodBarriersALot, false, DIAGNOSTIC,           \
                "Make nmethod barriers deoptimise a lot.")                  \
                                                                            \
  develop(bool, VerifyCrossModifyFence,                                     \
          false AARCH64_ONLY(DEBUG_ONLY(||true)),                           \
             "Mark all threads after a safepoint, and clear on a modify "   \
             "fence. Add cleanliness checks.")                              \
                                                                            \
<<<<<<< HEAD
  develop(bool, TraceOptimizedUpcallStubs, false,                           \
                "Trace optimized upcall stub generation")                   \
                                                                            \
  product(ccstr, CRaCCheckpointTo, NULL, RESTORE_SETTABLE,                  \
        "Path to checkpoint image directory")                               \
                                                                            \
  product(ccstr, CRaCRestoreFrom, NULL, RESTORE_SETTABLE,                   \
      "Path to image for restore, replaces the initializing VM on success") \
                                                                            \
  product(uint, CRaCMinPid, 128,                                            \
      "Mininal PID value for checkpoint'ed process")                        \
      range(1, UINT_MAX)                                                    \
                                                                            \
  product(bool, CRaCResetStartTime, true, DIAGNOSTIC | RESTORE_SETTABLE,    \
      "Reset JVM's start time and uptime on restore")                       \
                                                                            \
  product(ccstr, CREngine, "criuengine", RESTORE_SETTABLE,                  \
      "Path or name of a program implementing checkpoint/restore and "      \
      "optional extra parameters as a comma-separated list: "               \
      "-XX:CREngine=program,--key,value,--anotherkey results in calling "   \
      "'program --key value --anotherkey'. Commas used as part of args "    \
      "should be escaped with a backslash character ('\\').")               \
                                                                            \
  product(bool, CRaCIgnoreRestoreIfUnavailable, false, RESTORE_SETTABLE,    \
      "Ignore -XX:CRaCRestoreFrom and continue initialization if restore "  \
      "is unavailable")                                                     \
                                                                            \
  product(ccstr, CRaCIgnoredFileDescriptors, NULL, RESTORE_SETTABLE,        \
      "Comma-separated list of file descriptor numbers or paths. "          \
      "All file descriptors greater than 2 (stdin, stdout and stderr are "  \
      "excluded automatically) not in this list are closed when the VM "    \
      "is started.")                                                        \
                                                                            \
  product_pd(ccstrlist, CRAllowedOpenFilePrefixes, "List of path prefixes " \
      "for files that can be open during checkpoint; CRaC won't error "     \
      "upon detecting these and will leave the handling up to C/R engine. " \
      "This option applies only to files opened by native code; for files " \
      "opened by Java code use -Djdk.crac.resource-policies=...")           \
                                                                            \
  product(bool, CRAllowToSkipCheckpoint, false, DIAGNOSTIC,                 \
          "Allow implementation to not call Checkpoint if helper not found")\
                                                                            \
  product(bool, CRHeapDumpOnCheckpointException, false, DIAGNOSTIC,         \
      "Dump heap on CheckpointException thrown because of CRaC "            \
      "precondition failed")                                                \
                                                                            \
  product(bool, CRPrintResourcesOnCheckpoint, false, DIAGNOSTIC,            \
      "Print resources to decide CheckpointException")                      \
                                                                            \
  product(bool, CRTraceStartupTime, false, DIAGNOSTIC,                      \
      "Trace startup time")                                                 \
                                                                            \
  product(bool, CRDoThrowCheckpointException, true, EXPERIMENTAL,           \
      "Throw CheckpointException if uncheckpointable resource handle found")\
                                                                            \
  product(bool, CRTrace, true, RESTORE_SETTABLE, "Minimal C/R tracing")     \
                                                                            \
  product(bool, CRPauseOnCheckpointError, false, DIAGNOSTIC,                \
      "Pauses the checkpoint when a problem is found on VM level.")         \
                                                                            \
  product(int, LockingMode, LM_LEGACY, EXPERIMENTAL,                        \
=======
  product(int, LockingMode, LM_LEGACY,                                      \
>>>>>>> 21cda19d
          "Select locking mode: "                                           \
          "0: monitors only (LM_MONITOR), "                                 \
          "1: monitors & legacy stack-locking (LM_LEGACY, default), "       \
          "2: monitors & new lightweight locking (LM_LIGHTWEIGHT)")         \
          range(0, 2)                                                       \
                                                                            \
  product(uint, TrimNativeHeapInterval, 0, EXPERIMENTAL,                    \
          "Interval, in ms, at which the JVM will trim the native heap if " \
          "the platform supports that. Lower values will reclaim memory "   \
          "more eagerly at the cost of higher overhead. A value of 0 "      \
          "(default) disables native heap trimming.")                       \
          range(0, UINT_MAX)                                                \

// end of RUNTIME_FLAGS

DECLARE_FLAGS(LP64_RUNTIME_FLAGS)
DECLARE_ARCH_FLAGS(ARCH_FLAGS)
DECLARE_FLAGS(RUNTIME_FLAGS)
DECLARE_FLAGS(RUNTIME_OS_FLAGS)

#endif // SHARE_RUNTIME_GLOBALS_HPP<|MERGE_RESOLUTION|>--- conflicted
+++ resolved
@@ -1983,7 +1983,6 @@
              "Mark all threads after a safepoint, and clear on a modify "   \
              "fence. Add cleanliness checks.")                              \
                                                                             \
-<<<<<<< HEAD
   develop(bool, TraceOptimizedUpcallStubs, false,                           \
                 "Trace optimized upcall stub generation")                   \
                                                                             \
@@ -2044,10 +2043,7 @@
   product(bool, CRPauseOnCheckpointError, false, DIAGNOSTIC,                \
       "Pauses the checkpoint when a problem is found on VM level.")         \
                                                                             \
-  product(int, LockingMode, LM_LEGACY, EXPERIMENTAL,                        \
-=======
   product(int, LockingMode, LM_LEGACY,                                      \
->>>>>>> 21cda19d
           "Select locking mode: "                                           \
           "0: monitors only (LM_MONITOR), "                                 \
           "1: monitors & legacy stack-locking (LM_LEGACY, default), "       \
