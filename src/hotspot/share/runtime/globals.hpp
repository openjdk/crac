/*
 * Copyright (c) 1997, 2021, Oracle and/or its affiliates. All rights reserved.
 * DO NOT ALTER OR REMOVE COPYRIGHT NOTICES OR THIS FILE HEADER.
 *
 * This code is free software; you can redistribute it and/or modify it
 * under the terms of the GNU General Public License version 2 only, as
 * published by the Free Software Foundation.
 *
 * This code is distributed in the hope that it will be useful, but WITHOUT
 * ANY WARRANTY; without even the implied warranty of MERCHANTABILITY or
 * FITNESS FOR A PARTICULAR PURPOSE.  See the GNU General Public License
 * version 2 for more details (a copy is included in the LICENSE file that
 * accompanied this code).
 *
 * You should have received a copy of the GNU General Public License version
 * 2 along with this work; if not, write to the Free Software Foundation,
 * Inc., 51 Franklin St, Fifth Floor, Boston, MA 02110-1301 USA.
 *
 * Please contact Oracle, 500 Oracle Parkway, Redwood Shores, CA 94065 USA
 * or visit www.oracle.com if you need additional information or have any
 * questions.
 *
 */

#ifndef SHARE_RUNTIME_GLOBALS_HPP
#define SHARE_RUNTIME_GLOBALS_HPP

#include "compiler/compiler_globals_pd.hpp"
#include "runtime/globals_shared.hpp"
#include "utilities/align.hpp"
#include "utilities/globalDefinitions.hpp"
#include "utilities/macros.hpp"
#include CPU_HEADER(globals)
#include OS_HEADER(globals)
#include OS_CPU_HEADER(globals)

// develop flags are settable / visible only during development and are constant in the PRODUCT version
// product flags are always settable / visible
// notproduct flags are settable / visible only during development and are not declared in the PRODUCT version
// develop_pd/product_pd flags are the same as develop/product, except that their default values
// are specified in platform-dependent header files.

// Flags must be declared with the following number of parameters:
// non-pd flags:
//    (type, name, default_value, doc), or
//    (type, name, default_value, extra_attrs, doc)
// pd flags:
//    (type, name, doc), or
//    (type, name, extra_attrs, doc)

// A flag must be declared with one of the following types:
// bool, int, uint, intx, uintx, size_t, ccstr, ccstrlist, double, or uint64_t.
// The type "ccstr" and "ccstrlist" are an alias for "const char*" and is used
// only in this file, because the macrology requires single-token type names.

// The optional extra_attrs parameter may have one of the following values:
// DIAGNOSTIC, EXPERIMENTAL, or MANAGEABLE. Currently extra_attrs can be used
// only with product/product_pd flags.
//
// DIAGNOSTIC options are not meant for VM tuning or for product modes.
//    They are to be used for VM quality assurance or field diagnosis
//    of VM bugs.  They are hidden so that users will not be encouraged to
//    try them as if they were VM ordinary execution options.  However, they
//    are available in the product version of the VM.  Under instruction
//    from support engineers, VM customers can turn them on to collect
//    diagnostic information about VM problems.  To use a VM diagnostic
//    option, you must first specify +UnlockDiagnosticVMOptions.
//    (This master switch also affects the behavior of -Xprintflags.)
//
// EXPERIMENTAL flags are in support of features that are not
//    part of the officially supported product, but are available
//    for experimenting with. They could, for example, be performance
//    features that may not have undergone full or rigorous QA, but which may
//    help performance in some cases and released for experimentation
//    by the community of users and developers. This flag also allows one to
//    be able to build a fully supported product that nonetheless also
//    ships with some unsupported, lightly tested, experimental features.
//    Like the UnlockDiagnosticVMOptions flag above, there is a corresponding
//    UnlockExperimentalVMOptions flag, which allows the control and
//    modification of the experimental flags.
//
// Nota bene: neither diagnostic nor experimental options should be used casually,
//    and they are not supported on production loads, except under explicit
//    direction from support engineers.
//
// MANAGEABLE flags are writeable external product flags.
//    They are dynamically writeable through the JDK management interface
//    (com.sun.management.HotSpotDiagnosticMXBean API) and also through JConsole.
//    These flags are external exported interface (see CCC).  The list of
//    manageable flags can be queried programmatically through the management
//    interface.
//
//    A flag can be made as "manageable" only if
//    - the flag is defined in a CCC as an external exported interface.
//    - the VM implementation supports dynamic setting of the flag.
//      This implies that the VM must *always* query the flag variable
//      and not reuse state related to the flag state at any given time.
//    - you want the flag to be queried programmatically by the customers.
//

//
// range is a macro that will expand to min and max arguments for range
//    checking code if provided - see jvmFlagLimit.hpp
//
// constraint is a macro that will expand to custom function call
//    for constraint checking if provided - see jvmFlagLimit.hpp

// Default and minimum StringTable and SymbolTable size values
// Must be powers of 2
const size_t defaultStringTableSize = NOT_LP64(1024) LP64_ONLY(65536);
const size_t minimumStringTableSize = 128;
const size_t defaultSymbolTableSize = 32768; // 2^15
const size_t minimumSymbolTableSize = 1024;

#ifdef _LP64
#define LP64_RUNTIME_FLAGS(develop,                                         \
                           develop_pd,                                      \
                           product,                                         \
                           product_pd,                                      \
                           notproduct,                                      \
                           range,                                           \
                           constraint)                                      \
                                                                            \
  product(bool, UseCompressedOops, false,                                   \
          "Use 32-bit object references in 64-bit VM. "                     \
          "lp64_product means flag is always constant in 32 bit VM")        \
                                                                            \
  product(bool, UseCompressedClassPointers, false,                          \
          "Use 32-bit class pointers in 64-bit VM. "                        \
          "lp64_product means flag is always constant in 32 bit VM")        \
                                                                            \
  product(intx, ObjectAlignmentInBytes, 8,                                  \
          "Default object alignment in bytes, 8 is minimum")                \
          range(8, 256)                                                     \
          constraint(ObjectAlignmentInBytesConstraintFunc, AtParse)

#else
// !_LP64

#define LP64_RUNTIME_FLAGS(develop,                                         \
                           develop_pd,                                      \
                           product,                                         \
                           product_pd,                                      \
                           notproduct,                                      \
                           range,                                           \
                           constraint)
const bool UseCompressedOops = false;
const bool UseCompressedClassPointers = false;
const intx ObjectAlignmentInBytes = 8;

#endif // _LP64

#define RUNTIME_FLAGS(develop,                                              \
                      develop_pd,                                           \
                      product,                                              \
                      product_pd,                                           \
                      notproduct,                                           \
                      range,                                                \
                      constraint)                                           \
                                                                            \
  notproduct(bool, CheckCompressedOops, true,                               \
          "Generate checks in encoding/decoding code in debug VM")          \
                                                                            \
  product(uintx, HeapSearchSteps, 3 PPC64_ONLY(+17),                        \
          "Heap allocation steps through preferred address regions to find" \
          " where it can allocate the heap. Number of steps to take per "   \
          "region.")                                                        \
          range(1, max_uintx)                                               \
                                                                            \
  product(uint, HandshakeTimeout, 0, DIAGNOSTIC,                            \
          "If nonzero set a timeout in milliseconds for handshakes")        \
                                                                            \
  product(bool, AlwaysSafeConstructors, false, EXPERIMENTAL,                \
          "Force safe construction, as if all fields are final.")           \
                                                                            \
  product(bool, UnlockDiagnosticVMOptions, trueInDebug, DIAGNOSTIC,         \
          "Enable normal processing of flags relating to field diagnostics")\
                                                                            \
  product(bool, UnlockExperimentalVMOptions, false, EXPERIMENTAL,           \
          "Enable normal processing of flags relating to experimental "     \
          "features")                                                       \
                                                                            \
  product(bool, JavaMonitorsInStackTrace, true,                             \
          "Print information about Java monitor locks when the stacks are " \
          "dumped")                                                         \
                                                                            \
  product_pd(bool, UseLargePages,                                           \
          "Use large page memory")                                          \
                                                                            \
  product_pd(bool, UseLargePagesIndividualAllocation,                       \
          "Allocate large pages individually for better affinity")          \
                                                                            \
  develop(bool, LargePagesIndividualAllocationInjectError, false,           \
          "Fail large pages individual allocation")                         \
                                                                            \
  product(bool, UseNUMA, false,                                             \
          "Use NUMA if available")                                          \
                                                                            \
  product(bool, UseNUMAInterleaving, false,                                 \
          "Interleave memory across NUMA nodes if available")               \
                                                                            \
  product(size_t, NUMAInterleaveGranularity, 2*M,                           \
          "Granularity to use for NUMA interleaving on Windows OS")         \
          constraint(NUMAInterleaveGranularityConstraintFunc, AtParse)      \
                                                                            \
  product(uintx, NUMAChunkResizeWeight, 20,                                 \
          "Percentage (0-100) used to weight the current sample when "      \
          "computing exponentially decaying average for "                   \
          "AdaptiveNUMAChunkSizing")                                        \
          range(0, 100)                                                     \
                                                                            \
  product(size_t, NUMASpaceResizeRate, 1*G,                                 \
          "Do not reallocate more than this amount per collection")         \
          range(0, max_uintx)                                               \
                                                                            \
  product(bool, UseAdaptiveNUMAChunkSizing, true,                           \
          "Enable adaptive chunk sizing for NUMA")                          \
                                                                            \
  product(bool, NUMAStats, false,                                           \
          "Print NUMA stats in detailed heap information")                  \
                                                                            \
  product(uintx, NUMAPageScanRate, 256,                                     \
          "Maximum number of pages to include in the page scan procedure")  \
          range(0, max_uintx)                                               \
                                                                            \
  product(bool, UseAES, false,                                              \
          "Control whether AES instructions are used when available")       \
                                                                            \
  product(bool, UseFMA, false,                                              \
          "Control whether FMA instructions are used when available")       \
                                                                            \
  product(bool, UseSHA, false,                                              \
          "Control whether SHA instructions are used when available")       \
                                                                            \
  product(bool, UseGHASHIntrinsics, false, DIAGNOSTIC,                      \
          "Use intrinsics for GHASH versions of crypto")                    \
                                                                            \
  product(bool, UseBASE64Intrinsics, false,                                 \
          "Use intrinsics for java.util.Base64")                            \
                                                                            \
  product(size_t, LargePageSizeInBytes, 0,                                  \
          "Maximum large page size used (0 will use the default large "     \
          "page size for the environment as the maximum)")                  \
          range(0, max_uintx)                                               \
                                                                            \
  product(size_t, LargePageHeapSizeThreshold, 128*M,                        \
          "Use large pages if maximum heap is at least this big")           \
          range(0, max_uintx)                                               \
                                                                            \
  product(bool, ForceTimeHighResolution, false,                             \
          "Using high time resolution (for Win32 only)")                    \
                                                                            \
  develop(bool, TracePcPatching, false,                                     \
          "Trace usage of frame::patch_pc")                                 \
                                                                            \
  develop(bool, TraceRelocator, false,                                      \
          "Trace the bytecode relocator")                                   \
                                                                            \
                                                                            \
  product(bool, SafepointALot, false, DIAGNOSTIC,                           \
          "Generate a lot of safepoints. This works with "                  \
          "GuaranteedSafepointInterval")                                    \
                                                                            \
  product(bool, HandshakeALot, false, DIAGNOSTIC,                           \
          "Generate a lot of handshakes. This works with "                  \
          "GuaranteedSafepointInterval")                                    \
                                                                            \
  product_pd(bool, BackgroundCompilation,                                   \
          "A thread requesting compilation is not blocked during "          \
          "compilation")                                                    \
                                                                            \
  product(bool, MethodFlushing, true,                                       \
          "Reclamation of zombie and not-entrant methods")                  \
                                                                            \
  develop(bool, VerifyStack, false,                                         \
          "Verify stack of each thread when it is entering a runtime call") \
                                                                            \
  product(bool, ForceUnreachable, false, DIAGNOSTIC,                        \
          "Make all non code cache addresses to be unreachable by "         \
          "forcing use of 64bit literal fixups")                            \
                                                                            \
  develop(bool, TraceDerivedPointers, false,                                \
          "Trace traversal of derived pointers on stack")                   \
                                                                            \
  notproduct(bool, TraceCodeBlobStacks, false,                              \
          "Trace stack-walk of codeblobs")                                  \
                                                                            \
  notproduct(bool, PrintRewrites, false,                                    \
          "Print methods that are being rewritten")                         \
                                                                            \
  product(bool, UseInlineCaches, true,                                      \
          "Use Inline Caches for virtual calls ")                           \
                                                                            \
  product(bool, InlineArrayCopy, true, DIAGNOSTIC,                          \
          "Inline arraycopy native that is known to be part of "            \
          "base library DLL")                                               \
                                                                            \
  product(bool, InlineObjectHash, true, DIAGNOSTIC,                         \
          "Inline Object::hashCode() native that is known to be part "      \
          "of base library DLL")                                            \
                                                                            \
  product(bool, InlineNatives, true, DIAGNOSTIC,                            \
          "Inline natives that are known to be part of base library DLL")   \
                                                                            \
  product(bool, InlineMathNatives, true, DIAGNOSTIC,                        \
          "Inline SinD, CosD, etc.")                                        \
                                                                            \
  product(bool, InlineClassNatives, true, DIAGNOSTIC,                       \
          "Inline Class.isInstance, etc")                                   \
                                                                            \
  product(bool, InlineThreadNatives, true, DIAGNOSTIC,                      \
          "Inline Thread.currentThread, etc")                               \
                                                                            \
  product(bool, InlineUnsafeOps, true, DIAGNOSTIC,                          \
          "Inline memory ops (native methods) from Unsafe")                 \
                                                                            \
  product(bool, CriticalJNINatives, false,                                  \
          "(Deprecated) Check for critical JNI entry points")               \
                                                                            \
  product(bool, UseAESIntrinsics, false, DIAGNOSTIC,                        \
          "Use intrinsics for AES versions of crypto")                      \
                                                                            \
  product(bool, UseAESCTRIntrinsics, false, DIAGNOSTIC,                     \
          "Use intrinsics for the paralleled version of AES/CTR crypto")    \
                                                                            \
  product(bool, UseMD5Intrinsics, false, DIAGNOSTIC,                        \
          "Use intrinsics for MD5 crypto hash function")                    \
                                                                            \
  product(bool, UseSHA1Intrinsics, false, DIAGNOSTIC,                       \
          "Use intrinsics for SHA-1 crypto hash function. "                 \
          "Requires that UseSHA is enabled.")                               \
                                                                            \
  product(bool, UseSHA256Intrinsics, false, DIAGNOSTIC,                     \
          "Use intrinsics for SHA-224 and SHA-256 crypto hash functions. "  \
          "Requires that UseSHA is enabled.")                               \
                                                                            \
  product(bool, UseSHA512Intrinsics, false, DIAGNOSTIC,                     \
          "Use intrinsics for SHA-384 and SHA-512 crypto hash functions. "  \
          "Requires that UseSHA is enabled.")                               \
                                                                            \
  product(bool, UseSHA3Intrinsics, false, DIAGNOSTIC,                       \
          "Use intrinsics for SHA3 crypto hash function. "                  \
          "Requires that UseSHA is enabled.")                               \
                                                                            \
  product(bool, UseCRC32Intrinsics, false, DIAGNOSTIC,                      \
          "use intrinsics for java.util.zip.CRC32")                         \
                                                                            \
  product(bool, UseCRC32CIntrinsics, false, DIAGNOSTIC,                     \
          "use intrinsics for java.util.zip.CRC32C")                        \
                                                                            \
  product(bool, UseAdler32Intrinsics, false, DIAGNOSTIC,                    \
          "use intrinsics for java.util.zip.Adler32")                       \
                                                                            \
  product(bool, UseVectorizedMismatchIntrinsic, false, DIAGNOSTIC,          \
          "Enables intrinsification of ArraysSupport.vectorizedMismatch()") \
                                                                            \
  product(bool, UseCopySignIntrinsic, false, DIAGNOSTIC,                    \
          "Enables intrinsification of Math.copySign")                      \
                                                                            \
  product(bool, UseSignumIntrinsic, false, DIAGNOSTIC,                      \
          "Enables intrinsification of Math.signum")                        \
                                                                            \
  product(ccstrlist, DisableIntrinsic, "", DIAGNOSTIC,                      \
         "do not expand intrinsics whose (internal) names appear here")     \
         constraint(DisableIntrinsicConstraintFunc,AfterErgo)               \
                                                                            \
  product(ccstrlist, ControlIntrinsic, "", DIAGNOSTIC,                      \
         "Control intrinsics using a list of +/- (internal) names, "        \
         "separated by commas")                                             \
         constraint(ControlIntrinsicConstraintFunc,AfterErgo)               \
                                                                            \
  develop(bool, TraceCallFixup, false,                                      \
          "Trace all call fixups")                                          \
                                                                            \
  develop(bool, DeoptimizeALot, false,                                      \
          "Deoptimize at every exit from the runtime system")               \
                                                                            \
  notproduct(ccstrlist, DeoptimizeOnlyAt, "",                               \
          "A comma separated list of bcis to deoptimize at")                \
                                                                            \
  develop(bool, DeoptimizeRandom, false,                                    \
          "Deoptimize random frames on random exit from the runtime system")\
                                                                            \
  notproduct(bool, ZombieALot, false,                                       \
          "Create zombies (non-entrant) at exit from the runtime system")   \
                                                                            \
  notproduct(bool, WalkStackALot, false,                                    \
          "Trace stack (no print) at every exit from the runtime system")   \
                                                                            \
  develop(bool, DeoptimizeObjectsALot, false,                               \
          "For testing purposes concurrent threads revert optimizations "   \
          "based on escape analysis at intervals given with "               \
          "DeoptimizeObjectsALotInterval=n. The thread count is given "     \
          "with DeoptimizeObjectsALotThreadCountSingle and "                \
          "DeoptimizeObjectsALotThreadCountAll.")                           \
                                                                            \
  develop(uint64_t, DeoptimizeObjectsALotInterval, 5,                       \
          "Interval for DeoptimizeObjectsALot.")                            \
          range(0, max_jlong)                                               \
                                                                            \
  develop(int, DeoptimizeObjectsALotThreadCountSingle, 1,                   \
          "The number of threads that revert optimizations based on "       \
          "escape analysis for a single thread if DeoptimizeObjectsALot "   \
          "is enabled. The target thread is selected round robin." )        \
          range(0, max_jint)                                                \
                                                                            \
  develop(int, DeoptimizeObjectsALotThreadCountAll, 1,                      \
          "The number of threads that revert optimizations based on "       \
          "escape analysis for all threads if DeoptimizeObjectsALot "       \
          "is enabled." )                                                   \
          range(0, max_jint)                                                \
                                                                            \
  notproduct(bool, VerifyLastFrame, false,                                  \
          "Verify oops on last frame on entry to VM")                       \
                                                                            \
  product(bool, SafepointTimeout, false,                                    \
          "Time out and warn or fail after SafepointTimeoutDelay "          \
          "milliseconds if failed to reach safepoint")                      \
                                                                            \
  product(bool, AbortVMOnSafepointTimeout, false, DIAGNOSTIC,               \
          "Abort upon failure to reach safepoint (see SafepointTimeout)")   \
                                                                            \
  product(bool, AbortVMOnVMOperationTimeout, false, DIAGNOSTIC,             \
          "Abort upon failure to complete VM operation promptly")           \
                                                                            \
  product(intx, AbortVMOnVMOperationTimeoutDelay, 1000, DIAGNOSTIC,         \
          "Delay in milliseconds for option AbortVMOnVMOperationTimeout")   \
          range(0, max_intx)                                                \
                                                                            \
  product(bool, MaxFDLimit, true,                                           \
          "Bump the number of file descriptors to maximum (Unix only)")     \
                                                                            \
  product(bool, LogEvents, true, DIAGNOSTIC,                                \
          "Enable the various ring buffer event logs")                      \
                                                                            \
  product(uintx, LogEventsBufferEntries, 20, DIAGNOSTIC,                    \
          "Number of ring buffer event logs")                               \
          range(1, NOT_LP64(1*K) LP64_ONLY(1*M))                            \
                                                                            \
  product(bool, BytecodeVerificationRemote, true, DIAGNOSTIC,               \
          "Enable the Java bytecode verifier for remote classes")           \
                                                                            \
  product(bool, BytecodeVerificationLocal, false, DIAGNOSTIC,               \
          "Enable the Java bytecode verifier for local classes")            \
                                                                            \
  develop(bool, VerifyStackAtCalls, false,                                  \
          "Verify that the stack pointer is unchanged after calls")         \
                                                                            \
  develop(bool, TraceJavaAssertions, false,                                 \
          "Trace java language assertions")                                 \
                                                                            \
  notproduct(bool, VerifyCodeCache, false,                                  \
          "Verify code cache on memory allocation/deallocation")            \
                                                                            \
  develop(bool, UseMallocOnly, false,                                       \
          "Use only malloc/free for allocation (no resource area/arena)")   \
                                                                            \
  develop(bool, ZapResourceArea, trueInDebug,                               \
          "Zap freed resource/arena space with 0xABABABAB")                 \
                                                                            \
  notproduct(bool, ZapVMHandleArea, trueInDebug,                            \
          "Zap freed VM handle space with 0xBCBCBCBC")                      \
                                                                            \
  notproduct(bool, ZapStackSegments, trueInDebug,                           \
          "Zap allocated/freed stack segments with 0xFADFADED")             \
                                                                            \
  develop(bool, ZapUnusedHeapArea, trueInDebug,                             \
          "Zap unused heap space with 0xBAADBABE")                          \
                                                                            \
  develop(bool, CheckZapUnusedHeapArea, false,                              \
          "Check zapping of unused heap space")                             \
                                                                            \
  develop(bool, ZapFillerObjects, trueInDebug,                              \
          "Zap filler objects with 0xDEAFBABE")                             \
                                                                            \
  product(bool, ExecutingUnitTests, false,                                  \
          "Whether the JVM is running unit tests or not")                   \
                                                                            \
  develop(uintx, ErrorHandlerTest, 0,                                       \
          "If > 0, provokes an error after VM initialization; the value "   \
          "determines which error to provoke. See controlled_crash() "      \
          "in vmError.cpp.")                                                \
          range(0, 17)                                                      \
                                                                            \
  develop(uintx, TestCrashInErrorHandler, 0,                                \
          "If > 0, provokes an error inside VM error handler (a secondary " \
          "crash). see controlled_crash() in vmError.cpp")                  \
          range(0, 17)                                                      \
                                                                            \
  develop(bool, TestSafeFetchInErrorHandler, false   ,                      \
          "If true, tests SafeFetch inside error handler.")                 \
                                                                            \
  develop(bool, TestUnresponsiveErrorHandler, false,                        \
          "If true, simulates an unresponsive error handler.")              \
                                                                            \
  develop(bool, Verbose, false,                                             \
          "Print additional debugging information from other modes")        \
                                                                            \
  develop(bool, PrintMiscellaneous, false,                                  \
          "Print uncategorized debugging information (requires +Verbose)")  \
                                                                            \
  develop(bool, WizardMode, false,                                          \
          "Print much more debugging information")                          \
                                                                            \
  product(bool, ShowMessageBoxOnError, false,                               \
          "Keep process alive on VM fatal error")                           \
                                                                            \
  product(bool, CreateCoredumpOnCrash, true,                                \
          "Create core/mini dump on VM fatal error")                        \
                                                                            \
  product(uint64_t, ErrorLogTimeout, 2 * 60,                                \
          "Timeout, in seconds, to limit the time spent on writing an "     \
          "error log in case of a crash.")                                  \
          range(0, (uint64_t)max_jlong/1000)                                \
                                                                            \
  product(bool, SuppressFatalErrorMessage, false,                           \
          "Report NO fatal error message (avoid deadlock)")                 \
                                                                            \
  product(ccstrlist, OnError, "",                                           \
          "Run user-defined commands on fatal error; see VMError.cpp "      \
          "for examples")                                                   \
                                                                            \
  product(ccstrlist, OnOutOfMemoryError, "",                                \
          "Run user-defined commands on first java.lang.OutOfMemoryError "  \
          "thrown from JVM")                                                \
                                                                            \
  product(bool, HeapDumpBeforeFullGC, false, MANAGEABLE,                    \
          "Dump heap to file before any major stop-the-world GC")           \
                                                                            \
  product(bool, HeapDumpAfterFullGC, false, MANAGEABLE,                     \
          "Dump heap to file after any major stop-the-world GC")            \
                                                                            \
  product(bool, HeapDumpOnOutOfMemoryError, false, MANAGEABLE,              \
          "Dump heap to file when java.lang.OutOfMemoryError is thrown "    \
          "from JVM")                                                       \
                                                                            \
  product(ccstr, HeapDumpPath, NULL, MANAGEABLE,                            \
          "When HeapDumpOnOutOfMemoryError is on, the path (filename or "   \
          "directory) of the dump file (defaults to java_pid<pid>.hprof "   \
          "in the working directory)")                                      \
                                                                            \
  product(intx, HeapDumpGzipLevel, 0, MANAGEABLE,                           \
          "When HeapDumpOnOutOfMemoryError is on, the gzip compression "    \
          "level of the dump file. 0 (the default) disables gzip "          \
          "compression. Otherwise the level must be between 1 and 9.")      \
          range(0, 9)                                                       \
                                                                            \
  product(ccstr, NativeMemoryTracking, "off",                               \
          "Native memory tracking options")                                 \
                                                                            \
  product(bool, PrintNMTStatistics, false, DIAGNOSTIC,                      \
          "Print native memory tracking summary data if it is on")          \
                                                                            \
  product(bool, LogCompilation, false, DIAGNOSTIC,                          \
          "Log compilation activity in detail to LogFile")                  \
                                                                            \
  product(bool, PrintCompilation, false,                                    \
          "Print compilations")                                             \
                                                                            \
  product(intx, RepeatCompilation, 0, DIAGNOSTIC,                           \
          "Repeat compilation without installing code (number of times)")   \
          range(0, max_jint)                                                \
                                                                            \
  product(bool, PrintExtendedThreadInfo, false,                             \
          "Print more information in thread dump")                          \
                                                                            \
  product(intx, ScavengeRootsInCode, 2, DIAGNOSTIC,                         \
          "0: do not allow scavengable oops in the code cache; "            \
          "1: allow scavenging from the code cache; "                       \
          "2: emit as many constants as the compiler can see")              \
          range(0, 2)                                                       \
                                                                            \
  product(bool, AlwaysRestoreFPU, false,                                    \
          "Restore the FPU control word after every JNI call (expensive)")  \
                                                                            \
  product(bool, PrintCompilation2, false, DIAGNOSTIC,                       \
          "Print additional statistics per compilation")                    \
                                                                            \
  product(bool, PrintAdapterHandlers, false, DIAGNOSTIC,                    \
          "Print code generated for i2c/c2i adapters")                      \
                                                                            \
  product(bool, VerifyAdapterCalls, trueInDebug, DIAGNOSTIC,                \
          "Verify that i2c/c2i adapters are called properly")               \
                                                                            \
  develop(bool, VerifyAdapterSharing, false,                                \
          "Verify that the code for shared adapters is the equivalent")     \
                                                                            \
  product(bool, PrintAssembly, false, DIAGNOSTIC,                           \
          "Print assembly code (using external disassembler.so)")           \
                                                                            \
  product(ccstr, PrintAssemblyOptions, NULL, DIAGNOSTIC,                    \
          "Print options string passed to disassembler.so")                 \
                                                                            \
  notproduct(bool, PrintNMethodStatistics, false,                           \
          "Print a summary statistic for the generated nmethods")           \
                                                                            \
  product(bool, PrintNMethods, false, DIAGNOSTIC,                           \
          "Print assembly code for nmethods when generated")                \
                                                                            \
  product(bool, PrintNativeNMethods, false, DIAGNOSTIC,                     \
          "Print assembly code for native nmethods when generated")         \
                                                                            \
  develop(bool, PrintDebugInfo, false,                                      \
          "Print debug information for all nmethods when generated")        \
                                                                            \
  develop(bool, PrintRelocations, false,                                    \
          "Print relocation information for all nmethods when generated")   \
                                                                            \
  develop(bool, PrintDependencies, false,                                   \
          "Print dependency information for all nmethods when generated")   \
                                                                            \
  develop(bool, PrintExceptionHandlers, false,                              \
          "Print exception handler tables for all nmethods when generated") \
                                                                            \
  develop(bool, StressCompiledExceptionHandlers, false,                     \
          "Exercise compiled exception handlers")                           \
                                                                            \
  develop(bool, InterceptOSException, false,                                \
          "Start debugger when an implicit OS (e.g. NULL) "                 \
          "exception happens")                                              \
                                                                            \
  product(bool, PrintCodeCache, false,                                      \
          "Print the code cache memory usage when exiting")                 \
                                                                            \
  develop(bool, PrintCodeCache2, false,                                     \
          "Print detailed usage information on the code cache when exiting")\
                                                                            \
  product(bool, PrintCodeCacheOnCompilation, false,                         \
          "Print the code cache memory usage each time a method is "        \
          "compiled")                                                       \
                                                                            \
  product(bool, PrintCodeHeapAnalytics, false, DIAGNOSTIC,                  \
          "Print code heap usage statistics on exit and on full condition") \
                                                                            \
  product(bool, PrintStubCode, false, DIAGNOSTIC,                           \
          "Print generated stub code")                                      \
                                                                            \
  product(bool, StackTraceInThrowable, true,                                \
          "Collect backtrace in throwable when exception happens")          \
                                                                            \
  product(bool, OmitStackTraceInFastThrow, true,                            \
          "Omit backtraces for some 'hot' exceptions in optimized code")    \
                                                                            \
  product(bool, ShowCodeDetailsInExceptionMessages, true, MANAGEABLE,       \
          "Show exception messages from RuntimeExceptions that contain "    \
          "snippets of the failing code. Disable this to improve privacy.") \
                                                                            \
  product(bool, PrintWarnings, true,                                        \
          "Print JVM warnings to output stream")                            \
                                                                            \
  product(bool, RegisterFinalizersAtInit, true,                             \
          "Register finalizable objects at end of Object.<init> or "        \
          "after allocation")                                               \
                                                                            \
  develop(bool, RegisterReferences, true,                                   \
          "Tell whether the VM should register soft/weak/final/phantom "    \
          "references")                                                     \
                                                                            \
  develop(bool, PrintCodeCacheExtension, false,                             \
          "Print extension of code cache")                                  \
                                                                            \
  develop(bool, UsePrivilegedStack, true,                                   \
          "Enable the security JVM functions")                              \
                                                                            \
  product(bool, ClassUnloading, true,                                       \
          "Do unloading of classes")                                        \
                                                                            \
  product(bool, ClassUnloadingWithConcurrentMark, true,                     \
          "Do unloading of classes with a concurrent marking cycle")        \
                                                                            \
  notproduct(bool, PrintSystemDictionaryAtExit, false,                      \
          "Print the system dictionary at exit")                            \
                                                                            \
  notproduct(bool, PrintClassLoaderDataGraphAtExit, false,                  \
          "Print the class loader data graph at exit")                      \
                                                                            \
  product(bool, DynamicallyResizeSystemDictionaries, true, DIAGNOSTIC,      \
          "Dynamically resize system dictionaries as needed")               \
                                                                            \
  product(bool, AlwaysLockClassLoader, false,                               \
          "(Deprecated) Require the VM to acquire the class loader lock "   \
          "before calling loadClass() even for class loaders registering "  \
          "as parallel capable")                                            \
                                                                            \
  product(bool, AllowParallelDefineClass, false,                            \
          "Allow parallel defineClass requests for class loaders "          \
          "registering as parallel capable")                                \
                                                                            \
  product_pd(bool, DontYieldALot,                                           \
          "Throw away obvious excess yield calls")                          \
                                                                            \
  product(bool, DisablePrimordialThreadGuardPages, false, EXPERIMENTAL,     \
               "Disable the use of stack guard pages if the JVM is loaded " \
               "on the primordial process thread")                          \
                                                                            \
  /* notice: the max range value here is max_jint, not max_intx  */         \
  /* because of overflow issue                                   */         \
  product(intx, AsyncDeflationInterval, 250, DIAGNOSTIC,                    \
          "Async deflate idle monitors every so many milliseconds when "    \
          "MonitorUsedDeflationThreshold is exceeded (0 is off).")          \
          range(0, max_jint)                                                \
                                                                            \
  product(size_t, AvgMonitorsPerThreadEstimate, 1024, DIAGNOSTIC,           \
          "Used to estimate a variable ceiling based on number of threads " \
          "for use with MonitorUsedDeflationThreshold (0 is off).")         \
          range(0, max_uintx)                                               \
                                                                            \
  /* notice: the max range value here is max_jint, not max_intx  */         \
  /* because of overflow issue                                   */         \
  product(intx, MonitorDeflationMax, 1000000, DIAGNOSTIC,                   \
          "The maximum number of monitors to deflate, unlink and delete "   \
          "at one time (minimum is 1024).")                      \
          range(1024, max_jint)                                             \
                                                                            \
  product(intx, MonitorUsedDeflationThreshold, 90, DIAGNOSTIC,              \
          "Percentage of used monitors before triggering deflation (0 is "  \
          "off). The check is performed on GuaranteedSafepointInterval "    \
          "or AsyncDeflationInterval.")                                     \
          range(0, 100)                                                     \
                                                                            \
  product(uintx, NoAsyncDeflationProgressMax, 3, DIAGNOSTIC,                \
          "Max number of no progress async deflation attempts to tolerate " \
          "before adjusting the in_use_list_ceiling up (0 is off).")        \
          range(0, max_uintx)                                               \
                                                                            \
  product(intx, hashCode, 5, EXPERIMENTAL,                                  \
               "(Unstable) select hashCode generation algorithm")           \
                                                                            \
  product(bool, FilterSpuriousWakeups, true,                                \
          "When true prevents OS-level spurious, or premature, wakeups "    \
          "from Object.wait (Ignored for Windows)")                         \
                                                                            \
  product(bool, ReduceSignalUsage, false,                                   \
          "Reduce the use of OS signals in Java and/or the VM")             \
                                                                            \
  develop(bool, LoadLineNumberTables, true,                                 \
          "Tell whether the class file parser loads line number tables")    \
                                                                            \
  develop(bool, LoadLocalVariableTables, true,                              \
          "Tell whether the class file parser loads local variable tables") \
                                                                            \
  develop(bool, LoadLocalVariableTypeTables, true,                          \
          "Tell whether the class file parser loads local variable type"    \
          "tables")                                                         \
                                                                            \
  product(bool, AllowUserSignalHandlers, false,                             \
          "Application will install primary signal handlers for the JVM "   \
          "(Unix only)")                                                    \
                                                                            \
  product(bool, UseSignalChaining, true,                                    \
          "Use signal-chaining to invoke signal handlers installed "        \
          "by the application (Unix only)")                                 \
                                                                            \
  product(bool, RestoreMXCSROnJNICalls, false,                              \
          "Restore MXCSR when returning from JNI calls")                    \
                                                                            \
  product(bool, CheckJNICalls, false,                                       \
          "Verify all arguments to JNI calls")                              \
                                                                            \
  product(bool, UseFastJNIAccessors, true,                                  \
          "Use optimized versions of Get<Primitive>Field")                  \
                                                                            \
  product(intx, MaxJNILocalCapacity, 65536,                                 \
          "Maximum allowable local JNI handle capacity to "                 \
          "EnsureLocalCapacity() and PushLocalFrame(), "                    \
          "where <= 0 is unlimited, default: 65536")                        \
          range(min_intx, max_intx)                                         \
                                                                            \
  product(bool, EagerXrunInit, false,                                       \
          "Eagerly initialize -Xrun libraries; allows startup profiling, "  \
          "but not all -Xrun libraries may support the state of the VM "    \
          "at this time")                                                   \
                                                                            \
  product(bool, PreserveAllAnnotations, false,                              \
          "Preserve RuntimeInvisibleAnnotations as well "                   \
          "as RuntimeVisibleAnnotations")                                   \
                                                                            \
  develop(uintx, PreallocatedOutOfMemoryErrorCount, 4,                      \
          "Number of OutOfMemoryErrors preallocated with backtrace")        \
                                                                            \
  product(bool, UseXMMForArrayCopy, false,                                  \
          "Use SSE2 MOVQ instruction for Arraycopy")                        \
                                                                            \
  notproduct(bool, PrintFieldLayout, false,                                 \
          "Print field layout for each class")                              \
                                                                            \
  /* Need to limit the extent of the padding to reasonable size.          */\
  /* 8K is well beyond the reasonable HW cache line size, even with       */\
  /* aggressive prefetching, while still leaving the room for segregating */\
  /* among the distinct pages.                                            */\
  product(intx, ContendedPaddingWidth, 128,                                 \
          "How many bytes to pad the fields/classes marked @Contended with")\
          range(0, 8192)                                                    \
          constraint(ContendedPaddingWidthConstraintFunc,AfterErgo)         \
                                                                            \
  product(bool, EnableContended, true,                                      \
          "Enable @Contended annotation support")                           \
                                                                            \
  product(bool, RestrictContended, true,                                    \
          "Restrict @Contended to trusted classes")                         \
                                                                            \
  product(bool, UseBiasedLocking, false,                                    \
          "(Deprecated) Enable biased locking in JVM")                      \
                                                                            \
  product(intx, BiasedLockingStartupDelay, 0,                               \
          "(Deprecated) Number of milliseconds to wait before enabling "    \
          "biased locking")                                                 \
          range(0, (intx)(max_jint-(max_jint%PeriodicTask::interval_gran))) \
          constraint(BiasedLockingStartupDelayFunc,AfterErgo)               \
                                                                            \
  product(bool, PrintBiasedLockingStatistics, false, DIAGNOSTIC,            \
          "(Deprecated) Print statistics of biased locking in JVM")         \
                                                                            \
  product(intx, BiasedLockingBulkRebiasThreshold, 20,                       \
          "(Deprecated) Threshold of number of revocations per type to "    \
          "try to rebias all objects in the heap of that type")             \
          range(0, max_intx)                                                \
          constraint(BiasedLockingBulkRebiasThresholdFunc,AfterErgo)        \
                                                                            \
  product(intx, BiasedLockingBulkRevokeThreshold, 40,                       \
          "(Deprecated) Threshold of number of revocations per type to "    \
          "permanently revoke biases of all objects in the heap of that "   \
          "type")                                                           \
          range(0, max_intx)                                                \
          constraint(BiasedLockingBulkRevokeThresholdFunc,AfterErgo)        \
                                                                            \
  product(intx, BiasedLockingDecayTime, 25000,                              \
          "(Deprecated) Decay time (in milliseconds) to re-enable bulk "    \
          "rebiasing of a type after previous bulk rebias")                 \
          range(500, max_intx)                                              \
          constraint(BiasedLockingDecayTimeFunc,AfterErgo)                  \
                                                                            \
  product(intx, DiagnoseSyncOnValueBasedClasses, 0, DIAGNOSTIC,             \
             "Detect and take action upon identifying synchronization on "  \
             "value based classes. Modes: "                                 \
             "0: off; "                                                     \
             "1: exit with fatal error; "                                   \
             "2: log message to stdout. Output file can be specified with " \
             "   -Xlog:valuebasedclasses. If JFR is running it will "       \
             "   also generate JFR events.")                                \
             range(0, 2)                                                    \
                                                                            \
  product(bool, ExitOnOutOfMemoryError, false,                              \
          "JVM exits on the first occurrence of an out-of-memory error "    \
          "thrown from JVM")                                                \
                                                                            \
  product(bool, CrashOnOutOfMemoryError, false,                             \
          "JVM aborts, producing an error log and core/mini dump, on the "  \
          "first occurrence of an out-of-memory error thrown from JVM")     \
                                                                            \
  /* tracing */                                                             \
                                                                            \
  develop(bool, StressRewriter, false,                                      \
          "Stress linktime bytecode rewriting")                             \
                                                                            \
  product(ccstr, TraceJVMTI, NULL,                                          \
          "Trace flags for JVMTI functions and events")                     \
                                                                            \
  product(bool, StressLdcRewrite, false, DIAGNOSTIC,                        \
          "Force ldc -> ldc_w rewrite during RedefineClasses. "             \
          "This option can change an EMCP method into an obsolete method "  \
          "and can affect tests that expect specific methods to be EMCP. "  \
          "This option should be used with caution.")                       \
                                                                            \
  product(bool, AllowRedefinitionToAddDeleteMethods, false,                 \
          "(Deprecated) Allow redefinition to add and delete private "      \
          "static or final methods for compatibility with old releases")    \
                                                                            \
  develop(bool, TraceBytecodes, false,                                      \
          "Trace bytecode execution")                                       \
                                                                            \
  develop(bool, TraceICs, false,                                            \
          "Trace inline cache changes")                                     \
                                                                            \
  notproduct(bool, TraceInvocationCounterOverflow, false,                   \
          "Trace method invocation counter overflow")                       \
                                                                            \
  develop(bool, TraceInlineCacheClearing, false,                            \
          "Trace clearing of inline caches in nmethods")                    \
                                                                            \
  develop(bool, TraceDependencies, false,                                   \
          "Trace dependencies")                                             \
                                                                            \
  develop(bool, VerifyDependencies, trueInDebug,                            \
          "Exercise and verify the compilation dependency mechanism")       \
                                                                            \
  develop(bool, TraceNewOopMapGeneration, false,                            \
          "Trace OopMapGeneration")                                         \
                                                                            \
  develop(bool, TraceNewOopMapGenerationDetailed, false,                    \
          "Trace OopMapGeneration: print detailed cell states")             \
                                                                            \
  develop(bool, TimeOopMap, false,                                          \
          "Time calls to GenerateOopMap::compute_map() in sum")             \
                                                                            \
  develop(bool, TimeOopMap2, false,                                         \
          "Time calls to GenerateOopMap::compute_map() individually")       \
                                                                            \
  develop(bool, TraceOopMapRewrites, false,                                 \
          "Trace rewriting of methods during oop map generation")           \
                                                                            \
  develop(bool, TraceICBuffer, false,                                       \
          "Trace usage of IC buffer")                                       \
                                                                            \
  develop(bool, TraceCompiledIC, false,                                     \
          "Trace changes of compiled IC")                                   \
                                                                            \
  develop(bool, FLSVerifyDictionary, false,                                 \
          "Do lots of (expensive) FLS dictionary verification")             \
                                                                            \
                                                                            \
  notproduct(bool, CheckMemoryInitialization, false,                        \
          "Check memory initialization")                                    \
                                                                            \
  product(uintx, ProcessDistributionStride, 4,                              \
          "Stride through processors when distributing processes")          \
          range(0, max_juint)                                               \
                                                                            \
  develop(bool, TraceFinalizerRegistration, false,                          \
          "Trace registration of final references")                         \
                                                                            \
  product(bool, IgnoreEmptyClassPaths, false,                               \
          "Ignore empty path elements in -classpath")                       \
                                                                            \
  product(bool, PrintHeapAtSIGBREAK, true,                                  \
          "Print heap layout in response to SIGBREAK")                      \
                                                                            \
  product(bool, PrintClassHistogram, false, MANAGEABLE,                     \
          "Print a histogram of class instances")                           \
                                                                            \
  product(double, ObjectCountCutOffPercent, 0.5, EXPERIMENTAL,              \
          "The percentage of the used heap that the instances of a class "  \
          "must occupy for the class to generate a trace event")            \
          range(0.0, 100.0)                                                 \
                                                                            \
  /* JVMTI heap profiling */                                                \
                                                                            \
  product(bool, VerifyBeforeIteration, false, DIAGNOSTIC,                   \
          "Verify memory system before JVMTI iteration")                    \
                                                                            \
  /* compiler */                                                            \
                                                                            \
  /* notice: the max range value here is max_jint, not max_intx  */         \
  /* because of overflow issue                                   */         \
  product(intx, CICompilerCount, CI_COMPILER_COUNT,                         \
          "Number of compiler threads to run")                              \
          range(0, max_jint)                                                \
          constraint(CICompilerCountConstraintFunc, AfterErgo)              \
                                                                            \
  product(bool, UseDynamicNumberOfCompilerThreads, true,                    \
          "Dynamically choose the number of parallel compiler threads")     \
                                                                            \
  product(bool, ReduceNumberOfCompilerThreads, true, DIAGNOSTIC,            \
             "Reduce the number of parallel compiler threads when they "    \
             "are not used")                                                \
                                                                            \
  product(bool, TraceCompilerThreads, false, DIAGNOSTIC,                    \
             "Trace creation and removal of compiler threads")              \
                                                                            \
  develop(bool, InjectCompilerCreationFailure, false,                       \
          "Inject thread creation failures for "                            \
          "UseDynamicNumberOfCompilerThreads")                              \
                                                                            \
  develop(bool, GenerateSynchronizationCode, true,                          \
          "generate locking/unlocking code for synchronized methods and "   \
          "monitors")                                                       \
                                                                            \
  develop(bool, GenerateRangeChecks, true,                                  \
          "Generate range checks for array accesses")                       \
                                                                            \
  product_pd(bool, ImplicitNullChecks, DIAGNOSTIC,                          \
          "Generate code for implicit null checks")                         \
                                                                            \
  product_pd(bool, TrapBasedNullChecks,                                     \
          "Generate code for null checks that uses a cmp and trap "         \
          "instruction raising SIGTRAP.  This is only used if an access to" \
          "null (+offset) will not raise a SIGSEGV, i.e.,"                  \
          "ImplicitNullChecks don't work (PPC64).")                         \
                                                                            \
  product(bool, EnableThreadSMRExtraValidityChecks, true, DIAGNOSTIC,       \
             "Enable Thread SMR extra validity checks")                     \
                                                                            \
  product(bool, EnableThreadSMRStatistics, trueInDebug, DIAGNOSTIC,         \
             "Enable Thread SMR Statistics")                                \
                                                                            \
  product(bool, UseNotificationThread, true,                                \
          "Use Notification Thread")                                        \
                                                                            \
  product(bool, Inline, true,                                               \
          "Enable inlining")                                                \
                                                                            \
  product(bool, ClipInlining, true,                                         \
          "Clip inlining if aggregate method exceeds DesiredMethodLimit")   \
                                                                            \
  develop(bool, UseCHA, true,                                               \
          "Enable CHA")                                                     \
                                                                            \
  product(bool, UseVtableBasedCHA, true,  DIAGNOSTIC,                       \
          "Use vtable information during CHA")                              \
                                                                            \
  product(bool, UseTypeProfile, true,                                       \
          "Check interpreter profile for historically monomorphic calls")   \
                                                                            \
  product(bool, PrintInlining, false, DIAGNOSTIC,                           \
          "Print inlining optimizations")                                   \
                                                                            \
  product(bool, UsePopCountInstruction, false,                              \
          "Use population count instruction")                               \
                                                                            \
  develop(bool, EagerInitialization, false,                                 \
          "Eagerly initialize classes if possible")                         \
                                                                            \
  product(bool, LogTouchedMethods, false, DIAGNOSTIC,                       \
          "Log methods which have been ever touched in runtime")            \
                                                                            \
  product(bool, PrintTouchedMethodsAtExit, false, DIAGNOSTIC,               \
          "Print all methods that have been ever touched in runtime")       \
                                                                            \
  develop(bool, TraceMethodReplacement, false,                              \
          "Print when methods are replaced do to recompilation")            \
                                                                            \
  develop(bool, PrintMethodFlushing, false,                                 \
          "Print the nmethods being flushed")                               \
                                                                            \
  product(bool, PrintMethodFlushingStatistics, false, DIAGNOSTIC,           \
          "print statistics about method flushing")                         \
                                                                            \
  product(intx, HotMethodDetectionLimit, 100000, DIAGNOSTIC,                \
          "Number of compiled code invocations after which "                \
          "the method is considered as hot by the flusher")                 \
          range(1, max_jint)                                                \
                                                                            \
  product(intx, MinPassesBeforeFlush, 10, DIAGNOSTIC,                       \
          "Minimum number of sweeper passes before an nmethod "             \
          "can be flushed")                                                 \
          range(0, max_intx)                                                \
                                                                            \
  product(bool, UseCodeAging, true,                                         \
          "Insert counter to detect warm methods")                          \
                                                                            \
  product(bool, StressCodeAging, false, DIAGNOSTIC,                         \
          "Start with counters compiled in")                                \
                                                                            \
  develop(bool, StressCodeBuffers, false,                                   \
          "Exercise code buffer expansion and other rare state changes")    \
                                                                            \
  product(bool, DebugNonSafepoints, trueInDebug, DIAGNOSTIC,                \
          "Generate extra debugging information for non-safepoints in "     \
          "nmethods")                                                       \
                                                                            \
  product(bool, PrintVMOptions, false,                                      \
          "Print flags that appeared on the command line")                  \
                                                                            \
  product(bool, IgnoreUnrecognizedVMOptions, false,                         \
          "Ignore unrecognized VM options")                                 \
                                                                            \
  product(bool, PrintCommandLineFlags, false,                               \
          "Print flags specified on command line or set by ergonomics")     \
                                                                            \
  product(bool, PrintFlagsInitial, false,                                   \
          "Print all VM flags before argument processing and exit VM")      \
                                                                            \
  product(bool, PrintFlagsFinal, false,                                     \
          "Print all VM flags after argument and ergonomic processing")     \
                                                                            \
  notproduct(bool, PrintFlagsWithComments, false,                           \
          "Print all VM flags with default values and descriptions and "    \
          "exit")                                                           \
                                                                            \
  product(bool, PrintFlagsRanges, false,                                    \
          "Print VM flags and their ranges")                                \
                                                                            \
  product(bool, SerializeVMOutput, true, DIAGNOSTIC,                        \
          "Use a mutex to serialize output to tty and LogFile")             \
                                                                            \
  product(bool, DisplayVMOutput, true, DIAGNOSTIC,                          \
          "Display all VM output on the tty, independently of LogVMOutput") \
                                                                            \
  product(bool, LogVMOutput, false, DIAGNOSTIC,                             \
          "Save VM output to LogFile")                                      \
                                                                            \
  product(ccstr, LogFile, NULL, DIAGNOSTIC,                                 \
          "If LogVMOutput or LogCompilation is on, save VM output to "      \
          "this file [default: ./hotspot_pid%p.log] (%p replaced with pid)")\
                                                                            \
  product(ccstr, ErrorFile, NULL,                                           \
          "If an error occurs, save the error data to this file "           \
          "[default: ./hs_err_pid%p.log] (%p replaced with pid)")           \
                                                                            \
  product(bool, ExtensiveErrorReports,                                      \
          PRODUCT_ONLY(false) NOT_PRODUCT(true),                            \
          "Error reports are more extensive.")                              \
                                                                            \
  product(bool, DisplayVMOutputToStderr, false,                             \
          "If DisplayVMOutput is true, display all VM output to stderr")    \
                                                                            \
  product(bool, DisplayVMOutputToStdout, false,                             \
          "If DisplayVMOutput is true, display all VM output to stdout")    \
                                                                            \
  product(bool, ErrorFileToStderr, false,                                   \
          "If true, error data is printed to stderr instead of a file")     \
                                                                            \
  product(bool, ErrorFileToStdout, false,                                   \
          "If true, error data is printed to stdout instead of a file")     \
                                                                            \
  product(bool, UseHeavyMonitors, false,                                    \
          "use heavyweight instead of lightweight Java monitors")           \
                                                                            \
  product(bool, PrintStringTableStatistics, false,                          \
          "print statistics about the StringTable and SymbolTable")         \
                                                                            \
  product(bool, VerifyStringTableAtExit, false, DIAGNOSTIC,                 \
          "verify StringTable contents at exit")                            \
                                                                            \
  notproduct(bool, PrintSymbolTableSizeHistogram, false,                    \
          "print histogram of the symbol table")                            \
                                                                            \
  product(ccstr, AbortVMOnException, NULL, DIAGNOSTIC,                      \
          "Call fatal if this exception is thrown.  Example: "              \
          "java -XX:AbortVMOnException=java.lang.NullPointerException Foo") \
                                                                            \
  product(ccstr, AbortVMOnExceptionMessage, NULL, DIAGNOSTIC,               \
          "Call fatal if the exception pointed by AbortVMOnException "      \
          "has this message")                                               \
                                                                            \
  develop(bool, DebugVtables, false,                                        \
          "add debugging code to vtable dispatch")                          \
                                                                            \
  notproduct(bool, PrintVtableStats, false,                                 \
          "print vtables stats at end of run")                              \
                                                                            \
  develop(bool, TraceCreateZombies, false,                                  \
          "trace creation of zombie nmethods")                              \
                                                                            \
  product(bool, RangeCheckElimination, true,                                \
          "Eliminate range checks")                                         \
                                                                            \
  develop_pd(bool, UncommonNullCast,                                        \
          "track occurrences of null in casts; adjust compiler tactics")    \
                                                                            \
  develop(bool, TypeProfileCasts,  true,                                    \
          "treat casts like calls for purposes of type profiling")          \
                                                                            \
  develop(bool, TraceLivenessGen, false,                                    \
          "Trace the generation of liveness analysis information")          \
                                                                            \
  notproduct(bool, TraceLivenessQuery, false,                               \
          "Trace queries of liveness analysis information")                 \
                                                                            \
  notproduct(bool, CollectIndexSetStatistics, false,                        \
          "Collect information about IndexSets")                            \
                                                                            \
  develop(intx, FastAllocateSizeLimit, 128*K,                               \
          /* Note:  This value is zero mod 1<<13 for a cheap sparc set. */  \
          "Inline allocations larger than this in doublewords must go slow")\
                                                                            \
  product_pd(bool, CompactStrings,                                          \
          "Enable Strings to use single byte chars in backing store")       \
                                                                            \
  product_pd(uintx, TypeProfileLevel,                                       \
          "=XYZ, with Z: Type profiling of arguments at call; "             \
                     "Y: Type profiling of return value at call; "          \
                     "X: Type profiling of parameters to methods; "         \
          "X, Y and Z in 0=off ; 1=jsr292 only; 2=all methods")             \
          constraint(TypeProfileLevelConstraintFunc, AfterErgo)             \
                                                                            \
  product(intx, TypeProfileArgsLimit,     2,                                \
          "max number of call arguments to consider for type profiling")    \
          range(0, 16)                                                      \
                                                                            \
  product(intx, TypeProfileParmsLimit,    2,                                \
          "max number of incoming parameters to consider for type profiling"\
          ", -1 for all")                                                   \
          range(-1, 64)                                                     \
                                                                            \
  /* statistics */                                                          \
  develop(bool, CountCompiledCalls, false,                                  \
          "Count method invocations")                                       \
                                                                            \
  notproduct(bool, ICMissHistogram, false,                                  \
          "Produce histogram of IC misses")                                 \
                                                                            \
  /* interpreter */                                                         \
  product_pd(bool, RewriteBytecodes,                                        \
          "Allow rewriting of bytecodes (bytecodes are not immutable)")     \
                                                                            \
  product_pd(bool, RewriteFrequentPairs,                                    \
          "Rewrite frequently used bytecode pairs into a single bytecode")  \
                                                                            \
  product(bool, PrintInterpreter, false, DIAGNOSTIC,                        \
          "Print the generated interpreter code")                           \
                                                                            \
  product(bool, UseInterpreter, true,                                       \
          "Use interpreter for non-compiled methods")                       \
                                                                            \
  develop(bool, UseFastSignatureHandlers, true,                             \
          "Use fast signature handlers for native calls")                   \
                                                                            \
  product(bool, UseLoopCounter, true,                                       \
          "Increment invocation counter on backward branch")                \
                                                                            \
  product_pd(bool, UseOnStackReplacement,                                   \
          "Use on stack replacement, calls runtime if invoc. counter "      \
          "overflows in loop")                                              \
                                                                            \
  notproduct(bool, TraceOnStackReplacement, false,                          \
          "Trace on stack replacement")                                     \
                                                                            \
  product_pd(bool, PreferInterpreterNativeStubs,                            \
          "Use always interpreter stubs for native methods invoked via "    \
          "interpreter")                                                    \
                                                                            \
  develop(bool, CountBytecodes, false,                                      \
          "Count number of bytecodes executed")                             \
                                                                            \
  develop(bool, PrintBytecodeHistogram, false,                              \
          "Print histogram of the executed bytecodes")                      \
                                                                            \
  develop(bool, PrintBytecodePairHistogram, false,                          \
          "Print histogram of the executed bytecode pairs")                 \
                                                                            \
  product(bool, PrintSignatureHandlers, false, DIAGNOSTIC,                  \
          "Print code generated for native method signature handlers")      \
                                                                            \
  develop(bool, VerifyOops, false,                                          \
          "Do plausibility checks for oops")                                \
                                                                            \
  develop(bool, CheckUnhandledOops, false,                                  \
          "Check for unhandled oops in VM code")                            \
                                                                            \
  develop(bool, VerifyJNIFields, trueInDebug,                               \
          "Verify jfieldIDs for instance fields")                           \
                                                                            \
  notproduct(bool, VerifyJNIEnvThread, false,                               \
          "Verify JNIEnv.thread == Thread::current() when entering VM "     \
          "from JNI")                                                       \
                                                                            \
  develop(bool, VerifyFPU, false,                                           \
          "Verify FPU state (check for NaN's, etc.)")                       \
                                                                            \
  develop(bool, VerifyThread, false,                                        \
          "Watch the thread register for corruption (SPARC only)")          \
                                                                            \
  develop(bool, VerifyActivationFrameSize, false,                           \
          "Verify that activation frame didn't become smaller than its "    \
          "minimal size")                                                   \
                                                                            \
  develop(bool, TraceFrequencyInlining, false,                              \
          "Trace frequency based inlining")                                 \
                                                                            \
  develop_pd(bool, InlineIntrinsics,                                        \
          "Inline intrinsics that can be statically resolved")              \
                                                                            \
  product_pd(bool, ProfileInterpreter,                                      \
          "Profile at the bytecode level during interpretation")            \
                                                                            \
  develop_pd(bool, ProfileTraps,                                            \
          "Profile deoptimization traps at the bytecode level")             \
                                                                            \
  product(intx, ProfileMaturityPercentage, 20,                              \
          "number of method invocations/branches (expressed as % of "       \
          "CompileThreshold) before using the method's profile")            \
          range(0, 100)                                                     \
                                                                            \
  product(bool, PrintMethodData, false, DIAGNOSTIC,                         \
          "Print the results of +ProfileInterpreter at end of run")         \
                                                                            \
  develop(bool, VerifyDataPointer, trueInDebug,                             \
          "Verify the method data pointer during interpreter profiling")    \
                                                                            \
  notproduct(bool, CrashGCForDumpingJavaThread, false,                      \
          "Manually make GC thread crash then dump java stack trace;  "     \
          "Test only")                                                      \
                                                                            \
  /* compilation */                                                         \
  product(bool, UseCompiler, true,                                          \
          "Use Just-In-Time compilation")                                   \
                                                                            \
  product(bool, UseCounterDecay, true,                                      \
          "Adjust recompilation counters")                                  \
                                                                            \
  develop(intx, CounterHalfLifeTime,    30,                                 \
          "Half-life time of invocation counters (in seconds)")             \
                                                                            \
  develop(intx, CounterDecayMinIntervalLength,   500,                       \
          "The minimum interval (in milliseconds) between invocation of "   \
          "CounterDecay")                                                   \
                                                                            \
  product(bool, AlwaysCompileLoopMethods, false,                            \
          "When using recompilation, never interpret methods "              \
          "containing loops")                                               \
                                                                            \
  product(intx,  AllocatePrefetchStyle, 1,                                  \
          "0 = no prefetch, "                                               \
          "1 = generate prefetch instructions for each allocation, "        \
          "2 = use TLAB watermark to gate allocation prefetch, "            \
          "3 = generate one prefetch instruction per cache line")           \
          range(0, 3)                                                       \
                                                                            \
  product(intx,  AllocatePrefetchDistance, -1,                              \
          "Distance to prefetch ahead of allocation pointer. "              \
          "-1: use system-specific value (automatically determined")        \
          constraint(AllocatePrefetchDistanceConstraintFunc,AfterMemoryInit)\
                                                                            \
  product(intx,  AllocatePrefetchLines, 3,                                  \
          "Number of lines to prefetch ahead of array allocation pointer")  \
          range(1, 64)                                                      \
                                                                            \
  product(intx,  AllocateInstancePrefetchLines, 1,                          \
          "Number of lines to prefetch ahead of instance allocation "       \
          "pointer")                                                        \
          range(1, 64)                                                      \
                                                                            \
  product(intx,  AllocatePrefetchStepSize, 16,                              \
          "Step size in bytes of sequential prefetch instructions")         \
          range(1, 512)                                                     \
          constraint(AllocatePrefetchStepSizeConstraintFunc,AfterMemoryInit)\
                                                                            \
  product(intx,  AllocatePrefetchInstr, 0,                                  \
          "Select instruction to prefetch ahead of allocation pointer")     \
          constraint(AllocatePrefetchInstrConstraintFunc, AfterMemoryInit)  \
                                                                            \
  /* deoptimization */                                                      \
  develop(bool, TraceDeoptimization, false,                                 \
          "Trace deoptimization")                                           \
                                                                            \
  develop(bool, PrintDeoptimizationDetails, false,                          \
          "Print more information about deoptimization")                    \
                                                                            \
  develop(bool, DebugDeoptimization, false,                                 \
          "Tracing various information while debugging deoptimization")     \
                                                                            \
  product(intx, SelfDestructTimer, 0,                                       \
          "Will cause VM to terminate after a given time (in minutes) "     \
          "(0 means off)")                                                  \
          range(0, max_intx)                                                \
                                                                            \
  product(intx, MaxJavaStackTraceDepth, 1024,                               \
          "The maximum number of lines in the stack trace for Java "        \
          "exceptions (0 means all)")                                       \
          range(0, max_jint/2)                                              \
                                                                            \
  /* notice: the max range value here is max_jint, not max_intx  */         \
  /* because of overflow issue                                   */         \
  product(intx, GuaranteedSafepointInterval, 1000, DIAGNOSTIC,              \
          "Guarantee a safepoint (at least) every so many milliseconds "    \
          "(0 means none)")                                                 \
          range(0, max_jint)                                                \
                                                                            \
  product(intx, SafepointTimeoutDelay, 10000,                               \
          "Delay in milliseconds for option SafepointTimeout")              \
          range(0, max_intx LP64_ONLY(/MICROUNITS))                         \
                                                                            \
  product(intx, NmethodSweepActivity, 10,                                   \
          "Removes cold nmethods from code cache if > 0. Higher values "    \
          "result in more aggressive sweeping")                             \
          range(0, 2000)                                                    \
                                                                            \
  notproduct(bool, LogSweeper, false,                                       \
          "Keep a ring buffer of sweeper activity")                         \
                                                                            \
  notproduct(intx, SweeperLogEntries, 1024,                                 \
          "Number of records in the ring buffer of sweeper activity")       \
                                                                            \
  develop(intx, MallocCatchPtr, -1,                                         \
          "Hit breakpoint when mallocing/freeing this pointer")             \
                                                                            \
  notproduct(ccstrlist, SuppressErrorAt, "",                                \
          "List of assertions (file:line) to muzzle")                       \
                                                                            \
  develop(intx, StackPrintLimit, 100,                                       \
          "number of stack frames to print in VM-level stack dump")         \
                                                                            \
  notproduct(intx, MaxElementPrintSize, 256,                                \
          "maximum number of elements to print")                            \
                                                                            \
  notproduct(intx, MaxSubklassPrintSize, 4,                                 \
          "maximum number of subklasses to print when printing klass")      \
                                                                            \
  develop(intx, MaxForceInlineLevel, 100,                                   \
          "maximum number of nested calls that are forced for inlining "    \
          "(using CompileCommand or marked w/ @ForceInline)")               \
          range(0, max_jint)                                                \
                                                                            \
  product(intx, MinInliningThreshold, 250,                                  \
          "The minimum invocation count a method needs to have to be "      \
          "inlined")                                                        \
          range(0, max_jint)                                                \
                                                                            \
  develop(intx, MethodHistogramCutoff, 100,                                 \
          "The cutoff value for method invocation histogram (+CountCalls)") \
                                                                            \
  develop(intx, DontYieldALotInterval,    10,                               \
          "Interval between which yields will be dropped (milliseconds)")   \
                                                                            \
  notproduct(intx, DeoptimizeALotInterval,     5,                           \
          "Number of exits until DeoptimizeALot kicks in")                  \
                                                                            \
  notproduct(intx, ZombieALotInterval,     5,                               \
          "Number of exits until ZombieALot kicks in")                      \
                                                                            \
  product(uintx, MallocMaxTestWords,     0, DIAGNOSTIC,                     \
          "If non-zero, maximum number of words that malloc/realloc can "   \
          "allocate (for testing only)")                                    \
          range(0, max_uintx)                                               \
                                                                            \
  product(intx, TypeProfileWidth, 2,                                        \
          "Number of receiver types to record in call/cast profile")        \
          range(0, 8)                                                       \
                                                                            \
  develop(intx, BciProfileWidth,      2,                                    \
          "Number of return bci's to record in ret profile")                \
                                                                            \
  product(intx, PerMethodRecompilationCutoff, 400,                          \
          "After recompiling N times, stay in the interpreter (-1=>'Inf')") \
          range(-1, max_intx)                                               \
                                                                            \
  product(intx, PerBytecodeRecompilationCutoff, 200,                        \
          "Per-BCI limit on repeated recompilation (-1=>'Inf')")            \
          range(-1, max_intx)                                               \
                                                                            \
  product(intx, PerMethodTrapLimit,  100,                                   \
          "Limit on traps (of one kind) in a method (includes inlines)")    \
          range(0, max_jint)                                                \
                                                                            \
  product(intx, PerMethodSpecTrapLimit,  5000, EXPERIMENTAL,                \
          "Limit on speculative traps (of one kind) in a method "           \
          "(includes inlines)")                                             \
          range(0, max_jint)                                                \
                                                                            \
  product(intx, PerBytecodeTrapLimit,  4,                                   \
          "Limit on traps (of one kind) at a particular BCI")               \
          range(0, max_jint)                                                \
                                                                            \
  product(intx, SpecTrapLimitExtraEntries,  3, EXPERIMENTAL,                \
          "Extra method data trap entries for speculation")                 \
                                                                            \
  develop(intx, InlineFrequencyRatio,    20,                                \
          "Ratio of call site execution to caller method invocation")       \
          range(0, max_jint)                                                \
                                                                            \
  product_pd(intx, InlineFrequencyCount, DIAGNOSTIC,                        \
          "Count of call site execution necessary to trigger frequent "     \
          "inlining")                                                       \
          range(0, max_jint)                                                \
                                                                            \
  develop(intx, InlineThrowCount,    50,                                    \
          "Force inlining of interpreted methods that throw this often")    \
          range(0, max_jint)                                                \
                                                                            \
  develop(intx, InlineThrowMaxSize,   200,                                  \
          "Force inlining of throwing methods smaller than this")           \
          range(0, max_jint)                                                \
                                                                            \
  product(size_t, MetaspaceSize, NOT_LP64(16 * M) LP64_ONLY(21 * M),        \
          "Initial threshold (in bytes) at which a garbage collection "     \
          "is done to reduce Metaspace usage")                              \
          constraint(MetaspaceSizeConstraintFunc,AfterErgo)                 \
                                                                            \
  product(size_t, MaxMetaspaceSize, max_uintx,                              \
          "Maximum size of Metaspaces (in bytes)")                          \
          constraint(MaxMetaspaceSizeConstraintFunc,AfterErgo)              \
                                                                            \
  product(size_t, CompressedClassSpaceSize, 1*G,                            \
          "Maximum size of class area in Metaspace when compressed "        \
          "class pointers are used")                                        \
          range(1*M, 3*G)                                                   \
                                                                            \
  develop(size_t, CompressedClassSpaceBaseAddress, 0,                       \
          "Force the class space to be allocated at this address or "       \
          "fails VM initialization (requires -Xshare=off.")                 \
                                                                            \
  product(ccstr, MetaspaceReclaimPolicy, "balanced",                        \
          "options: balanced, aggressive, none")                            \
                                                                            \
  product(bool, PrintMetaspaceStatisticsAtExit, false, DIAGNOSTIC,          \
          "Print metaspace statistics upon VM exit.")                       \
                                                                            \
  product(bool, MetaspaceGuardAllocations, false, DIAGNOSTIC,               \
          "Metapace allocations are guarded.")                              \
                                                                            \
  product(bool, MetaspaceHandleDeallocations, true, DIAGNOSTIC,             \
          "Switch off Metapace deallocation handling.")                     \
                                                                            \
  product(uintx, MinHeapFreeRatio, 40, MANAGEABLE,                          \
          "The minimum percentage of heap free after GC to avoid expansion."\
          " For most GCs this applies to the old generation. In G1 and"     \
          " ParallelGC it applies to the whole heap.")                      \
          range(0, 100)                                                     \
          constraint(MinHeapFreeRatioConstraintFunc,AfterErgo)              \
                                                                            \
  product(uintx, MaxHeapFreeRatio, 70, MANAGEABLE,                          \
          "The maximum percentage of heap free after GC to avoid shrinking."\
          " For most GCs this applies to the old generation. In G1 and"     \
          " ParallelGC it applies to the whole heap.")                      \
          range(0, 100)                                                     \
          constraint(MaxHeapFreeRatioConstraintFunc,AfterErgo)              \
                                                                            \
  product(bool, ShrinkHeapInSteps, true,                                    \
          "When disabled, informs the GC to shrink the java heap directly"  \
          " to the target size at the next full GC rather than requiring"   \
          " smaller steps during multiple full GCs.")                       \
                                                                            \
  product(intx, SoftRefLRUPolicyMSPerMB, 1000,                              \
          "Number of milliseconds per MB of free space in the heap")        \
          range(0, max_intx)                                                \
          constraint(SoftRefLRUPolicyMSPerMBConstraintFunc,AfterMemoryInit) \
                                                                            \
  product(size_t, MinHeapDeltaBytes, ScaleForWordSize(128*K),               \
          "The minimum change in heap space due to GC (in bytes)")          \
          range(0, max_uintx)                                               \
                                                                            \
  product(size_t, MinMetaspaceExpansion, ScaleForWordSize(256*K),           \
          "The minimum expansion of Metaspace (in bytes)")                  \
          range(0, max_uintx)                                               \
                                                                            \
  product(uintx, MaxMetaspaceFreeRatio,    70,                              \
          "The maximum percentage of Metaspace free after GC to avoid "     \
          "shrinking")                                                      \
          range(0, 100)                                                     \
          constraint(MaxMetaspaceFreeRatioConstraintFunc,AfterErgo)         \
                                                                            \
  product(uintx, MinMetaspaceFreeRatio,    40,                              \
          "The minimum percentage of Metaspace free after GC to avoid "     \
          "expansion")                                                      \
          range(0, 99)                                                      \
          constraint(MinMetaspaceFreeRatioConstraintFunc,AfterErgo)         \
                                                                            \
  product(size_t, MaxMetaspaceExpansion, ScaleForWordSize(4*M),             \
          "The maximum expansion of Metaspace without full GC (in bytes)")  \
          range(0, max_uintx)                                               \
                                                                            \
  /* stack parameters */                                                    \
  product_pd(intx, StackYellowPages,                                        \
          "Number of yellow zone (recoverable overflows) pages of size "    \
          "4KB. If pages are bigger yellow zone is aligned up.")            \
          range(MIN_STACK_YELLOW_PAGES, (DEFAULT_STACK_YELLOW_PAGES+5))     \
                                                                            \
  product_pd(intx, StackRedPages,                                           \
          "Number of red zone (unrecoverable overflows) pages of size "     \
          "4KB. If pages are bigger red zone is aligned up.")               \
          range(MIN_STACK_RED_PAGES, (DEFAULT_STACK_RED_PAGES+2))           \
                                                                            \
  product_pd(intx, StackReservedPages,                                      \
          "Number of reserved zone (reserved to annotated methods) pages"   \
          " of size 4KB. If pages are bigger reserved zone is aligned up.") \
          range(MIN_STACK_RESERVED_PAGES, (DEFAULT_STACK_RESERVED_PAGES+10))\
                                                                            \
  product(bool, RestrictReservedStack, true,                                \
          "Restrict @ReservedStackAccess to trusted classes")               \
                                                                            \
  /* greater stack shadow pages can't generate instruction to bang stack */ \
  product_pd(intx, StackShadowPages,                                        \
          "Number of shadow zone (for overflow checking) pages of size "    \
          "4KB. If pages are bigger shadow zone is aligned up. "            \
          "This should exceed the depth of the VM and native call stack.")  \
          range(MIN_STACK_SHADOW_PAGES, (DEFAULT_STACK_SHADOW_PAGES+30))    \
                                                                            \
  product_pd(intx, ThreadStackSize,                                         \
          "Thread Stack Size (in Kbytes)")                                  \
          range(0, 1 * M)                                                   \
                                                                            \
  product_pd(intx, VMThreadStackSize,                                       \
          "Non-Java Thread Stack Size (in Kbytes)")                         \
          range(0, max_intx/(1 * K))                                        \
                                                                            \
  product_pd(intx, CompilerThreadStackSize,                                 \
          "Compiler Thread Stack Size (in Kbytes)")                         \
          range(0, max_intx/(1 * K))                                        \
                                                                            \
  develop_pd(size_t, JVMInvokeMethodSlack,                                  \
          "Stack space (bytes) required for JVM_InvokeMethod to complete")  \
                                                                            \
  /* code cache parameters                                    */            \
  develop_pd(uintx, CodeCacheSegmentSize,                                   \
          "Code cache segment size (in bytes) - smallest unit of "          \
          "allocation")                                                     \
          range(1, 1024)                                                    \
          constraint(CodeCacheSegmentSizeConstraintFunc, AfterErgo)         \
                                                                            \
  develop_pd(intx, CodeEntryAlignment,                                      \
          "Code entry alignment for generated code (in bytes)")             \
          constraint(CodeEntryAlignmentConstraintFunc, AfterErgo)           \
                                                                            \
  product_pd(intx, OptoLoopAlignment,                                       \
          "Align inner loops to zero relative to this modulus")             \
          range(1, 16)                                                      \
          constraint(OptoLoopAlignmentConstraintFunc, AfterErgo)            \
                                                                            \
  product_pd(uintx, InitialCodeCacheSize,                                   \
          "Initial code cache size (in bytes)")                             \
          constraint(VMPageSizeConstraintFunc, AtParse)                     \
                                                                            \
  develop_pd(uintx, CodeCacheMinimumUseSpace,                               \
          "Minimum code cache size (in bytes) required to start VM.")       \
          range(0, max_uintx)                                               \
                                                                            \
  product(bool, SegmentedCodeCache, false,                                  \
          "Use a segmented code cache")                                     \
                                                                            \
  product_pd(uintx, ReservedCodeCacheSize,                                  \
          "Reserved code cache size (in bytes) - maximum code cache size")  \
          constraint(VMPageSizeConstraintFunc, AtParse)                     \
                                                                            \
  product_pd(uintx, NonProfiledCodeHeapSize,                                \
          "Size of code heap with non-profiled methods (in bytes)")         \
          range(0, max_uintx)                                               \
                                                                            \
  product_pd(uintx, ProfiledCodeHeapSize,                                   \
          "Size of code heap with profiled methods (in bytes)")             \
          range(0, max_uintx)                                               \
                                                                            \
  product_pd(uintx, NonNMethodCodeHeapSize,                                 \
          "Size of code heap with non-nmethods (in bytes)")                 \
          constraint(VMPageSizeConstraintFunc, AtParse)                     \
                                                                            \
  product_pd(uintx, CodeCacheExpansionSize,                                 \
          "Code cache expansion size (in bytes)")                           \
          range(32*K, max_uintx)                                            \
                                                                            \
  product_pd(uintx, CodeCacheMinBlockLength, DIAGNOSTIC,                    \
          "Minimum number of segments in a code cache block")               \
          range(1, 100)                                                     \
                                                                            \
  notproduct(bool, ExitOnFullCodeCache, false,                              \
          "Exit the VM if we fill the code cache")                          \
                                                                            \
  product(bool, UseCodeCacheFlushing, true,                                 \
          "Remove cold/old nmethods from the code cache")                   \
                                                                            \
  product(double, SweeperThreshold, 0.5,                                    \
          "Threshold controlling when code cache sweeper is invoked."       \
          "Value is percentage of ReservedCodeCacheSize.")                  \
          range(0.0, 100.0)                                                 \
                                                                            \
  product(uintx, StartAggressiveSweepingAt, 10,                             \
          "Start aggressive sweeping if X[%] of the code cache is free."    \
          "Segmented code cache: X[%] of the non-profiled heap."            \
          "Non-segmented code cache: X[%] of the total code cache")         \
          range(0, 100)                                                     \
                                                                            \
  /* interpreter debugging */                                               \
  develop(intx, BinarySwitchThreshold, 5,                                   \
          "Minimal number of lookupswitch entries for rewriting to binary " \
          "switch")                                                         \
                                                                            \
  develop(intx, StopInterpreterAt, 0,                                       \
          "Stop interpreter execution at specified bytecode number")        \
                                                                            \
  develop(intx, TraceBytecodesAt, 0,                                        \
          "Trace bytecodes starting with specified bytecode number")        \
                                                                            \
  /* Priorities */                                                          \
  product_pd(bool, UseThreadPriorities,  "Use native thread priorities")    \
                                                                            \
  product(intx, ThreadPriorityPolicy, 0,                                    \
          "0 : Normal.                                                     "\
          "    VM chooses priorities that are appropriate for normal       "\
          "    applications.                                               "\
          "    On Windows applications are allowed to use higher native    "\
          "    priorities. However, with ThreadPriorityPolicy=0, VM will   "\
          "    not use the highest possible native priority,               "\
          "    THREAD_PRIORITY_TIME_CRITICAL, as it may interfere with     "\
          "    system threads. On Linux thread priorities are ignored      "\
          "    because the OS does not support static priority in          "\
          "    SCHED_OTHER scheduling class which is the only choice for   "\
          "    non-root, non-realtime applications.                        "\
          "1 : Aggressive.                                                 "\
          "    Java thread priorities map over to the entire range of      "\
          "    native thread priorities. Higher Java thread priorities map "\
          "    to higher native thread priorities. This policy should be   "\
          "    used with care, as sometimes it can cause performance       "\
          "    degradation in the application and/or the entire system. On "\
          "    Linux/BSD/macOS this policy requires root privilege or an   "\
          "    extended capability.")                                       \
          range(0, 1)                                                       \
                                                                            \
  product(bool, ThreadPriorityVerbose, false,                               \
          "Print priority changes")                                         \
                                                                            \
  product(intx, CompilerThreadPriority, -1,                                 \
          "The native priority at which compiler threads should run "       \
          "(-1 means no change)")                                           \
          range(min_jint, max_jint)                                         \
                                                                            \
  product(intx, VMThreadPriority, -1,                                       \
          "The native priority at which the VM thread should run "          \
          "(-1 means no change)")                                           \
          range(-1, 127)                                                    \
                                                                            \
  product(intx, JavaPriority1_To_OSPriority, -1,                            \
          "Map Java priorities to OS priorities")                           \
          range(-1, 127)                                                    \
                                                                            \
  product(intx, JavaPriority2_To_OSPriority, -1,                            \
          "Map Java priorities to OS priorities")                           \
          range(-1, 127)                                                    \
                                                                            \
  product(intx, JavaPriority3_To_OSPriority, -1,                            \
          "Map Java priorities to OS priorities")                           \
          range(-1, 127)                                                    \
                                                                            \
  product(intx, JavaPriority4_To_OSPriority, -1,                            \
          "Map Java priorities to OS priorities")                           \
          range(-1, 127)                                                    \
                                                                            \
  product(intx, JavaPriority5_To_OSPriority, -1,                            \
          "Map Java priorities to OS priorities")                           \
          range(-1, 127)                                                    \
                                                                            \
  product(intx, JavaPriority6_To_OSPriority, -1,                            \
          "Map Java priorities to OS priorities")                           \
          range(-1, 127)                                                    \
                                                                            \
  product(intx, JavaPriority7_To_OSPriority, -1,                            \
          "Map Java priorities to OS priorities")                           \
          range(-1, 127)                                                    \
                                                                            \
  product(intx, JavaPriority8_To_OSPriority, -1,                            \
          "Map Java priorities to OS priorities")                           \
          range(-1, 127)                                                    \
                                                                            \
  product(intx, JavaPriority9_To_OSPriority, -1,                            \
          "Map Java priorities to OS priorities")                           \
          range(-1, 127)                                                    \
                                                                            \
  product(intx, JavaPriority10_To_OSPriority,-1,                            \
          "Map Java priorities to OS priorities")                           \
          range(-1, 127)                                                    \
                                                                            \
  product(bool, UseCriticalJavaThreadPriority, false, EXPERIMENTAL,         \
          "Java thread priority 10 maps to critical scheduling priority")   \
                                                                            \
  product(bool, UseCriticalCompilerThreadPriority, false, EXPERIMENTAL,     \
          "Compiler thread(s) run at critical scheduling priority")         \
                                                                            \
  develop(intx, NewCodeParameter,      0,                                   \
          "Testing Only: Create a dedicated integer parameter before "      \
          "putback")                                                        \
                                                                            \
  /* new oopmap storage allocation */                                       \
  develop(intx, MinOopMapAllocation,     8,                                 \
          "Minimum number of OopMap entries in an OopMapSet")               \
                                                                            \
  /* recompilation */                                                       \
  product_pd(intx, CompileThreshold,                                        \
          "number of interpreted method invocations before (re-)compiling") \
          constraint(CompileThresholdConstraintFunc, AfterErgo)             \
                                                                            \
  product_pd(bool, TieredCompilation,                                       \
          "Enable tiered compilation")                                      \
                                                                            \
  /* Properties for Java libraries  */                                      \
                                                                            \
  product(uint64_t, MaxDirectMemorySize, 0,                                 \
          "Maximum total size of NIO direct-buffer allocations")            \
          range(0, max_jlong)                                               \
                                                                            \
  /* Flags used for temporary code during development  */                   \
                                                                            \
  product(bool, UseNewCode, false, DIAGNOSTIC,                              \
          "Testing Only: Use the new version while testing")                \
                                                                            \
  product(bool, UseNewCode2, false, DIAGNOSTIC,                             \
          "Testing Only: Use the new version while testing")                \
                                                                            \
  product(bool, UseNewCode3, false, DIAGNOSTIC,                             \
          "Testing Only: Use the new version while testing")                \
                                                                            \
  notproduct(bool, UseDebuggerErgo, false,                                  \
          "Debugging Only: Adjust the VM to be more debugger-friendly. "    \
          "Turns on the other UseDebuggerErgo* flags")                      \
                                                                            \
  notproduct(bool, UseDebuggerErgo1, false,                                 \
          "Debugging Only: Enable workarounds for debugger induced "        \
          "os::processor_id() >= os::processor_count() problems")           \
                                                                            \
  notproduct(bool, UseDebuggerErgo2, false,                                 \
          "Debugging Only: Limit the number of spawned JVM threads")        \
                                                                            \
  notproduct(bool, EnableJVMTIStackDepthAsserts, true,                      \
          "Enable JVMTI asserts related to stack depth checks")             \
                                                                            \
  /* flags for performance data collection */                               \
                                                                            \
  product(bool, UsePerfData, true,                                          \
          "Flag to disable jvmstat instrumentation for performance testing "\
          "and problem isolation purposes")                                 \
                                                                            \
  product(bool, PerfDataSaveToFile, false,                                  \
          "Save PerfData memory to hsperfdata_<pid> file on exit")          \
                                                                            \
  product(ccstr, PerfDataSaveFile, NULL,                                    \
          "Save PerfData memory to the specified absolute pathname. "       \
          "The string %p in the file name (if present) "                    \
          "will be replaced by pid")                                        \
                                                                            \
  product(intx, PerfDataSamplingInterval, 50,                               \
          "Data sampling interval (in milliseconds)")                       \
          range(PeriodicTask::min_interval, max_jint)                       \
          constraint(PerfDataSamplingIntervalFunc, AfterErgo)               \
                                                                            \
  product(bool, PerfDisableSharedMem, false,                                \
          "Store performance data in standard memory")                      \
                                                                            \
  product(intx, PerfDataMemorySize, 32*K,                                   \
          "Size of performance data memory region. Will be rounded "        \
          "up to a multiple of the native os page size.")                   \
          range(128, 32*64*K)                                               \
                                                                            \
  product(intx, PerfMaxStringConstLength, 1024,                             \
          "Maximum PerfStringConstant string length before truncation")     \
          range(32, 32*K)                                                   \
                                                                            \
  product(bool, PerfAllowAtExitRegistration, false,                         \
          "Allow registration of atexit() methods")                         \
                                                                            \
  product(bool, PerfBypassFileSystemCheck, false,                           \
          "Bypass Win32 file system criteria checks (Windows Only)")        \
                                                                            \
  product(intx, UnguardOnExecutionViolation, 0,                             \
          "Unguard page and retry on no-execute fault (Win32 only) "        \
          "0=off, 1=conservative, 2=aggressive")                            \
          range(0, 2)                                                       \
                                                                            \
  /* Serviceability Support */                                              \
                                                                            \
  product(bool, ManagementServer, false,                                    \
          "Create JMX Management Server")                                   \
                                                                            \
  product(bool, DisableAttachMechanism, false,                              \
          "Disable mechanism that allows tools to attach to this VM")       \
                                                                            \
  product(bool, StartAttachListener, false,                                 \
          "Always start Attach Listener at VM startup")                     \
                                                                            \
  product(bool, EnableDynamicAgentLoading, true,                            \
          "Allow tools to load agents with the attach mechanism")           \
                                                                            \
  product(bool, PrintConcurrentLocks, false, MANAGEABLE,                    \
          "Print java.util.concurrent locks in thread dump")                \
                                                                            \
  /* Shared spaces */                                                       \
                                                                            \
  product(bool, UseSharedSpaces, true,                                      \
          "Use shared spaces for metadata")                                 \
                                                                            \
  product(bool, VerifySharedSpaces, false,                                  \
          "Verify integrity of shared spaces")                              \
                                                                            \
  product(bool, RequireSharedSpaces, false,                                 \
          "Require shared spaces for metadata")                             \
                                                                            \
  product(bool, DumpSharedSpaces, false,                                    \
          "Special mode: JVM reads a class list, loads classes, builds "    \
          "shared spaces, and dumps the shared spaces to a file to be "     \
          "used in future JVM runs")                                        \
                                                                            \
  product(bool, DynamicDumpSharedSpaces, false,                             \
          "Dynamic archive")                                                \
                                                                            \
  product(bool, RecordDynamicDumpInfo, false,                               \
          "Record class info for jcmd VM.cds dynamic_dump")                 \
                                                                            \
  product(bool, PrintSharedArchiveAndExit, false,                           \
          "Print shared archive file contents")                             \
                                                                            \
  product(bool, PrintSharedDictionary, false,                               \
          "If PrintSharedArchiveAndExit is true, also print the shared "    \
          "dictionary")                                                     \
                                                                            \
  product(size_t, SharedBaseAddress, LP64_ONLY(32*G)                        \
          NOT_LP64(LINUX_ONLY(2*G) NOT_LINUX(0)),                           \
          "Address to allocate shared memory region for class data")        \
          range(0, SIZE_MAX)                                                \
                                                                            \
  product(ccstr, SharedArchiveConfigFile, NULL,                             \
          "Data to add to the CDS archive file")                            \
                                                                            \
  product(uintx, SharedSymbolTableBucketSize, 4,                            \
          "Average number of symbols per bucket in shared table")           \
          range(2, 246)                                                     \
                                                                            \
  product(bool, AllowArchivingWithJavaAgent, false, DIAGNOSTIC,             \
          "Allow Java agent to be run with CDS dumping")                    \
                                                                            \
  product(bool, PrintMethodHandleStubs, false, DIAGNOSTIC,                  \
          "Print generated stub code for method handles")                   \
                                                                            \
  product(bool, VerifyMethodHandles, trueInDebug, DIAGNOSTIC,               \
          "perform extra checks when constructing method handles")          \
                                                                            \
  product(bool, ShowHiddenFrames, false, DIAGNOSTIC,                        \
          "show method handle implementation frames (usually hidden)")      \
                                                                            \
  product(bool, TrustFinalNonStaticFields, false, EXPERIMENTAL,             \
          "trust final non-static declarations for constant folding")       \
                                                                            \
  product(bool, FoldStableValues, true, DIAGNOSTIC,                         \
          "Optimize loads from stable fields (marked w/ @Stable)")          \
                                                                            \
  product(int, UseBootstrapCallInfo, 1, DIAGNOSTIC,                         \
          "0: when resolving InDy or ConDy, force all BSM arguments to be " \
          "resolved before the bootstrap method is called; 1: when a BSM "  \
          "that may accept a BootstrapCallInfo is detected, use that API "  \
          "to pass BSM arguments, which allows the BSM to delay their "     \
          "resolution; 2+: stress test the BCI API by calling more BSMs "   \
          "via that API, instead of with the eagerly-resolved array.")      \
                                                                            \
  product(bool, PauseAtStartup,      false, DIAGNOSTIC,                     \
          "Causes the VM to pause at startup time and wait for the pause "  \
          "file to be removed (default: ./vm.paused.<pid>)")                \
                                                                            \
  product(ccstr, PauseAtStartupFile, NULL, DIAGNOSTIC,                      \
          "The file to create and for whose removal to await when pausing " \
          "at startup. (default: ./vm.paused.<pid>)")                       \
                                                                            \
  product(bool, PauseAtExit, false, DIAGNOSTIC,                             \
          "Pause and wait for keypress on exit if a debugger is attached")  \
                                                                            \
  product(bool, ExtendedDTraceProbes,    false,                             \
          "Enable performance-impacting dtrace probes")                     \
                                                                            \
  product(bool, DTraceMethodProbes, false,                                  \
          "Enable dtrace probes for method-entry and method-exit")          \
                                                                            \
  product(bool, DTraceAllocProbes, false,                                   \
          "Enable dtrace probes for object allocation")                     \
                                                                            \
  product(bool, DTraceMonitorProbes, false,                                 \
          "Enable dtrace probes for monitor events")                        \
                                                                            \
  product(bool, RelaxAccessControlCheck, false,                             \
          "Relax the access control checks in the verifier")                \
                                                                            \
  product(uintx, StringTableSize, defaultStringTableSize,                   \
          "Number of buckets in the interned String table "                 \
          "(will be rounded to nearest higher power of 2)")                 \
          range(minimumStringTableSize, 16777216ul /* 2^24 */)              \
                                                                            \
  product(uintx, SymbolTableSize, defaultSymbolTableSize, EXPERIMENTAL,     \
          "Number of buckets in the JVM internal Symbol table")             \
          range(minimumSymbolTableSize, 16777216ul /* 2^24 */)              \
                                                                            \
  product(bool, UseStringDeduplication, false,                              \
          "Use string deduplication")                                       \
                                                                            \
  product(uint, StringDeduplicationAgeThreshold, 3,                         \
          "A string must reach this age (or be promoted to an old region) " \
          "to be considered for deduplication")                             \
          range(1, markWord::max_age)                                       \
                                                                            \
  product(size_t, StringDeduplicationInitialTableSize, 500, EXPERIMENTAL,   \
          "Approximate initial number of buckets in the table")             \
          range(1, 1 * G)                                                   \
                                                                            \
  product(double, StringDeduplicationGrowTableLoad, 14.0, EXPERIMENTAL,     \
          "Entries per bucket above which the table should be expanded")    \
          range(0.1, 1000.0)                                                \
                                                                            \
  product(double, StringDeduplicationShrinkTableLoad, 1.0, EXPERIMENTAL,    \
          "Entries per bucket below which the table should be shrunk")      \
          range(0.01, 100.0)                                                \
                                                                            \
  product(double, StringDeduplicationTargetTableLoad, 7.0, EXPERIMENTAL,    \
          "Desired entries per bucket when resizing the table")             \
          range(0.01, 1000.0)                                               \
                                                                            \
  product(size_t, StringDeduplicationCleanupDeadMinimum, 100, EXPERIMENTAL, \
          "Minimum number of dead table entries for cleaning the table")    \
                                                                            \
  product(int, StringDeduplicationCleanupDeadPercent, 5, EXPERIMENTAL,      \
          "Minimum percentage of dead table entries for cleaning the table") \
          range(1, 100)                                                     \
                                                                            \
  product(bool, StringDeduplicationResizeALot, false, DIAGNOSTIC,           \
          "Force more frequent table resizing")                             \
                                                                            \
  product(uint64_t, StringDeduplicationHashSeed, 0, DIAGNOSTIC,             \
          "Seed for the table hashing function; 0 requests computed seed")  \
                                                                            \
  product(bool, WhiteBoxAPI, false, DIAGNOSTIC,                             \
          "Enable internal testing APIs")                                   \
                                                                            \
  product(ccstr, DumpLoadedClassList, NULL,                                 \
          "Dump the names all loaded classes, that could be stored into "   \
          "the CDS archive, in the specified file")                         \
                                                                            \
  product(ccstr, SharedClassListFile, NULL,                                 \
          "Override the default CDS class list")                            \
                                                                            \
  product(ccstr, SharedArchiveFile, NULL,                                   \
          "Override the default location of the CDS archive file")          \
                                                                            \
  product(ccstr, ArchiveClassesAtExit, NULL,                                \
          "The path and name of the dynamic archive file")                  \
                                                                            \
  product(ccstr, ExtraSharedClassListFile, NULL,                            \
          "Extra classlist for building the CDS archive file")              \
                                                                            \
  product(intx, ArchiveRelocationMode, 0, DIAGNOSTIC,                       \
           "(0) first map at preferred address, and if "                    \
           "unsuccessful, map at alternative address (default); "           \
           "(1) always map at alternative address; "                        \
           "(2) always map at preferred address, and if unsuccessful, "     \
           "do not map the archive")                                        \
           range(0, 2)                                                      \
                                                                            \
  product(size_t, ArrayAllocatorMallocLimit, (size_t)-1, EXPERIMENTAL,      \
          "Allocation less than this value will be allocated "              \
          "using malloc. Larger allocations will use mmap.")                \
                                                                            \
  product(bool, AlwaysAtomicAccesses, false, EXPERIMENTAL,                  \
          "Accesses to all variables should always be atomic")              \
                                                                            \
  product(bool, UseUnalignedAccesses, false, DIAGNOSTIC,                    \
          "Use unaligned memory accesses in Unsafe")                        \
                                                                            \
  product_pd(bool, PreserveFramePointer,                                    \
             "Use the FP register for holding the frame pointer "           \
             "and not as a general purpose register.")                      \
                                                                            \
  product(size_t, AsyncLogBufferSize, 2*M,                                  \
          "Memory budget (in bytes) for the buffer of Asynchronous "        \
          "Logging (-Xlog:async).")                                         \
          range(100*K, 50*M)                                                \
                                                                            \
  product(bool, CheckIntrinsics, true, DIAGNOSTIC,                          \
             "When a class C is loaded, check that "                        \
             "(1) all intrinsics defined by the VM for class C are present "\
             "in the loaded class file and are marked with the "            \
             "@IntrinsicCandidate annotation, that "                        \
             "(2) there is an intrinsic registered for all loaded methods " \
             "that are annotated with the @IntrinsicCandidate annotation, " \
             "and that "                                                    \
             "(3) no orphan methods exist for class C (i.e., methods for "  \
             "which the VM declares an intrinsic but that are not declared "\
             "in the loaded class C. "                                      \
             "Check (3) is available only in debug builds.")                \
                                                                            \
  product_pd(intx, InitArrayShortSize, DIAGNOSTIC,                          \
          "Threshold small size (in bytes) for clearing arrays. "           \
          "Anything this size or smaller may get converted to discrete "    \
          "scalar stores.")                                                 \
          range(0, max_intx)                                                \
          constraint(InitArrayShortSizeConstraintFunc, AfterErgo)           \
                                                                            \
  product(ccstr, AllocateHeapAt, NULL,                                      \
          "Path to the directory where a temporary file will be created "   \
          "to use as the backing store for Java Heap.")                     \
                                                                            \
  develop(int, VerifyMetaspaceInterval, DEBUG_ONLY(500) NOT_DEBUG(0),       \
               "Run periodic metaspace verifications (0 - none, "           \
               "1 - always, >1 every nth interval)")                        \
                                                                            \
  product(bool, ShowRegistersOnAssert, true, DIAGNOSTIC,                    \
          "On internal errors, include registers in error report.")         \
                                                                            \
  product(bool, UseSwitchProfiling, true, DIAGNOSTIC,                       \
          "leverage profiling for table/lookup switch")                     \
                                                                            \
  develop(bool, TraceMemoryWriteback, false,                                \
          "Trace memory writeback operations")                              \
                                                                            \
  JFR_ONLY(product(bool, FlightRecorder, false,                             \
          "(Deprecated) Enable Flight Recorder"))                           \
                                                                            \
  JFR_ONLY(product(ccstr, FlightRecorderOptions, NULL,                      \
          "Flight Recorder options"))                                       \
                                                                            \
  JFR_ONLY(product(ccstr, StartFlightRecording, NULL,                       \
          "Start flight recording with options"))                           \
                                                                            \
<<<<<<< HEAD
  experimental(bool, UseFastUnorderedTimeStamps, false,                     \
          "Use platform unstable time where supported for timestamps only") \
                                                                            \
  product(ccstr, CRaCCheckpointTo, NULL, "Path to checkpoint image")        \
                                                                            \
  product(ccstr, CRaCRestoreFrom, NULL, "Path to image for restore, "       \
      "replaces the initializing VM on success")                            \
                                                                            \
  product(bool, CRaCIgnoreRestoreIfUnavailable, false, "Ignore "            \
      "-XX:CRaCRestoreFrom and continue initialization if restore is "      \
      "unavailable")                                                        \
                                                                            \
  diagnostic(bool, CRAllowToSkipCheckpoint, false,                          \
          "Allow implementation to not call Checkpoint if helper not found")\
                                                                            \
  diagnostic(bool, CRHeapDumpOnCheckpointException, false, "Dump heap on "  \
      "CheckpointException thrown because of C/RaC precondition failed")    \
                                                                            \
  diagnostic(bool, CRPrintResourcesOnCheckpoint, false, "Print resources "  \
      "to decide CheckpointException")                                      \
                                                                            \
  diagnostic(bool, CRTraceStartupTime, false, "Trace startup time")         \
                                                                            \
  experimental(bool, CRDoThrowCheckpointException, true, "Throw "           \
      "CheckpointException if uncheckpointable resource handle found")      \
                                                                            \
  product(bool, CRTrace, true, "Minimal C/R tracing")
=======
  product(bool, UseFastUnorderedTimeStamps, false, EXPERIMENTAL,            \
          "Use platform unstable time where supported for timestamps only") \
                                                                            \
  product(bool, UseEmptySlotsInSupers, true,                                \
                "Allow allocating fields in empty slots of super-classes")  \
                                                                            \
  product(bool, DeoptimizeNMethodBarriersALot, false, DIAGNOSTIC,           \
                "Make nmethod barriers deoptimise a lot.")                  \
                                                                            \
  develop(bool, VerifyCrossModifyFence,                                     \
          false AARCH64_ONLY(DEBUG_ONLY(||true)),                           \
             "Mark all threads after a safepoint, and clear on a modify "   \
             "fence. Add cleanliness checks.")                              \
                                                                            \
  develop(bool, TraceOptimizedUpcallStubs, false,                              \
                "Trace optimized upcall stub generation")                      \
>>>>>>> dfacda48

// end of RUNTIME_FLAGS

DECLARE_FLAGS(LP64_RUNTIME_FLAGS)
DECLARE_ARCH_FLAGS(ARCH_FLAGS)
DECLARE_FLAGS(RUNTIME_FLAGS)
DECLARE_FLAGS(RUNTIME_OS_FLAGS)

#endif // SHARE_RUNTIME_GLOBALS_HPP<|MERGE_RESOLUTION|>--- conflicted
+++ resolved
@@ -2071,35 +2071,6 @@
   JFR_ONLY(product(ccstr, StartFlightRecording, NULL,                       \
           "Start flight recording with options"))                           \
                                                                             \
-<<<<<<< HEAD
-  experimental(bool, UseFastUnorderedTimeStamps, false,                     \
-          "Use platform unstable time where supported for timestamps only") \
-                                                                            \
-  product(ccstr, CRaCCheckpointTo, NULL, "Path to checkpoint image")        \
-                                                                            \
-  product(ccstr, CRaCRestoreFrom, NULL, "Path to image for restore, "       \
-      "replaces the initializing VM on success")                            \
-                                                                            \
-  product(bool, CRaCIgnoreRestoreIfUnavailable, false, "Ignore "            \
-      "-XX:CRaCRestoreFrom and continue initialization if restore is "      \
-      "unavailable")                                                        \
-                                                                            \
-  diagnostic(bool, CRAllowToSkipCheckpoint, false,                          \
-          "Allow implementation to not call Checkpoint if helper not found")\
-                                                                            \
-  diagnostic(bool, CRHeapDumpOnCheckpointException, false, "Dump heap on "  \
-      "CheckpointException thrown because of C/RaC precondition failed")    \
-                                                                            \
-  diagnostic(bool, CRPrintResourcesOnCheckpoint, false, "Print resources "  \
-      "to decide CheckpointException")                                      \
-                                                                            \
-  diagnostic(bool, CRTraceStartupTime, false, "Trace startup time")         \
-                                                                            \
-  experimental(bool, CRDoThrowCheckpointException, true, "Throw "           \
-      "CheckpointException if uncheckpointable resource handle found")      \
-                                                                            \
-  product(bool, CRTrace, true, "Minimal C/R tracing")
-=======
   product(bool, UseFastUnorderedTimeStamps, false, EXPERIMENTAL,            \
           "Use platform unstable time where supported for timestamps only") \
                                                                             \
@@ -2114,9 +2085,35 @@
              "Mark all threads after a safepoint, and clear on a modify "   \
              "fence. Add cleanliness checks.")                              \
                                                                             \
-  develop(bool, TraceOptimizedUpcallStubs, false,                              \
-                "Trace optimized upcall stub generation")                      \
->>>>>>> dfacda48
+  develop(bool, TraceOptimizedUpcallStubs, false,                           \
+                "Trace optimized upcall stub generation")                   \
+                                                                            \
+  product(ccstr, CRaCCheckpointTo, NULL, "Path to checkpoint image")        \
+                                                                            \
+  product(ccstr, CRaCRestoreFrom, NULL, "Path to image for restore, "       \
+      "replaces the initializing VM on success")                            \
+                                                                            \
+  product(bool, CRaCIgnoreRestoreIfUnavailable, false, "Ignore "            \
+      "-XX:CRaCRestoreFrom and continue initialization if restore is "      \
+      "unavailable")                                                        \
+                                                                            \
+  product(bool, CRAllowToSkipCheckpoint, false, DIAGNOSTIC,                 \
+          "Allow implementation to not call Checkpoint if helper not found")\
+                                                                            \
+  product(bool, CRHeapDumpOnCheckpointException, false, DIAGNOSTIC,         \
+      "Dump heap on CheckpointException thrown because of CRaC "            \
+      "precondition failed")                                                \
+                                                                            \
+  product(bool, CRPrintResourcesOnCheckpoint, false, DIAGNOSTIC,            \
+      "Print resources to decide CheckpointException")                      \
+                                                                            \
+  product(bool, CRTraceStartupTime, false, DIAGNOSTIC,                      \
+      "Trace startup time")                                                 \
+                                                                            \
+  product(bool, CRDoThrowCheckpointException, true, EXPERIMENTAL,           \
+      "Throw CheckpointException if uncheckpointable resource handle found")\
+                                                                            \
+  product(bool, CRTrace, true, "Minimal C/R tracing")                       \
 
 // end of RUNTIME_FLAGS
 
