/*
 * Copyright (c) 1997, 2023, Oracle and/or its affiliates. All rights reserved.
 * DO NOT ALTER OR REMOVE COPYRIGHT NOTICES OR THIS FILE HEADER.
 *
 * This code is free software; you can redistribute it and/or modify it
 * under the terms of the GNU General Public License version 2 only, as
 * published by the Free Software Foundation.
 *
 * This code is distributed in the hope that it will be useful, but WITHOUT
 * ANY WARRANTY; without even the implied warranty of MERCHANTABILITY or
 * FITNESS FOR A PARTICULAR PURPOSE.  See the GNU General Public License
 * version 2 for more details (a copy is included in the LICENSE file that
 * accompanied this code).
 *
 * You should have received a copy of the GNU General Public License version
 * 2 along with this work; if not, write to the Free Software Foundation,
 * Inc., 51 Franklin St, Fifth Floor, Boston, MA 02110-1301 USA.
 *
 * Please contact Oracle, 500 Oracle Parkway, Redwood Shores, CA 94065 USA
 * or visit www.oracle.com if you need additional information or have any
 * questions.
 *
 */

#include "precompiled.hpp"
#include "classfile/javaClasses.hpp"
#include "classfile/moduleEntry.hpp"
#include "classfile/systemDictionary.hpp"
#include "classfile/vmClasses.hpp"
#include "classfile/vmSymbols.hpp"
#include "code/codeCache.hpp"
#include "code/icBuffer.hpp"
#include "code/vtableStubs.hpp"
#include "gc/shared/gcVMOperations.hpp"
#include "interpreter/interpreter.hpp"
#include "jvm.h"
#include "logging/log.hpp"
#include "logging/logStream.hpp"
#include "memory/allocation.inline.hpp"
#include "memory/resourceArea.hpp"
#include "memory/universe.hpp"
<<<<<<< HEAD
=======
#include "oops/compressedKlass.inline.hpp"
#include "oops/oop.inline.hpp"
#include "prims/jvmtiAgent.hpp"
>>>>>>> 7dd47998
#include "prims/jvm_misc.hpp"
#include "runtime/arguments.hpp"
#include "runtime/atomic.hpp"
#include "runtime/frame.inline.hpp"
#include "runtime/handles.inline.hpp"
#include "runtime/interfaceSupport.inline.hpp"
#include "runtime/java.hpp"
#include "runtime/javaCalls.hpp"
#include "runtime/javaThread.hpp"
#include "runtime/jniHandles.hpp"
#include "runtime/mutexLocker.hpp"
#include "runtime/os.inline.hpp"
#include "runtime/osThread.hpp"
#include "runtime/safefetch.hpp"
#include "runtime/sharedRuntime.hpp"
#include "runtime/threadCrashProtection.hpp"
#include "runtime/threadSMR.hpp"
#include "runtime/vmOperations.hpp"
#include "runtime/vm_version.hpp"
#include "sanitizers/address.hpp"
#include "services/attachListener.hpp"
#include "services/mallocTracker.hpp"
#include "services/mallocHeader.inline.hpp"
#include "services/memTracker.inline.hpp"
#include "services/nmtPreInit.hpp"
#include "services/nmtCommon.hpp"
#include "services/threadService.hpp"
#include "utilities/align.hpp"
#include "utilities/count_trailing_zeros.hpp"
#include "utilities/defaultStream.hpp"
#include "utilities/events.hpp"
#include "utilities/powerOfTwo.hpp"

<<<<<<< HEAD
OSThread*         os::_starting_thread    = NULL;
address           os::_polling_page       = NULL;
=======
#ifndef _WINDOWS
# include <poll.h>
#endif

# include <signal.h>
# include <errno.h>

OSThread*         os::_starting_thread    = nullptr;
>>>>>>> 7dd47998
volatile unsigned int os::_rand_seed      = 1234567;
int               os::_processor_count    = 0;
int               os::_initial_active_processor_count = 0;
os::PageSizes     os::_page_sizes;

DEBUG_ONLY(bool os::_mutex_init_done = false;)

int os::snprintf(char* buf, size_t len, const char* fmt, ...) {
  va_list args;
  va_start(args, fmt);
  int result = os::vsnprintf(buf, len, fmt, args);
  va_end(args);
  return result;
}

int os::snprintf_checked(char* buf, size_t len, const char* fmt, ...) {
  va_list args;
  va_start(args, fmt);
  int result = os::vsnprintf(buf, len, fmt, args);
  va_end(args);
  assert(result >= 0, "os::snprintf error");
  assert(static_cast<size_t>(result) < len, "os::snprintf truncated");
  return result;
}

// Fill in buffer with current local time as an ISO-8601 string.
// E.g., YYYY-MM-DDThh:mm:ss.mmm+zzzz.
// Returns buffer, or null if it failed.
char* os::iso8601_time(char* buffer, size_t buffer_length, bool utc) {
  const jlong now = javaTimeMillis();
  return os::iso8601_time(now, buffer, buffer_length, utc);
}

// Fill in buffer with an ISO-8601 string corresponding to the given javaTimeMillis value
// E.g., yyyy-mm-ddThh:mm:ss-zzzz.
// Returns buffer, or null if it failed.
// This would mostly be a call to
//     strftime(...., "%Y-%m-%d" "T" "%H:%M:%S" "%z", ....)
// except that on Windows the %z behaves badly, so we do it ourselves.
// Also, people wanted milliseconds on there,
// and strftime doesn't do milliseconds.
char* os::iso8601_time(jlong milliseconds_since_19700101, char* buffer, size_t buffer_length, bool utc) {
  // Output will be of the form "YYYY-MM-DDThh:mm:ss.mmm+zzzz\0"

  // Sanity check the arguments
  if (buffer == nullptr) {
    assert(false, "null buffer");
    return nullptr;
  }
  if (buffer_length < os::iso8601_timestamp_size) {
    assert(false, "buffer_length too small");
    return nullptr;
  }
  const int milliseconds_per_microsecond = 1000;
  const time_t seconds_since_19700101 =
    milliseconds_since_19700101 / milliseconds_per_microsecond;
  const int milliseconds_after_second =
    milliseconds_since_19700101 % milliseconds_per_microsecond;
  // Convert the time value to a tm and timezone variable
  struct tm time_struct;
  if (utc) {
    if (gmtime_pd(&seconds_since_19700101, &time_struct) == nullptr) {
      assert(false, "Failed gmtime_pd");
      return nullptr;
    }
  } else {
    if (localtime_pd(&seconds_since_19700101, &time_struct) == nullptr) {
      assert(false, "Failed localtime_pd");
      return nullptr;
    }
  }

  const time_t seconds_per_minute = 60;
  const time_t minutes_per_hour = 60;
  const time_t seconds_per_hour = seconds_per_minute * minutes_per_hour;

  // No offset when dealing with UTC
  time_t UTC_to_local = 0;
  if (!utc) {
#if (defined(_ALLBSD_SOURCE) || defined(_GNU_SOURCE)) && !defined(AIX)
    UTC_to_local = -(time_struct.tm_gmtoff);
#elif defined(_WINDOWS)
    long zone;
    _get_timezone(&zone);
    UTC_to_local = static_cast<time_t>(zone);
#else
    UTC_to_local = timezone;
#endif

    // tm_gmtoff already includes adjustment for daylight saving
#if !defined(_ALLBSD_SOURCE) && !defined(_GNU_SOURCE)
    // If daylight savings time is in effect,
    // we are 1 hour East of our time zone
    if (time_struct.tm_isdst > 0) {
      UTC_to_local = UTC_to_local - seconds_per_hour;
    }
#endif
  }

  // Compute the time zone offset.
  //    localtime_pd() sets timezone to the difference (in seconds)
  //    between UTC and local time.
  //    ISO 8601 says we need the difference between local time and UTC,
  //    we change the sign of the localtime_pd() result.
  const time_t local_to_UTC = -(UTC_to_local);
  // Then we have to figure out if if we are ahead (+) or behind (-) UTC.
  char sign_local_to_UTC = '+';
  time_t abs_local_to_UTC = local_to_UTC;
  if (local_to_UTC < 0) {
    sign_local_to_UTC = '-';
    abs_local_to_UTC = -(abs_local_to_UTC);
  }
  // Convert time zone offset seconds to hours and minutes.
  const time_t zone_hours = (abs_local_to_UTC / seconds_per_hour);
  const time_t zone_min =
    ((abs_local_to_UTC % seconds_per_hour) / seconds_per_minute);

  // Print an ISO 8601 date and time stamp into the buffer
  const int year = 1900 + time_struct.tm_year;
  const int month = 1 + time_struct.tm_mon;
  const int printed = jio_snprintf(buffer, buffer_length,
                                   "%04d-%02d-%02dT%02d:%02d:%02d.%03d%c%02d%02d",
                                   year,
                                   month,
                                   time_struct.tm_mday,
                                   time_struct.tm_hour,
                                   time_struct.tm_min,
                                   time_struct.tm_sec,
                                   milliseconds_after_second,
                                   sign_local_to_UTC,
                                   zone_hours,
                                   zone_min);
  if (printed == 0) {
    assert(false, "Failed jio_printf");
    return nullptr;
  }
  return buffer;
}

OSReturn os::set_priority(Thread* thread, ThreadPriority p) {
  debug_only(Thread::check_for_dangling_thread_pointer(thread);)

  if ((p >= MinPriority && p <= MaxPriority) ||
      (p == CriticalPriority && thread->is_ConcurrentGC_thread())) {
    int priority = java_to_os_priority[p];
    return set_native_priority(thread, priority);
  } else {
    assert(false, "Should not happen");
    return OS_ERR;
  }
}

// The mapping from OS priority back to Java priority may be inexact because
// Java priorities can map M:1 with native priorities. If you want the definite
// Java priority then use JavaThread::java_priority()
OSReturn os::get_priority(const Thread* const thread, ThreadPriority& priority) {
  int p;
  int os_prio;
  OSReturn ret = get_native_priority(thread, &os_prio);
  if (ret != OS_OK) return ret;

  if (java_to_os_priority[MaxPriority] > java_to_os_priority[MinPriority]) {
    for (p = MaxPriority; p > MinPriority && java_to_os_priority[p] > os_prio; p--) ;
  } else {
    // niceness values are in reverse order
    for (p = MaxPriority; p > MinPriority && java_to_os_priority[p] < os_prio; p--) ;
  }
  priority = (ThreadPriority)p;
  return OS_OK;
}

bool os::dll_build_name(char* buffer, size_t size, const char* fname) {
  int n = jio_snprintf(buffer, size, "%s%s%s", JNI_LIB_PREFIX, fname, JNI_LIB_SUFFIX);
  return (n != -1);
}

#if !defined(LINUX) && !defined(_WINDOWS)
bool os::committed_in_range(address start, size_t size, address& committed_start, size_t& committed_size) {
  committed_start = start;
  committed_size = size;
  return true;
}
#endif

// Helper for dll_locate_lib.
// Pass buffer and printbuffer as we already printed the path to buffer
// when we called get_current_directory. This way we avoid another buffer
// of size MAX_PATH.
static bool conc_path_file_and_check(char *buffer, char *printbuffer, size_t printbuflen,
                                     const char* pname, char lastchar, const char* fname) {

  // Concatenate path and file name, but don't print double path separators.
  const char *filesep = (WINDOWS_ONLY(lastchar == ':' ||) lastchar == os::file_separator()[0]) ?
                        "" : os::file_separator();
  int ret = jio_snprintf(printbuffer, printbuflen, "%s%s%s", pname, filesep, fname);
  // Check whether file exists.
  if (ret != -1) {
    struct stat statbuf;
    return os::stat(buffer, &statbuf) == 0;
  }
  return false;
}

// Frees all memory allocated on the heap for the
// supplied array of arrays of chars (a), where n
// is the number of elements in the array.
static void free_array_of_char_arrays(char** a, size_t n) {
      while (n > 0) {
          n--;
          if (a[n] != nullptr) {
            FREE_C_HEAP_ARRAY(char, a[n]);
          }
      }
      FREE_C_HEAP_ARRAY(char*, a);
}

bool os::dll_locate_lib(char *buffer, size_t buflen,
                        const char* pname, const char* fname) {
  bool retval = false;

  size_t fullfnamelen = strlen(JNI_LIB_PREFIX) + strlen(fname) + strlen(JNI_LIB_SUFFIX);
  char* fullfname = NEW_C_HEAP_ARRAY(char, fullfnamelen + 1, mtInternal);
  if (dll_build_name(fullfname, fullfnamelen + 1, fname)) {
    const size_t pnamelen = pname ? strlen(pname) : 0;

    if (pnamelen == 0) {
      // If no path given, use current working directory.
      const char* p = get_current_directory(buffer, buflen);
      if (p != nullptr) {
        const size_t plen = strlen(buffer);
        const char lastchar = buffer[plen - 1];
        retval = conc_path_file_and_check(buffer, &buffer[plen], buflen - plen,
                                          "", lastchar, fullfname);
      }
    } else if (strchr(pname, *os::path_separator()) != nullptr) {
      // A list of paths. Search for the path that contains the library.
      size_t n;
      char** pelements = split_path(pname, &n, fullfnamelen);
      if (pelements != nullptr) {
        for (size_t i = 0; i < n; i++) {
          char* path = pelements[i];
          // Really shouldn't be null, but check can't hurt.
          size_t plen = (path == nullptr) ? 0 : strlen(path);
          if (plen == 0) {
            continue; // Skip the empty path values.
          }
          const char lastchar = path[plen - 1];
          retval = conc_path_file_and_check(buffer, buffer, buflen, path, lastchar, fullfname);
          if (retval) break;
        }
        // Release the storage allocated by split_path.
        free_array_of_char_arrays(pelements, n);
      }
    } else {
      // A definite path.
      const char lastchar = pname[pnamelen-1];
      retval = conc_path_file_and_check(buffer, buffer, buflen, pname, lastchar, fullfname);
    }
  }

  FREE_C_HEAP_ARRAY(char*, fullfname);
  return retval;
}

// --------------------- sun.misc.Signal (optional) ---------------------


// SIGBREAK is sent by the keyboard to query the VM state
#ifndef SIGBREAK
#define SIGBREAK SIGQUIT
#endif

// sigexitnum_pd is a platform-specific special signal used for terminating the Signal thread.


static void signal_thread_entry(JavaThread* thread, TRAPS) {
  os::set_priority(thread, NearMaxPriority);
  while (true) {
    int sig;
    {
      // FIXME : Currently we have not decided what should be the status
      //         for this java thread blocked here. Once we decide about
      //         that we should fix this.
      sig = os::signal_wait();
    }
    if (sig == os::sigexitnum_pd()) {
       // Terminate the signal thread
       return;
    }

    switch (sig) {
      case SIGBREAK: {
#if INCLUDE_SERVICES
        // Check if the signal is a trigger to start the Attach Listener - in that
        // case don't print stack traces.
        if (!DisableAttachMechanism) {
          // Attempt to transit state to AL_INITIALIZING.
          AttachListenerState cur_state = AttachListener::transit_state(AL_INITIALIZING, AL_NOT_INITIALIZED);
          if (cur_state == AL_INITIALIZING) {
            // Attach Listener has been started to initialize. Ignore this signal.
            continue;
          } else if (cur_state == AL_NOT_INITIALIZED) {
            // Start to initialize.
            if (AttachListener::is_init_trigger()) {
              // Attach Listener has been initialized.
              // Accept subsequent request.
              continue;
            } else {
              // Attach Listener could not be started.
              // So we need to transit the state to AL_NOT_INITIALIZED.
              AttachListener::set_state(AL_NOT_INITIALIZED);
            }
          } else if (AttachListener::check_socket_file()) {
            // Attach Listener has been started, but unix domain socket file
            // does not exist. So restart Attach Listener.
            continue;
          }
        }
#endif
        // Print stack traces
        // Any SIGBREAK operations added here should make sure to flush
        // the output stream (e.g. tty->flush()) after output.  See 4803766.
        // Each module also prints an extra carriage return after its output.
        VM_PrintThreads op(tty, PrintConcurrentLocks, false /* no extended info */, true /* print JNI handle info */);
        VMThread::execute(&op);
        VM_FindDeadlocks op1(tty);
        VMThread::execute(&op1);
        Universe::print_heap_at_SIGBREAK();
        if (PrintClassHistogram) {
          VM_GC_HeapInspection op1(tty, true /* force full GC before heap inspection */);
          VMThread::execute(&op1);
        }
        if (JvmtiExport::should_post_data_dump()) {
          JvmtiExport::post_data_dump();
        }
        break;
      }
      default: {
        // Dispatch the signal to java
        HandleMark hm(THREAD);
        Klass* klass = SystemDictionary::resolve_or_null(vmSymbols::jdk_internal_misc_Signal(), THREAD);
        if (klass != nullptr) {
          JavaValue result(T_VOID);
          JavaCallArguments args;
          args.push_int(sig);
          JavaCalls::call_static(
            &result,
            klass,
            vmSymbols::dispatch_name(),
            vmSymbols::int_void_signature(),
            &args,
            THREAD
          );
        }
        if (HAS_PENDING_EXCEPTION) {
          // tty is initialized early so we don't expect it to be null, but
          // if it is we can't risk doing an initialization that might
          // trigger additional out-of-memory conditions
          if (tty != nullptr) {
            char klass_name[256];
            char tmp_sig_name[16];
            const char* sig_name = "UNKNOWN";
            InstanceKlass::cast(PENDING_EXCEPTION->klass())->
              name()->as_klass_external_name(klass_name, 256);
            if (os::exception_name(sig, tmp_sig_name, 16) != nullptr)
              sig_name = tmp_sig_name;
            warning("Exception %s occurred dispatching signal %s to handler"
                    "- the VM may need to be forcibly terminated",
                    klass_name, sig_name );
          }
          CLEAR_PENDING_EXCEPTION;
        }
      }
    }
  }
}

void os::init_before_ergo() {
  initialize_initial_active_processor_count();
  // We need to initialize large page support here because ergonomics takes some
  // decisions depending on large page support and the calculated large page size.
  large_page_init();

  StackOverflow::initialize_stack_zone_sizes();

  // VM version initialization identifies some characteristics of the
  // platform that are used during ergonomic decisions.
  VM_Version::init_before_ergo();
}

void os::initialize_jdk_signal_support(TRAPS) {
  if (!ReduceSignalUsage) {
    // Setup JavaThread for processing signals
    const char* name = "Signal Dispatcher";
    Handle thread_oop = JavaThread::create_system_thread_object(name, CHECK);

    JavaThread* thread = new JavaThread(&signal_thread_entry);
    JavaThread::vm_exit_on_osthread_failure(thread);

    JavaThread::start_internal_daemon(THREAD, thread, thread_oop, NearMaxPriority);
  }
}


void os::terminate_signal_thread() {
  if (!ReduceSignalUsage)
    signal_notify(sigexitnum_pd());
}


// --------------------- loading libraries ---------------------

typedef jint (JNICALL *JNI_OnLoad_t)(JavaVM *, void *);
extern struct JavaVM_ main_vm;

static void* _native_java_library = nullptr;

void* os::native_java_library() {
  if (_native_java_library == nullptr) {
    char buffer[JVM_MAXPATHLEN];
    char ebuf[1024];

    // Load java dll
    if (dll_locate_lib(buffer, sizeof(buffer), Arguments::get_dll_dir(),
                       "java")) {
      _native_java_library = dll_load(buffer, ebuf, sizeof(ebuf));
    }
    if (_native_java_library == nullptr) {
      vm_exit_during_initialization("Unable to load native library", ebuf);
    }

#if defined(__OpenBSD__)
    // Work-around OpenBSD's lack of $ORIGIN support by pre-loading libnet.so
    // ignore errors
    if (dll_locate_lib(buffer, sizeof(buffer), Arguments::get_dll_dir(),
                       "net")) {
      dll_load(buffer, ebuf, sizeof(ebuf));
    }
#endif
  }
  return _native_java_library;
}

/*
 * Support for finding Agent_On(Un)Load/Attach<_lib_name> if it exists.
 * If check_lib == true then we are looking for an
 * Agent_OnLoad_lib_name or Agent_OnAttach_lib_name function to determine if
 * this library is statically linked into the image.
 * If check_lib == false then we will look for the appropriate symbol in the
 * executable if agent_lib->is_static_lib() == true or in the shared library
 * referenced by 'handle'.
 */
void* os::find_agent_function(JvmtiAgent *agent_lib, bool check_lib,
                              const char *syms[], size_t syms_len) {
  assert(agent_lib != nullptr, "sanity check");
  const char *lib_name;
  void *handle = agent_lib->os_lib();
  void *entryName = nullptr;
  char *agent_function_name;
  size_t i;

  // If checking then use the agent name otherwise test is_static_lib() to
  // see how to process this lookup
  lib_name = ((check_lib || agent_lib->is_static_lib()) ? agent_lib->name() : nullptr);
  for (i = 0; i < syms_len; i++) {
    agent_function_name = build_agent_function_name(syms[i], lib_name, agent_lib->is_absolute_path());
    if (agent_function_name == nullptr) {
      break;
    }
    entryName = dll_lookup(handle, agent_function_name);
    FREE_C_HEAP_ARRAY(char, agent_function_name);
    if (entryName != nullptr) {
      break;
    }
  }
  return entryName;
}

// See if the passed in agent is statically linked into the VM image.
bool os::find_builtin_agent(JvmtiAgent* agent, const char *syms[],
                            size_t syms_len) {
  void *ret;
  void *proc_handle;
  void *save_handle;

  assert(agent != nullptr, "sanity check");
  if (agent->name() == nullptr) {
    return false;
  }
  proc_handle = get_default_process_handle();
  // Check for Agent_OnLoad/Attach_lib_name function
  save_handle = agent->os_lib();
  // We want to look in this process' symbol table.
  agent->set_os_lib(proc_handle);
  ret = find_agent_function(agent, true, syms, syms_len);
  if (ret != nullptr) {
    // Found an entry point like Agent_OnLoad_lib_name so we have a static agent
    agent->set_static_lib();
    agent->set_loaded();
    return true;
  }
  agent->set_os_lib(save_handle);
  return false;
}

// --------------------- heap allocation utilities ---------------------

char *os::strdup(const char *str, MEMFLAGS flags) {
  size_t size = strlen(str);
  char *dup_str = (char *)malloc(size + 1, flags);
  if (dup_str == nullptr) return nullptr;
  strcpy(dup_str, str);
  return dup_str;
}

char* os::strdup_check_oom(const char* str, MEMFLAGS flags) {
  char* p = os::strdup(str, flags);
  if (p == nullptr) {
    vm_exit_out_of_memory(strlen(str) + 1, OOM_MALLOC_ERROR, "os::strdup_check_oom");
  }
  return p;
}

#ifdef ASSERT
static void check_crash_protection() {
  assert(!ThreadCrashProtection::is_crash_protected(Thread::current_or_null()),
         "not allowed when crash protection is set");
}
static void break_if_ptr_caught(void* ptr) {
  if (p2i(ptr) == (intptr_t)MallocCatchPtr) {
    log_warning(malloc, free)("ptr caught: " PTR_FORMAT, p2i(ptr));
    breakpoint();
  }
}
#endif // ASSERT

void* os::malloc(size_t size, MEMFLAGS flags) {
  return os::malloc(size, flags, CALLER_PC);
}

void* os::malloc(size_t size, MEMFLAGS memflags, const NativeCallStack& stack) {

  // Special handling for NMT preinit phase before arguments are parsed
  void* rc = nullptr;
  if (NMTPreInit::handle_malloc(&rc, size)) {
    // No need to fill with 0 because DumpSharedSpaces doesn't use these
    // early allocations.
    return rc;
  }

  DEBUG_ONLY(check_crash_protection());

  // On malloc(0), implementations of malloc(3) have the choice to return either
  // null or a unique non-null pointer. To unify libc behavior across our platforms
  // we chose the latter.
  size = MAX2((size_t)1, size);

  // Observe MallocLimit
  if (MemTracker::check_exceeds_limit(size, memflags)) {
    return nullptr;
  }

  const size_t outer_size = size + MemTracker::overhead_per_malloc();

  // Check for overflow.
  if (outer_size < size) {
    return nullptr;
  }

  ALLOW_C_FUNCTION(::malloc, void* const outer_ptr = ::malloc(outer_size);)
  if (outer_ptr == nullptr) {
    return nullptr;
  }

  void* const inner_ptr = MemTracker::record_malloc((address)outer_ptr, size, memflags, stack);

  if (DumpSharedSpaces) {
    // Need to deterministically fill all the alignment gaps in C++ structures.
    ::memset(inner_ptr, 0, size);
  } else {
    DEBUG_ONLY(::memset(inner_ptr, uninitBlockPad, size);)
  }
  DEBUG_ONLY(break_if_ptr_caught(inner_ptr);)
  return inner_ptr;
}

void* os::realloc(void *memblock, size_t size, MEMFLAGS flags) {
  return os::realloc(memblock, size, flags, CALLER_PC);
}

void* os::realloc(void *memblock, size_t size, MEMFLAGS memflags, const NativeCallStack& stack) {

  // Special handling for NMT preinit phase before arguments are parsed
  void* rc = nullptr;
  if (NMTPreInit::handle_realloc(&rc, memblock, size, memflags)) {
    return rc;
  }

  if (memblock == nullptr) {
    return os::malloc(size, memflags, stack);
  }

  DEBUG_ONLY(check_crash_protection());

  // On realloc(p, 0), implementers of realloc(3) have the choice to return either
  // null or a unique non-null pointer. To unify libc behavior across our platforms
  // we chose the latter.
  size = MAX2((size_t)1, size);

  if (MemTracker::enabled()) {
    // NMT realloc handling

    const size_t new_outer_size = size + MemTracker::overhead_per_malloc();

    // Handle size overflow.
    if (new_outer_size < size) {
      return nullptr;
    }

    const size_t old_size = MallocTracker::malloc_header(memblock)->size();

    // Observe MallocLimit
    if ((size > old_size) && MemTracker::check_exceeds_limit(size - old_size, memflags)) {
      return nullptr;
    }

    // Perform integrity checks on and mark the old block as dead *before* calling the real realloc(3) since it
    // may invalidate the old block, including its header.
    MallocHeader* header = MallocHeader::resolve_checked(memblock);
    assert(memflags == header->flags(), "weird NMT flags mismatch (new:\"%s\" != old:\"%s\")\n",
           NMTUtil::flag_to_name(memflags), NMTUtil::flag_to_name(header->flags()));
    const MallocHeader::FreeInfo free_info = header->free_info();

    header->mark_block_as_dead();

    // the real realloc
    ALLOW_C_FUNCTION(::realloc, void* const new_outer_ptr = ::realloc(header, new_outer_size);)

    if (new_outer_ptr == nullptr) {
      // realloc(3) failed and the block still exists.
      // We have however marked it as dead, revert this change.
      header->revive();
      return nullptr;
    }
    // realloc(3) succeeded, variable header now points to invalid memory and we need to deaccount the old block.
    MemTracker::deaccount(free_info);

    // After a successful realloc(3), we account the resized block with its new size
    // to NMT.
    void* const new_inner_ptr = MemTracker::record_malloc(new_outer_ptr, size, memflags, stack);

#ifdef ASSERT
    assert(old_size == free_info.size, "Sanity");
    if (old_size < size) {
      // We also zap the newly extended region.
      ::memset((char*)new_inner_ptr + old_size, uninitBlockPad, size - old_size);
    }
#endif

    rc = new_inner_ptr;

  } else {

    // NMT disabled.
    ALLOW_C_FUNCTION(::realloc, rc = ::realloc(memblock, size);)
    if (rc == nullptr) {
      return nullptr;
    }

  }

  DEBUG_ONLY(break_if_ptr_caught(rc);)

  return rc;
}

void  os::free(void *memblock) {

  // Special handling for NMT preinit phase before arguments are parsed
  if (NMTPreInit::handle_free(memblock)) {
    return;
  }

  if (memblock == nullptr) {
    return;
  }

  DEBUG_ONLY(break_if_ptr_caught(memblock);)

  // When NMT is enabled this checks for heap overwrites, then deaccounts the old block.
  void* const old_outer_ptr = MemTracker::record_free(memblock);

  ALLOW_C_FUNCTION(::free, ::free(old_outer_ptr);)
}

void os::init_random(unsigned int initval) {
  _rand_seed = initval;
}


int os::next_random(unsigned int rand_seed) {
  /* standard, well-known linear congruential random generator with
   * next_rand = (16807*seed) mod (2**31-1)
   * see
   * (1) "Random Number Generators: Good Ones Are Hard to Find",
   *      S.K. Park and K.W. Miller, Communications of the ACM 31:10 (Oct 1988),
   * (2) "Two Fast Implementations of the 'Minimal Standard' Random
   *     Number Generator", David G. Carta, Comm. ACM 33, 1 (Jan 1990), pp. 87-88.
  */
  const unsigned int a = 16807;
  const unsigned int m = 2147483647;
  const int q = m / a;        assert(q == 127773, "weird math");
  const int r = m % a;        assert(r == 2836, "weird math");

  // compute az=2^31p+q
  unsigned int lo = a * (rand_seed & 0xFFFF);
  unsigned int hi = a * (rand_seed >> 16);
  lo += (hi & 0x7FFF) << 16;

  // if q overflowed, ignore the overflow and increment q
  if (lo > m) {
    lo &= m;
    ++lo;
  }
  lo += hi >> 15;

  // if (p+q) overflowed, ignore the overflow and increment (p+q)
  if (lo > m) {
    lo &= m;
    ++lo;
  }
  return lo;
}

int os::random() {
  // Make updating the random seed thread safe.
  while (true) {
    unsigned int seed = _rand_seed;
    unsigned int rand = next_random(seed);
    if (Atomic::cmpxchg(&_rand_seed, seed, rand, memory_order_relaxed) == seed) {
      return static_cast<int>(rand);
    }
  }
}

// The INITIALIZED state is distinguished from the SUSPENDED state because the
// conditions in which a thread is first started are different from those in which
// a suspension is resumed.  These differences make it hard for us to apply the
// tougher checks when starting threads that we want to do when resuming them.
// However, when start_thread is called as a result of Thread.start, on a Java
// thread, the operation is synchronized on the Java Thread object.  So there
// cannot be a race to start the thread and hence for the thread to exit while
// we are working on it.  Non-Java threads that start Java threads either have
// to do so in a context in which races are impossible, or should do appropriate
// locking.

void os::start_thread(Thread* thread) {
  OSThread* osthread = thread->osthread();
  osthread->set_state(RUNNABLE);
  pd_start_thread(thread);
}

void os::abort(bool dump_core) {
  abort(dump_core && CreateCoredumpOnCrash, nullptr, nullptr);
}

//---------------------------------------------------------------------------
// Helper functions for fatal error handler

bool os::print_function_and_library_name(outputStream* st,
                                         address addr,
                                         char* buf, int buflen,
                                         bool shorten_paths,
                                         bool demangle,
                                         bool strip_arguments) {
  // If no scratch buffer given, allocate one here on stack.
  // (used during error handling; its a coin toss, really, if on-stack allocation
  //  is worse than (raw) C-heap allocation in that case).
  char* p = buf;
  if (p == nullptr) {
    p = (char*)::alloca(O_BUFLEN);
    buflen = O_BUFLEN;
  }
  int offset = 0;
  bool have_function_name = dll_address_to_function_name(addr, p, buflen,
                                                         &offset, demangle);
  bool is_function_descriptor = false;
#ifdef HAVE_FUNCTION_DESCRIPTORS
  // When we deal with a function descriptor instead of a real code pointer, try to
  // resolve it. There is a small chance that a random pointer given to this function
  // may just happen to look like a valid descriptor, but this is rare and worth the
  // risk to see resolved function names. But we will print a little suffix to mark
  // this as a function descriptor for the reader (see below).
  if (!have_function_name && os::is_readable_pointer(addr)) {
    address addr2 = (address)os::resolve_function_descriptor(addr);
    if ((have_function_name = is_function_descriptor =
        dll_address_to_function_name(addr2, p, buflen, &offset, demangle))) {
      addr = addr2;
    }
  }
#endif // HAVE_FUNCTION_DESCRIPTORS

  if (have_function_name) {
    // Print function name, optionally demangled
    if (demangle && strip_arguments) {
      char* args_start = strchr(p, '(');
      if (args_start != nullptr) {
        *args_start = '\0';
      }
    }
    // Print offset. Omit printing if offset is zero, which makes the output
    // more readable if we print function pointers.
    if (offset == 0) {
      st->print("%s", p);
    } else {
      st->print("%s+%d", p, offset);
    }
  } else {
    st->print(PTR_FORMAT, p2i(addr));
  }
  offset = 0;

  const bool have_library_name = dll_address_to_library_name(addr, p, buflen, &offset);
  if (have_library_name) {
    // Cut path parts
    if (shorten_paths) {
      char* p2 = strrchr(p, os::file_separator()[0]);
      if (p2 != nullptr) {
        p = p2 + 1;
      }
    }
    st->print(" in %s", p);
    if (!have_function_name) { // Omit offset if we already printed the function offset
      st->print("+%d", offset);
    }
  }

  // Write a trailing marker if this was a function descriptor
  if (have_function_name && is_function_descriptor) {
    st->print_raw(" (FD)");
  }

  return have_function_name || have_library_name;
}

ATTRIBUTE_NO_ASAN static void print_hex_readable_pointer(outputStream* st, address p,
                                                         int unitsize) {
  switch (unitsize) {
    case 1: st->print("%02x", *(u1*)p); break;
    case 2: st->print("%04x", *(u2*)p); break;
    case 4: st->print("%08x", *(u4*)p); break;
    case 8: st->print("%016" FORMAT64_MODIFIER "x", *(u8*)p); break;
  }
}

void os::print_hex_dump(outputStream* st, address start, address end, int unitsize,
                        int bytes_per_line, address logical_start) {
  assert(unitsize == 1 || unitsize == 2 || unitsize == 4 || unitsize == 8, "just checking");

  start = align_down(start, unitsize);
  logical_start = align_down(logical_start, unitsize);
  bytes_per_line = align_up(bytes_per_line, 8);

  int cols = 0;
  int cols_per_line = bytes_per_line / unitsize;

  address p = start;
  address logical_p = logical_start;

  // Print out the addresses as if we were starting from logical_start.
  st->print(PTR_FORMAT ":   ", p2i(logical_p));
  while (p < end) {
    if (is_readable_pointer(p)) {
      print_hex_readable_pointer(st, p, unitsize);
    } else {
      st->print("%*.*s", 2*unitsize, 2*unitsize, "????????????????");
    }
    p += unitsize;
    logical_p += unitsize;
    cols++;
    if (cols >= cols_per_line && p < end) {
       cols = 0;
       st->cr();
       st->print(PTR_FORMAT ":   ", p2i(logical_p));
    } else {
       st->print(" ");
    }
  }
  st->cr();
}

void os::print_dhm(outputStream* st, const char* startStr, long sec) {
  long days    = sec/86400;
  long hours   = (sec/3600) - (days * 24);
  long minutes = (sec/60) - (days * 1440) - (hours * 60);
  if (startStr == nullptr) startStr = "";
  st->print_cr("%s %ld days %ld:%02ld hours", startStr, days, hours, minutes);
}

void os::print_tos(outputStream* st, address sp) {
  st->print_cr("Top of Stack: (sp=" PTR_FORMAT ")", p2i(sp));
  print_hex_dump(st, sp, sp + 512, sizeof(intptr_t));
}

void os::print_instructions(outputStream* st, address pc, int unitsize) {
  st->print_cr("Instructions: (pc=" PTR_FORMAT ")", p2i(pc));
  print_hex_dump(st, pc - 256, pc + 256, unitsize);
}

void os::print_environment_variables(outputStream* st, const char** env_list) {
  if (env_list) {
    st->print_cr("Environment Variables:");

    for (int i = 0; env_list[i] != nullptr; i++) {
      char *envvar = ::getenv(env_list[i]);
      if (envvar != nullptr) {
        st->print("%s", env_list[i]);
        st->print("=");
        st->print("%s", envvar);
        // Use separate cr() printing to avoid unnecessary buffer operations that might cause truncation.
        st->cr();
      }
    }
  }
}

void os::print_register_info(outputStream* st, const void* context) {
  int continuation = 0;
  print_register_info(st, context, continuation);
}

void os::print_cpu_info(outputStream* st, char* buf, size_t buflen) {
  // cpu
  st->print("CPU:");
#if defined(__APPLE__) && !defined(ZERO)
   if (VM_Version::is_cpu_emulated()) {
     st->print(" (EMULATED)");
   }
#endif
  st->print(" total %d", os::processor_count());
  // It's not safe to query number of active processors after crash
  // st->print("(active %d)", os::active_processor_count()); but we can
  // print the initial number of active processors.
  // We access the raw value here because the assert in the accessor will
  // fail if the crash occurs before initialization of this value.
  st->print(" (initial active %d)", _initial_active_processor_count);
  st->print(" %s", VM_Version::features_string());
  st->cr();
  pd_print_cpu_info(st, buf, buflen);
}

// Print a one line string summarizing the cpu, number of cores, memory, and operating system version
void os::print_summary_info(outputStream* st, char* buf, size_t buflen) {
  st->print("Host: ");
#ifndef PRODUCT
  if (get_host_name(buf, buflen)) {
    st->print("%s, ", buf);
  }
#endif // PRODUCT
  get_summary_cpu_info(buf, buflen);
  st->print("%s, ", buf);
  size_t mem = physical_memory()/G;
  if (mem == 0) {  // for low memory systems
    mem = physical_memory()/M;
    st->print("%d cores, " SIZE_FORMAT "M, ", processor_count(), mem);
  } else {
    st->print("%d cores, " SIZE_FORMAT "G, ", processor_count(), mem);
  }
  get_summary_os_info(buf, buflen);
  st->print_raw(buf);
  st->cr();
}

void os::print_date_and_time(outputStream *st, char* buf, size_t buflen) {
  const int secs_per_day  = 86400;
  const int secs_per_hour = 3600;
  const int secs_per_min  = 60;

  time_t tloc;
  (void)time(&tloc);
  char* timestring = ctime(&tloc);  // ctime adds newline.
  // edit out the newline
  char* nl = strchr(timestring, '\n');
  if (nl != nullptr) {
    *nl = '\0';
  }

  struct tm tz;
  if (localtime_pd(&tloc, &tz) != nullptr) {
    wchar_t w_buf[80];
    size_t n = ::wcsftime(w_buf, 80, L"%Z", &tz);
    if (n > 0) {
      ::wcstombs(buf, w_buf, buflen);
      st->print("Time: %s %s", timestring, buf);
    } else {
      st->print("Time: %s", timestring);
    }
  } else {
    st->print("Time: %s", timestring);
  }

  double t = os::elapsedTime();
  // NOTE: a crash using printf("%f",...) on Linux was historically noted here.
  int eltime = (int)t;  // elapsed time in seconds
  int eltimeFraction = (int) ((t - eltime) * 1000000);

  // print elapsed time in a human-readable format:
  int eldays = eltime / secs_per_day;
  int day_secs = eldays * secs_per_day;
  int elhours = (eltime - day_secs) / secs_per_hour;
  int hour_secs = elhours * secs_per_hour;
  int elmins = (eltime - day_secs - hour_secs) / secs_per_min;
  int minute_secs = elmins * secs_per_min;
  int elsecs = (eltime - day_secs - hour_secs - minute_secs);
  st->print_cr(" elapsed time: %d.%06d seconds (%dd %dh %dm %ds)", eltime, eltimeFraction, eldays, elhours, elmins, elsecs);
}


// Check if pointer can be read from (4-byte read access).
// Helps to prove validity of a non-null pointer.
// Returns true in very early stages of VM life when stub is not yet generated.
bool os::is_readable_pointer(const void* p) {
  int* const aligned = (int*) align_down((intptr_t)p, 4);
  int cafebabe = 0xcafebabe;  // tester value 1
  int deadbeef = 0xdeadbeef;  // tester value 2
  return (SafeFetch32(aligned, cafebabe) != cafebabe) || (SafeFetch32(aligned, deadbeef) != deadbeef);
}

bool os::is_readable_range(const void* from, const void* to) {
  if ((uintptr_t)from >= (uintptr_t)to) return false;
  for (uintptr_t p = align_down((uintptr_t)from, min_page_size()); p < (uintptr_t)to; p += min_page_size()) {
    if (!is_readable_pointer((const void*)p)) {
      return false;
    }
  }
  return true;
}


// moved from debug.cpp (used to be find()) but still called from there
// The verbose parameter is only set by the debug code in one case
void os::print_location(outputStream* st, intptr_t x, bool verbose) {
  address addr = (address)x;
  // Handle null first, so later checks don't need to protect against it.
  if (addr == nullptr) {
    st->print_cr("0x0 is null");
    return;
  }

  // Check if addr points into a code blob.
  CodeBlob* b = CodeCache::find_blob(addr);
  if (b != nullptr) {
    b->dump_for_addr(addr, st, verbose);
    return;
  }

  // Check if addr points into Java heap.
  if (Universe::heap()->print_location(st, addr)) {
    return;
  }

  bool accessible = is_readable_pointer(addr);

  // Check if addr is a JNI handle.
  if (align_down((intptr_t)addr, sizeof(intptr_t)) != 0 && accessible) {
    if (JNIHandles::is_global_handle((jobject) addr)) {
      st->print_cr(INTPTR_FORMAT " is a global jni handle", p2i(addr));
      return;
    }
    if (JNIHandles::is_weak_global_handle((jobject) addr)) {
      st->print_cr(INTPTR_FORMAT " is a weak global jni handle", p2i(addr));
      return;
    }
  }

  // Check if addr belongs to a Java thread.
  for (JavaThreadIteratorWithHandle jtiwh; JavaThread *thread = jtiwh.next(); ) {
    // If the addr is a java thread print information about that.
    if (addr == (address)thread) {
      if (verbose) {
        thread->print_on(st);
      } else {
        st->print_cr(INTPTR_FORMAT " is a thread", p2i(addr));
      }
      return;
    }
    // If the addr is in the stack region for this thread then report that
    // and print thread info
    if (thread->is_in_full_stack(addr)) {
      st->print_cr(INTPTR_FORMAT " is pointing into the stack for thread: "
                   INTPTR_FORMAT, p2i(addr), p2i(thread));
      if (verbose) thread->print_on(st);
      return;
    }
  }

  // Check if in metaspace and print types that have vptrs
  if (Metaspace::contains(addr)) {
    if (Klass::is_valid((Klass*)addr)) {
      st->print_cr(INTPTR_FORMAT " is a pointer to class: ", p2i(addr));
      ((Klass*)addr)->print_on(st);
    } else if (Method::is_valid_method((const Method*)addr)) {
      ((Method*)addr)->print_value_on(st);
      st->cr();
    } else {
      // Use addr->print() from the debugger instead (not here)
      st->print_cr(INTPTR_FORMAT " is pointing into metadata", p2i(addr));
    }
    return;
  }

  // Compressed klass needs to be decoded first.
#ifdef _LP64
  if (UseCompressedClassPointers && ((uintptr_t)addr &~ (uintptr_t)max_juint) == 0) {
    narrowKlass narrow_klass = (narrowKlass)(uintptr_t)addr;
    Klass* k = CompressedKlassPointers::decode_raw(narrow_klass);

    if (Klass::is_valid(k)) {
      st->print_cr(UINT32_FORMAT " is a compressed pointer to class: " INTPTR_FORMAT, narrow_klass, p2i((HeapWord*)k));
      k->print_on(st);
      return;
    }
  }
#endif

  // Still nothing? If NMT is enabled, we can ask what it thinks...
  if (MemTracker::print_containing_region(addr, st)) {
    return;
  }

  // Try an OS specific find
  if (os::find(addr, st)) {
    return;
  }

  if (accessible) {
    st->print(INTPTR_FORMAT " points into unknown readable memory:", p2i(addr));
    if (is_aligned(addr, sizeof(intptr_t))) {
      st->print(" " PTR_FORMAT " |", *(intptr_t*)addr);
    }
    for (address p = addr; p < align_up(addr + 1, sizeof(intptr_t)); ++p) {
      st->print(" %02x", *(u1*)p);
    }
    st->cr();
    return;
  }

  st->print_cr(INTPTR_FORMAT " is an unknown value", p2i(addr));
}

bool is_pointer_bad(intptr_t* ptr) {
  return !is_aligned(ptr, sizeof(uintptr_t)) || !os::is_readable_pointer(ptr);
}

// Looks like all platforms can use the same function to check if C
// stack is walkable beyond current frame.
// Returns true if this is not the case, i.e. the frame is possibly
// the first C frame on the stack.
bool os::is_first_C_frame(frame* fr) {

#ifdef _WINDOWS
  return true; // native stack isn't walkable on windows this way.
#endif
  // Load up sp, fp, sender sp and sender fp, check for reasonable values.
  // Check usp first, because if that's bad the other accessors may fault
  // on some architectures.  Ditto ufp second, etc.

  if (is_pointer_bad(fr->sp())) return true;

  uintptr_t ufp    = (uintptr_t)fr->fp();
  if (is_pointer_bad(fr->fp())) return true;

  uintptr_t old_sp = (uintptr_t)fr->sender_sp();
  if ((uintptr_t)fr->sender_sp() == (uintptr_t)-1 || is_pointer_bad(fr->sender_sp())) return true;

  uintptr_t old_fp = (uintptr_t)fr->link_or_null();
  if (old_fp == 0 || old_fp == (uintptr_t)-1 || old_fp == ufp ||
    is_pointer_bad(fr->link_or_null())) return true;

  // stack grows downwards; if old_fp is below current fp or if the stack
  // frame is too large, either the stack is corrupted or fp is not saved
  // on stack (i.e. on x86, ebp may be used as general register). The stack
  // is not walkable beyond current frame.
  if (old_fp < ufp) return true;
  if (old_fp - ufp > 64 * K) return true;

  return false;
}

// Set up the boot classpath.

char* os::format_boot_path(const char* format_string,
                           const char* home,
                           int home_len,
                           char fileSep,
                           char pathSep) {
    assert((fileSep == '/' && pathSep == ':') ||
           (fileSep == '\\' && pathSep == ';'), "unexpected separator chars");

    // Scan the format string to determine the length of the actual
    // boot classpath, and handle platform dependencies as well.
    int formatted_path_len = 0;
    const char* p;
    for (p = format_string; *p != 0; ++p) {
        if (*p == '%') formatted_path_len += home_len - 1;
        ++formatted_path_len;
    }

    char* formatted_path = NEW_C_HEAP_ARRAY(char, formatted_path_len + 1, mtInternal);

    // Create boot classpath from format, substituting separator chars and
    // java home directory.
    char* q = formatted_path;
    for (p = format_string; *p != 0; ++p) {
        switch (*p) {
        case '%':
            strcpy(q, home);
            q += home_len;
            break;
        case '/':
            *q++ = fileSep;
            break;
        case ':':
            *q++ = pathSep;
            break;
        default:
            *q++ = *p;
        }
    }
    *q = '\0';

    assert((q - formatted_path) == formatted_path_len, "formatted_path size botched");
    return formatted_path;
}

// This function is a proxy to fopen, it tries to add a non standard flag ('e' or 'N')
// that ensures automatic closing of the file on exec. If it can not find support in
// the underlying c library, it will make an extra system call (fcntl) to ensure automatic
// closing of the file on exec.
FILE* os::fopen(const char* path, const char* mode) {
  char modified_mode[20];
  assert(strlen(mode) + 1 < sizeof(modified_mode), "mode chars plus one extra must fit in buffer");
  os::snprintf_checked(modified_mode, sizeof(modified_mode), "%s" LINUX_ONLY("e") BSD_ONLY("e") WINDOWS_ONLY("N"), mode);
  FILE* file = ::fopen(path, modified_mode);

#if !(defined LINUX || defined BSD || defined _WINDOWS)
  // assume fcntl FD_CLOEXEC support as a backup solution when 'e' or 'N'
  // is not supported as mode in fopen
  if (file != nullptr) {
    int fd = fileno(file);
    if (fd != -1) {
      int fd_flags = fcntl(fd, F_GETFD);
      if (fd_flags != -1) {
        fcntl(fd, F_SETFD, fd_flags | FD_CLOEXEC);
      }
    }
  }
#endif

  return file;
}

bool os::set_boot_path(char fileSep, char pathSep) {
  const char* home = Arguments::get_java_home();
  int home_len = (int)strlen(home);

  struct stat st;

  // modular image if "modules" jimage exists
  char* jimage = format_boot_path("%/lib/" MODULES_IMAGE_NAME, home, home_len, fileSep, pathSep);
  if (jimage == nullptr) return false;
  bool has_jimage = (os::stat(jimage, &st) == 0);
  if (has_jimage) {
    Arguments::set_boot_class_path(jimage, true);
    FREE_C_HEAP_ARRAY(char, jimage);
    return true;
  }
  FREE_C_HEAP_ARRAY(char, jimage);

  // check if developer build with exploded modules
  char* base_classes = format_boot_path("%/modules/" JAVA_BASE_NAME, home, home_len, fileSep, pathSep);
  if (base_classes == nullptr) return false;
  if (os::stat(base_classes, &st) == 0) {
    Arguments::set_boot_class_path(base_classes, false);
    FREE_C_HEAP_ARRAY(char, base_classes);
    return true;
  }
  FREE_C_HEAP_ARRAY(char, base_classes);

  return false;
}

bool os::file_exists(const char* filename) {
  struct stat statbuf;
  if (filename == nullptr || strlen(filename) == 0) {
    return false;
  }
  return os::stat(filename, &statbuf) == 0;
}

bool os::write(int fd, const void *buf, size_t nBytes) {
  ssize_t res;

  while (nBytes > 0) {
    res = pd_write(fd, buf, nBytes);
    if (res == OS_ERR) {
      return false;
    }
    buf = (void *)((char *)buf + nBytes);
    nBytes -= res;
  }

  return true;
}


// Splits a path, based on its separator, the number of
// elements is returned back in "elements".
// file_name_length is used as a modifier for each path's
// length when compared to JVM_MAXPATHLEN. So if you know
// each returned path will have something appended when
// in use, you can pass the length of that in
// file_name_length, to ensure we detect if any path
// exceeds the maximum path length once prepended onto
// the sub-path/file name.
// It is the callers responsibility to:
//   a> check the value of "elements", which may be 0.
//   b> ignore any empty path elements
//   c> free up the data.
char** os::split_path(const char* path, size_t* elements, size_t file_name_length) {
  *elements = (size_t)0;
  if (path == nullptr || strlen(path) == 0 || file_name_length == (size_t)nullptr) {
    return nullptr;
  }
  const char psepchar = *os::path_separator();
  char* inpath = NEW_C_HEAP_ARRAY(char, strlen(path) + 1, mtInternal);
  strcpy(inpath, path);
  size_t count = 1;
  char* p = strchr(inpath, psepchar);
  // Get a count of elements to allocate memory
  while (p != nullptr) {
    count++;
    p++;
    p = strchr(p, psepchar);
  }

  char** opath = NEW_C_HEAP_ARRAY(char*, count, mtInternal);

  // do the actual splitting
  p = inpath;
  for (size_t i = 0 ; i < count ; i++) {
    size_t len = strcspn(p, os::path_separator());
    if (len + file_name_length > JVM_MAXPATHLEN) {
      // release allocated storage before exiting the vm
      free_array_of_char_arrays(opath, i++);
      vm_exit_during_initialization("The VM tried to use a path that exceeds the maximum path length for "
                                    "this system. Review path-containing parameters and properties, such as "
                                    "sun.boot.library.path, to identify potential sources for this path.");
    }
    // allocate the string and add terminator storage
    char* s = NEW_C_HEAP_ARRAY(char, len + 1, mtInternal);
    strncpy(s, p, len);
    s[len] = '\0';
    opath[i] = s;
    p += len + 1;
  }
  FREE_C_HEAP_ARRAY(char, inpath);
  *elements = count;
  return opath;
}

// Returns true if the current stack pointer is above the stack shadow
// pages, false otherwise.
bool os::stack_shadow_pages_available(Thread *thread, const methodHandle& method, address sp) {
  if (!thread->is_Java_thread()) return false;
  // Check if we have StackShadowPages above the guard zone. This parameter
  // is dependent on the depth of the maximum VM call stack possible from
  // the handler for stack overflow.  'instanceof' in the stack overflow
  // handler or a println uses at least 8k stack of VM and native code
  // respectively.
  const int framesize_in_bytes =
    Interpreter::size_top_interpreter_activation(method()) * wordSize;

  address limit = JavaThread::cast(thread)->stack_overflow_state()->shadow_zone_safe_limit();
  return sp > (limit + framesize_in_bytes);
}

size_t os::page_size_for_region(size_t region_size, size_t min_pages, bool must_be_aligned) {
  assert(min_pages > 0, "sanity");
  if (UseLargePages) {
    const size_t max_page_size = region_size / min_pages;

    for (size_t page_size = page_sizes().largest(); page_size != 0;
         page_size = page_sizes().next_smaller(page_size)) {
      if (page_size <= max_page_size) {
        if (!must_be_aligned || is_aligned(region_size, page_size)) {
          return page_size;
        }
      }
    }
  }

  return vm_page_size();
}

size_t os::page_size_for_region_aligned(size_t region_size, size_t min_pages) {
  return page_size_for_region(region_size, min_pages, true);
}

size_t os::page_size_for_region_unaligned(size_t region_size, size_t min_pages) {
  return page_size_for_region(region_size, min_pages, false);
}

#ifndef MAX_PATH
#define MAX_PATH    (2 * K)
#endif

void os::pause() {
  char filename[MAX_PATH];
  if (PauseAtStartupFile && PauseAtStartupFile[0]) {
    jio_snprintf(filename, MAX_PATH, "%s", PauseAtStartupFile);
  } else {
    jio_snprintf(filename, MAX_PATH, "./vm.paused.%d", current_process_id());
  }

  int fd = ::open(filename, O_WRONLY | O_CREAT | O_TRUNC, 0666);
  if (fd != -1) {
    struct stat buf;
    ::close(fd);
    while (::stat(filename, &buf) == 0) {
#if defined(_WINDOWS)
      Sleep(100);
#else
      (void)::poll(nullptr, 0, 100);
#endif
    }
  } else {
    jio_fprintf(stderr,
                "Could not open pause file '%s', continuing immediately.\n", filename);
  }
}

static const char* errno_to_string (int e, bool short_text) {
  #define ALL_SHARED_ENUMS(X) \
    X(E2BIG, "Argument list too long") \
    X(EACCES, "Permission denied") \
    X(EADDRINUSE, "Address in use") \
    X(EADDRNOTAVAIL, "Address not available") \
    X(EAFNOSUPPORT, "Address family not supported") \
    X(EAGAIN, "Resource unavailable, try again") \
    X(EALREADY, "Connection already in progress") \
    X(EBADF, "Bad file descriptor") \
    X(EBADMSG, "Bad message") \
    X(EBUSY, "Device or resource busy") \
    X(ECANCELED, "Operation canceled") \
    X(ECHILD, "No child processes") \
    X(ECONNABORTED, "Connection aborted") \
    X(ECONNREFUSED, "Connection refused") \
    X(ECONNRESET, "Connection reset") \
    X(EDEADLK, "Resource deadlock would occur") \
    X(EDESTADDRREQ, "Destination address required") \
    X(EDOM, "Mathematics argument out of domain of function") \
    X(EEXIST, "File exists") \
    X(EFAULT, "Bad address") \
    X(EFBIG, "File too large") \
    X(EHOSTUNREACH, "Host is unreachable") \
    X(EIDRM, "Identifier removed") \
    X(EILSEQ, "Illegal byte sequence") \
    X(EINPROGRESS, "Operation in progress") \
    X(EINTR, "Interrupted function") \
    X(EINVAL, "Invalid argument") \
    X(EIO, "I/O error") \
    X(EISCONN, "Socket is connected") \
    X(EISDIR, "Is a directory") \
    X(ELOOP, "Too many levels of symbolic links") \
    X(EMFILE, "Too many open files") \
    X(EMLINK, "Too many links") \
    X(EMSGSIZE, "Message too large") \
    X(ENAMETOOLONG, "Filename too long") \
    X(ENETDOWN, "Network is down") \
    X(ENETRESET, "Connection aborted by network") \
    X(ENETUNREACH, "Network unreachable") \
    X(ENFILE, "Too many files open in system") \
    X(ENOBUFS, "No buffer space available") \
    X(ENODATA, "No message is available on the STREAM head read queue") \
    X(ENODEV, "No such device") \
    X(ENOENT, "No such file or directory") \
    X(ENOEXEC, "Executable file format error") \
    X(ENOLCK, "No locks available") \
    X(ENOLINK, "Reserved") \
    X(ENOMEM, "Not enough space") \
    X(ENOMSG, "No message of the desired type") \
    X(ENOPROTOOPT, "Protocol not available") \
    X(ENOSPC, "No space left on device") \
    X(ENOSR, "No STREAM resources") \
    X(ENOSTR, "Not a STREAM") \
    X(ENOSYS, "Function not supported") \
    X(ENOTCONN, "The socket is not connected") \
    X(ENOTDIR, "Not a directory") \
    X(ENOTEMPTY, "Directory not empty") \
    X(ENOTSOCK, "Not a socket") \
    X(ENOTSUP, "Not supported") \
    X(ENOTTY, "Inappropriate I/O control operation") \
    X(ENXIO, "No such device or address") \
    X(EOPNOTSUPP, "Operation not supported on socket") \
    X(EOVERFLOW, "Value too large to be stored in data type") \
    X(EPERM, "Operation not permitted") \
    X(EPIPE, "Broken pipe") \
    X(EPROTO, "Protocol error") \
    X(EPROTONOSUPPORT, "Protocol not supported") \
    X(EPROTOTYPE, "Protocol wrong type for socket") \
    X(ERANGE, "Result too large") \
    X(EROFS, "Read-only file system") \
    X(ESPIPE, "Invalid seek") \
    X(ESRCH, "No such process") \
    X(ETIME, "Stream ioctl() timeout") \
    X(ETIMEDOUT, "Connection timed out") \
    X(ETXTBSY, "Text file busy") \
    X(EWOULDBLOCK, "Operation would block") \
    X(EXDEV, "Cross-device link")

  #define DEFINE_ENTRY(e, text) { e, #e, text },

  static const struct {
    int v;
    const char* short_text;
    const char* long_text;
  } table [] = {

    ALL_SHARED_ENUMS(DEFINE_ENTRY)

    // The following enums are not defined on all platforms.
    #ifdef ESTALE
    DEFINE_ENTRY(ESTALE, "Reserved")
    #endif
    #ifdef EDQUOT
    DEFINE_ENTRY(EDQUOT, "Reserved")
    #endif
    #ifdef EMULTIHOP
    DEFINE_ENTRY(EMULTIHOP, "Reserved")
    #endif

    // End marker.
    { -1, "Unknown errno", "Unknown error" }

  };

  #undef DEFINE_ENTRY
  #undef ALL_FLAGS

  int i = 0;
  while (table[i].v != -1 && table[i].v != e) {
    i ++;
  }

  return short_text ? table[i].short_text : table[i].long_text;

}

const char* os::strerror(int e) {
  return errno_to_string(e, false);
}

const char* os::errno_name(int e) {
  return errno_to_string(e, true);
}

#define trace_page_size_params(size) byte_size_in_exact_unit(size), exact_unit_for_byte_size(size)

void os::trace_page_sizes(const char* str,
                          const size_t region_min_size,
                          const size_t region_max_size,
                          const char* base,
                          const size_t size,
                          const size_t page_size) {

  log_info(pagesize)("%s: "
                     " min=" SIZE_FORMAT "%s"
                     " max=" SIZE_FORMAT "%s"
                     " base=" PTR_FORMAT
                     " size=" SIZE_FORMAT "%s"
                     " page_size=" SIZE_FORMAT "%s",
                     str,
                     trace_page_size_params(region_min_size),
                     trace_page_size_params(region_max_size),
                     p2i(base),
                     trace_page_size_params(size),
                     trace_page_size_params(page_size));
}

void os::trace_page_sizes_for_requested_size(const char* str,
                                             const size_t requested_size,
                                             const size_t requested_page_size,
                                             const char* base,
                                             const size_t size,
                                             const size_t page_size) {

  log_info(pagesize)("%s:"
                     " req_size=" SIZE_FORMAT "%s"
                     " req_page_size=" SIZE_FORMAT "%s"
                     " base=" PTR_FORMAT
                     " size=" SIZE_FORMAT "%s"
                     " page_size=" SIZE_FORMAT "%s",
                     str,
                     trace_page_size_params(requested_size),
                     trace_page_size_params(requested_page_size),
                     p2i(base),
                     trace_page_size_params(size),
                     trace_page_size_params(page_size));
}


// This is the working definition of a server class machine:
// >= 2 physical CPU's and >=2GB of memory, with some fuzz
// because the graphics memory (?) sometimes masks physical memory.
// If you want to change the definition of a server class machine
// on some OS or platform, e.g., >=4GB on Windows platforms,
// then you'll have to parameterize this method based on that state,
// as was done for logical processors here, or replicate and
// specialize this method for each platform.  (Or fix os to have
// some inheritance structure and use subclassing.  Sigh.)
// If you want some platform to always or never behave as a server
// class machine, change the setting of AlwaysActAsServerClassMachine
// and NeverActAsServerClassMachine in globals*.hpp.
bool os::is_server_class_machine() {
  // First check for the early returns
  if (NeverActAsServerClassMachine) {
    return false;
  }
  if (AlwaysActAsServerClassMachine) {
    return true;
  }
  // Then actually look at the machine
  bool         result            = false;
  const unsigned int    server_processors = 2;
  const julong server_memory     = 2UL * G;
  // We seem not to get our full complement of memory.
  //     We allow some part (1/8?) of the memory to be "missing",
  //     based on the sizes of DIMMs, and maybe graphics cards.
  const julong missing_memory   = 256UL * M;

  /* Is this a server class machine? */
  if ((os::active_processor_count() >= (int)server_processors) &&
      (os::physical_memory() >= (server_memory - missing_memory))) {
    const unsigned int logical_processors =
      VM_Version::logical_processors_per_package();
    if (logical_processors > 1) {
      const unsigned int physical_packages =
        os::active_processor_count() / logical_processors;
      if (physical_packages >= server_processors) {
        result = true;
      }
    } else {
      result = true;
    }
  }
  return result;
}

void os::initialize_initial_active_processor_count() {
  assert(_initial_active_processor_count == 0, "Initial active processor count already set.");
  _initial_active_processor_count = active_processor_count();
  log_debug(os)("Initial active processor count set to %d" , _initial_active_processor_count);
}

bool os::create_stack_guard_pages(char* addr, size_t bytes) {
  return os::pd_create_stack_guard_pages(addr, bytes);
}

char* os::reserve_memory(size_t bytes, bool executable, MEMFLAGS flags) {
  char* result = pd_reserve_memory(bytes, executable);
  if (result != nullptr) {
    MemTracker::record_virtual_memory_reserve(result, bytes, CALLER_PC, flags);
  }
  return result;
}

char* os::attempt_reserve_memory_at(char* addr, size_t bytes, bool executable) {
  char* result = pd_attempt_reserve_memory_at(addr, bytes, executable);
  if (result != nullptr) {
    MemTracker::record_virtual_memory_reserve((address)result, bytes, CALLER_PC);
  } else {
    log_debug(os)("Attempt to reserve memory at " INTPTR_FORMAT " for "
                 SIZE_FORMAT " bytes failed, errno %d", p2i(addr), bytes, get_last_error());
  }
  return result;
}

static void assert_nonempty_range(const char* addr, size_t bytes) {
  assert(addr != nullptr && bytes > 0, "invalid range [" PTR_FORMAT ", " PTR_FORMAT ")",
         p2i(addr), p2i(addr) + bytes);
}

bool os::commit_memory(char* addr, size_t bytes, bool executable) {
  assert_nonempty_range(addr, bytes);
  bool res = pd_commit_memory(addr, bytes, executable);
  if (res) {
    MemTracker::record_virtual_memory_commit((address)addr, bytes, CALLER_PC);
  }
  return res;
}

bool os::commit_memory(char* addr, size_t size, size_t alignment_hint,
                              bool executable) {
  assert_nonempty_range(addr, size);
  bool res = os::pd_commit_memory(addr, size, alignment_hint, executable);
  if (res) {
    MemTracker::record_virtual_memory_commit((address)addr, size, CALLER_PC);
  }
  return res;
}

void os::commit_memory_or_exit(char* addr, size_t bytes, bool executable,
                               const char* mesg) {
  assert_nonempty_range(addr, bytes);
  pd_commit_memory_or_exit(addr, bytes, executable, mesg);
  MemTracker::record_virtual_memory_commit((address)addr, bytes, CALLER_PC);
}

void os::commit_memory_or_exit(char* addr, size_t size, size_t alignment_hint,
                               bool executable, const char* mesg) {
  assert_nonempty_range(addr, size);
  os::pd_commit_memory_or_exit(addr, size, alignment_hint, executable, mesg);
  MemTracker::record_virtual_memory_commit((address)addr, size, CALLER_PC);
}

bool os::uncommit_memory(char* addr, size_t bytes, bool executable) {
  assert_nonempty_range(addr, bytes);
  bool res;
  if (MemTracker::enabled()) {
    Tracker tkr(Tracker::uncommit);
    res = pd_uncommit_memory(addr, bytes, executable);
    if (res) {
      tkr.record((address)addr, bytes);
    }
  } else {
    res = pd_uncommit_memory(addr, bytes, executable);
  }
  return res;
}

bool os::release_memory(char* addr, size_t bytes) {
  assert_nonempty_range(addr, bytes);
  bool res;
  if (MemTracker::enabled()) {
    // Note: Tracker contains a ThreadCritical.
    Tracker tkr(Tracker::release);
    res = pd_release_memory(addr, bytes);
    if (res) {
      tkr.record((address)addr, bytes);
    }
  } else {
    res = pd_release_memory(addr, bytes);
  }
  if (!res) {
    log_info(os)("os::release_memory failed (" PTR_FORMAT ", " SIZE_FORMAT ")", p2i(addr), bytes);
  }
  return res;
}

void os::cleanup_memory(char* addr, size_t bytes) {
  char* start = (char*)align_up(addr, os::vm_page_size());
  char* end = (char*)align_down(addr + bytes, os::vm_page_size());
  os::uncommit_memory(start, end - start);
  os::commit_memory(start, end - start, false);
}

// Prints all mappings
void os::print_memory_mappings(outputStream* st) {
  os::print_memory_mappings(nullptr, SIZE_MAX, st);
}

// Pretouching must use a store, not just a load.  On many OSes loads from
// fresh memory would be satisfied from a single mapped page containing all
// zeros.  We need to store something to each page to get them backed by
// their own memory, which is the effect we want here.  An atomic add of
// zero is used instead of a simple store, allowing the memory to be used
// while pretouch is in progress, rather than requiring users of the memory
// to wait until the entire range has been touched.  This is technically
// a UB data race, but doesn't cause any problems for us.
void os::pretouch_memory(void* start, void* end, size_t page_size) {
  assert(start <= end, "invalid range: " PTR_FORMAT " -> " PTR_FORMAT, p2i(start), p2i(end));
  assert(is_power_of_2(page_size), "page size misaligned: %zu", page_size);
  assert(page_size >= sizeof(int), "page size too small: %zu", page_size);
  if (start < end) {
    // We're doing concurrent-safe touch and memory state has page
    // granularity, so we can touch anywhere in a page.  Touch at the
    // beginning of each page to simplify iteration.
    char* cur = static_cast<char*>(align_down(start, page_size));
    void* last = align_down(static_cast<char*>(end) - 1, page_size);
    assert(cur <= last, "invariant");
    // Iterate from first page through last (inclusive), being careful to
    // avoid overflow if the last page abuts the end of the address range.
    for ( ; true; cur += page_size) {
      Atomic::add(reinterpret_cast<int*>(cur), 0, memory_order_relaxed);
      if (cur >= last) break;
    }
  }
}

char* os::map_memory_to_file(size_t bytes, int file_desc) {
  // Could have called pd_reserve_memory() followed by replace_existing_mapping_with_file_mapping(),
  // but AIX may use SHM in which case its more trouble to detach the segment and remap memory to the file.
  // On all current implementations null is interpreted as any available address.
  char* result = os::map_memory_to_file(nullptr /* addr */, bytes, file_desc);
  if (result != nullptr) {
    MemTracker::record_virtual_memory_reserve_and_commit(result, bytes, CALLER_PC);
  }
  return result;
}

char* os::attempt_map_memory_to_file_at(char* addr, size_t bytes, int file_desc) {
  char* result = pd_attempt_map_memory_to_file_at(addr, bytes, file_desc);
  if (result != nullptr) {
    MemTracker::record_virtual_memory_reserve_and_commit((address)result, bytes, CALLER_PC);
  }
  return result;
}

char* os::map_memory(int fd, const char* file_name, size_t file_offset,
                           char *addr, size_t bytes, bool read_only,
                           bool allow_exec, MEMFLAGS flags) {
  char* result = pd_map_memory(fd, file_name, file_offset, addr, bytes, read_only, allow_exec);
  if (result != nullptr) {
    MemTracker::record_virtual_memory_reserve_and_commit((address)result, bytes, CALLER_PC, flags);
  }
  return result;
}

char* os::remap_memory(int fd, const char* file_name, size_t file_offset,
                             char *addr, size_t bytes, bool read_only,
                             bool allow_exec) {
  return pd_remap_memory(fd, file_name, file_offset, addr, bytes,
                    read_only, allow_exec);
}

bool os::unmap_memory(char *addr, size_t bytes) {
  bool result;
  if (MemTracker::enabled()) {
    Tracker tkr(Tracker::release);
    result = pd_unmap_memory(addr, bytes);
    if (result) {
      tkr.record((address)addr, bytes);
    }
  } else {
    result = pd_unmap_memory(addr, bytes);
  }
  return result;
}

void os::free_memory(char *addr, size_t bytes, size_t alignment_hint) {
  pd_free_memory(addr, bytes, alignment_hint);
}

void os::realign_memory(char *addr, size_t bytes, size_t alignment_hint) {
  pd_realign_memory(addr, bytes, alignment_hint);
}

char* os::reserve_memory_special(size_t size, size_t alignment, size_t page_size,
                                 char* addr, bool executable) {

  assert(is_aligned(addr, alignment), "Unaligned request address");

  char* result = pd_reserve_memory_special(size, alignment, page_size, addr, executable);
  if (result != nullptr) {
    // The memory is committed
    MemTracker::record_virtual_memory_reserve_and_commit((address)result, size, CALLER_PC);
  }

  return result;
}

bool os::release_memory_special(char* addr, size_t bytes) {
  bool res;
  if (MemTracker::enabled()) {
    // Note: Tracker contains a ThreadCritical.
    Tracker tkr(Tracker::release);
    res = pd_release_memory_special(addr, bytes);
    if (res) {
      tkr.record((address)addr, bytes);
    }
  } else {
    res = pd_release_memory_special(addr, bytes);
  }
  return res;
}

// Convenience wrapper around naked_short_sleep to allow for longer sleep
// times. Only for use by non-JavaThreads.
void os::naked_sleep(jlong millis) {
  assert(!Thread::current()->is_Java_thread(), "not for use by JavaThreads");
  const jlong limit = 999;
  while (millis > limit) {
    naked_short_sleep(limit);
    millis -= limit;
  }
  naked_short_sleep(millis);
}


////// Implementation of PageSizes

void os::PageSizes::add(size_t page_size) {
  assert(is_power_of_2(page_size), "page_size must be a power of 2: " SIZE_FORMAT_X, page_size);
  _v |= page_size;
}

bool os::PageSizes::contains(size_t page_size) const {
  assert(is_power_of_2(page_size), "page_size must be a power of 2: " SIZE_FORMAT_X, page_size);
  return (_v & page_size) != 0;
}

size_t os::PageSizes::next_smaller(size_t page_size) const {
  assert(is_power_of_2(page_size), "page_size must be a power of 2: " SIZE_FORMAT_X, page_size);
  size_t v2 = _v & (page_size - 1);
  if (v2 == 0) {
    return 0;
  }
  return round_down_power_of_2(v2);
}

size_t os::PageSizes::next_larger(size_t page_size) const {
  assert(is_power_of_2(page_size), "page_size must be a power of 2: " SIZE_FORMAT_X, page_size);
  if (page_size == max_power_of_2<size_t>()) { // Shift by 32/64 would be UB
    return 0;
  }
  // Remove current and smaller page sizes
  size_t v2 = _v & ~(page_size + (page_size - 1));
  if (v2 == 0) {
    return 0;
  }
  return (size_t)1 << count_trailing_zeros(v2);
}

size_t os::PageSizes::largest() const {
  const size_t max = max_power_of_2<size_t>();
  if (contains(max)) {
    return max;
  }
  return next_smaller(max);
}

size_t os::PageSizes::smallest() const {
  // Strictly speaking the set should not contain sizes < os::vm_page_size().
  // But this is not enforced.
  return next_larger(1);
}

void os::PageSizes::print_on(outputStream* st) const {
  bool first = true;
  for (size_t sz = smallest(); sz != 0; sz = next_larger(sz)) {
    if (first) {
      first = false;
    } else {
      st->print_raw(", ");
    }
    if (sz < M) {
      st->print(SIZE_FORMAT "k", sz / K);
    } else if (sz < G) {
      st->print(SIZE_FORMAT "M", sz / M);
    } else {
      st->print(SIZE_FORMAT "G", sz / G);
    }
  }
  if (first) {
    st->print("empty");
  }
}

// Check minimum allowable stack sizes for thread creation and to initialize
// the java system classes, including StackOverflowError - depends on page
// size.
// The space needed for frames during startup is platform dependent. It
// depends on word size, platform calling conventions, C frame layout and
// interpreter/C1/C2 design decisions. Therefore this is given in a
// platform (os/cpu) dependent constant.
// To this, space for guard mechanisms is added, which depends on the
// page size which again depends on the concrete system the VM is running
// on. Space for libc guard pages is not included in this size.
jint os::set_minimum_stack_sizes() {

  _java_thread_min_stack_allowed = _java_thread_min_stack_allowed +
                                   StackOverflow::stack_guard_zone_size() +
                                   StackOverflow::stack_shadow_zone_size();

  _java_thread_min_stack_allowed = align_up(_java_thread_min_stack_allowed, vm_page_size());
  _java_thread_min_stack_allowed = MAX2(_java_thread_min_stack_allowed, _os_min_stack_allowed);

  size_t stack_size_in_bytes = ThreadStackSize * K;
  if (stack_size_in_bytes != 0 &&
      stack_size_in_bytes < _java_thread_min_stack_allowed) {
    // The '-Xss' and '-XX:ThreadStackSize=N' options both set
    // ThreadStackSize so we go with "Java thread stack size" instead
    // of "ThreadStackSize" to be more friendly.
    tty->print_cr("\nThe Java thread stack size specified is too small. "
                  "Specify at least " SIZE_FORMAT "k",
                  _java_thread_min_stack_allowed / K);
    return JNI_ERR;
  }

  // Make the stack size a multiple of the page size so that
  // the yellow/red zones can be guarded.
  JavaThread::set_stack_size_at_create(align_up(stack_size_in_bytes, vm_page_size()));

  // Reminder: a compiler thread is a Java thread.
  _compiler_thread_min_stack_allowed = _compiler_thread_min_stack_allowed +
                                       StackOverflow::stack_guard_zone_size() +
                                       StackOverflow::stack_shadow_zone_size();

  _compiler_thread_min_stack_allowed = align_up(_compiler_thread_min_stack_allowed, vm_page_size());
  _compiler_thread_min_stack_allowed = MAX2(_compiler_thread_min_stack_allowed, _os_min_stack_allowed);

  stack_size_in_bytes = CompilerThreadStackSize * K;
  if (stack_size_in_bytes != 0 &&
      stack_size_in_bytes < _compiler_thread_min_stack_allowed) {
    tty->print_cr("\nThe CompilerThreadStackSize specified is too small. "
                  "Specify at least " SIZE_FORMAT "k",
                  _compiler_thread_min_stack_allowed / K);
    return JNI_ERR;
  }

  _vm_internal_thread_min_stack_allowed = align_up(_vm_internal_thread_min_stack_allowed, vm_page_size());
  _vm_internal_thread_min_stack_allowed = MAX2(_vm_internal_thread_min_stack_allowed, _os_min_stack_allowed);

  stack_size_in_bytes = VMThreadStackSize * K;
  if (stack_size_in_bytes != 0 &&
      stack_size_in_bytes < _vm_internal_thread_min_stack_allowed) {
    tty->print_cr("\nThe VMThreadStackSize specified is too small. "
                  "Specify at least " SIZE_FORMAT "k",
                  _vm_internal_thread_min_stack_allowed / K);
    return JNI_ERR;
  }
  return JNI_OK;
}<|MERGE_RESOLUTION|>--- conflicted
+++ resolved
@@ -39,12 +39,9 @@
 #include "memory/allocation.inline.hpp"
 #include "memory/resourceArea.hpp"
 #include "memory/universe.hpp"
-<<<<<<< HEAD
-=======
 #include "oops/compressedKlass.inline.hpp"
 #include "oops/oop.inline.hpp"
 #include "prims/jvmtiAgent.hpp"
->>>>>>> 7dd47998
 #include "prims/jvm_misc.hpp"
 #include "runtime/arguments.hpp"
 #include "runtime/atomic.hpp"
@@ -78,10 +75,6 @@
 #include "utilities/events.hpp"
 #include "utilities/powerOfTwo.hpp"
 
-<<<<<<< HEAD
-OSThread*         os::_starting_thread    = NULL;
-address           os::_polling_page       = NULL;
-=======
 #ifndef _WINDOWS
 # include <poll.h>
 #endif
@@ -90,7 +83,6 @@
 # include <errno.h>
 
 OSThread*         os::_starting_thread    = nullptr;
->>>>>>> 7dd47998
 volatile unsigned int os::_rand_seed      = 1234567;
 int               os::_processor_count    = 0;
 int               os::_initial_active_processor_count = 0;
