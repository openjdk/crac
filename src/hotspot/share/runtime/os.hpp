/*
 * Copyright (c) 1997, 2024, Oracle and/or its affiliates. All rights reserved.
 * DO NOT ALTER OR REMOVE COPYRIGHT NOTICES OR THIS FILE HEADER.
 *
 * This code is free software; you can redistribute it and/or modify it
 * under the terms of the GNU General Public License version 2 only, as
 * published by the Free Software Foundation.
 *
 * This code is distributed in the hope that it will be useful, but WITHOUT
 * ANY WARRANTY; without even the implied warranty of MERCHANTABILITY or
 * FITNESS FOR A PARTICULAR PURPOSE.  See the GNU General Public License
 * version 2 for more details (a copy is included in the LICENSE file that
 * accompanied this code).
 *
 * You should have received a copy of the GNU General Public License version
 * 2 along with this work; if not, write to the Free Software Foundation,
 * Inc., 51 Franklin St, Fifth Floor, Boston, MA 02110-1301 USA.
 *
 * Please contact Oracle, 500 Oracle Parkway, Redwood Shores, CA 94065 USA
 * or visit www.oracle.com if you need additional information or have any
 * questions.
 *
 */

#ifndef SHARE_RUNTIME_OS_HPP
#define SHARE_RUNTIME_OS_HPP

#include "jvm_md.h"
#include "runtime/osInfo.hpp"
#include "utilities/exceptions.hpp"
#include "utilities/ostream.hpp"
#include "utilities/macros.hpp"
#ifdef __APPLE__
# include <mach/mach_time.h>
#endif

class frame;
class JvmtiAgent;

// Rules for using and implementing methods declared in the "os" class
// ===================================================================
//
// The "os" class defines a number of the interfaces for porting HotSpot
// to different operating systems. For example, I/O, memory, timing, etc.
// Note that additional classes such as Semaphore, Mutex, etc., are used for
// porting specific groups of features.
//
// Structure of os*.{cpp, hpp} files
//
// - os.hpp
//
//   (This file) declares the entire API of the "os" class.
//
// - os.inline.hpp
//
//   To use any of the inline methods declared in the "os" class, this
//   header file must be included.
//
// - src/hotspot/os/<os>/os_<os>.hpp
// - src/hotspot/os/posix/os_posix.hpp
//
//   These headers declare APIs that should be used only within the
//   platform-specific source files for that particular OS.
//
//   For example, os_linux.hpp declares the os::Linux class, which provides
//   many methods that can be used by files under os/linux/ and os_cpu/linux_*/
//
//   os_posix.hpp can be used by platform-specific files for POSIX-like
//   OSes such as aix, bsd and linux.
//
//   Platform-independent source files should not include these header files
//   (although sadly there are some rare exceptions ...)
//
// - os.cpp
//
//   Platform-independent methods of the "os" class are defined
//   in os.cpp. These are not part of the porting interface, but rather
//   can be considered as convenience functions for accessing
//   the porting interface. E.g., os::print_function_and_library_name().
//
// The methods declared in os.hpp but not implemented in os.cpp are
// a part the HotSpot Porting APIs. They must be implemented in one of
// the following four files:
//
// - src/hotspot/os/<os>/os_<os>.inline.hpp
// - src/hotspot/os_cpu/<os>_<cpu>/os_<os>_<cpu>.inline.hpp
// - src/hotspot/os/<os>/os_<os>.cpp
// - src/hotspot/os_cpu/<os>_<cpu>/os_<os>_<cpu>.cpp
//
//   The Porting APIs declared as "inline" in os.hpp MUST be
//   implemented in one of the two .inline.hpp files, depending on
//   whether the feature is specific to a particular CPU architecture
//   for this OS. These two files are automatically included by
//   os.inline.hpp. Platform-independent source files must not include
//   these two files directly.
//
//   If the full definition of an inline method is too complex to fit in a
//   header file, the actual implementation can be deferred to another
//   method defined in the .cpp files.
//
//   The Porting APIs that are *not* declared as "inline" in os.hpp MUST
//   be implemented in one of the two .cpp files above. These files
//   also implement OS-specific APIs such as os::Linux, os::Posix, etc.
//
// (Note: on the POSIX-like platforms, some of the Porting APIs are implemented
// in os_posix.cpp instead).

class Thread;
class JavaThread;
class NativeCallStack;
class methodHandle;
class OSThread;
class Mutex;

struct jvmtiTimerInfo;

template<class E> class GrowableArray;

// %%%%% Moved ThreadState, START_FN, OSThread to new osThread.hpp. -- Rose

// Platform-independent error return values from OS functions
enum OSReturn {
  OS_OK         =  0,        // Operation was successful
  OS_ERR        = -1,        // Operation failed
  OS_INTRPT     = -2,        // Operation was interrupted
  OS_TIMEOUT    = -3,        // Operation timed out
  OS_NOMEM      = -5,        // Operation failed for lack of memory
  OS_NORESOURCE = -6         // Operation failed for lack of nonmemory resource
};

enum ThreadPriority {        // JLS 20.20.1-3
  NoPriority       = -1,     // Initial non-priority value
  MinPriority      =  1,     // Minimum priority
  NormPriority     =  5,     // Normal (non-daemon) priority
  NearMaxPriority  =  9,     // High priority, used for VMThread
  MaxPriority      = 10,     // Highest priority, used for WatcherThread
                             // ensures that VMThread doesn't starve profiler
  CriticalPriority = 11      // Critical thread priority
};

enum WXMode {
  WXWrite,
  WXExec
};

// Executable parameter flag for os::commit_memory() and
// os::commit_memory_or_exit().
const bool ExecMem = true;

// Typedef for structured exception handling support
typedef void (*java_call_t)(JavaValue* value, const methodHandle& method, JavaCallArguments* args, JavaThread* thread);

class MallocTracker;

// Preserve errno across a range of calls

class ErrnoPreserver {
  int _e;

public:
  ErrnoPreserver() { _e = errno; }

  ~ErrnoPreserver() { errno = _e; }

  int saved_errno() { return _e; }
};

class os: AllStatic {
  friend class VMStructs;
  friend class JVMCIVMStructs;
  friend class MallocTracker;

#ifdef ASSERT
 private:
  static bool _mutex_init_done;
 public:
  static void set_mutex_init_done() { _mutex_init_done = true; }
  static bool mutex_init_done() { return _mutex_init_done; }
#endif

 public:

  // A simple value class holding a set of page sizes (similar to sigset_t)
  class PageSizes {
    size_t _v; // actually a bitmap.
  public:
    PageSizes() : _v(0) {}
    void add(size_t pagesize);
    bool contains(size_t pagesize) const;
    // Given a page size, return the next smaller page size in this set, or 0.
    size_t next_smaller(size_t pagesize) const;
    // Given a page size, return the next larger page size in this set, or 0.
    size_t next_larger(size_t pagesize) const;
    // Returns the largest page size in this set, or 0 if set is empty.
    size_t largest() const;
    // Returns the smallest page size in this set, or 0 if set is empty.
    size_t smallest() const;
    // Prints one line of comma separated, human readable page sizes, "empty" if empty.
    void print_on(outputStream* st) const;
  };

 private:
  static OSThread*          _starting_thread;
  static PageSizes          _page_sizes;

  // The default value for os::vm_min_address() unless the platform knows better. This value
  // is chosen to give us reasonable protection against null pointer dereferences while being
  // low enough to leave most of the valuable low-4gb address space open.
  static constexpr size_t _vm_min_address_default = 16 * M;

  static char*  pd_reserve_memory(size_t bytes, bool executable);

  static char*  pd_attempt_reserve_memory_at(char* addr, size_t bytes, bool executable);

  static bool   pd_commit_memory(char* addr, size_t bytes, bool executable);
  static bool   pd_commit_memory(char* addr, size_t size, size_t alignment_hint,
                                 bool executable);
  // Same as pd_commit_memory() that either succeeds or calls
  // vm_exit_out_of_memory() with the specified mesg.
  static void   pd_commit_memory_or_exit(char* addr, size_t bytes,
                                         bool executable, const char* mesg);
  static void   pd_commit_memory_or_exit(char* addr, size_t size,
                                         size_t alignment_hint,
                                         bool executable, const char* mesg);
  static bool   pd_uncommit_memory(char* addr, size_t bytes, bool executable);
  static bool   pd_release_memory(char* addr, size_t bytes);

  static char*  pd_attempt_map_memory_to_file_at(char* addr, size_t bytes, int file_desc);

  static char*  pd_map_memory(int fd, const char* file_name, size_t file_offset,
                           char *addr, size_t bytes, bool read_only = false,
                           bool allow_exec = false);
  static bool   pd_unmap_memory(char *addr, size_t bytes);
  static void   pd_disclaim_memory(char *addr, size_t bytes);
  static void   pd_realign_memory(char *addr, size_t bytes, size_t alignment_hint);

  // Returns 0 if pretouch is done via platform dependent method, or otherwise
  // returns page_size that should be used for the common method.
  static size_t pd_pretouch_memory(void* first, void* last, size_t page_size);

  static char*  pd_reserve_memory_special(size_t size, size_t alignment, size_t page_size,

                                          char* addr, bool executable);
  static bool   pd_release_memory_special(char* addr, size_t bytes);

  static size_t page_size_for_region(size_t region_size, size_t min_pages, bool must_be_aligned);

  // Get summary strings for system information in buffer provided
  static void  get_summary_cpu_info(char* buf, size_t buflen);
  static void  get_summary_os_info(char* buf, size_t buflen);
  // Returns number of bytes written on success, OS_ERR on failure.
  static ssize_t pd_write(int fd, const void *buf, size_t nBytes);

  static void initialize_initial_active_processor_count();

  LINUX_ONLY(static void pd_init_container_support();)

 public:
  static void init(void);                      // Called before command line parsing

  static void init_container_support() {       // Called during command line parsing.
     LINUX_ONLY(pd_init_container_support();)
  }

  static void init_before_ergo(void);          // Called after command line parsing
                                               // before VM ergonomics processing.
  static jint init_2(void);                    // Called after command line parsing
                                               // and VM ergonomics processing

  // Get environ pointer, platform independently
  static char** get_environ();

  static bool have_special_privileges();

  static jlong  javaTimeMillis();
  static jlong  javaTimeNanos();
  static void   javaTimeNanos_info(jvmtiTimerInfo *info_ptr);
  static void   javaTimeSystemUTC(jlong &seconds, jlong &nanos);
  static void   run_periodic_checks(outputStream* st);

  // Returns the elapsed time in seconds since the vm started.
  static double elapsedTime();

  // Returns real time in seconds since an arbitrary point
  // in the past.
  static bool getTimesSecs(double* process_real_time,
                           double* process_user_time,
                           double* process_system_time);

  // Interface to the performance counter
  static jlong elapsed_counter();
  static jlong elapsed_frequency();

  // The "virtual time" of a thread is the amount of time a thread has
  // actually run.  The first function indicates whether the OS supports
  // this functionality for the current thread, and if so the second
  // returns the elapsed virtual time for the current thread.
  static bool supports_vtime();
  static double elapsedVTime();

  // Return current local time in a string (YYYY-MM-DD HH:MM:SS).
  // It is MT safe, but not async-safe, as reading time zone
  // information may require a lock on some platforms.
  static char*      local_time_string(char *buf, size_t buflen);
  static struct tm* localtime_pd     (const time_t* clock, struct tm*  res);
  static struct tm* gmtime_pd        (const time_t* clock, struct tm*  res);

  // "YYYY-MM-DDThh:mm:ss.mmm+zzzz" incl. terminating zero
  static const size_t iso8601_timestamp_size = 29;

  // Fill in buffer with an ISO-8601 string corresponding to the given javaTimeMillis value
  // E.g., YYYY-MM-DDThh:mm:ss.mmm+zzzz.
  // Returns buffer, or null if it failed.
  static char* iso8601_time(jlong milliseconds_since_19700101, char* buffer,
                            size_t buffer_length, bool utc = false);

  // Fill in buffer with current local time as an ISO-8601 string.
  // E.g., YYYY-MM-DDThh:mm:ss.mmm+zzzz.
  // Returns buffer, or null if it failed.
  static char* iso8601_time(char* buffer, size_t buffer_length, bool utc = false);

  // Interface for detecting multiprocessor system
  static inline bool is_MP() {
    // During bootstrap if _processor_count is not yet initialized
    // we claim to be MP as that is safest. If any platform has a
    // stub generator that might be triggered in this phase and for
    // which being declared MP when in fact not, is a problem - then
    // the bootstrap routine for the stub generator needs to check
    // the processor count directly and leave the bootstrap routine
    // in place until called after initialization has occurred.
    return (_processor_count != 1);
  }

  // On some platforms there is a distinction between "available" memory and "free" memory.
  // For example, on Linux, "available" memory (`MemAvailable` in `/proc/meminfo`) is greater
  // than "free" memory (`MemFree` in `/proc/meminfo`) because Linux can free memory
  // aggressively (e.g. clear caches) so that it becomes available.
  static julong available_memory();
  static julong used_memory();
  static julong free_memory();

  static jlong total_swap_space();
  static jlong free_swap_space();

  static julong physical_memory();
  static bool has_allocatable_memory_limit(size_t* limit);
  static bool is_server_class_machine();
  static size_t rss();

  // Returns the id of the processor on which the calling thread is currently executing.
  // The returned value is guaranteed to be between 0 and (os::processor_count() - 1).
  static uint processor_id();

  // number of CPUs
  static int processor_count() {
    return _processor_count;
  }
  static void set_processor_count(int count) { _processor_count = count; }

  // Returns the number of CPUs this process is currently allowed to run on.
  // Note that on some OSes this can change dynamically.
  static int active_processor_count();

  // At startup the number of active CPUs this process is allowed to run on.
  // This value does not change dynamically. May be different from active_processor_count().
  static int initial_active_processor_count() {
    assert(_initial_active_processor_count > 0, "Initial active processor count not set yet.");
    return _initial_active_processor_count;
  }

  // Give a name to the current thread.
  static void set_native_thread_name(const char *name);

  // Interface for stack banging (predetect possible stack overflow for
  // exception processing)  There are guard pages, and above that shadow
  // pages for stack overflow checking.
  inline static bool uses_stack_guard_pages();
  inline static bool must_commit_stack_guard_pages();
  inline static void map_stack_shadow_pages(address sp);
  static bool stack_shadow_pages_available(Thread *thread, const methodHandle& method, address sp);

 private:
  // Minimum stack size a thread can be created with (allowing
  // the VM to completely create the thread and enter user code).
  // The initial values exclude any guard pages (by HotSpot or libc).
  // set_minimum_stack_sizes() will add the size required for
  // HotSpot guard pages depending on page size and flag settings.
  // Libc guard pages are never considered by these values.
  static size_t _compiler_thread_min_stack_allowed;
  static size_t _java_thread_min_stack_allowed;
  static size_t _vm_internal_thread_min_stack_allowed;
  static size_t _os_min_stack_allowed;

  // Check and sets minimum stack sizes
  static jint set_minimum_stack_sizes();

 public:
  // Find committed memory region within specified range (start, start + size),
  // return true if found any
  static bool committed_in_range(address start, size_t size, address& committed_start, size_t& committed_size);

  // OS interface to Virtual Memory

  // Return the default page size.
  static size_t vm_page_size() { return OSInfo::vm_page_size(); }

  // The set of page sizes which the VM is allowed to use (may be a subset of
  //  the page sizes actually available on the platform).
  static const PageSizes& page_sizes() { return _page_sizes; }

  // Returns the page size to use for a region of memory.
  // region_size / min_pages will always be greater than or equal to the
  // returned value. The returned value will divide region_size.
  static size_t page_size_for_region_aligned(size_t region_size, size_t min_pages);

  // Returns the page size to use for a region of memory.
  // region_size / min_pages will always be greater than or equal to the
  // returned value. The returned value might not divide region_size.
  static size_t page_size_for_region_unaligned(size_t region_size, size_t min_pages);

  // Return the largest page size that can be used
  static size_t max_page_size() { return page_sizes().largest(); }

  // Return a lower bound for page sizes. Also works before os::init completed.
  static size_t min_page_size() { return 4 * K; }

  // Methods for tracing page sizes returned by the above method.
  // The region_{min,max}_size parameters should be the values
  // passed to page_size_for_region() and page_size should be the result of that
  // call.  The (optional) base and size parameters should come from the
  // ReservedSpace base() and size() methods.
  static void trace_page_sizes(const char* str,
                               const size_t region_min_size,
                               const size_t region_max_size,
                               const char* base,
                               const size_t size,
                               const size_t page_size);
  static void trace_page_sizes_for_requested_size(const char* str,
                                                  const size_t requested_size,
                                                  const size_t requested_page_size,
                                                  const char* base,
                                                  const size_t size,
                                                  const size_t page_size);

  static size_t vm_allocation_granularity() { return OSInfo::vm_allocation_granularity(); }

  // Returns the lowest address the process is allowed to map against.
  static size_t vm_min_address();

  inline static size_t cds_core_region_alignment();

  // Reserves virtual memory.
  static char*  reserve_memory(size_t bytes, bool executable = false, MemTag mem_tag = mtNone);

  // Reserves virtual memory that starts at an address that is aligned to 'alignment'.
  static char*  reserve_memory_aligned(size_t size, size_t alignment, bool executable = false);

  // Attempts to reserve the virtual memory at [addr, addr + bytes).
  // Does not overwrite existing mappings.
  static char*  attempt_reserve_memory_at(char* addr, size_t bytes, bool executable = false, MemTag mem_tag = mtNone);

  // Given an address range [min, max), attempts to reserve memory within this area, with the given alignment.
  // If randomize is true, the location will be randomized.
  static char* attempt_reserve_memory_between(char* min, char* max, size_t bytes, size_t alignment, bool randomize);

  static bool   commit_memory(char* addr, size_t bytes, bool executable);
  static bool   commit_memory(char* addr, size_t size, size_t alignment_hint,
                              bool executable);
  // Same as commit_memory() that either succeeds or calls
  // vm_exit_out_of_memory() with the specified mesg.
  static void   commit_memory_or_exit(char* addr, size_t bytes,
                                      bool executable, const char* mesg);
  static void   commit_memory_or_exit(char* addr, size_t size,
                                      size_t alignment_hint,
                                      bool executable, const char* mesg);
  static bool   uncommit_memory(char* addr, size_t bytes, bool executable = false);
  static bool   release_memory(char* addr, size_t bytes);

  static void   cleanup_memory(char* addr, size_t bytes);

  // Does the platform support trimming the native heap?
  static bool can_trim_native_heap();

  // Trim the C-heap. Optionally returns working set size change (RSS+Swap) in *rss_change.
  // Note: If trimming succeeded but no size change information could be obtained,
  // rss_change.after will contain SIZE_MAX upon return.
  struct size_change_t { size_t before; size_t after; };
  static bool trim_native_heap(size_change_t* rss_change = nullptr);

  // A diagnostic function to print memory mappings in the given range.
  static void print_memory_mappings(char* addr, size_t bytes, outputStream* st);
  // Prints all mappings
  static void print_memory_mappings(outputStream* st);

  // Touch memory pages that cover the memory range from start to end
  // (exclusive) to make the OS back the memory range with actual memory.
  // Other threads may use the memory range concurrently with pretouch.
  static void   pretouch_memory(void* start, void* end, size_t page_size = vm_page_size());

  enum ProtType { MEM_PROT_NONE, MEM_PROT_READ, MEM_PROT_RW, MEM_PROT_RWX };
  static bool   protect_memory(char* addr, size_t bytes, ProtType prot,
                               bool is_committed = true);

  static bool   guard_memory(char* addr, size_t bytes);
  static bool   unguard_memory(char* addr, size_t bytes);
  static bool   create_stack_guard_pages(char* addr, size_t bytes);
  static bool   pd_create_stack_guard_pages(char* addr, size_t bytes);
  static bool   remove_stack_guard_pages(char* addr, size_t bytes);
  // Helper function to create a new file with template jvmheap.XXXXXX.
  // Returns a valid fd on success or else returns -1
  static int create_file_for_heap(const char* dir);
  // Map memory to the file referred by fd. This function is slightly different from map_memory()
  // and is added to be used for implementation of -XX:AllocateHeapAt
  static char* map_memory_to_file(size_t size, int fd, MemTag mem_tag = mtNone);
  static char* map_memory_to_file_aligned(size_t size, size_t alignment, int fd, MemTag mem_tag = mtNone);
  static char* map_memory_to_file(char* base, size_t size, int fd);
  static char* attempt_map_memory_to_file_at(char* base, size_t size, int fd, MemTag mem_tag = mtNone);
  // Replace existing reserved memory with file mapping
  static char* replace_existing_mapping_with_file_mapping(char* base, size_t size, int fd);

  static char*  map_memory(int fd, const char* file_name, size_t file_offset,
                           char *addr, size_t bytes, bool read_only = false,
                           bool allow_exec = false, MemTag mem_tag = mtNone);
  static bool   unmap_memory(char *addr, size_t bytes);
  static void   disclaim_memory(char *addr, size_t bytes);
  static void   realign_memory(char *addr, size_t bytes, size_t alignment_hint);

  // NUMA-specific interface
  static bool   numa_has_group_homing();
  static void   numa_make_local(char *addr, size_t bytes, int lgrp_hint);
  static void   numa_make_global(char *addr, size_t bytes);
  static size_t numa_get_groups_num();
  static size_t numa_get_leaf_groups(uint *ids, size_t size);
  static bool   numa_topology_changed();
  static int    numa_get_group_id();
  static int    numa_get_group_id_for_address(const void* address);
  static bool   numa_get_group_ids_for_range(const void** addresses, int* lgrp_ids, size_t count);

  // Page manipulation
  struct page_info {
    size_t size;
    int lgrp_id;
  };
  static char*  non_memory_address_word();
  // reserve, commit and pin the entire memory region
  static char*  reserve_memory_special(size_t size, size_t alignment, size_t page_size,
                                       char* addr, bool executable);
  static bool   release_memory_special(char* addr, size_t bytes);
  static void   large_page_init();
  static size_t large_page_size();
  static bool   can_commit_large_page_memory();

  // Check if pointer points to readable memory (by 4-byte read access)
  static bool    is_readable_pointer(const void* p);
  static bool    is_readable_range(const void* from, const void* to);

  // threads

  enum ThreadType {
    vm_thread,
    gc_thread,         // GC thread
    java_thread,       // Java, JVMTIAgent and Service threads.
    compiler_thread,
    watcher_thread,
    asynclog_thread,   // dedicated to flushing logs
    os_thread
  };

  static bool create_thread(Thread* thread,
                            ThreadType thr_type,
                            size_t req_stack_size = 0);

  // The "main thread", also known as "starting thread", is the thread
  // that loads/creates the JVM via JNI_CreateJavaVM.
  static bool create_main_thread(JavaThread* thread);

  // The primordial thread is the initial process thread. The java
  // launcher never uses the primordial thread as the main thread, but
  // applications that host the JVM directly may do so. Some platforms
  // need special-case handling of the primordial thread if it attaches
  // to the VM.
  static bool is_primordial_thread(void)
#if defined(_WINDOWS) || defined(BSD)
    // No way to identify the primordial thread.
    { return false; }
#else
  ;
#endif

  static bool create_attached_thread(JavaThread* thread);
  static void pd_start_thread(Thread* thread);
  static void start_thread(Thread* thread);

  // Returns true if successful.
  static bool signal_thread(Thread* thread, int sig, const char* reason);

  static void free_thread(OSThread* osthread);

  // thread id on Linux/64bit is 64bit, on Windows it's 32bit
  static intx current_thread_id();
  static int current_process_id();

  // Short standalone OS sleep routines suitable for slow path spin loop.
  // Ignores safepoints/suspension/Thread.interrupt() (so keep it short).
  // ms/ns = 0, will sleep for the least amount of time allowed by the OS.
  // Maximum sleep time is just under 1 second.
  static void naked_short_sleep(jlong ms);
  static void naked_short_nanosleep(jlong ns);
  // Longer standalone OS sleep routine - a convenience wrapper around
  // multiple calls to naked_short_sleep. Only for use by non-JavaThreads.
  static void naked_sleep(jlong millis);
  // Never returns, use with CAUTION
  [[noreturn]] static void infinite_sleep();
  static void naked_yield () ;
  static OSReturn set_priority(Thread* thread, ThreadPriority priority);
  static OSReturn get_priority(const Thread* const thread, ThreadPriority& priority);

  static address    fetch_frame_from_context(const void* ucVoid, intptr_t** sp, intptr_t** fp);
  static frame      fetch_frame_from_context(const void* ucVoid);
  static frame      fetch_compiled_frame_from_context(const void* ucVoid);

  static void breakpoint();
  static bool start_debugging(char *buf, int buflen);

  static address current_stack_pointer();
  static void current_stack_base_and_size(address* base, size_t* size);

  static void verify_stack_alignment() PRODUCT_RETURN;

  static bool message_box(const char* title, const char* message);

  // run cmd in a separate process and return its exit code; or -1 on failures.
  // Note: only safe to use in fatal error situations.
  static int fork_and_exec(const char *cmd);

  static int exec_child_process_and_wait(const char *path, const char *argv[]);

  static int execv(const char *path, const char *argv[]);

  // Call ::exit() on all platforms
  [[noreturn]] static void exit(int num);

  // Call ::_exit() on all platforms. Similar semantics to die() except we never
  // want a core dump.
  [[noreturn]] static void _exit(int num);

  // Terminate the VM, but don't exit the process
  static void shutdown();

  // Terminate with an error.  Default is to generate a core file on platforms
  // that support such things.  This calls shutdown() and then aborts.
  [[noreturn]] static void abort(bool dump_core, void *siginfo, const void *context);
  [[noreturn]] static void abort(bool dump_core = true);

  // Die immediately, no exit hook, no abort hook, no cleanup.
  // Dump a core file, if possible, for debugging. os::abort() is the
  // preferred means to abort the VM on error. os::die() should only
  // be called if something has gone badly wrong. CreateCoredumpOnCrash
  // is intentionally not honored by this function.
  [[noreturn]] static void die();

  // File i/o operations
  static int open(const char *path, int oflag, int mode);
  static FILE* fdopen(int fd, const char* mode);
  static FILE* fopen(const char* path, const char* mode);
  static jlong lseek(int fd, jlong offset, int whence);
  static bool file_exists(const char* file);
  // This function, on Windows, canonicalizes a given path (see os_windows.cpp for details).
  // On Posix, this function is a noop: it does not change anything and just returns
  // the input pointer.
  static char* native_path(char *path);
  static int ftruncate(int fd, jlong length);
  static int get_fileno(FILE* fp);
  static void flockfile(FILE* fp);
  static void funlockfile(FILE* fp);

  static int compare_file_modified_times(const char* file1, const char* file2);

  static bool same_files(const char* file1, const char* file2);

  //File i/o operations

  static ssize_t read_at(int fd, void *buf, unsigned int nBytes, jlong offset);
  // Writes the bytes completely. Returns true on success, false otherwise.
  static bool write(int fd, const void *buf, size_t nBytes);

  // Reading directories.
  static DIR*           opendir(const char* dirname);
  static struct dirent* readdir(DIR* dirp);
  static int            closedir(DIR* dirp);

  static int mkdir(const char *pathname);
  static int rmdir(const char *pathname);

  static const char*    get_temp_directory();
  static const char*    get_current_directory(char *buf, size_t buflen);

<<<<<<< HEAD
  static bool is_path_absolute(const char *path);
=======
  static void           prepare_native_symbols();
>>>>>>> e7c5bf45

  // Builds the platform-specific name of a library.
  // Returns false if the buffer is too small.
  static bool           dll_build_name(char* buffer, size_t size,
                                       const char* fname);

  // Builds a platform-specific full library path given an ld path and
  // unadorned library name. Returns true if the buffer contains a full
  // path to an existing file, false otherwise. If pathname is empty,
  // uses the path to the current directory.
  static bool           dll_locate_lib(char* buffer, size_t size,
                                       const char* pathname, const char* fname);

  // Symbol lookup, find nearest function name; basically it implements
  // dladdr() for all platforms. Name of the nearest function is copied
  // to buf. Distance from its base address is optionally returned as offset.
  // If function name is not found, buf[0] is set to '\0' and offset is
  // set to -1 (if offset is non-null).
  static bool dll_address_to_function_name(address addr, char* buf,
                                           int buflen, int* offset,
                                           bool demangle = true);

  // Locate DLL/DSO. On success, full path of the library is copied to
  // buf, and offset is optionally set to be the distance between addr
  // and the library's base address. On failure, buf[0] is set to '\0'
  // and offset is set to -1 (if offset is non-null).
  static bool dll_address_to_library_name(address addr, char* buf,
                                          int buflen, int* offset);

  // Given an address, attempt to locate both the symbol and the library it
  // resides in. If at least one of these steps was successful, prints information
  // and returns true.
  // - if no scratch buffer is given, stack is used
  // - shorten_paths: path is omitted from library name
  // - demangle: function name is demangled
  // - strip_arguments: arguments are stripped (requires demangle=true)
  // On success prints either one of:
  // "<function name>+<offset> in <library>"
  // "<function name>+<offset>"
  // "<address> in <library>+<offset>"
  static bool print_function_and_library_name(outputStream* st,
                                              address addr,
                                              char* buf = nullptr, int buflen = 0,
                                              bool shorten_paths = true,
                                              bool demangle = true,
                                              bool strip_arguments = false);

  // Used only on PPC.
  inline static void* resolve_function_descriptor(void* p);

  // Find out whether the pc is in the static code for jvm.dll/libjvm.so.
  static bool address_is_in_vm(address addr);

  // Loads .dll/.so and
  // in case of error it checks if .dll/.so was built for the
  // same architecture as HotSpot is running on
  // in case of an error null is returned and an error message is stored in ebuf
  static void* dll_load(const char *name, char *ebuf, int ebuflen);

  // lookup symbol in a shared library
  static void* dll_lookup(void* handle, const char* name);

  // Unload library
  static void  dll_unload(void *lib);

  // Callback for loaded module information
  // Input parameters:
  //    char*     module_file_name,
  //    address   module_base_addr,
  //    address   module_top_addr,
  //    void*     param
  typedef int (*LoadedModulesCallbackFunc)(const char *, address, address, void *);

  static int get_loaded_modules_info(LoadedModulesCallbackFunc callback, void *param);

  // Return the handle of this process
  static void* get_default_process_handle();

  // Check for static linked agent library
  static bool find_builtin_agent(JvmtiAgent *agent_lib, const char *syms[],
                                 size_t syms_len);

  // Find agent entry point
  static void *find_agent_function(JvmtiAgent *agent_lib, bool check_lib,
                                   const char *syms[], size_t syms_len);

  // Provide wrapper versions of these functions to guarantee NUL-termination
  // in all cases.
  static int vsnprintf(char* buf, size_t len, const char* fmt, va_list args) ATTRIBUTE_PRINTF(3, 0);
  static int snprintf(char* buf, size_t len, const char* fmt, ...) ATTRIBUTE_PRINTF(3, 4);

  // Performs snprintf and asserts the result is non-negative (so there was not
  // an encoding error) and that the output was not truncated.
  static int snprintf_checked(char* buf, size_t len, const char* fmt, ...) ATTRIBUTE_PRINTF(3, 4);

  // Get host name in buffer provided
  static bool get_host_name(char* buf, size_t buflen);

  // Print out system information; they are called by fatal error handler.
  // Output format may be different on different platforms.
  static void print_os_info(outputStream* st);
  static void print_os_info_brief(outputStream* st);
  static void print_cpu_info(outputStream* st, char* buf, size_t buflen);
  static void pd_print_cpu_info(outputStream* st, char* buf, size_t buflen);
  static void print_summary_info(outputStream* st, char* buf, size_t buflen);
  static void print_memory_info(outputStream* st);
  static void print_dll_info(outputStream* st);
  static void print_environment_variables(outputStream* st, const char** env_list);
  static void print_context(outputStream* st, const void* context);
  static void print_tos_pc(outputStream* st, const void* context);
  static void print_tos(outputStream* st, address sp);
  static void print_instructions(outputStream* st, address pc, int unitsize = 1);
  static void print_register_info(outputStream* st, const void* context, int& continuation);
  static void print_register_info(outputStream* st, const void* context);
  static bool signal_sent_by_kill(const void* siginfo);
  static void print_siginfo(outputStream* st, const void* siginfo);
  static void print_signal_handlers(outputStream* st, char* buf, size_t buflen);
  static void print_date_and_time(outputStream* st, char* buf, size_t buflen);
  static void print_elapsed_time(outputStream* st, double time);

  static void print_user_info(outputStream* st);
  static void print_active_locale(outputStream* st);

  // helper for output of seconds in days , hours and months
  static void print_dhm(outputStream* st, const char* startStr, long sec);

  static void print_location(outputStream* st, intptr_t x, bool verbose = false);
  static size_t lasterror(char *buf, size_t len);
  static int get_last_error();

  // Send JFR memory info event
  static void jfr_report_memory_info() NOT_JFR_RETURN();

  // Replacement for strerror().
  // Will return the english description of the error (e.g. "File not found", as
  //  suggested in the POSIX standard.
  // Will return "Unknown error" for an unknown errno value.
  // Will not attempt to localize the returned string.
  // Will always return a valid string which is a static constant.
  // Will not change the value of errno.
  static const char* strerror(int e);

  // Will return the literalized version of the given errno (e.g. "EINVAL"
  //  for EINVAL).
  // Will return "Unknown error" for an unknown errno value.
  // Will always return a valid string which is a static constant.
  // Will not change the value of errno.
  static const char* errno_name(int e);

  // wait for a key press if PauseAtExit is set
  static void wait_for_keypress_at_exit(void);

  // The following two functions are used by fatal error handler to trace
  // native (C) frames. They are not part of frame.hpp/frame.cpp because
  // frame.hpp/cpp assume thread is JavaThread, and also because different
  // OS/compiler may have different convention or provide different API to
  // walk C frames.
  //
  // We don't attempt to become a debugger, so we only follow frames if that
  // does not require a lookup in the unwind table, which is part of the binary
  // file but may be unsafe to read after a fatal error. So on x86, we can
  // only walk stack if %ebp is used as frame pointer; on ia64, it's not
  // possible to walk C stack without having the unwind table.
  static bool is_first_C_frame(frame *fr);
  static frame get_sender_for_C_frame(frame *fr);

  // return current frame. pc() and sp() are set to null on failure.
  static frame      current_frame();

  static void print_hex_dump(outputStream* st, const_address start, const_address end, int unitsize, bool print_ascii,
                             int bytes_per_line, const_address logical_start, const_address highlight_address = nullptr);
  static void print_hex_dump(outputStream* st, const_address start, const_address end, int unitsize, bool print_ascii = true, const_address highlight_address = nullptr) {
    print_hex_dump(st, start, end, unitsize, print_ascii, /*bytes_per_line=*/16, /*logical_start=*/start, highlight_address);
  }

  // returns a string to describe the exception/signal;
  // returns null if exception_code is not an OS exception/signal.
  static const char* exception_name(int exception_code, char* buf, size_t buflen);

  // Returns the signal number (e.g. 11) for a given signal name (SIGSEGV).
  static int get_signal_number(const char* signal_name);

  // Returns native Java library, loads if necessary
  static void*    native_java_library();

  // Fills in path to jvm.dll/libjvm.so (used by the Disassembler)
  static void     jvm_path(char *buf, jint buflen);

  // JNI names
  static void     print_jni_name_prefix_on(outputStream* st, int args_size);
  static void     print_jni_name_suffix_on(outputStream* st, int args_size);

  // Init os specific system properties values
  static void init_system_properties_values();

  // IO operations, non-JVM_ version.
  static int stat(const char* path, struct stat* sbuf);
  static bool dir_is_empty(const char* path);

  // IO operations on binary files
  static int create_binary_file(const char* path, bool rewrite_existing);
  static jlong current_file_offset(int fd);
  static jlong seek_to_file_offset(int fd, jlong offset);

  // Retrieve native stack frames.
  // Parameter:
  //   stack:  an array to storage stack pointers.
  //   frames: size of above array.
  //   toSkip: number of stack frames to skip at the beginning.
  // Return: number of stack frames captured.
  static int get_native_stack(address* stack, int size, int toSkip = 0);

  // General allocation (must be MT-safe)
  static void* malloc  (size_t size, MemTag mem_tag, const NativeCallStack& stack);
  static void* malloc  (size_t size, MemTag mem_tag);
  static void* realloc (void *memblock, size_t size, MemTag mem_tag, const NativeCallStack& stack);
  static void* realloc (void *memblock, size_t size, MemTag mem_tag);

  // handles null pointers
  static void  free    (void *memblock);
  static char* strdup(const char *, MemTag mem_tag = mtInternal);  // Like strdup
  // Like strdup, but exit VM when strdup() returns null
  static char* strdup_check_oom(const char*, MemTag mem_tag = mtInternal);

  // SocketInterface (ex HPI SocketInterface )
  static int socket_close(int fd);
  static ssize_t recv(int fd, char* buf, size_t nBytes, uint flags);
  static ssize_t send(int fd, char* buf, size_t nBytes, uint flags);
  static ssize_t raw_send(int fd, char* buf, size_t nBytes, uint flags);
  static ssize_t connect(int fd, struct sockaddr* him, socklen_t len);

  // Support for signals
  static void  initialize_jdk_signal_support(TRAPS);
  static void  signal_notify(int signal_number);
  static int   signal_wait();
  static void  terminate_signal_thread();
  static int   sigexitnum_pd();

  // random number generation
  static int random();                     // return 32bit pseudorandom number
  static int next_random(unsigned int rand_seed); // pure version of random()
  static void init_random(unsigned int initval);    // initialize random sequence

  // Structured OS Exception support
  static void os_exception_wrapper(java_call_t f, JavaValue* value, const methodHandle& method, JavaCallArguments* args, JavaThread* thread);

  // On Posix compatible OS it will simply check core dump limits while on Windows
  // it will check if dump file can be created. Check or prepare a core dump to be
  // taken at a later point in the same thread in os::abort(). Use the caller
  // provided buffer as a scratch buffer. The status message which will be written
  // into the error log either is file location or a short error message, depending
  // on the checking result.
  static void check_dump_limit(char* buffer, size_t bufferSize);

  // Get the default path to the core file
  // Returns the length of the string
  static int get_core_path(char* buffer, size_t bufferSize);

  // JVMTI & JVM monitoring and management support
  // The thread_cpu_time() and current_thread_cpu_time() are only
  // supported if is_thread_cpu_time_supported() returns true.

  // Thread CPU Time - return the fast estimate on a platform
  // On Linux   - fast clock_gettime where available - user+sys
  //            - otherwise: very slow /proc fs - user+sys
  // On Windows - GetThreadTimes - user+sys
  static jlong current_thread_cpu_time();
  static jlong thread_cpu_time(Thread* t);

  // Thread CPU Time with user_sys_cpu_time parameter.
  //
  // If user_sys_cpu_time is true, user+sys time is returned.
  // Otherwise, only user time is returned
  static jlong current_thread_cpu_time(bool user_sys_cpu_time);
  static jlong thread_cpu_time(Thread* t, bool user_sys_cpu_time);

  // Return a bunch of info about the timers.
  // Note that the returned info for these two functions may be different
  // on some platforms
  static void current_thread_cpu_time_info(jvmtiTimerInfo *info_ptr);
  static void thread_cpu_time_info(jvmtiTimerInfo *info_ptr);

  static bool is_thread_cpu_time_supported();

  // System loadavg support.  Returns -1 if load average cannot be obtained.
  static int loadavg(double loadavg[], int nelem);

  // Amount beyond the callee frame size that we bang the stack.
  static int extra_bang_size_in_bytes();

  static char** split_path(const char* path, size_t* elements, size_t file_name_length);

  // support for mapping non-volatile memory using MAP_SYNC
  static bool supports_map_sync();

 public:

  // File conventions
  static const char* file_separator();
  static const char* line_separator();
  static const char* path_separator();

  // Information about the protection of the page at address '0' on this os.
  inline static bool zero_page_read_protected();

  static void setup_fpu();
  static juint cpu_microcode_revision();

  static inline jlong rdtsc();

  // Used to register dynamic code cache area with the OS
  // Note: Currently only used in 64 bit Windows implementations
  inline static bool register_code_area(char *low, char *high);

  // Platform-specific code for interacting with individual OSes.
  // TODO: This is for compatibility only with current usage of os::Linux, etc.
  // We can get rid of the following block if we rename such a class to something
  // like ::LinuxUtils
#if defined(AIX)
  class Aix;
#elif defined(BSD)
  class Bsd;
#elif defined(LINUX)
  class Linux;
#elif defined(_WINDOWS)
  class win32;
#endif

  // Ditto - Posix-specific API. Ideally should be moved to something like ::PosixUtils.
#ifndef _WINDOWS
  class Posix;
#endif

  // FIXME - some random stuff that was in os_windows.hpp
#ifdef _WINDOWS
  // strtok_s is the Windows thread-safe equivalent of POSIX strtok_r
# define strtok_r strtok_s
# define S_ISCHR(mode)   (((mode) & _S_IFCHR) == _S_IFCHR)
# define S_ISFIFO(mode)  (((mode) & _S_IFIFO) == _S_IFIFO)
#endif

#ifndef OS_NATIVE_THREAD_CREATION_FAILED_MSG
#define OS_NATIVE_THREAD_CREATION_FAILED_MSG "unable to create native thread: possibly out of memory or process/resource limits reached"
#endif

 public:
  inline static bool platform_print_native_stack(outputStream* st, const void* context,
                                                 char *buf, int buf_size, address& lastpc);

  // debugging support (mostly used by debug.cpp but also fatal error handler)
  static bool find(address pc, outputStream* st = tty); // OS specific function to make sense out of an address

  static bool dont_yield();                     // when true, JVM_Yield() is nop

  // Thread priority helpers (implemented in OS-specific part)
  static OSReturn set_native_priority(Thread* thread, int native_prio);
  static OSReturn get_native_priority(const Thread* const thread, int* priority_ptr);
  static int java_to_os_priority[CriticalPriority + 1];
  // Hint to the underlying OS that a task switch would not be good.
  // Void return because it's a hint and can fail.
  static const char* native_thread_creation_failed_msg() {
    return OS_NATIVE_THREAD_CREATION_FAILED_MSG;
  }

  // Used at creation if requested by the diagnostic flag PauseAtStartup.
  // Causes the VM to wait until an external stimulus has been applied
  // (for Unix, that stimulus is a signal, for Windows, an external
  // ResumeThread call)
  static void pause();

  // Builds a platform dependent Agent_OnLoad_<libname> function name
  // which is used to find statically linked in agents.
  static char*  build_agent_function_name(const char *sym, const char *cname,
                                          bool is_absolute_path);

#if defined(__APPLE__) && defined(AARCH64)
  // Enables write or execute access to writeable and executable pages.
  static void current_thread_enable_wx(WXMode mode);
#endif // __APPLE__ && AARCH64

 protected:
  static volatile unsigned int _rand_seed;    // seed for random number generator
  static int _processor_count;                // number of processors
  static int _initial_active_processor_count; // number of active processors during initialization.

  static char* format_boot_path(const char* format_string,
                                const char* home,
                                int home_len,
                                char fileSep,
                                char pathSep);
  static bool set_boot_path(char fileSep, char pathSep);

  static bool pd_dll_unload(void* libhandle, char* ebuf, int ebuflen);
};

// Note that "PAUSE" is almost always used with synchronization
// so arguably we should provide Atomic::SpinPause() instead
// of the global SpinPause() with C linkage.
// It'd also be eligible for inlining on many platforms.

extern "C" int SpinPause();

#endif // SHARE_RUNTIME_OS_HPP<|MERGE_RESOLUTION|>--- conflicted
+++ resolved
@@ -695,11 +695,9 @@
   static const char*    get_temp_directory();
   static const char*    get_current_directory(char *buf, size_t buflen);
 
-<<<<<<< HEAD
-  static bool is_path_absolute(const char *path);
-=======
+  static bool           is_path_absolute(const char *path);
+
   static void           prepare_native_symbols();
->>>>>>> e7c5bf45
 
   // Builds the platform-specific name of a library.
   // Returns false if the buffer is too small.
