--- conflicted
+++ resolved
@@ -2709,11 +2709,7 @@
     if (!Arguments::parse_options_for_restore(args)) {
       return JNI_ERR;
     }
-<<<<<<< HEAD
-    os::restore();
-=======
     crac::restore();
->>>>>>> e3c180f7
     if (!CRaCIgnoreRestoreIfUnavailable) {
       // FIXME switch to unified hotspot logging
       warning("cannot restore");
@@ -2789,11 +2785,7 @@
     os::pause();
   }
 
-<<<<<<< HEAD
-  os::vm_create_start();
-=======
   crac::vm_create_start();
->>>>>>> e3c180f7
 
   HOTSPOT_VM_INIT_BEGIN();
 
