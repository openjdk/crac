
/*
 * Copyright (c) 1997, 2025, Oracle and/or its affiliates. All rights reserved.
 * Copyright (c) 2021, Azul Systems, Inc. All rights reserved.
 * DO NOT ALTER OR REMOVE COPYRIGHT NOTICES OR THIS FILE HEADER.
 *
 * This code is free software; you can redistribute it and/or modify it
 * under the terms of the GNU General Public License version 2 only, as
 * published by the Free Software Foundation.
 *
 * This code is distributed in the hope that it will be useful, but WITHOUT
 * ANY WARRANTY; without even the implied warranty of MERCHANTABILITY or
 * FITNESS FOR A PARTICULAR PURPOSE.  See the GNU General Public License
 * version 2 for more details (a copy is included in the LICENSE file that
 * accompanied this code).
 *
 * You should have received a copy of the GNU General Public License version
 * 2 along with this work; if not, write to the Free Software Foundation,
 * Inc., 51 Franklin St, Fifth Floor, Boston, MA 02110-1301 USA.
 *
 * Please contact Oracle, 500 Oracle Parkway, Redwood Shores, CA 94065 USA
 * or visit www.oracle.com if you need additional information or have any
 * questions.
 *
 */

#include "cds/aotLinkedClassBulkLoader.hpp"
#include "cds/cds_globals.hpp"
#include "cds/cdsConfig.hpp"
#include "cds/heapShared.hpp"
#include "cds/metaspaceShared.hpp"
#include "classfile/classLoader.hpp"
#include "classfile/javaClasses.hpp"
#include "classfile/javaThreadStatus.hpp"
#include "classfile/symbolTable.hpp"
#include "classfile/systemDictionary.hpp"
#include "classfile/vmClasses.hpp"
#include "classfile/vmSymbols.hpp"
#include "compiler/compileBroker.hpp"
#include "compiler/compileTask.hpp"
#include "compiler/compilerThread.hpp"
#include "gc/shared/barrierSet.hpp"
#include "gc/shared/barrierSetNMethod.hpp"
#include "gc/shared/gcVMOperations.hpp"
#include "gc/shared/oopStorage.hpp"
#include "gc/shared/oopStorageSet.hpp"
#include "gc/shared/stringdedup/stringDedup.hpp"
#include "jfr/jfrEvents.hpp"
#include "jvm.h"
#include "jvmtifiles/jvmtiEnv.hpp"
#include "logging/log.hpp"
#include "logging/logAsyncWriter.hpp"
#include "logging/logConfiguration.hpp"
#include "memory/allocation.inline.hpp"
#include "memory/iterator.hpp"
#include "memory/oopFactory.hpp"
#include "memory/resourceArea.hpp"
#include "memory/universe.hpp"
#include "nmt/memTracker.hpp"
#include "oops/instanceKlass.hpp"
#include "oops/klass.inline.hpp"
#include "oops/oop.inline.hpp"
#include "oops/symbol.hpp"
#include "prims/jvm_misc.hpp"
#include "prims/jvmtiAgentList.hpp"
#include "prims/jvmtiEnvBase.hpp"
#include "runtime/arguments.hpp"
#include "runtime/crac.hpp"
#include "runtime/fieldDescriptor.inline.hpp"
#include "runtime/flags/jvmFlagLimit.hpp"
#include "runtime/globals.hpp"
#include "runtime/globals_extension.hpp"
#include "runtime/handles.inline.hpp"
#include "runtime/interfaceSupport.inline.hpp"
#include "runtime/java.hpp"
#include "runtime/javaCalls.hpp"
#include "runtime/javaThread.inline.hpp"
#include "runtime/jniHandles.inline.hpp"
#include "runtime/jniPeriodicChecker.hpp"
#include "runtime/lockStack.inline.hpp"
#include "runtime/monitorDeflationThread.hpp"
#include "runtime/mutexLocker.hpp"
#include "runtime/nonJavaThread.hpp"
#include "runtime/objectMonitor.inline.hpp"
#include "runtime/osThread.hpp"
#include "runtime/safepoint.hpp"
#include "runtime/safepointMechanism.inline.hpp"
#include "runtime/safepointVerifiers.hpp"
#include "runtime/serviceThread.hpp"
#include "runtime/sharedRuntime.hpp"
#include "runtime/stackWatermarkSet.inline.hpp"
#include "runtime/statSampler.hpp"
#include "runtime/stubCodeGenerator.hpp"
#include "runtime/thread.inline.hpp"
#include "runtime/threadSMR.inline.hpp"
#include "runtime/threads.hpp"
#include "runtime/timer.hpp"
#include "runtime/timerTrace.hpp"
#include "runtime/trimNativeHeap.hpp"
#include "runtime/vmOperations.hpp"
#include "runtime/vm_version.hpp"
#include "services/attachListener.hpp"
#include "services/management.hpp"
#include "services/threadIdTable.hpp"
#include "services/threadService.hpp"
#include "utilities/dtrace.hpp"
#include "utilities/events.hpp"
#include "utilities/macros.hpp"
#include "utilities/vmError.hpp"
#if INCLUDE_JVMCI
#include "jvmci/jvmci.hpp"
#include "jvmci/jvmciEnv.hpp"
#endif
#ifdef COMPILER2
#include "opto/idealGraphPrinter.hpp"
#endif
#if INCLUDE_JFR
#include "jfr/jfr.hpp"
#endif

// Initialization after module runtime initialization
void universe_post_module_init();  // must happen after call_initPhase2


static void initialize_class(Symbol* class_name, TRAPS) {
  Klass* klass = SystemDictionary::resolve_or_fail(class_name, true, CHECK);
  InstanceKlass::cast(klass)->initialize(CHECK);
}


// Creates the initial ThreadGroup
static Handle create_initial_thread_group(TRAPS) {
  Handle system_instance = JavaCalls::construct_new_instance(
                            vmClasses::ThreadGroup_klass(),
                            vmSymbols::void_method_signature(),
                            CHECK_NH);
  Universe::set_system_thread_group(system_instance());

  Handle string = java_lang_String::create_from_str("main", CHECK_NH);
  Handle main_instance = JavaCalls::construct_new_instance(
                            vmClasses::ThreadGroup_klass(),
                            vmSymbols::threadgroup_string_void_signature(),
                            system_instance,
                            string,
                            CHECK_NH);
  return main_instance;
}

// Creates the initial Thread, and sets it to running.
static void create_initial_thread(Handle thread_group, JavaThread* thread,
                                 TRAPS) {
  InstanceKlass* ik = vmClasses::Thread_klass();
  assert(ik->is_initialized(), "must be");
  instanceHandle thread_oop = ik->allocate_instance_handle(CHECK);

  // Cannot use JavaCalls::construct_new_instance because the java.lang.Thread
  // constructor calls Thread.current(), which must be set here for the
  // initial thread.
  java_lang_Thread::set_thread(thread_oop(), thread);
  thread->set_threadOopHandles(thread_oop());

  Handle string = java_lang_String::create_from_str("main", CHECK);

  JavaValue result(T_VOID);
  JavaCalls::call_special(&result, thread_oop,
                          ik,
                          vmSymbols::object_initializer_name(),
                          vmSymbols::threadgroup_string_void_signature(),
                          thread_group,
                          string,
                          CHECK);

  DEBUG_ONLY(int64_t main_thread_tid = java_lang_Thread::thread_id(thread_oop());)
  assert(main_thread_tid == ThreadIdentifier::initial(), "");
  assert(main_thread_tid == thread->monitor_owner_id(), "");
  JFR_ONLY(assert(JFR_JVM_THREAD_ID(thread) == static_cast<traceid>(main_thread_tid), "initial tid mismatch");)

  // Set thread status to running since main thread has
  // been started and running.
  java_lang_Thread::set_thread_status(thread_oop(),
                                      JavaThreadStatus::RUNNABLE);
}

// Extract version and vendor specific information from
// java.lang.VersionProps fields.
// Returned char* is allocated in the thread's resource area
// so must be copied for permanency.
static const char* get_java_version_info(InstanceKlass* ik,
                                         Symbol* field_name) {
  fieldDescriptor fd;
  bool found = ik != nullptr &&
               ik->find_local_field(field_name,
                                    vmSymbols::string_signature(), &fd);
  if (found) {
    oop name_oop = ik->java_mirror()->obj_field(fd.offset());
    if (name_oop == nullptr) {
      return nullptr;
    }
    const char* name = java_lang_String::as_utf8_string(name_oop);
    return name;
  } else {
    return nullptr;
  }
}

// ======= Threads ========

// The Threads class links together all active threads, and provides
// operations over all threads. It is protected by the Threads_lock,
// which is also used in other global contexts like safepointing.
// ThreadsListHandles are used to safely perform operations on one
// or more threads without the risk of the thread exiting during the
// operation.
//
// Note: The Threads_lock is currently more widely used than we
// would like. We are actively migrating Threads_lock uses to other
// mechanisms in order to reduce Threads_lock contention.

int         Threads::_number_of_threads = 0;
int         Threads::_number_of_non_daemon_threads = 0;
int         Threads::_return_code = 0;
uintx       Threads::_thread_claim_token = 1; // Never zero.

#ifdef ASSERT
bool        Threads::_vm_complete = false;
#endif

// General purpose hook into Java code, run once when the VM is initialized.
// The Java library method itself may be changed independently from the VM.
static void call_postVMInitHook(TRAPS) {
  Klass* klass = SystemDictionary::resolve_or_null(vmSymbols::jdk_internal_vm_PostVMInitHook(), THREAD);
  if (klass != nullptr) {
    JavaValue result(T_VOID);
    JavaCalls::call_static(&result, klass, vmSymbols::run_method_name(),
                           vmSymbols::void_method_signature(),
                           CHECK);
  }
}

// All NonJavaThreads (i.e., every non-JavaThread in the system).
void Threads::non_java_threads_do(ThreadClosure* tc) {
  NoSafepointVerifier nsv;
  for (NonJavaThread::Iterator njti; !njti.end(); njti.step()) {
    tc->do_thread(njti.current());
  }
}

// All JavaThreads
#define ALL_JAVA_THREADS(X) \
  for (JavaThread* X : *ThreadsSMRSupport::get_java_thread_list())

// All JavaThreads
void Threads::java_threads_do(ThreadClosure* tc) {
  assert_locked_or_safepoint(Threads_lock);
  // ALL_JAVA_THREADS iterates through all JavaThreads.
  ALL_JAVA_THREADS(p) {
    tc->do_thread(p);
  }
}

// All JavaThreads + all non-JavaThreads (i.e., every thread in the system).
void Threads::threads_do(ThreadClosure* tc) {
  assert_locked_or_safepoint(Threads_lock);
  java_threads_do(tc);
  non_java_threads_do(tc);
}

void Threads::possibly_parallel_threads_do(bool is_par, ThreadClosure* tc) {
  assert_at_safepoint();

  uintx claim_token = Threads::thread_claim_token();
  ALL_JAVA_THREADS(p) {
    if (p->claim_threads_do(is_par, claim_token)) {
      tc->do_thread(p);
    }
  }
  for (NonJavaThread::Iterator njti; !njti.end(); njti.step()) {
    Thread* current = njti.current();
    if (current->claim_threads_do(is_par, claim_token)) {
      tc->do_thread(current);
    }
  }
}

// The system initialization in the library has three phases.
//
// Phase 1: java.lang.System class initialization
//     java.lang.System is a primordial class loaded and initialized
//     by the VM early during startup.  java.lang.System.<clinit>
//     only does registerNatives and keeps the rest of the class
//     initialization work later until thread initialization completes.
//
//     System.initPhase1 initializes the system properties, the static
//     fields in, out, and err. Set up java signal handlers, OS-specific
//     system settings, and thread group of the main thread.
static void call_initPhase1(TRAPS) {
  Klass* klass = vmClasses::System_klass();
  JavaValue result(T_VOID);
  JavaCalls::call_static(&result, klass, vmSymbols::initPhase1_name(),
                                         vmSymbols::void_method_signature(), CHECK);
}

// Phase 2. Module system initialization
//     This will initialize the module system.  Only java.base classes
//     can be loaded until phase 2 completes.
//
//     Call System.initPhase2 after the compiler initialization and jsr292
//     classes get initialized because module initialization runs a lot of java
//     code, that for performance reasons, should be compiled.  Also, this will
//     enable the startup code to use lambda and other language features in this
//     phase and onward.
//
//     After phase 2, The VM will begin search classes from -Xbootclasspath/a.
static void call_initPhase2(TRAPS) {
  TraceTime timer("Initialize module system", TRACETIME_LOG(Info, startuptime));

  Klass* klass = vmClasses::System_klass();

  JavaValue result(T_INT);
  JavaCallArguments args;
  args.push_int(DisplayVMOutputToStderr);
  args.push_int(log_is_enabled(Debug, init)); // print stack trace if exception thrown
  JavaCalls::call_static(&result, klass, vmSymbols::initPhase2_name(),
                                         vmSymbols::boolean_boolean_int_signature(), &args, CHECK);
  if (result.get_jint() != JNI_OK) {
    vm_exit_during_initialization(); // no message or exception
  }

  universe_post_module_init();
}

// Phase 3. final setup - set security manager, system class loader and TCCL
//
//     This will instantiate and set the security manager, set the system class
//     loader as well as the thread context class loader.  The security manager
//     and system class loader may be a custom class loaded from -Xbootclasspath/a,
//     other modules or the application's classpath.
static void call_initPhase3(TRAPS) {
  Klass* klass = vmClasses::System_klass();
  JavaValue result(T_VOID);
  JavaCalls::call_static(&result, klass, vmSymbols::initPhase3_name(),
                                         vmSymbols::void_method_signature(), CHECK);
}

void Threads::initialize_java_lang_classes(JavaThread* main_thread, TRAPS) {
  TraceTime timer("Initialize java.lang classes", TRACETIME_LOG(Info, startuptime));

  initialize_class(vmSymbols::java_lang_String(), CHECK);

  // Inject CompactStrings value after the static initializers for String ran.
  java_lang_String::set_compact_strings(CompactStrings);

  // Initialize java_lang.System (needed before creating the thread)
  initialize_class(vmSymbols::java_lang_System(), CHECK);
  // The VM creates & returns objects of this class. Make sure it's initialized.
  initialize_class(vmSymbols::java_lang_Class(), CHECK);

  initialize_class(vmSymbols::java_lang_ThreadGroup(), CHECK);
  Handle thread_group = create_initial_thread_group(CHECK);
  Universe::set_main_thread_group(thread_group());
  initialize_class(vmSymbols::java_lang_Thread(), CHECK);
  create_initial_thread(thread_group, main_thread, CHECK);

  HeapShared::init_box_classes(CHECK);

  // The VM creates objects of this class.
  initialize_class(vmSymbols::java_lang_Module(), CHECK);

#ifdef ASSERT
  InstanceKlass *k = vmClasses::UnsafeConstants_klass();
  assert(k->is_not_initialized(), "UnsafeConstants should not already be initialized");
#endif

  // initialize the hardware-specific constants needed by Unsafe
  initialize_class(vmSymbols::jdk_internal_misc_UnsafeConstants(), CHECK);
  jdk_internal_misc_UnsafeConstants::set_unsafe_constants();

  // The VM preresolves methods to these classes. Make sure that they get initialized
  initialize_class(vmSymbols::java_lang_reflect_Method(), CHECK);
  initialize_class(vmSymbols::java_lang_ref_Finalizer(), CHECK);

  // Phase 1 of the system initialization in the library, java.lang.System class initialization
  call_initPhase1(CHECK);

  // Get the Java runtime name, version, and vendor info after java.lang.System is initialized.
  // Some values are actually configure-time constants but some can be set via the jlink tool and
  // so must be read dynamically. We treat them all the same.
  InstanceKlass* ik = SystemDictionary::find_instance_klass(THREAD, vmSymbols::java_lang_VersionProps(),
                                                            Handle());
  {
    ResourceMark rm(main_thread);
    JDK_Version::set_java_version(get_java_version_info(ik, vmSymbols::java_version_name()));

    JDK_Version::set_runtime_name(get_java_version_info(ik, vmSymbols::java_runtime_name_name()));

    JDK_Version::set_runtime_version(get_java_version_info(ik, vmSymbols::java_runtime_version_name()));

    JDK_Version::set_runtime_vendor_version(get_java_version_info(ik, vmSymbols::java_runtime_vendor_version_name()));

    JDK_Version::set_runtime_vendor_vm_bug_url(get_java_version_info(ik, vmSymbols::java_runtime_vendor_vm_bug_url_name()));
  }

  // an instance of OutOfMemory exception has been allocated earlier
  initialize_class(vmSymbols::java_lang_OutOfMemoryError(), CHECK);
  initialize_class(vmSymbols::java_lang_NullPointerException(), CHECK);
  initialize_class(vmSymbols::java_lang_ClassCastException(), CHECK);
  initialize_class(vmSymbols::java_lang_ArrayStoreException(), CHECK);
  initialize_class(vmSymbols::java_lang_ArithmeticException(), CHECK);
  initialize_class(vmSymbols::java_lang_ArrayIndexOutOfBoundsException(), CHECK);
  initialize_class(vmSymbols::java_lang_StackOverflowError(), CHECK);
  initialize_class(vmSymbols::java_lang_IllegalMonitorStateException(), CHECK);
  initialize_class(vmSymbols::java_lang_IllegalArgumentException(), CHECK);
  initialize_class(vmSymbols::java_lang_InternalError(), CHECK);
}

void Threads::initialize_jsr292_core_classes(TRAPS) {
  TraceTime timer("Initialize java.lang.invoke classes", TRACETIME_LOG(Info, startuptime));

  initialize_class(vmSymbols::java_lang_invoke_MethodHandle(), CHECK);
  initialize_class(vmSymbols::java_lang_invoke_ResolvedMethodName(), CHECK);
  initialize_class(vmSymbols::java_lang_invoke_MemberName(), CHECK);
  initialize_class(vmSymbols::java_lang_invoke_MethodHandleNatives(), CHECK);

  if (UseSharedSpaces) {
    HeapShared::initialize_java_lang_invoke(CHECK);
  }
}

<<<<<<< HEAD
static jint check_for_restore(JavaVMInitArgs* args) {
  if (Arguments::is_restore_option_set(args)) {
    if (!Arguments::parse_options_for_restore(args)) {
      return JNI_ERR;
    }
  }
  return JNI_OK;
}
=======
// One-shot PeriodicTask subclass for reading the release file
class ReadReleaseFileTask : public PeriodicTask {
 public:
  ReadReleaseFileTask() : PeriodicTask(100) {}

  virtual void task() {
    os::read_image_release_file();

    // Reclaim our storage and disenroll ourself.
    delete this;
  }
};
>>>>>>> a71f621a

jint Threads::create_vm(JavaVMInitArgs* args, bool* canTryAgain) {
  extern void JDK_Version_init();

#ifdef __APPLE__
  // BSD clock would be initialized in os::init() but we need to do that earlier
  // as crac::prepare_restore() calls os::javaTimeNanos().
  os::Bsd::clock_init();
#endif
  crac::crac_restore_data restore_data;
  crac::prepare_restore(restore_data);

  // Preinitialize version info.
  VM_Version::early_initialize();

  // Check version
  if (!is_supported_jni_version(args->version)) return JNI_EVERSION;

  // Initialize library-based TLS
  ThreadLocalStorage::init();

  // Initialize the output stream module
  ostream_init();

  // Process java launcher properties.
  Arguments::process_sun_java_launcher_properties(args);

  // Initialize the os module
  os::init();

  MACOS_AARCH64_ONLY(os::current_thread_enable_wx(WXWrite));

  // Record VM creation timing statistics
  TraceVmCreationTime create_vm_timer;
  create_vm_timer.start();

  // Initialize system properties.
  Arguments::init_system_properties();

  // So that JDK version can be used as a discriminator when parsing arguments
  JDK_Version_init();

  if (check_for_restore(args) != JNI_OK) return JNI_ERR;

  // Update/Initialize System properties after JDK version number is known
  Arguments::init_version_specific_system_properties();

  // Make sure to initialize log configuration *before* parsing arguments
  LogConfiguration::initialize(create_vm_timer.begin_time());

  // Parse arguments
  // Note: this internally calls os::init_container_support()
  jint parse_result = Arguments::parse(args);
  if (parse_result != JNI_OK) return parse_result;

  // Initialize NMT right after argument parsing to keep the pre-NMT-init window small.
  MemTracker::initialize();

  os::init_before_ergo();

  jint ergo_result = Arguments::apply_ergo();
  if (ergo_result != JNI_OK) return ergo_result;

  // Final check of all ranges after ergonomics which may change values.
  if (!JVMFlagLimit::check_all_ranges()) {
    return JNI_EINVAL;
  }

  // Final check of all 'AfterErgo' constraints after ergonomics which may change values.
  bool constraint_result = JVMFlagLimit::check_all_constraints(JVMFlagConstraintPhase::AfterErgo);
  if (!constraint_result) {
    return JNI_EINVAL;
  }

  if (PauseAtStartup) {
    os::pause();
  }

  crac::vm_create_start();

  HOTSPOT_VM_INIT_BEGIN();

  // Timing (must come after argument parsing)
  TraceTime timer("Create VM", TRACETIME_LOG(Info, startuptime));

  // Initialize the os module after parsing the args
  jint os_init_2_result = os::init_2();
  if (os_init_2_result != JNI_OK) return os_init_2_result;

#ifdef CAN_SHOW_REGISTERS_ON_ASSERT
  // Initialize assert poison page mechanism.
  if (ShowRegistersOnAssert) {
    initialize_assert_poison();
  }
#endif // CAN_SHOW_REGISTERS_ON_ASSERT

  SafepointMechanism::initialize();

  jint adjust_after_os_result = Arguments::adjust_after_os();
  if (adjust_after_os_result != JNI_OK) return adjust_after_os_result;

  // Initialize output stream logging
  ostream_init_log();

  // Launch -agentlib/-agentpath and converted -Xrun agents
  JvmtiAgentList::load_agents();

  // Initialize Threads state
  _number_of_threads = 0;
  _number_of_non_daemon_threads = 0;

  // Initialize global data structures and create system classes in heap
  vm_init_globals();

#if INCLUDE_JVMCI
  if (JVMCICounterSize > 0) {
    JavaThread::_jvmci_old_thread_counters = NEW_C_HEAP_ARRAY(jlong, JVMCICounterSize, mtJVMCI);
    memset(JavaThread::_jvmci_old_thread_counters, 0, sizeof(jlong) * JVMCICounterSize);
  } else {
    JavaThread::_jvmci_old_thread_counters = nullptr;
  }
#endif // INCLUDE_JVMCI

  // Initialize OopStorage for threadObj
  JavaThread::_thread_oop_storage = OopStorageSet::create_strong("Thread OopStorage", mtThread);

  // Attach the main thread to this os thread
  JavaThread* main_thread = new JavaThread();
  main_thread->set_thread_state(_thread_in_vm);
  main_thread->initialize_thread_current();
  // Once mutexes and main_thread are ready, we can use NmtVirtualMemoryLocker.
  MemTracker::NmtVirtualMemoryLocker::set_safe_to_use();
  // must do this before set_active_handles
  main_thread->record_stack_base_and_size();
  main_thread->register_thread_stack_with_NMT();
  main_thread->set_active_handles(JNIHandleBlock::allocate_block());
  MACOS_AARCH64_ONLY(main_thread->init_wx());

  // Set the _monitor_owner_id now since we will run Java code before the Thread instance
  // is even created. The same value will be assigned to the Thread instance on init.
  main_thread->set_monitor_owner_id(ThreadIdentifier::next());

  if (!Thread::set_as_starting_thread(main_thread)) {
    vm_shutdown_during_initialization(
                                      "Failed necessary internal allocation. Out of swap space");
    main_thread->smr_delete();
    *canTryAgain = false; // don't let caller call JNI_CreateJavaVM again
    return JNI_ENOMEM;
  }

  JFR_ONLY(Jfr::initialize_main_thread(main_thread);)

  // Enable guard page *after* os::create_main_thread(), otherwise it would
  // crash Linux VM, see notes in os_linux.cpp.
  main_thread->stack_overflow_state()->create_stack_guard_pages();

  // Initialize Java-Level synchronization subsystem
  ObjectMonitor::Initialize();
  ObjectSynchronizer::initialize();

  // Initialize global modules
  jint status = init_globals();
  if (status != JNI_OK) {
    main_thread->smr_delete();
    *canTryAgain = false; // don't let caller call JNI_CreateJavaVM again
    return status;
  }

<<<<<<< HEAD
  // Output stream module should be already initialized for error reporting during restore.
  // JDK version should also be intialized. There is lot of initializations needed to read
  // the current machine's CPUFeatures.
  if (CRaCRestoreFrom) {
    crac::restore(restore_data);
    if (!CRaCIgnoreRestoreIfUnavailable) {
      log_error(crac)("Failed to restore %s", CRaCRestoreFrom);
      return JNI_ERR;
    }
  }
=======
  // Have the WatcherThread read the release file in the background.
  ReadReleaseFileTask* read_task = new ReadReleaseFileTask();
  read_task->enroll();
>>>>>>> a71f621a

  // Create WatcherThread as soon as we can since we need it in case
  // of hangs during error reporting.
  WatcherThread::start();

  // Add main_thread to threads list to finish barrier setup with
  // on_thread_attach.  Should be before starting to build Java objects in
  // init_globals2, which invokes barriers.
  {
    MutexLocker mu(Threads_lock);
    Threads::add(main_thread);
  }

  status = init_globals2();
  if (status != JNI_OK) {
    Threads::remove(main_thread, false);
    // It is possible that we managed to fully initialize Universe but have then
    // failed by throwing an exception. In that case our caller JNI_CreateJavaVM
    // will want to report it, so we can't delete the main thread.
    if (!main_thread->has_pending_exception()) {
      main_thread->smr_delete();
    }
    *canTryAgain = false; // don't let caller call JNI_CreateJavaVM again
    return status;
  }

  ObjectMonitor::Initialize2();

  JFR_ONLY(Jfr::on_create_vm_1();)

  // Should be done after the heap is fully created
  main_thread->cache_global_variables();

  // Any JVMTI raw monitors entered in onload will transition into
  // real raw monitor. VM is setup enough here for raw monitor enter.
  JvmtiExport::transition_pending_onload_raw_monitors();

  // Create the VMThread
  { TraceTime timer("Start VMThread", TRACETIME_LOG(Info, startuptime));

    VMThread::create();
    VMThread* vmthread = VMThread::vm_thread();

    if (!os::create_thread(vmthread, os::vm_thread)) {
      vm_exit_during_initialization("Cannot create VM thread. "
                                    "Out of system resources.");
    }

    // Wait for the VM thread to become ready, and VMThread::run to initialize
    // Monitors can have spurious returns, must always check another state flag
    {
      MonitorLocker ml(Notify_lock);
      os::start_thread(vmthread);
      while (!vmthread->is_running()) {
        ml.wait();
      }
    }
  }

  assert(Universe::is_fully_initialized(), "not initialized");
  if (VerifyDuringStartup) {
    // Make sure we're starting with a clean slate.
    VM_Verify verify_op;
    VMThread::execute(&verify_op);
  }

  // We need this to update the java.vm.info property in case any flags used
  // to initially define it have been changed. This is needed for both CDS
  // since UseSharedSpaces may be changed after java.vm.info
  // is initially computed. See Abstract_VM_Version::vm_info_string().
  // This update must happen before we initialize the java classes, but
  // after any initialization logic that might modify the flags.
  Arguments::update_vm_info_property(VM_Version::vm_info_string());

  JavaThread* THREAD = JavaThread::current(); // For exception macros.
  HandleMark hm(THREAD);

  // Always call even when there are not JVMTI environments yet, since environments
  // may be attached late and JVMTI must track phases of VM execution
  JvmtiExport::enter_early_start_phase();

  // Notify JVMTI agents that VM has started (JNI is up) - nop if no agents.
  JvmtiExport::post_early_vm_start();

  // Launch -Xrun agents early if EagerXrunInit is set
  if (EagerXrunInit) {
    JvmtiAgentList::load_xrun_agents();
  }

  initialize_java_lang_classes(main_thread, CHECK_JNI_ERR);

  quicken_jni_functions();

  // No more stub generation allowed after that point.
  StubCodeDesc::freeze();

  // Set flag that basic initialization has completed. Used by exceptions and various
  // debug stuff, that does not work until all basic classes have been initialized.
  set_init_completed();

  LogConfiguration::post_initialize();
  Metaspace::post_initialize();
  MutexLockerImpl::post_initialize();

  HOTSPOT_VM_INIT_END();

  // record VM initialization completion time
#if INCLUDE_MANAGEMENT
  Management::record_vm_init_completed();
#endif // INCLUDE_MANAGEMENT

  log_info(os)("Initialized VM with process ID %d", os::current_process_id());

  if (!FLAG_IS_DEFAULT(CreateCoredumpOnCrash) && CreateCoredumpOnCrash) {
    char buffer[2*JVM_MAXPATHLEN];
    os::check_core_dump_prerequisites(buffer, sizeof(buffer), true);
  }

  // Signal Dispatcher needs to be started before VMInit event is posted
  os::initialize_jdk_signal_support(CHECK_JNI_ERR);

  // Start Attach Listener if +StartAttachListener or it can't be started lazily
  if (!DisableAttachMechanism) {
    AttachListener::vm_start();
    if (StartAttachListener || AttachListener::init_at_startup()) {
      AttachListener::init();
    }
  }

  // Launch -Xrun agents if EagerXrunInit is not set.
  if (!EagerXrunInit) {
    JvmtiAgentList::load_xrun_agents();
  }

  Arena::start_chunk_pool_cleaner_task();

  // Start the service thread
  // The service thread enqueues JVMTI deferred events and does various hashtable
  // and other cleanups.  Needs to start before the compilers start posting events.
  ServiceThread::initialize();

  // Start the monitor deflation thread:
  MonitorDeflationThread::initialize();

  // initialize compiler(s)
#if defined(COMPILER1) || COMPILER2_OR_JVMCI
  bool init_compilation = true;
#if INCLUDE_JVMCI
  bool force_JVMCI_initialization = false;
  if (EnableJVMCI) {
    // Initialize JVMCI eagerly when it is explicitly requested.
    // Or when JVMCILibDumpJNIConfig or JVMCIPrintProperties is enabled.
    force_JVMCI_initialization = EagerJVMCI || JVMCIPrintProperties || JVMCILibDumpJNIConfig;
    if (!force_JVMCI_initialization && UseJVMCICompiler && !UseJVMCINativeLibrary && (!UseInterpreter || !BackgroundCompilation)) {
      // Force initialization of jarjvmci otherwise requests for blocking
      // compilations will not actually block until jarjvmci is initialized.
      force_JVMCI_initialization = true;
    }
    if (JVMCIPrintProperties || JVMCILibDumpJNIConfig) {
      // Both JVMCILibDumpJNIConfig and JVMCIPrintProperties exit the VM
      // so compilation should be disabled. This prevents dumping or
      // printing from happening more than once.
      init_compilation = false;
    }
  }
#endif
  if (init_compilation) {
    CompileBroker::compilation_init(CHECK_JNI_ERR);
  }
#endif

  if (CDSConfig::is_using_aot_linked_classes()) {
    AOTLinkedClassBulkLoader::finish_loading_javabase_classes(CHECK_JNI_ERR);
    SystemDictionary::restore_archived_method_handle_intrinsics();
  }

  // Start string deduplication thread if requested.
  if (StringDedup::is_enabled()) {
    StringDedup::start();
  }

  // Pre-initialize some JSR292 core classes to avoid deadlock during class loading.
  // It is done after compilers are initialized, because otherwise compilations of
  // signature polymorphic MH intrinsics can be missed
  // (see SystemDictionary::find_method_handle_intrinsic).
  initialize_jsr292_core_classes(CHECK_JNI_ERR);

  // This will initialize the module system.  Only java.base classes can be
  // loaded until phase 2 completes
  call_initPhase2(CHECK_JNI_ERR);

  if (CDSConfig::is_using_aot_linked_classes()) {
    AOTLinkedClassBulkLoader::load_non_javabase_classes(THREAD);
  }
#ifndef PRODUCT
  HeapShared::initialize_test_class_from_archive(THREAD);
#endif

  JFR_ONLY(Jfr::on_create_vm_2();)

  // Always call even when there are not JVMTI environments yet, since environments
  // may be attached late and JVMTI must track phases of VM execution
  JvmtiExport::enter_start_phase();

  // Notify JVMTI agents that VM has started (JNI is up) - nop if no agents.
  JvmtiExport::post_vm_start();

  // Final system initialization including security manager and system class loader
  call_initPhase3(CHECK_JNI_ERR);

  // cache the system and platform class loaders
  SystemDictionary::compute_java_loaders(CHECK_JNI_ERR);

  if (Continuations::enabled()) {
    // Initialize Continuation class now so that failure to create enterSpecial/doYield
    // special nmethods due to limited CodeCache size can be treated as a fatal error at
    // startup with the proper message that CodeCache size is too small.
    initialize_class(vmSymbols::jdk_internal_vm_Continuation(), CHECK_JNI_ERR);
  }

  if (NativeHeapTrimmer::enabled()) {
    NativeHeapTrimmer::initialize();
  }

  // Always call even when there are not JVMTI environments yet, since environments
  // may be attached late and JVMTI must track phases of VM execution
  JvmtiExport::enter_live_phase();

  // Make perfmemory accessible
  PerfMemory::set_accessible(true);

  // Notify JVMTI agents that VM initialization is complete - nop if no agents.
  JvmtiExport::post_vm_initialized();

#if INCLUDE_JVMCI
  if (force_JVMCI_initialization) {
    JVMCI::initialize_compiler(CHECK_JNI_ERR);
  }
#endif

  JFR_ONLY(Jfr::on_create_vm_3();)

#if INCLUDE_MANAGEMENT
  Management::initialize(THREAD);

  if (HAS_PENDING_EXCEPTION) {
    // management agent fails to start possibly due to
    // configuration problem and is responsible for printing
    // stack trace if appropriate. Simply exit VM.
    vm_exit(1);
  }
#endif // INCLUDE_MANAGEMENT

  StatSampler::engage();
  if (CheckJNICalls)                  JniPeriodicChecker::engage();

  call_postVMInitHook(THREAD);
  // The Java side of PostVMInitHook.run must deal with all
  // exceptions and provide means of diagnosis.
  if (HAS_PENDING_EXCEPTION) {
    CLEAR_PENDING_EXCEPTION;
  }

  // Let WatcherThread run all registered periodic tasks now.
  // NOTE:  All PeriodicTasks should be registered by now. If they
  //   aren't, late joiners might appear to start slowly (we might
  //   take a while to process their first tick).
  WatcherThread::run_all_tasks();

  create_vm_timer.end();
#ifdef ASSERT
  _vm_complete = true;
#endif

  if (CDSConfig::is_dumping_classic_static_archive()) {
    // Classic -Xshare:dump, aka "old workflow"
    MetaspaceShared::preload_and_dump(CHECK_JNI_ERR);
  } else if (CDSConfig::is_dumping_final_static_archive()) {
    tty->print_cr("Reading AOTConfiguration %s and writing AOTCache %s", AOTConfiguration, AOTCache);
    MetaspaceShared::preload_and_dump(CHECK_JNI_ERR);
  }

  if (log_is_enabled(Info, perf, class, link)) {
    LogStreamHandle(Info, perf, class, link) log;
    log.print_cr("At VM initialization completion:");
    ClassLoader::print_counters(&log);
  }

  return JNI_OK;
}

// Threads::destroy_vm() is normally called from jni_DestroyJavaVM() when
// the program falls off the end of main(). Another VM exit path is through
// vm_exit(), when the program calls System.exit() to return a value, or when
// there is a serious error in VM.
// These two separate shutdown paths are not exactly the same, but they share
// Shutdown.shutdown() at Java level and before_exit() and VM_Exit op at VM level.
//
// Shutdown sequence:
//   + Shutdown native memory tracking if it is on
//   + Wait until we are the last non-daemon thread to execute
//     <-- every thing is still working at this moment -->
//   + Call java.lang.Shutdown.shutdown(), which will invoke Java level
//        shutdown hooks
//   + Call before_exit(), prepare for VM exit
//      > run VM level shutdown hooks (they are registered through JVM_OnExit(),
//        currently the only user of this mechanism is File.deleteOnExit())
//      > stop StatSampler, watcher thread,
//        post thread end and vm death events to JVMTI,
//        stop signal thread
//   + Call JavaThread::exit(), it will:
//      > release JNI handle blocks, remove stack guard pages
//      > remove this thread from Threads list
//     <-- no more Java code from this thread after this point -->
//   + Stop VM thread, it will bring the remaining VM to a safepoint and stop
//     the compiler threads at safepoint
//     <-- do not use anything that could get blocked by Safepoint -->
//   + Disable tracing at JNI/JVM barriers
//   + Set _vm_exited flag for threads that are still running native code
//   + Call exit_globals()
//      > deletes tty
//      > deletes PerfMemory resources
//   + Delete this thread
//   + Return to caller

void Threads::destroy_vm() {
  JavaThread* thread = JavaThread::current();

#ifdef ASSERT
  _vm_complete = false;
#endif
  // Wait until we are the last non-daemon thread to execute, or
  // if we are a daemon then wait until the last non-daemon thread has
  // executed.
  bool daemon = java_lang_Thread::is_daemon(thread->threadObj());
  int expected = daemon ? 0 : 1;
  {
    MonitorLocker nu(Threads_lock);
    while (Threads::number_of_non_daemon_threads() > expected)
      // This wait should make safepoint checks, wait without a timeout.
      nu.wait(0);
  }

  EventShutdown e;
  if (e.should_commit()) {
    e.set_reason("No remaining non-daemon Java threads");
    e.commit();
  }

  // Hang forever on exit if we are reporting an error.
  if (ShowMessageBoxOnError && VMError::is_error_reported()) {
    os::infinite_sleep();
  }
  os::wait_for_keypress_at_exit();

  // run Java level shutdown hooks
  thread->invoke_shutdown_hooks();

  before_exit(thread);

  thread->exit(true);

  // We are no longer on the main thread list but could still be in a
  // secondary list where another thread may try to interact with us.
  // So wait until all such interactions are complete before we bring
  // the VM to the termination safepoint. Normally this would be done
  // using thread->smr_delete() below where we delete the thread, but
  // we can't call that after the termination safepoint is active as
  // we will deadlock on the Threads_lock. Once all interactions are
  // complete it is safe to directly delete the thread at any time.
  ThreadsSMRSupport::wait_until_not_protected(thread);

  // Stop VM thread.
  {
    // 4945125 The vm thread comes to a safepoint during exit.
    // GC vm_operations can get caught at the safepoint, and the
    // heap is unparseable if they are caught. Grab the Heap_lock
    // to prevent this. The GC vm_operations will not be able to
    // queue until after the vm thread is dead. After this point,
    // we'll never emerge out of the safepoint before the VM exits.
    // Assert that the thread is terminated so that acquiring the
    // Heap_lock doesn't cause the terminated thread to participate in
    // the safepoint protocol.

    assert(thread->is_terminated(), "must be terminated here");
    MutexLocker ml(Heap_lock);

    VMThread::wait_for_vm_thread_exit();
    assert(SafepointSynchronize::is_at_safepoint(), "VM thread should exit at Safepoint");
    VMThread::destroy();
  }

  // Now, all Java threads are gone except daemon threads. Daemon threads
  // running Java code or in VM are stopped by the Safepoint. However,
  // daemon threads executing native code are still running.  But they
  // will be stopped at native=>Java/VM barriers. Note that we can't
  // simply kill or suspend them, as it is inherently deadlock-prone.

  VM_Exit::set_vm_exited();

  // Clean up ideal graph printers after the VMThread has started
  // the final safepoint which will block all the Compiler threads.
  // Note that this Thread has already logically exited so the
  // clean_up() function's use of a JavaThreadIteratorWithHandle
  // would be a problem except set_vm_exited() has remembered the
  // shutdown thread which is granted a policy exception.
#if defined(COMPILER2) && !defined(PRODUCT)
  IdealGraphPrinter::clean_up();
#endif

  notify_vm_shutdown();

  // exit_globals() will delete tty
  exit_globals();

  // Deleting the shutdown thread here is safe. See comment on
  // wait_until_not_protected() above.
  delete thread;

#if INCLUDE_JVMCI
  if (JVMCICounterSize > 0) {
    FREE_C_HEAP_ARRAY(jlong, JavaThread::_jvmci_old_thread_counters);
  }
#endif

  LogConfiguration::finalize();
}


jboolean Threads::is_supported_jni_version_including_1_1(jint version) {
  if (version == JNI_VERSION_1_1) return JNI_TRUE;
  return is_supported_jni_version(version);
}


jboolean Threads::is_supported_jni_version(jint version) {
  if (version == JNI_VERSION_1_2) return JNI_TRUE;
  if (version == JNI_VERSION_1_4) return JNI_TRUE;
  if (version == JNI_VERSION_1_6) return JNI_TRUE;
  if (version == JNI_VERSION_1_8) return JNI_TRUE;
  if (version == JNI_VERSION_9) return JNI_TRUE;
  if (version == JNI_VERSION_10) return JNI_TRUE;
  if (version == JNI_VERSION_19) return JNI_TRUE;
  if (version == JNI_VERSION_20) return JNI_TRUE;
  if (version == JNI_VERSION_21) return JNI_TRUE;
  if (version == JNI_VERSION_24) return JNI_TRUE;
  return JNI_FALSE;
}

void Threads::add(JavaThread* p, bool force_daemon) {
  // The threads lock must be owned at this point
  assert(Threads_lock->owned_by_self(), "must have threads lock");
  assert(p->monitor_owner_id() != 0, "should be set");

  BarrierSet::barrier_set()->on_thread_attach(p);

  // Once a JavaThread is added to the Threads list, smr_delete() has
  // to be used to delete it. Otherwise we can just delete it directly.
  p->set_on_thread_list();

  _number_of_threads++;
  oop threadObj = p->threadObj();
  bool daemon = true;
  // Bootstrapping problem: threadObj can be null for initial
  // JavaThread (or for threads attached via JNI)
  if (!force_daemon &&
      (threadObj == nullptr || !java_lang_Thread::is_daemon(threadObj))) {
    _number_of_non_daemon_threads++;
    daemon = false;
  }

  ThreadService::add_thread(p, daemon);

  // Maintain fast thread list
  ThreadsSMRSupport::add_thread(p);

  // Increase the ObjectMonitor ceiling for the new thread.
  ObjectSynchronizer::inc_in_use_list_ceiling();

  // Possible GC point.
  Events::log(Thread::current(), "Thread added: " INTPTR_FORMAT, p2i(p));

  // Make new thread known to active EscapeBarrier
  EscapeBarrier::thread_added(p);
}

void Threads::remove(JavaThread* p, bool is_daemon) {
  // Extra scope needed for Thread_lock, so we can check
  // that we do not remove thread without safepoint code notice
  {
    ConditionalMutexLocker throttle_ml(ThreadsLockThrottle_lock, UseThreadsLockThrottleLock);
    MonitorLocker ml(Threads_lock);

    if (ThreadIdTable::is_initialized()) {
      // This cleanup must be done before the current thread's GC barrier
      // is detached since we need to touch the threadObj oop.
      jlong tid = SharedRuntime::get_java_tid(p);
      ThreadIdTable::remove_thread(tid);
    }

    // BarrierSet state must be destroyed after the last thread transition
    // before the thread terminates. Thread transitions result in calls to
    // StackWatermarkSet::on_safepoint(), which performs GC processing,
    // requiring the GC state to be alive.
    BarrierSet::barrier_set()->on_thread_detach(p);
    if (p->is_exiting()) {
      // If we got here via JavaThread::exit(), then we remember that the
      // thread's GC barrier has been detached. We don't do this when we get
      // here from another path, e.g., cleanup_failed_attach_current_thread().
      p->set_terminated(JavaThread::_thread_gc_barrier_detached);
    }

    assert(ThreadsSMRSupport::get_java_thread_list()->includes(p), "p must be present");

    // Maintain fast thread list
    ThreadsSMRSupport::remove_thread(p);

    _number_of_threads--;
    if (!is_daemon) {
      _number_of_non_daemon_threads--;

      // If this is the last non-daemon thread then we need to do
      // a notify on the Threads_lock so a thread waiting
      // on destroy_vm will wake up. But that thread could be a daemon
      // or non-daemon, so we notify for both the 0 and 1 case.
      if (number_of_non_daemon_threads() <= 1) {
        ml.notify_all();
      }
    }
    ThreadService::remove_thread(p, is_daemon);

    // Make sure that safepoint code disregard this thread. This is needed since
    // the thread might mess around with locks after this point. This can cause it
    // to do callbacks into the safepoint code. However, the safepoint code is not aware
    // of this thread since it is removed from the queue.
    p->set_terminated(JavaThread::_thread_terminated);

    // Notify threads waiting in EscapeBarriers
    EscapeBarrier::thread_removed(p);
  } // unlock Threads_lock and ThreadsLockThrottle_lock

  // Reduce the ObjectMonitor ceiling for the exiting thread.
  ObjectSynchronizer::dec_in_use_list_ceiling();

  // Since Events::log uses a lock, we grab it outside the Threads_lock
  Events::log(Thread::current(), "Thread exited: " INTPTR_FORMAT, p2i(p));
}

// Operations on the Threads list for GC.  These are not explicitly locked,
// but the garbage collector must provide a safe context for them to run.
// In particular, these things should never be called when the Threads_lock
// is held by some other thread. (Note: the Safepoint abstraction also
// uses the Threads_lock to guarantee this property. It also makes sure that
// all threads gets blocked when exiting or starting).

void Threads::oops_do(OopClosure* f, NMethodClosure* cf) {
  ALL_JAVA_THREADS(p) {
    p->oops_do(f, cf);
  }
  VMThread::vm_thread()->oops_do(f, cf);
}

void Threads::change_thread_claim_token() {
  if (++_thread_claim_token == 0) {
    // On overflow of the token counter, there is a risk of future
    // collisions between a new global token value and a stale token
    // for a thread, because not all iterations visit all threads.
    // (Though it's pretty much a theoretical concern for non-trivial
    // token counter sizes.)  To deal with the possibility, reset all
    // the thread tokens to zero on global token overflow.
    struct ResetClaims : public ThreadClosure {
      virtual void do_thread(Thread* t) {
        t->claim_threads_do(false, 0);
      }
    } reset_claims;
    Threads::threads_do(&reset_claims);
    // On overflow, update the global token to non-zero, to
    // avoid the special "never claimed" initial thread value.
    _thread_claim_token = 1;
  }
}

#ifdef ASSERT
static void assert_thread_claimed(const char* kind, Thread* t, uintx expected) {
  const uintx token = t->threads_do_token();
  assert(token == expected,
         "%s " PTR_FORMAT " has incorrect value %zu != %zu",
         kind, p2i(t), token, expected);
}

void Threads::assert_all_threads_claimed() {
  ALL_JAVA_THREADS(p) {
    assert_thread_claimed("JavaThread", p, _thread_claim_token);
  }

  struct NJTClaimedVerifierClosure : public ThreadClosure {
    uintx _thread_claim_token;

    NJTClaimedVerifierClosure(uintx thread_claim_token) : ThreadClosure(), _thread_claim_token(thread_claim_token) { }

    virtual void do_thread(Thread* thread) override {
      assert_thread_claimed("Non-JavaThread", VMThread::vm_thread(), _thread_claim_token);
    }
  } tc(_thread_claim_token);

  non_java_threads_do(&tc);
}
#endif // ASSERT

class ParallelOopsDoThreadClosure : public ThreadClosure {
private:
  OopClosure* _f;
  NMethodClosure* _cf;
public:
  ParallelOopsDoThreadClosure(OopClosure* f, NMethodClosure* cf) : _f(f), _cf(cf) {}
  void do_thread(Thread* t) {
    t->oops_do(_f, _cf);
  }
};

void Threads::possibly_parallel_oops_do(bool is_par, OopClosure* f, NMethodClosure* cf) {
  ParallelOopsDoThreadClosure tc(f, cf);
  possibly_parallel_threads_do(is_par, &tc);
}

void Threads::metadata_do(MetadataClosure* f) {
  ALL_JAVA_THREADS(p) {
    p->metadata_do(f);
  }
}

class ThreadHandlesClosure : public ThreadClosure {
  void (*_f)(Metadata*);
 public:
  ThreadHandlesClosure(void f(Metadata*)) : _f(f) {}
  virtual void do_thread(Thread* thread) {
    thread->metadata_handles_do(_f);
  }
};

void Threads::metadata_handles_do(void f(Metadata*)) {
  // Only walk the Handles in Thread.
  ThreadHandlesClosure handles_closure(f);
  threads_do(&handles_closure);
}

#if INCLUDE_JVMTI
// Get Java threads that are waiting to enter or re-enter the specified monitor.
// Java threads that are executing mounted virtual threads are not included.
GrowableArray<JavaThread*>* Threads::get_pending_threads(ThreadsList * t_list,
                                                         int count,
                                                         address monitor) {
  assert(Thread::current()->is_VM_thread(), "Must be the VM thread");
  GrowableArray<JavaThread*>* result = new GrowableArray<JavaThread*>(count);

  int i = 0;
  for (JavaThread* p : *t_list) {
    if (!p->can_call_java()) continue;

    oop thread_oop = JvmtiEnvBase::get_vthread_or_thread_oop(p);
    if (thread_oop->is_a(vmClasses::BaseVirtualThread_klass())) {
      continue;
    }
    // The first stage of async deflation does not affect any field
    // used by this comparison so the ObjectMonitor* is usable here.
    address pending = (address)p->current_pending_monitor();
    address waiting = (address)p->current_waiting_monitor();
    // do not include virtual threads to the list
    jint state = JvmtiEnvBase::get_thread_state(thread_oop, p);
    if (pending == monitor || (waiting == monitor &&
        (state & JVMTI_THREAD_STATE_BLOCKED_ON_MONITOR_ENTER))
    ) { // found a match
      if (i < count) result->append(p);   // save the first count matches
      i++;
    }
  }

  return result;
}
#endif // INCLUDE_JVMTI

JavaThread *Threads::owning_thread_from_stacklock(ThreadsList * t_list, address basicLock) {
  assert(LockingMode == LM_LEGACY, "Not with new lightweight locking");

  JavaThread* the_owner = nullptr;
  for (JavaThread* q : *t_list) {
    if (q->is_lock_owned(basicLock)) {
      the_owner = q;
      break;
    }
  }
  return the_owner;
}

JavaThread* Threads::owning_thread_from_object(ThreadsList * t_list, oop obj) {
  assert(LockingMode == LM_LIGHTWEIGHT, "Only with new lightweight locking");
  for (JavaThread* q : *t_list) {
    // Need to start processing before accessing oops in the thread.
    StackWatermark* watermark = StackWatermarkSet::get(q, StackWatermarkKind::gc);
    if (watermark != nullptr) {
      watermark->start_processing();
    }

    if (q->lock_stack().contains(obj)) {
      return q;
    }
  }
  return nullptr;
}

JavaThread* Threads::owning_thread_from_monitor(ThreadsList* t_list, ObjectMonitor* monitor) {
  if (monitor->has_anonymous_owner()) {
    if (LockingMode == LM_LIGHTWEIGHT) {
      return owning_thread_from_object(t_list, monitor->object());
    } else {
      assert(LockingMode == LM_LEGACY, "invariant");
      return owning_thread_from_stacklock(t_list, (address)monitor->stack_locker());
    }
  } else {
    JavaThread* the_owner = nullptr;
    for (JavaThread* q : *t_list) {
      if (monitor->has_owner(q)) {
        the_owner = q;
        break;
      }
    }
    return the_owner;
  }
}

class PrintOnClosure : public ThreadClosure {
private:
  outputStream* _st;

public:
  PrintOnClosure(outputStream* st) :
      _st(st) {}

  virtual void do_thread(Thread* thread) {
    if (thread != nullptr) {
      thread->print_on(_st);
      _st->cr();
    }
  }
};

// Threads::print_on() is called at safepoint by VM_PrintThreads operation.
void Threads::print_on(outputStream* st, bool print_stacks,
                       bool internal_format, bool print_concurrent_locks,
                       bool print_extended_info) {
  char buf[32];
  st->print_raw_cr(os::local_time_string(buf, sizeof(buf)));

  st->print_cr("Full thread dump %s (%s %s):",
               VM_Version::vm_name(),
               VM_Version::vm_release(),
               VM_Version::vm_info_string());
  st->cr();

#if INCLUDE_SERVICES
  // Dump concurrent locks
  ConcurrentLocksDump concurrent_locks;
  if (print_concurrent_locks) {
    concurrent_locks.dump_at_safepoint();
  }
#endif // INCLUDE_SERVICES

  ThreadsSMRSupport::print_info_on(st);
  st->cr();

  ALL_JAVA_THREADS(p) {
    ResourceMark rm;
    p->print_on(st, print_extended_info);
    if (print_stacks) {
      if (internal_format) {
        p->trace_stack();
      } else {
        p->print_stack_on(st);
        if (p->is_vthread_mounted()) {
          st->print_cr("   Mounted virtual thread #" INT64_FORMAT, java_lang_Thread::thread_id(p->vthread()));
          p->print_vthread_stack_on(st);
        }
      }
    }
    st->cr();
#if INCLUDE_SERVICES
    if (print_concurrent_locks) {
      concurrent_locks.print_locks_on(p, st);
    }
#endif // INCLUDE_SERVICES
  }

  PrintOnClosure cl(st);
  non_java_threads_do(&cl);

  st->flush();
}

void Threads::print_on_error(Thread* this_thread, outputStream* st, Thread* current, char* buf,
                             int buflen, bool* found_current) {
  if (this_thread != nullptr) {
    bool is_current = (current == this_thread);
    *found_current = *found_current || is_current;
    st->print("%s", is_current ? "=>" : "  ");

    st->print(PTR_FORMAT, p2i(this_thread));
    st->print(" ");
    this_thread->print_on_error(st, buf, buflen);
    st->cr();
  }
}

class PrintOnErrorClosure : public ThreadClosure {
  outputStream* _st;
  Thread* _current;
  char* _buf;
  int _buflen;
  bool* _found_current;
  unsigned _num_printed;
 public:
  PrintOnErrorClosure(outputStream* st, Thread* current, char* buf,
                      int buflen, bool* found_current) :
   _st(st), _current(current), _buf(buf), _buflen(buflen), _found_current(found_current),
   _num_printed(0) {}

  virtual void do_thread(Thread* thread) {
    _num_printed++;
    Threads::print_on_error(thread, _st, _current, _buf, _buflen, _found_current);
  }

  unsigned num_printed() const { return _num_printed; }
};

// Threads::print_on_error() is called by fatal error handler. It's possible
// that VM is not at safepoint and/or current thread is inside signal handler.
// Don't print stack trace, as the stack may not be walkable. Don't allocate
// memory (even in resource area), it might deadlock the error handler.
void Threads::print_on_error(outputStream* st, Thread* current, char* buf,
                             int buflen) {
  ThreadsSMRSupport::print_info_on(st);
  st->cr();

  bool found_current = false;
  st->print_cr("Java Threads: ( => current thread )");
  unsigned num_java = 0;
  ALL_JAVA_THREADS(thread) {
    print_on_error(thread, st, current, buf, buflen, &found_current);
    num_java++;
  }
  st->print_cr("Total: %u", num_java);
  st->cr();

  st->print_cr("Other Threads:");
  unsigned num_other = ((VMThread::vm_thread() != nullptr) ? 1 : 0) +
      ((WatcherThread::watcher_thread() != nullptr) ? 1 : 0) +
      ((AsyncLogWriter::instance() != nullptr)  ? 1 : 0);
  print_on_error(VMThread::vm_thread(), st, current, buf, buflen, &found_current);
  print_on_error(WatcherThread::watcher_thread(), st, current, buf, buflen, &found_current);
  print_on_error(AsyncLogWriter::instance(), st, current, buf, buflen, &found_current);

  if (Universe::heap() != nullptr) {
    PrintOnErrorClosure print_closure(st, current, buf, buflen, &found_current);
    Universe::heap()->gc_threads_do(&print_closure);
    num_other += print_closure.num_printed();
  }

  if (!found_current) {
    st->cr();
    st->print("=>" PTR_FORMAT " (exited) ", p2i(current));
    current->print_on_error(st, buf, buflen);
    num_other++;
    st->cr();
  }
  st->print_cr("Total: %u", num_other);
  st->cr();

  st->print_cr("Threads with active compile tasks:");
  unsigned num = print_threads_compiling(st, buf, buflen);
  st->print_cr("Total: %u", num);
}

unsigned Threads::print_threads_compiling(outputStream* st, char* buf, int buflen, bool short_form) {
  unsigned num = 0;
  ALL_JAVA_THREADS(thread) {
    if (thread->is_Compiler_thread()) {
      CompilerThread* ct = (CompilerThread*) thread;

      // Keep task in local variable for null check.
      // ct->_task might be set to null by concurring compiler thread
      // because it completed the compilation. The task is never freed,
      // though, just returned to a free list.
      CompileTask* task = ct->task();
      if (task != nullptr) {
        thread->print_name_on_error(st, buf, buflen);
        st->print("  ");
        task->print(st, nullptr, short_form, true);
        num++;
      }
    }
  }
  return num;
}

void Threads::verify() {
  ALL_JAVA_THREADS(p) {
    p->verify();
  }
  VMThread* thread = VMThread::vm_thread();
  if (thread != nullptr) thread->verify();
}<|MERGE_RESOLUTION|>--- conflicted
+++ resolved
@@ -426,7 +426,6 @@
   }
 }
 
-<<<<<<< HEAD
 static jint check_for_restore(JavaVMInitArgs* args) {
   if (Arguments::is_restore_option_set(args)) {
     if (!Arguments::parse_options_for_restore(args)) {
@@ -435,7 +434,7 @@
   }
   return JNI_OK;
 }
-=======
+
 // One-shot PeriodicTask subclass for reading the release file
 class ReadReleaseFileTask : public PeriodicTask {
  public:
@@ -448,7 +447,6 @@
     delete this;
   }
 };
->>>>>>> a71f621a
 
 jint Threads::create_vm(JavaVMInitArgs* args, bool* canTryAgain) {
   extern void JDK_Version_init();
@@ -617,7 +615,6 @@
     return status;
   }
 
-<<<<<<< HEAD
   // Output stream module should be already initialized for error reporting during restore.
   // JDK version should also be intialized. There is lot of initializations needed to read
   // the current machine's CPUFeatures.
@@ -628,11 +625,10 @@
       return JNI_ERR;
     }
   }
-=======
+
   // Have the WatcherThread read the release file in the background.
   ReadReleaseFileTask* read_task = new ReadReleaseFileTask();
   read_task->enroll();
->>>>>>> a71f621a
 
   // Create WatcherThread as soon as we can since we need it in case
   // of hangs during error reporting.
