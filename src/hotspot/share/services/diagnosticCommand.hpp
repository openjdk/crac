/*
 * Copyright (c) 2011, 2023, Oracle and/or its affiliates. All rights reserved.
 * DO NOT ALTER OR REMOVE COPYRIGHT NOTICES OR THIS FILE HEADER.
 *
 * This code is free software; you can redistribute it and/or modify it
 * under the terms of the GNU General Public License version 2 only, as
 * published by the Free Software Foundation.
 *
 * This code is distributed in the hope that it will be useful, but WITHOUT
 * ANY WARRANTY; without even the implied warranty of MERCHANTABILITY or
 * FITNESS FOR A PARTICULAR PURPOSE.  See the GNU General Public License
 * version 2 for more details (a copy is included in the LICENSE file that
 * accompanied this code).
 *
 * You should have received a copy of the GNU General Public License version
 * 2 along with this work; if not, write to the Free Software Foundation,
 * Inc., 51 Franklin St, Fifth Floor, Boston, MA 02110-1301 USA.
 *
 * Please contact Oracle, 500 Oracle Parkway, Redwood Shores, CA 94065 USA
 * or visit www.oracle.com if you need additional information or have any
 * questions.
 *
 */

#ifndef SHARE_SERVICES_DIAGNOSTICCOMMAND_HPP
#define SHARE_SERVICES_DIAGNOSTICCOMMAND_HPP

#include "classfile/stringTable.hpp"
#include "classfile/symbolTable.hpp"
#include "classfile/systemDictionary.hpp"
#include "classfile/vmSymbols.hpp"
#include "runtime/arguments.hpp"
#include "runtime/os.hpp"
#include "runtime/vmThread.hpp"
#include "services/diagnosticArgument.hpp"
#include "services/diagnosticCommand.hpp"
#include "services/diagnosticFramework.hpp"
#include "utilities/macros.hpp"
#include "utilities/ostream.hpp"
#include "oops/method.hpp"

class HelpDCmd : public DCmdWithParser {
protected:
  DCmdArgument<bool> _all;
  DCmdArgument<char*> _cmd;
public:
  static int num_arguments() { return 2; }
  HelpDCmd(outputStream* output, bool heap);
  static const char* name() { return "help"; }
  static const char* description() {
    return "For more information about a specific command use 'help <command>'. "
           "With no argument this will show a list of available commands. "
           "'help all' will show help for all commands.";
  }
  static const char* impact() { return "Low"; }
  virtual void execute(DCmdSource source, TRAPS);
};

class VersionDCmd : public DCmd {
public:
  VersionDCmd(outputStream* output, bool heap) : DCmd(output,heap) { }
  static const char* name() { return "VM.version"; }
  static const char* description() {
    return "Print JVM version information.";
  }
  static const char* impact() { return "Low"; }
  static const JavaPermission permission() {
    JavaPermission p = {"java.util.PropertyPermission",
                        "java.vm.version", "read"};
    return p;
  }
  virtual void execute(DCmdSource source, TRAPS);
};

class CommandLineDCmd : public DCmd {
public:
  CommandLineDCmd(outputStream* output, bool heap) : DCmd(output, heap) { }
  static const char* name() { return "VM.command_line"; }
  static const char* description() {
    return "Print the command line used to start this VM instance.";
  }
  static const char* impact() { return "Low"; }
  static const JavaPermission permission() {
    JavaPermission p = {"java.lang.management.ManagementPermission",
                        "monitor", nullptr};
    return p;
  }
  virtual void execute(DCmdSource source, TRAPS) {
    Arguments::print_on(_output);
  }
};

// See also: get_system_properties in attachListener.cpp
class PrintSystemPropertiesDCmd : public DCmd {
public:
  PrintSystemPropertiesDCmd(outputStream* output, bool heap) : DCmd(output, heap) { }
    static const char* name() { return "VM.system_properties"; }
    static const char* description() {
      return "Print system properties.";
    }
    static const char* impact() {
      return "Low";
    }
    static const JavaPermission permission() {
      JavaPermission p = {"java.util.PropertyPermission",
                          "*", "read"};
      return p;
    }
    virtual void execute(DCmdSource source, TRAPS);
};

// See also: print_flag in attachListener.cpp
class PrintVMFlagsDCmd : public DCmdWithParser {
protected:
  DCmdArgument<bool> _all;
public:
  static int num_arguments() { return 1; }
  PrintVMFlagsDCmd(outputStream* output, bool heap);
  static const char* name() { return "VM.flags"; }
  static const char* description() {
    return "Print VM flag options and their current values.";
  }
  static const char* impact() {
    return "Low";
  }
  static const JavaPermission permission() {
    JavaPermission p = {"java.lang.management.ManagementPermission",
                        "monitor", nullptr};
    return p;
  }
  virtual void execute(DCmdSource source, TRAPS);
};

class SetVMFlagDCmd : public DCmdWithParser {
protected:
  DCmdArgument<char*> _flag;
  DCmdArgument<char*> _value;

public:
  static int num_arguments() { return 2; }
  SetVMFlagDCmd(outputStream* output, bool heap);
  static const char* name() { return "VM.set_flag"; }
  static const char* description() {
    return "Sets VM flag option using the provided value.";
  }
  static const char* impact() {
    return "Low";
  }
  static const JavaPermission permission() {
    JavaPermission p = {"java.lang.management.ManagementPermission",
                        "control", nullptr};
    return p;
  }
  virtual void execute(DCmdSource source, TRAPS);
};

class JVMTIDataDumpDCmd : public DCmd {
public:
  JVMTIDataDumpDCmd(outputStream* output, bool heap) : DCmd(output, heap) { }
  static const char* name() { return "JVMTI.data_dump"; }
  static const char* description() {
    return "Signal the JVM to do a data-dump request for JVMTI.";
  }
  static const char* impact() {
    return "High";
  }
  static const JavaPermission permission() {
    JavaPermission p = {"java.lang.management.ManagementPermission",
                        "monitor", nullptr};
    return p;
  }
  virtual void execute(DCmdSource source, TRAPS);
};

#if INCLUDE_SERVICES
#if INCLUDE_JVMTI
class JVMTIAgentLoadDCmd : public DCmdWithParser {
protected:
  DCmdArgument<char*> _libpath;
  DCmdArgument<char*> _option;
public:
  static int num_arguments() { return 2; }
  JVMTIAgentLoadDCmd(outputStream* output, bool heap);
  static const char* name() { return "JVMTI.agent_load"; }
  static const char* description() {
    return "Load JVMTI native agent.";
  }
  static const char* impact() { return "Low"; }
  static const JavaPermission permission() {
    JavaPermission p = {"java.lang.management.ManagementPermission",
                        "control", nullptr};
    return p;
  }
  virtual void execute(DCmdSource source, TRAPS);
};
#endif // INCLUDE_JVMTI
#endif // INCLUDE_SERVICES

class VMDynamicLibrariesDCmd : public DCmd {
public:
  VMDynamicLibrariesDCmd(outputStream* output, bool heap);
  static const char* name() {
    return "VM.dynlibs";
  }
  static const char* description() {
    return "Print loaded dynamic libraries.";
  }
  static const char* impact() {
    return "Low";
  }
  static const JavaPermission permission() {
    JavaPermission p = {"java.lang.management.ManagementPermission",
                        "monitor", nullptr};
    return p;
  }
  virtual void execute(DCmdSource source, TRAPS);
};

class VMUptimeDCmd : public DCmdWithParser {
protected:
  DCmdArgument<bool> _date;
public:
  static int num_arguments() { return 1; }
  VMUptimeDCmd(outputStream* output, bool heap);
  static const char* name() { return "VM.uptime"; }
  static const char* description() {
    return "Print VM uptime.";
  }
  static const char* impact() {
    return "Low";
  }
  virtual void execute(DCmdSource source, TRAPS);
};

class VMInfoDCmd : public DCmd {
public:
  VMInfoDCmd(outputStream* output, bool heap) : DCmd(output, heap) { }
  static const char* name() { return "VM.info"; }
  static const char* description() {
    return "Print information about JVM environment and status.";
  }
  static const char* impact() { return "Low"; }
  static const JavaPermission permission() {
    JavaPermission p = {"java.lang.management.ManagementPermission",
                        "monitor", nullptr};
    return p;
  }
  virtual void execute(DCmdSource source, TRAPS);
};

class SystemGCDCmd : public DCmd {
public:
  SystemGCDCmd(outputStream* output, bool heap) : DCmd(output, heap) { }
    static const char* name() { return "GC.run"; }
    static const char* description() {
      return "Call java.lang.System.gc().";
    }
    static const char* impact() {
      return "Medium: Depends on Java heap size and content.";
    }
    virtual void execute(DCmdSource source, TRAPS);
};

class RunFinalizationDCmd : public DCmd {
public:
  RunFinalizationDCmd(outputStream* output, bool heap) : DCmd(output, heap) { }
    static const char* name() { return "GC.run_finalization"; }
    static const char* description() {
      return "Call java.lang.System.runFinalization().";
    }
    static const char* impact() {
      return "Medium: Depends on Java content.";
    }
    virtual void execute(DCmdSource source, TRAPS);
};

class HeapInfoDCmd : public DCmd {
public:
  HeapInfoDCmd(outputStream* output, bool heap) : DCmd(output, heap) { }
  static const char* name() { return "GC.heap_info"; }
  static const char* description() {
    return "Provide generic Java heap information.";
  }
  static const char* impact() {
    return "Medium";
  }
  static const JavaPermission permission() {
    JavaPermission p = {"java.lang.management.ManagementPermission",
      "monitor", nullptr};
      return p;
  }

  virtual void execute(DCmdSource source, TRAPS);
};

class FinalizerInfoDCmd : public DCmd {
public:
  FinalizerInfoDCmd(outputStream* output, bool heap) : DCmd(output, heap) { }
  static const char* name() { return "GC.finalizer_info"; }
  static const char* description() {
    return "Provide information about Java finalization queue.";
  }
  static const char* impact() {
    return "Medium";
  }
  static const JavaPermission permission() {
    JavaPermission p = {"java.lang.management.ManagementPermission",
      "monitor", nullptr};
      return p;
  }

  virtual void execute(DCmdSource source, TRAPS);
};

#if INCLUDE_SERVICES   // Heap dumping supported
// See also: dump_heap in attachListener.cpp
class HeapDumpDCmd : public DCmdWithParser {
protected:
  DCmdArgument<char*> _filename;
  DCmdArgument<bool>  _all;
  DCmdArgument<jlong> _gzip;
  DCmdArgument<bool> _overwrite;
  DCmdArgument<jlong> _parallel;
public:
  static int num_arguments() { return 5; }
  HeapDumpDCmd(outputStream* output, bool heap);
  static const char* name() {
    return "GC.heap_dump";
  }
  static const char* description() {
    return "Generate a HPROF format dump of the Java heap.";
  }
  static const char* impact() {
    return "High: Depends on Java heap size and content. "
           "Request a full GC unless the '-all' option is specified.";
  }
  static const JavaPermission permission() {
    JavaPermission p = {"java.lang.management.ManagementPermission",
                        "monitor", nullptr};
    return p;
  }
  virtual void execute(DCmdSource source, TRAPS);
};
#endif // INCLUDE_SERVICES

// See also: inspectheap in attachListener.cpp
class ClassHistogramDCmd : public DCmdWithParser {
protected:
  DCmdArgument<bool> _all;
  DCmdArgument<jlong> _parallel_thread_num;
public:
  static int num_arguments() { return 2; }
  ClassHistogramDCmd(outputStream* output, bool heap);
  static const char* name() {
    return "GC.class_histogram";
  }
  static const char* description() {
    return "Provide statistics about the Java heap usage.";
  }
  static const char* impact() {
    return "High: Depends on Java heap size and content.";
  }
  static const JavaPermission permission() {
    JavaPermission p = {"java.lang.management.ManagementPermission",
                        "monitor", nullptr};
    return p;
  }
  virtual void execute(DCmdSource source, TRAPS);
};

class ClassHierarchyDCmd : public DCmdWithParser {
protected:
  DCmdArgument<bool> _print_interfaces; // true if inherited interfaces should be printed.
  DCmdArgument<bool> _print_subclasses; // true if subclasses of the specified classname should be printed.
  DCmdArgument<char*> _classname; // Optional single class name whose hierarchy should be printed.
public:
  static int num_arguments() { return 3; }
  ClassHierarchyDCmd(outputStream* output, bool heap);
  static const char* name() {
    return "VM.class_hierarchy";
  }
  static const char* description() {
    return "Print a list of all loaded classes, indented to show the class hierarchy. "
           "The name of each class is followed by the ClassLoaderData* of its ClassLoader, "
           "or \"null\" if loaded by the bootstrap class loader.";
  }
  static const char* impact() {
      return "Medium: Depends on number of loaded classes.";
  }
  static const JavaPermission permission() {
    JavaPermission p = {"java.lang.management.ManagementPermission",
                        "monitor", nullptr};
    return p;
  }
  virtual void execute(DCmdSource source, TRAPS);
};

#if INCLUDE_CDS
class DumpSharedArchiveDCmd: public DCmdWithParser {
protected:
  DCmdArgument<char*> _suboption;   // option of VM.cds
  DCmdArgument<char*> _filename;    // file name, optional
public:
  static int num_arguments() { return 2; }
  DumpSharedArchiveDCmd(outputStream* output, bool heap);
  static const char* name() {
    return "VM.cds";
  }
  static const char* description() {
    return "Dump a static or dynamic shared archive including all shareable classes";
  }
  static const char* impact() {
    return "Medium: Pause time depends on number of loaded classes";
  }
  static const JavaPermission permission() {
    JavaPermission p = {"java.lang.management.ManagementPermission",
                        "monitor", nullptr};
    return p;
  }
  virtual void execute(DCmdSource source, TRAPS);
};
#endif // INCLUDE_CDS

// See also: thread_dump in attachListener.cpp
class ThreadDumpDCmd : public DCmdWithParser {
protected:
  DCmdArgument<bool> _locks;
  DCmdArgument<bool> _extended;
public:
  static int num_arguments() { return 2; }
  ThreadDumpDCmd(outputStream* output, bool heap);
  static const char* name() { return "Thread.print"; }
  static const char* description() {
    return "Print all threads with stacktraces.";
  }
  static const char* impact() {
    return "Medium: Depends on the number of threads.";
  }
  static const JavaPermission permission() {
    JavaPermission p = {"java.lang.management.ManagementPermission",
                        "monitor", nullptr};
    return p;
  }
  virtual void execute(DCmdSource source, TRAPS);
};

// Enhanced JMX Agent support

class JMXStartRemoteDCmd : public DCmdWithParser {

  // Explicitly list all properties that could be
  // passed to Agent.startRemoteManagementAgent()
  // com.sun.management is omitted

  DCmdArgument<char *> _config_file;
  DCmdArgument<char *> _jmxremote_host;
  DCmdArgument<char *> _jmxremote_port;
  DCmdArgument<char *> _jmxremote_rmi_port;
  DCmdArgument<char *> _jmxremote_ssl;
  DCmdArgument<char *> _jmxremote_registry_ssl;
  DCmdArgument<char *> _jmxremote_authenticate;
  DCmdArgument<char *> _jmxremote_password_file;
  DCmdArgument<char *> _jmxremote_access_file;
  DCmdArgument<char *> _jmxremote_login_config;
  DCmdArgument<char *> _jmxremote_ssl_enabled_cipher_suites;
  DCmdArgument<char *> _jmxremote_ssl_enabled_protocols;
  DCmdArgument<char *> _jmxremote_ssl_need_client_auth;
  DCmdArgument<char *> _jmxremote_ssl_config_file;

  // JDP support
  // Keep autodiscovery char* not bool to pass true/false
  // as property value to java level.
  DCmdArgument<char *> _jmxremote_autodiscovery;
  DCmdArgument<jlong>  _jdp_port;
  DCmdArgument<char *> _jdp_address;
  DCmdArgument<char *> _jdp_source_addr;
  DCmdArgument<jlong>  _jdp_ttl;
  DCmdArgument<jlong>  _jdp_pause;
  DCmdArgument<char *> _jdp_name;

public:
  static int num_arguments() { return 21; }

  JMXStartRemoteDCmd(outputStream *output, bool heap_allocated);

  static const char *name() {
    return "ManagementAgent.start";
  }

  static const char *description() {
    return "Start remote management agent.";
  }

  virtual void execute(DCmdSource source, TRAPS);
};

class JMXStartLocalDCmd : public DCmd {

  // Explicitly request start of local agent,
  // it will not be started by start dcmd


public:
  JMXStartLocalDCmd(outputStream *output, bool heap_allocated);

  static const char *name() {
    return "ManagementAgent.start_local";
  }

  static const char *description() {
    return "Start local management agent.";
  }

  virtual void execute(DCmdSource source, TRAPS);

};

class JMXStopRemoteDCmd : public DCmd {
public:
  JMXStopRemoteDCmd(outputStream *output, bool heap_allocated) :
  DCmd(output, heap_allocated) {
    // Do Nothing
  }

  static const char *name() {
    return "ManagementAgent.stop";
  }

  static const char *description() {
    return "Stop remote management agent.";
  }

  virtual void execute(DCmdSource source, TRAPS);
};

// Print the JMX system status
class JMXStatusDCmd : public DCmd {
public:
  JMXStatusDCmd(outputStream *output, bool heap_allocated);

  static const char *name() {
    return "ManagementAgent.status";
  }

  static const char *description() {
    return "Print the management agent status.";
  }

  static const JavaPermission permission() {
    JavaPermission p = {"java.lang.management.ManagementPermission",
                        "monitor", nullptr};
    return p;
  }

  virtual void execute(DCmdSource source, TRAPS);

};

class CompileQueueDCmd : public DCmd {
public:
  CompileQueueDCmd(outputStream* output, bool heap) : DCmd(output, heap) {}
  static const char* name() {
    return "Compiler.queue";
  }
  static const char* description() {
    return "Print methods queued for compilation.";
  }
  static const char* impact() {
    return "Low";
  }
  static const JavaPermission permission() {
    JavaPermission p = {"java.lang.management.ManagementPermission",
                        "monitor", nullptr};
    return p;
  }
  virtual void execute(DCmdSource source, TRAPS);
};

#ifdef LINUX
class PerfMapDCmd : public DCmd {
public:
  PerfMapDCmd(outputStream* output, bool heap) : DCmd(output, heap) {}
  static const char* name() {
    return "Compiler.perfmap";
  }
  static const char* description() {
    return "Write map file for Linux perf tool.";
  }
  static const char* impact() {
    return "Low";
  }
  static const JavaPermission permission() {
    JavaPermission p = {"java.lang.management.ManagementPermission",
                        "monitor", nullptr};
    return p;
  }
  virtual void execute(DCmdSource source, TRAPS);
};
#endif // LINUX

class CodeListDCmd : public DCmd {
public:
  CodeListDCmd(outputStream* output, bool heap) : DCmd(output, heap) {}
  static const char* name() {
    return "Compiler.codelist";
  }
  static const char* description() {
    return "Print all compiled methods in code cache that are alive";
  }
  static const char* impact() {
    return "Medium";
  }
  static const JavaPermission permission() {
    JavaPermission p = {"java.lang.management.ManagementPermission",
                        "monitor", nullptr};
    return p;
  }
  virtual void execute(DCmdSource source, TRAPS);
};

class CodeCacheDCmd : public DCmd {
public:
  CodeCacheDCmd(outputStream* output, bool heap) : DCmd(output, heap) {}
  static const char* name() {
    return "Compiler.codecache";
  }
  static const char* description() {
    return "Print code cache layout and bounds.";
  }
  static const char* impact() {
    return "Low";
  }
  static const JavaPermission permission() {
    JavaPermission p = {"java.lang.management.ManagementPermission",
                        "monitor", nullptr};
    return p;
  }
  virtual void execute(DCmdSource source, TRAPS);
};

//---<  BEGIN  >--- CodeHeap State Analytics.
class CodeHeapAnalyticsDCmd : public DCmdWithParser {
protected:
  DCmdArgument<char*> _function;
  DCmdArgument<jlong> _granularity;
public:
  static int num_arguments() { return 2; }
  CodeHeapAnalyticsDCmd(outputStream* output, bool heap);
  static const char* name() {
    return "Compiler.CodeHeap_Analytics";
  }
  static const char* description() {
    return "Print CodeHeap analytics";
  }
  static const char* impact() {
    return "Low: Depends on code heap size and content. "
           "Holds CodeCache_lock during analysis step, usually sub-second duration.";
  }
  static const JavaPermission permission() {
    JavaPermission p = {"java.lang.management.ManagementPermission",
                        "monitor", nullptr};
    return p;
  }
  virtual void execute(DCmdSource source, TRAPS);
};
//---<  END  >--- CodeHeap State Analytics.

class CompilerDirectivesPrintDCmd : public DCmd {
public:
  CompilerDirectivesPrintDCmd(outputStream* output, bool heap) : DCmd(output, heap) {}
  static const char* name() {
    return "Compiler.directives_print";
  }
  static const char* description() {
    return "Print all active compiler directives.";
  }
  static const char* impact() {
    return "Low";
  }
  static const JavaPermission permission() {
    JavaPermission p = {"java.lang.management.ManagementPermission",
                        "monitor", nullptr};
    return p;
  }
  virtual void execute(DCmdSource source, TRAPS);
};

class CompilerDirectivesRemoveDCmd : public DCmd {
public:
  CompilerDirectivesRemoveDCmd(outputStream* output, bool heap) : DCmd(output, heap) {}
  static const char* name() {
    return "Compiler.directives_remove";
  }
  static const char* description() {
    return "Remove latest added compiler directive.";
  }
  static const char* impact() {
    return "Low";
  }
  static const JavaPermission permission() {
    JavaPermission p = {"java.lang.management.ManagementPermission",
                        "control", nullptr};
    return p;
  }
  virtual void execute(DCmdSource source, TRAPS);
};

class CompilerDirectivesAddDCmd : public DCmdWithParser {
protected:
  DCmdArgument<char*> _filename;
public:
  static int num_arguments() { return 1; }
  CompilerDirectivesAddDCmd(outputStream* output, bool heap);
  static const char* name() {
    return "Compiler.directives_add";
  }
  static const char* description() {
    return "Add compiler directives from file.";
  }
  static const char* impact() {
    return "Low";
  }
  static const JavaPermission permission() {
    JavaPermission p = {"java.lang.management.ManagementPermission",
                        "control", nullptr};
    return p;
  }
  virtual void execute(DCmdSource source, TRAPS);
};

class CompilerDirectivesClearDCmd : public DCmd {
public:
  CompilerDirectivesClearDCmd(outputStream* output, bool heap) : DCmd(output, heap) {}
  static const char* name() {
    return "Compiler.directives_clear";
  }
  static const char* description() {
    return "Remove all compiler directives.";
  }
  static const char* impact() {
    return "Low";
  }
  static const JavaPermission permission() {
    JavaPermission p = {"java.lang.management.ManagementPermission",
                        "control", nullptr};
    return p;
  }
  virtual void execute(DCmdSource source, TRAPS);
};

///////////////////////////////////////////////////////////////////////
//
// jcmd command support for symbol table, string table and system dictionary dumping:
//   VM.symboltable -verbose: for dumping the symbol table
//   VM.stringtable -verbose: for dumping the string table
//   VM.systemdictionary -verbose: for dumping the system dictionary table
//
class VM_DumpHashtable : public VM_Operation {
private:
  outputStream* _out;
  int _which;
  bool _verbose;
public:
  enum {
    DumpSymbols = 1 << 0,
    DumpStrings = 1 << 1,
    DumpSysDict = 1 << 2  // not implemented yet
  };
  VM_DumpHashtable(outputStream* out, int which, bool verbose) {
    _out = out;
    _which = which;
    _verbose = verbose;
  }

  virtual VMOp_Type type() const { return VMOp_DumpHashtable; }

  virtual void doit() {
    switch (_which) {
    case DumpSymbols:
      SymbolTable::dump(_out, _verbose);
      break;
    case DumpStrings:
      StringTable::dump(_out, _verbose);
      break;
    case DumpSysDict:
      SystemDictionary::dump(_out, _verbose);
      break;
    default:
      ShouldNotReachHere();
    }
  }
};

class SymboltableDCmd : public DCmdWithParser {
protected:
  DCmdArgument<bool> _verbose;
public:
  static int num_arguments() { return 1; }
  SymboltableDCmd(outputStream* output, bool heap);
  static const char* name() {
    return "VM.symboltable";
  }
  static const char* description() {
    return "Dump symbol table.";
  }
  static const char* impact() {
    return "Medium: Depends on Java content.";
  }
  static const JavaPermission permission() {
    JavaPermission p = {"java.lang.management.ManagementPermission",
                        "monitor", nullptr};
    return p;
  }
  virtual void execute(DCmdSource source, TRAPS);
};

class StringtableDCmd : public DCmdWithParser {
protected:
  DCmdArgument<bool> _verbose;
public:
  static int num_arguments() { return 1; }
  StringtableDCmd(outputStream* output, bool heap);
  static const char* name() {
    return "VM.stringtable";
  }
  static const char* description() {
    return "Dump string table.";
  }
  static const char* impact() {
    return "Medium: Depends on Java content.";
  }
  static const JavaPermission permission() {
    JavaPermission p = {"java.lang.management.ManagementPermission",
                        "monitor", nullptr};
    return p;
  }
  virtual void execute(DCmdSource source, TRAPS);
};

class SystemDictionaryDCmd : public DCmdWithParser {
protected:
  DCmdArgument<bool> _verbose;
public:
  static int num_arguments() { return 1; }
  SystemDictionaryDCmd(outputStream* output, bool heap);
  static const char* name() {
    return "VM.systemdictionary";
  }
  static const char* description() {
    return "Prints the statistics for dictionary hashtable sizes and bucket length";
  }
  static const char* impact() {
      return "Medium: Depends on Java content.";
  }
  static const JavaPermission permission() {
    JavaPermission p = {"java.lang.management.ManagementPermission",
                        "monitor", nullptr};
    return p;
  }
  virtual void execute(DCmdSource source, TRAPS);
};

class ClassesDCmd : public DCmdWithParser {
protected:
  DCmdArgument<bool> _verbose;
public:
  static int num_arguments() { return 1; }
  ClassesDCmd(outputStream* output, bool heap);
  static const char* name() {
    return "VM.classes";
  }
  static const char* description() {
    return "Print all loaded classes";
  }
  static const char* impact() {
      return "Medium: Depends on number of loaded classes.";
  }
  static const JavaPermission permission() {
    JavaPermission p = {"java.lang.management.ManagementPermission",
                        "monitor", nullptr};
    return p;
  }
  virtual void execute(DCmdSource source, TRAPS);
};

#if INCLUDE_JVMTI
class DebugOnCmdStartDCmd : public DCmd {
public:
  DebugOnCmdStartDCmd(outputStream* output, bool heap) : DCmd(output, heap) {}
  static const char* name() {
    return "VM.start_java_debugging";
  }
  static const char* description() {
    return "Starts up the Java debugging if the jdwp agentlib was enabled with the option onjcmd=y.";
  }
  static const char* impact() {
    return "High: Switches the VM into Java debug mode.";
  }
  static const JavaPermission permission() {
    JavaPermission p = { "java.lang.management.ManagementPermission", "control", nullptr };
    return p;
  }
  virtual void execute(DCmdSource source, TRAPS);
};
#endif // INCLUDE_JVMTI

class EventLogDCmd : public DCmdWithParser {
protected:
  DCmdArgument<char*> _log;
  DCmdArgument<char*> _max;
public:
  static int num_arguments() { return 2; }
  EventLogDCmd(outputStream* output, bool heap);
  static const char* name() {
    return "VM.events";
  }
  static const char* description() {
    return "Print VM event logs";
  }
  static const char* impact() {
    return "Low: Depends on event log size. ";
  }
  static const JavaPermission permission() {
    JavaPermission p = {"java.lang.management.ManagementPermission",
                        "monitor", nullptr};
    return p;
  }
  virtual void execute(DCmdSource source, TRAPS);
};

class ThreadDumpToFileDCmd : public DCmdWithParser {
private:
  void dumpToFile(Symbol* name, Symbol* signature, const char* path, bool overwrite, TRAPS);
protected:
  DCmdArgument<bool> _overwrite;
  DCmdArgument<char*> _format;
  DCmdArgument<char*> _filepath;
public:
  static int num_arguments() { return 3; }
  ThreadDumpToFileDCmd(outputStream *output, bool heap);
  static const char *name() {
    return "Thread.dump_to_file";
  }
  static const char *description() {
    return "Dump threads, with stack traces, to a file in plain text or JSON format.";
  }
  static const char* impact() {
    return "Medium: Depends on the number of threads.";
  }
  static const JavaPermission permission() {
    JavaPermission p = {"java.lang.management.ManagementPermission", "monitor", nullptr};
    return p;
  }
  virtual void execute(DCmdSource source, TRAPS);
};

<<<<<<< HEAD
class CheckpointDCmd : public DCmd {
public:
  CheckpointDCmd(outputStream* output, bool heap) : DCmd(output, heap) { }
    static const char* name() { return "JDK.checkpoint"; }
    static const char* description() {
      return "Checkpoint via jdk.crac.checkpointRestore().";
    }
    static const char* impact() {
      return "High: JVM terminates";
    }
    static int num_arguments() { return 0; }
    virtual void execute(DCmdSource source, TRAPS);
};

=======
class CompilationMemoryStatisticDCmd: public DCmdWithParser {
protected:
  DCmdArgument<bool> _human_readable;
  DCmdArgument<MemorySizeArgument> _minsize;
public:
  static int num_arguments() { return 2; }
  CompilationMemoryStatisticDCmd(outputStream* output, bool heap);
  static const char* name() {
    return "Compiler.memory";
  }
  static const char* description() {
    return "Print compilation footprint";
  }
  static const char* impact() {
    return "Medium: Pause time depends on number of compiled methods";
  }
  static const JavaPermission permission() {
    JavaPermission p = {"java.lang.management.ManagementPermission",
                        "monitor", nullptr};
    return p;
  }
  virtual void execute(DCmdSource source, TRAPS);
};

#ifdef LINUX

class SystemMapDCmd : public DCmdWithParser {
  DCmdArgument<bool> _human_readable;
public:
  static int num_arguments() { return 1; }
  SystemMapDCmd(outputStream* output, bool heap);
  static const char* name() { return "System.map"; }
  static const char* description() {
    return "Prints an annotated process memory map of the VM process (linux only).";
  }
  static const char* impact() { return "Low"; }
  static const JavaPermission permission() {
    JavaPermission p = {"java.lang.management.ManagementPermission",
                        "control", nullptr};
    return p;
  }
  virtual void execute(DCmdSource source, TRAPS);
};

class SystemDumpMapDCmd : public DCmdWithParser {
  DCmdArgument<bool> _human_readable;
  DCmdArgument<char*> _filename;
public:
  static int num_arguments() { return 2; }
  SystemDumpMapDCmd(outputStream* output, bool heap);
  static const char* name() { return "System.dump_map"; }
  static const char* description() {
    return "Dumps an annotated process memory map to an output file (linux only).";
  }
  static const char* impact() { return "Low"; }
  static const JavaPermission permission() {
    JavaPermission p = {"java.lang.management.ManagementPermission",
                        "control", nullptr};
    return p;
  }
  virtual void execute(DCmdSource source, TRAPS);
};

#endif // LINUX

>>>>>>> 21cda19d
#endif // SHARE_SERVICES_DIAGNOSTICCOMMAND_HPP<|MERGE_RESOLUTION|>--- conflicted
+++ resolved
@@ -954,7 +954,6 @@
   virtual void execute(DCmdSource source, TRAPS);
 };
 
-<<<<<<< HEAD
 class CheckpointDCmd : public DCmd {
 public:
   CheckpointDCmd(outputStream* output, bool heap) : DCmd(output, heap) { }
@@ -969,7 +968,6 @@
     virtual void execute(DCmdSource source, TRAPS);
 };
 
-=======
 class CompilationMemoryStatisticDCmd: public DCmdWithParser {
 protected:
   DCmdArgument<bool> _human_readable;
@@ -1035,5 +1033,4 @@
 
 #endif // LINUX
 
->>>>>>> 21cda19d
 #endif // SHARE_SERVICES_DIAGNOSTICCOMMAND_HPP