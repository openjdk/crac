/*
 * Copyright (c) 2011, 2024, Oracle and/or its affiliates. All rights reserved.
 * DO NOT ALTER OR REMOVE COPYRIGHT NOTICES OR THIS FILE HEADER.
 *
 * This code is free software; you can redistribute it and/or modify it
 * under the terms of the GNU General Public License version 2 only, as
 * published by the Free Software Foundation.
 *
 * This code is distributed in the hope that it will be useful, but WITHOUT
 * ANY WARRANTY; without even the implied warranty of MERCHANTABILITY or
 * FITNESS FOR A PARTICULAR PURPOSE.  See the GNU General Public License
 * version 2 for more details (a copy is included in the LICENSE file that
 * accompanied this code).
 *
 * You should have received a copy of the GNU General Public License version
 * 2 along with this work; if not, write to the Free Software Foundation,
 * Inc., 51 Franklin St, Fifth Floor, Boston, MA 02110-1301 USA.
 *
 * Please contact Oracle, 500 Oracle Parkway, Redwood Shores, CA 94065 USA
 * or visit www.oracle.com if you need additional information or have any
 * questions.
 *
 */

#ifndef SHARE_SERVICES_DIAGNOSTICCOMMAND_HPP
#define SHARE_SERVICES_DIAGNOSTICCOMMAND_HPP

#include "classfile/stringTable.hpp"
#include "classfile/symbolTable.hpp"
#include "classfile/systemDictionary.hpp"
#include "classfile/vmSymbols.hpp"
#include "runtime/arguments.hpp"
#include "runtime/os.hpp"
#include "runtime/vmThread.hpp"
#include "services/diagnosticArgument.hpp"
#include "services/diagnosticCommand.hpp"
#include "services/diagnosticFramework.hpp"
#include "utilities/macros.hpp"
#include "utilities/ostream.hpp"
#include "oops/method.hpp"

class HelpDCmd : public DCmdWithParser {
protected:
  DCmdArgument<bool> _all;
  DCmdArgument<char*> _cmd;
public:
  static int num_arguments() { return 2; }
  HelpDCmd(outputStream* output, bool heap);
  static const char* name() { return "help"; }
  static const char* description() {
    return "For more information about a specific command use 'help <command>'. "
           "With no argument this will show a list of available commands. "
           "'help all' will show help for all commands.";
  }
  static const char* impact() { return "Low"; }
  virtual void execute(DCmdSource source, TRAPS);
};

class VersionDCmd : public DCmd {
public:
  VersionDCmd(outputStream* output, bool heap) : DCmd(output,heap) { }
  static const char* name() { return "VM.version"; }
  static const char* description() {
    return "Print JVM version information.";
  }
  static const char* impact() { return "Low"; }
  static const JavaPermission permission() {
    JavaPermission p = {"java.util.PropertyPermission",
                        "java.vm.version", "read"};
    return p;
  }
  virtual void execute(DCmdSource source, TRAPS);
};

class CommandLineDCmd : public DCmd {
public:
  CommandLineDCmd(outputStream* output, bool heap) : DCmd(output, heap) { }
  static const char* name() { return "VM.command_line"; }
  static const char* description() {
    return "Print the command line used to start this VM instance.";
  }
  static const char* impact() { return "Low"; }
  static const JavaPermission permission() {
    JavaPermission p = {"java.lang.management.ManagementPermission",
                        "monitor", nullptr};
    return p;
  }
  virtual void execute(DCmdSource source, TRAPS) {
    Arguments::print_on(_output);
  }
};

// See also: get_system_properties in attachListener.cpp
class PrintSystemPropertiesDCmd : public DCmd {
public:
  PrintSystemPropertiesDCmd(outputStream* output, bool heap) : DCmd(output, heap) { }
    static const char* name() { return "VM.system_properties"; }
    static const char* description() {
      return "Print system properties.";
    }
    static const char* impact() {
      return "Low";
    }
    static const JavaPermission permission() {
      JavaPermission p = {"java.util.PropertyPermission",
                          "*", "read"};
      return p;
    }
    virtual void execute(DCmdSource source, TRAPS);
};

// See also: print_flag in attachListener.cpp
class PrintVMFlagsDCmd : public DCmdWithParser {
protected:
  DCmdArgument<bool> _all;
public:
  static int num_arguments() { return 1; }
  PrintVMFlagsDCmd(outputStream* output, bool heap);
  static const char* name() { return "VM.flags"; }
  static const char* description() {
    return "Print VM flag options and their current values.";
  }
  static const char* impact() {
    return "Low";
  }
  static const JavaPermission permission() {
    JavaPermission p = {"java.lang.management.ManagementPermission",
                        "monitor", nullptr};
    return p;
  }
  virtual void execute(DCmdSource source, TRAPS);
};

class SetVMFlagDCmd : public DCmdWithParser {
protected:
  DCmdArgument<char*> _flag;
  DCmdArgument<char*> _value;

public:
  static int num_arguments() { return 2; }
  SetVMFlagDCmd(outputStream* output, bool heap);
  static const char* name() { return "VM.set_flag"; }
  static const char* description() {
    return "Sets VM flag option using the provided value.";
  }
  static const char* impact() {
    return "Low";
  }
  static const JavaPermission permission() {
    JavaPermission p = {"java.lang.management.ManagementPermission",
                        "control", nullptr};
    return p;
  }
  virtual void execute(DCmdSource source, TRAPS);
};

class JVMTIDataDumpDCmd : public DCmd {
public:
  JVMTIDataDumpDCmd(outputStream* output, bool heap) : DCmd(output, heap) { }
  static const char* name() { return "JVMTI.data_dump"; }
  static const char* description() {
    return "Signal the JVM to do a data-dump request for JVMTI.";
  }
  static const char* impact() {
    return "High";
  }
  static const JavaPermission permission() {
    JavaPermission p = {"java.lang.management.ManagementPermission",
                        "monitor", nullptr};
    return p;
  }
  virtual void execute(DCmdSource source, TRAPS);
};

#if INCLUDE_SERVICES
#if INCLUDE_JVMTI
class JVMTIAgentLoadDCmd : public DCmdWithParser {
protected:
  DCmdArgument<char*> _libpath;
  DCmdArgument<char*> _option;
public:
  static int num_arguments() { return 2; }
  JVMTIAgentLoadDCmd(outputStream* output, bool heap);
  static const char* name() { return "JVMTI.agent_load"; }
  static const char* description() {
    return "Load JVMTI native agent.";
  }
  static const char* impact() { return "Low"; }
  static const JavaPermission permission() {
    JavaPermission p = {"java.lang.management.ManagementPermission",
                        "control", nullptr};
    return p;
  }
  virtual void execute(DCmdSource source, TRAPS);
};
#endif // INCLUDE_JVMTI
#endif // INCLUDE_SERVICES

class VMDynamicLibrariesDCmd : public DCmd {
public:
  VMDynamicLibrariesDCmd(outputStream* output, bool heap);
  static const char* name() {
    return "VM.dynlibs";
  }
  static const char* description() {
    return "Print loaded dynamic libraries.";
  }
  static const char* impact() {
    return "Low";
  }
  static const JavaPermission permission() {
    JavaPermission p = {"java.lang.management.ManagementPermission",
                        "monitor", nullptr};
    return p;
  }
  virtual void execute(DCmdSource source, TRAPS);
};

class VMUptimeDCmd : public DCmdWithParser {
protected:
  DCmdArgument<bool> _date;
public:
  static int num_arguments() { return 1; }
  VMUptimeDCmd(outputStream* output, bool heap);
  static const char* name() { return "VM.uptime"; }
  static const char* description() {
    return "Print VM uptime.";
  }
  static const char* impact() {
    return "Low";
  }
  virtual void execute(DCmdSource source, TRAPS);
};

class VMInfoDCmd : public DCmd {
public:
  VMInfoDCmd(outputStream* output, bool heap) : DCmd(output, heap) { }
  static const char* name() { return "VM.info"; }
  static const char* description() {
    return "Print information about JVM environment and status.";
  }
  static const char* impact() { return "Low"; }
  static const JavaPermission permission() {
    JavaPermission p = {"java.lang.management.ManagementPermission",
                        "monitor", nullptr};
    return p;
  }
  virtual void execute(DCmdSource source, TRAPS);
};

class SystemGCDCmd : public DCmd {
public:
  SystemGCDCmd(outputStream* output, bool heap) : DCmd(output, heap) { }
    static const char* name() { return "GC.run"; }
    static const char* description() {
      return "Call java.lang.System.gc().";
    }
    static const char* impact() {
      return "Medium: Depends on Java heap size and content.";
    }
    virtual void execute(DCmdSource source, TRAPS);
};

class RunFinalizationDCmd : public DCmd {
public:
  RunFinalizationDCmd(outputStream* output, bool heap) : DCmd(output, heap) { }
    static const char* name() { return "GC.run_finalization"; }
    static const char* description() {
      return "Call java.lang.System.runFinalization().";
    }
    static const char* impact() {
      return "Medium: Depends on Java content.";
    }
    virtual void execute(DCmdSource source, TRAPS);
};

class HeapInfoDCmd : public DCmd {
public:
  HeapInfoDCmd(outputStream* output, bool heap) : DCmd(output, heap) { }
  static const char* name() { return "GC.heap_info"; }
  static const char* description() {
    return "Provide generic Java heap information.";
  }
  static const char* impact() {
    return "Medium";
  }
  static const JavaPermission permission() {
    JavaPermission p = {"java.lang.management.ManagementPermission",
      "monitor", nullptr};
      return p;
  }

  virtual void execute(DCmdSource source, TRAPS);
};

class FinalizerInfoDCmd : public DCmd {
public:
  FinalizerInfoDCmd(outputStream* output, bool heap) : DCmd(output, heap) { }
  static const char* name() { return "GC.finalizer_info"; }
  static const char* description() {
    return "Provide information about Java finalization queue.";
  }
  static const char* impact() {
    return "Medium";
  }
  static const JavaPermission permission() {
    JavaPermission p = {"java.lang.management.ManagementPermission",
      "monitor", nullptr};
      return p;
  }

  virtual void execute(DCmdSource source, TRAPS);
};

#if INCLUDE_SERVICES   // Heap dumping supported
// See also: dump_heap in attachListener.cpp
class HeapDumpDCmd : public DCmdWithParser {
protected:
  DCmdArgument<char*> _filename;
  DCmdArgument<bool>  _all;
  DCmdArgument<jlong> _gzip;
  DCmdArgument<bool> _overwrite;
  DCmdArgument<jlong> _parallel;
public:
  static int num_arguments() { return 5; }
  HeapDumpDCmd(outputStream* output, bool heap);
  static const char* name() {
    return "GC.heap_dump";
  }
  static const char* description() {
    return "Generate a HPROF format dump of the Java heap.";
  }
  static const char* impact() {
    return "High: Depends on Java heap size and content. "
           "Request a full GC unless the '-all' option is specified.";
  }
  static const JavaPermission permission() {
    JavaPermission p = {"java.lang.management.ManagementPermission",
                        "monitor", nullptr};
    return p;
  }
  virtual void execute(DCmdSource source, TRAPS);
};
#endif // INCLUDE_SERVICES

// See also: inspectheap in attachListener.cpp
class ClassHistogramDCmd : public DCmdWithParser {
protected:
  DCmdArgument<bool> _all;
  DCmdArgument<jlong> _parallel_thread_num;
public:
  static int num_arguments() { return 2; }
  ClassHistogramDCmd(outputStream* output, bool heap);
  static const char* name() {
    return "GC.class_histogram";
  }
  static const char* description() {
    return "Provide statistics about the Java heap usage.";
  }
  static const char* impact() {
    return "High: Depends on Java heap size and content.";
  }
  static const JavaPermission permission() {
    JavaPermission p = {"java.lang.management.ManagementPermission",
                        "monitor", nullptr};
    return p;
  }
  virtual void execute(DCmdSource source, TRAPS);
};

class ClassHierarchyDCmd : public DCmdWithParser {
protected:
  DCmdArgument<bool> _print_interfaces; // true if inherited interfaces should be printed.
  DCmdArgument<bool> _print_subclasses; // true if subclasses of the specified classname should be printed.
  DCmdArgument<char*> _classname; // Optional single class name whose hierarchy should be printed.
public:
  static int num_arguments() { return 3; }
  ClassHierarchyDCmd(outputStream* output, bool heap);
  static const char* name() {
    return "VM.class_hierarchy";
  }
  static const char* description() {
    return "Print a list of all loaded classes, indented to show the class hierarchy. "
           "The name of each class is followed by the ClassLoaderData* of its ClassLoader, "
           "or \"null\" if loaded by the bootstrap class loader.";
  }
  static const char* impact() {
      return "Medium: Depends on number of loaded classes.";
  }
  static const JavaPermission permission() {
    JavaPermission p = {"java.lang.management.ManagementPermission",
                        "monitor", nullptr};
    return p;
  }
  virtual void execute(DCmdSource source, TRAPS);
};

#if INCLUDE_CDS
class DumpSharedArchiveDCmd: public DCmdWithParser {
protected:
  DCmdArgument<char*> _suboption;   // option of VM.cds
  DCmdArgument<char*> _filename;    // file name, optional
public:
  static int num_arguments() { return 2; }
  DumpSharedArchiveDCmd(outputStream* output, bool heap);
  static const char* name() {
    return "VM.cds";
  }
  static const char* description() {
    return "Dump a static or dynamic shared archive including all shareable classes";
  }
  static const char* impact() {
    return "Medium: Pause time depends on number of loaded classes";
  }
  static const JavaPermission permission() {
    JavaPermission p = {"java.lang.management.ManagementPermission",
                        "monitor", nullptr};
    return p;
  }
  virtual void execute(DCmdSource source, TRAPS);
};
#endif // INCLUDE_CDS

// See also: thread_dump in attachListener.cpp
class ThreadDumpDCmd : public DCmdWithParser {
protected:
  DCmdArgument<bool> _locks;
  DCmdArgument<bool> _extended;
public:
  static int num_arguments() { return 2; }
  ThreadDumpDCmd(outputStream* output, bool heap);
  static const char* name() { return "Thread.print"; }
  static const char* description() {
    return "Print all threads with stacktraces.";
  }
  static const char* impact() {
    return "Medium: Depends on the number of threads.";
  }
  static const JavaPermission permission() {
    JavaPermission p = {"java.lang.management.ManagementPermission",
                        "monitor", nullptr};
    return p;
  }
  virtual void execute(DCmdSource source, TRAPS);
};

// Enhanced JMX Agent support

class JMXStartRemoteDCmd : public DCmdWithParser {

  // Explicitly list all properties that could be
  // passed to Agent.startRemoteManagementAgent()
  // com.sun.management is omitted

  DCmdArgument<char *> _config_file;
  DCmdArgument<char *> _jmxremote_host;
  DCmdArgument<char *> _jmxremote_port;
  DCmdArgument<char *> _jmxremote_rmi_port;
  DCmdArgument<char *> _jmxremote_ssl;
  DCmdArgument<char *> _jmxremote_registry_ssl;
  DCmdArgument<char *> _jmxremote_authenticate;
  DCmdArgument<char *> _jmxremote_password_file;
  DCmdArgument<char *> _jmxremote_access_file;
  DCmdArgument<char *> _jmxremote_login_config;
  DCmdArgument<char *> _jmxremote_ssl_enabled_cipher_suites;
  DCmdArgument<char *> _jmxremote_ssl_enabled_protocols;
  DCmdArgument<char *> _jmxremote_ssl_need_client_auth;
  DCmdArgument<char *> _jmxremote_ssl_config_file;

  // JDP support
  // Keep autodiscovery char* not bool to pass true/false
  // as property value to java level.
  DCmdArgument<char *> _jmxremote_autodiscovery;
  DCmdArgument<jlong>  _jdp_port;
  DCmdArgument<char *> _jdp_address;
  DCmdArgument<char *> _jdp_source_addr;
  DCmdArgument<jlong>  _jdp_ttl;
  DCmdArgument<jlong>  _jdp_pause;
  DCmdArgument<char *> _jdp_name;

public:
  static int num_arguments() { return 21; }

  JMXStartRemoteDCmd(outputStream *output, bool heap_allocated);

  static const char *name() {
    return "ManagementAgent.start";
  }

  static const char *description() {
    return "Start remote management agent.";
  }

  virtual void execute(DCmdSource source, TRAPS);
};

class JMXStartLocalDCmd : public DCmd {

  // Explicitly request start of local agent,
  // it will not be started by start dcmd


public:
  JMXStartLocalDCmd(outputStream *output, bool heap_allocated);

  static const char *name() {
    return "ManagementAgent.start_local";
  }

  static const char *description() {
    return "Start local management agent.";
  }

  virtual void execute(DCmdSource source, TRAPS);

};

class JMXStopRemoteDCmd : public DCmd {
public:
  JMXStopRemoteDCmd(outputStream *output, bool heap_allocated) :
  DCmd(output, heap_allocated) {
    // Do Nothing
  }

  static const char *name() {
    return "ManagementAgent.stop";
  }

  static const char *description() {
    return "Stop remote management agent.";
  }

  virtual void execute(DCmdSource source, TRAPS);
};

// Print the JMX system status
class JMXStatusDCmd : public DCmd {
public:
  JMXStatusDCmd(outputStream *output, bool heap_allocated);

  static const char *name() {
    return "ManagementAgent.status";
  }

  static const char *description() {
    return "Print the management agent status.";
  }

  static const JavaPermission permission() {
    JavaPermission p = {"java.lang.management.ManagementPermission",
                        "monitor", nullptr};
    return p;
  }

  virtual void execute(DCmdSource source, TRAPS);

};

class CompileQueueDCmd : public DCmd {
public:
  CompileQueueDCmd(outputStream* output, bool heap) : DCmd(output, heap) {}
  static const char* name() {
    return "Compiler.queue";
  }
  static const char* description() {
    return "Print methods queued for compilation.";
  }
  static const char* impact() {
    return "Low";
  }
  static const JavaPermission permission() {
    JavaPermission p = {"java.lang.management.ManagementPermission",
                        "monitor", nullptr};
    return p;
  }
  virtual void execute(DCmdSource source, TRAPS);
};

#ifdef LINUX
class PerfMapDCmd : public DCmdWithParser {
protected:
  DCmdArgument<char*> _filename;
public:
  static int num_arguments() { return 1; }
  PerfMapDCmd(outputStream* output, bool heap);
  static const char* name() {
    return "Compiler.perfmap";
  }
  static const char* description() {
    return "Write map file for Linux perf tool.";
  }
  static const char* impact() {
    return "Low";
  }
  static const JavaPermission permission() {
    JavaPermission p = {"java.lang.management.ManagementPermission",
                        "monitor", nullptr};
    return p;
  }
  virtual void execute(DCmdSource source, TRAPS);
};
#endif // LINUX

class CodeListDCmd : public DCmd {
public:
  CodeListDCmd(outputStream* output, bool heap) : DCmd(output, heap) {}
  static const char* name() {
    return "Compiler.codelist";
  }
  static const char* description() {
    return "Print all compiled methods in code cache that are alive";
  }
  static const char* impact() {
    return "Medium";
  }
  static const JavaPermission permission() {
    JavaPermission p = {"java.lang.management.ManagementPermission",
                        "monitor", nullptr};
    return p;
  }
  virtual void execute(DCmdSource source, TRAPS);
};

class CodeCacheDCmd : public DCmd {
public:
  CodeCacheDCmd(outputStream* output, bool heap) : DCmd(output, heap) {}
  static const char* name() {
    return "Compiler.codecache";
  }
  static const char* description() {
    return "Print code cache layout and bounds.";
  }
  static const char* impact() {
    return "Low";
  }
  static const JavaPermission permission() {
    JavaPermission p = {"java.lang.management.ManagementPermission",
                        "monitor", nullptr};
    return p;
  }
  virtual void execute(DCmdSource source, TRAPS);
};

//---<  BEGIN  >--- CodeHeap State Analytics.
class CodeHeapAnalyticsDCmd : public DCmdWithParser {
protected:
  DCmdArgument<char*> _function;
  DCmdArgument<jlong> _granularity;
public:
  static int num_arguments() { return 2; }
  CodeHeapAnalyticsDCmd(outputStream* output, bool heap);
  static const char* name() {
    return "Compiler.CodeHeap_Analytics";
  }
  static const char* description() {
    return "Print CodeHeap analytics";
  }
  static const char* impact() {
    return "Low: Depends on code heap size and content. "
           "Holds CodeCache_lock during analysis step, usually sub-second duration.";
  }
  static const JavaPermission permission() {
    JavaPermission p = {"java.lang.management.ManagementPermission",
                        "monitor", nullptr};
    return p;
  }
  virtual void execute(DCmdSource source, TRAPS);
};
//---<  END  >--- CodeHeap State Analytics.

class CompilerDirectivesPrintDCmd : public DCmd {
public:
  CompilerDirectivesPrintDCmd(outputStream* output, bool heap) : DCmd(output, heap) {}
  static const char* name() {
    return "Compiler.directives_print";
  }
  static const char* description() {
    return "Print all active compiler directives.";
  }
  static const char* impact() {
    return "Low";
  }
  static const JavaPermission permission() {
    JavaPermission p = {"java.lang.management.ManagementPermission",
                        "monitor", nullptr};
    return p;
  }
  virtual void execute(DCmdSource source, TRAPS);
};

class CompilerDirectivesRemoveDCmd : public DCmd {
public:
  CompilerDirectivesRemoveDCmd(outputStream* output, bool heap) : DCmd(output, heap) {}
  static const char* name() {
    return "Compiler.directives_remove";
  }
  static const char* description() {
    return "Remove latest added compiler directive.";
  }
  static const char* impact() {
    return "Low";
  }
  static const JavaPermission permission() {
    JavaPermission p = {"java.lang.management.ManagementPermission",
                        "control", nullptr};
    return p;
  }
  virtual void execute(DCmdSource source, TRAPS);
};

class CompilerDirectivesAddDCmd : public DCmdWithParser {
protected:
  DCmdArgument<char*> _filename;
public:
  static int num_arguments() { return 1; }
  CompilerDirectivesAddDCmd(outputStream* output, bool heap);
  static const char* name() {
    return "Compiler.directives_add";
  }
  static const char* description() {
    return "Add compiler directives from file.";
  }
  static const char* impact() {
    return "Low";
  }
  static const JavaPermission permission() {
    JavaPermission p = {"java.lang.management.ManagementPermission",
                        "control", nullptr};
    return p;
  }
  virtual void execute(DCmdSource source, TRAPS);
};

class CompilerDirectivesClearDCmd : public DCmd {
public:
  CompilerDirectivesClearDCmd(outputStream* output, bool heap) : DCmd(output, heap) {}
  static const char* name() {
    return "Compiler.directives_clear";
  }
  static const char* description() {
    return "Remove all compiler directives.";
  }
  static const char* impact() {
    return "Low";
  }
  static const JavaPermission permission() {
    JavaPermission p = {"java.lang.management.ManagementPermission",
                        "control", nullptr};
    return p;
  }
  virtual void execute(DCmdSource source, TRAPS);
};

///////////////////////////////////////////////////////////////////////
//
// jcmd command support for symbol table, string table and system dictionary dumping:
//   VM.symboltable -verbose: for dumping the symbol table
//   VM.stringtable -verbose: for dumping the string table
//   VM.systemdictionary -verbose: for dumping the system dictionary table
//
class VM_DumpHashtable : public VM_Operation {
private:
  outputStream* _out;
  int _which;
  bool _verbose;
public:
  enum {
    DumpSymbols = 1 << 0,
    DumpStrings = 1 << 1,
    DumpSysDict = 1 << 2  // not implemented yet
  };
  VM_DumpHashtable(outputStream* out, int which, bool verbose) {
    _out = out;
    _which = which;
    _verbose = verbose;
  }

  virtual VMOp_Type type() const { return VMOp_DumpHashtable; }

  virtual void doit() {
    switch (_which) {
    case DumpSymbols:
      SymbolTable::dump(_out, _verbose);
      break;
    case DumpStrings:
      StringTable::dump(_out, _verbose);
      break;
    case DumpSysDict:
      SystemDictionary::dump(_out, _verbose);
      break;
    default:
      ShouldNotReachHere();
    }
  }
};

class SymboltableDCmd : public DCmdWithParser {
protected:
  DCmdArgument<bool> _verbose;
public:
  static int num_arguments() { return 1; }
  SymboltableDCmd(outputStream* output, bool heap);
  static const char* name() {
    return "VM.symboltable";
  }
  static const char* description() {
    return "Dump symbol table.";
  }
  static const char* impact() {
    return "Medium: Depends on Java content.";
  }
  static const JavaPermission permission() {
    JavaPermission p = {"java.lang.management.ManagementPermission",
                        "monitor", nullptr};
    return p;
  }
  virtual void execute(DCmdSource source, TRAPS);
};

class StringtableDCmd : public DCmdWithParser {
protected:
  DCmdArgument<bool> _verbose;
public:
  static int num_arguments() { return 1; }
  StringtableDCmd(outputStream* output, bool heap);
  static const char* name() {
    return "VM.stringtable";
  }
  static const char* description() {
    return "Dump string table.";
  }
  static const char* impact() {
    return "Medium: Depends on Java content.";
  }
  static const JavaPermission permission() {
    JavaPermission p = {"java.lang.management.ManagementPermission",
                        "monitor", nullptr};
    return p;
  }
  virtual void execute(DCmdSource source, TRAPS);
};

class SystemDictionaryDCmd : public DCmdWithParser {
protected:
  DCmdArgument<bool> _verbose;
public:
  static int num_arguments() { return 1; }
  SystemDictionaryDCmd(outputStream* output, bool heap);
  static const char* name() {
    return "VM.systemdictionary";
  }
  static const char* description() {
    return "Prints the statistics for dictionary hashtable sizes and bucket length";
  }
  static const char* impact() {
      return "Medium: Depends on Java content.";
  }
  static const JavaPermission permission() {
    JavaPermission p = {"java.lang.management.ManagementPermission",
                        "monitor", nullptr};
    return p;
  }
  virtual void execute(DCmdSource source, TRAPS);
};

class ClassesDCmd : public DCmdWithParser {
protected:
  DCmdArgument<bool> _verbose;
public:
  static int num_arguments() { return 1; }
  ClassesDCmd(outputStream* output, bool heap);
  static const char* name() {
    return "VM.classes";
  }
  static const char* description() {
    return "Print all loaded classes";
  }
  static const char* impact() {
      return "Medium: Depends on number of loaded classes.";
  }
  static const JavaPermission permission() {
    JavaPermission p = {"java.lang.management.ManagementPermission",
                        "monitor", nullptr};
    return p;
  }
  virtual void execute(DCmdSource source, TRAPS);
};

#if INCLUDE_JVMTI
class DebugOnCmdStartDCmd : public DCmd {
public:
  DebugOnCmdStartDCmd(outputStream* output, bool heap) : DCmd(output, heap) {}
  static const char* name() {
    return "VM.start_java_debugging";
  }
  static const char* description() {
    return "Starts up the Java debugging if the jdwp agentlib was enabled with the option onjcmd=y.";
  }
  static const char* impact() {
    return "High: Switches the VM into Java debug mode.";
  }
  static const JavaPermission permission() {
    JavaPermission p = { "java.lang.management.ManagementPermission", "control", nullptr };
    return p;
  }
  virtual void execute(DCmdSource source, TRAPS);
};
#endif // INCLUDE_JVMTI

class EventLogDCmd : public DCmdWithParser {
protected:
  DCmdArgument<char*> _log;
  DCmdArgument<char*> _max;
public:
  static int num_arguments() { return 2; }
  EventLogDCmd(outputStream* output, bool heap);
  static const char* name() {
    return "VM.events";
  }
  static const char* description() {
    return "Print VM event logs";
  }
  static const char* impact() {
    return "Low: Depends on event log size. ";
  }
  static const JavaPermission permission() {
    JavaPermission p = {"java.lang.management.ManagementPermission",
                        "monitor", nullptr};
    return p;
  }
  virtual void execute(DCmdSource source, TRAPS);
};

class ThreadDumpToFileDCmd : public DCmdWithParser {
private:
  void dumpToFile(Symbol* name, Symbol* signature, const char* path, bool overwrite, TRAPS);
protected:
  DCmdArgument<bool> _overwrite;
  DCmdArgument<char*> _format;
  DCmdArgument<char*> _filepath;
public:
  static int num_arguments() { return 3; }
  ThreadDumpToFileDCmd(outputStream *output, bool heap);
  static const char *name() {
    return "Thread.dump_to_file";
  }
  static const char *description() {
    return "Dump threads, with stack traces, to a file in plain text or JSON format.";
  }
  static const char* impact() {
    return "Medium: Depends on the number of threads.";
  }
  static const JavaPermission permission() {
    JavaPermission p = {"java.lang.management.ManagementPermission", "monitor", nullptr};
    return p;
  }
  virtual void execute(DCmdSource source, TRAPS);
};

<<<<<<< HEAD
class CheckpointDCmd : public DCmd {
public:
  CheckpointDCmd(outputStream* output, bool heap) : DCmd(output, heap) { }
    static const char* name() { return "JDK.checkpoint"; }
    static const char* description() {
      return "Checkpoint via jdk.crac.checkpointRestore().";
    }
    static const char* impact() {
      return "High: JVM terminates";
    }
    static int num_arguments() { return 0; }
    virtual void execute(DCmdSource source, TRAPS);
};

=======
class CompilationMemoryStatisticDCmd: public DCmdWithParser {
protected:
  DCmdArgument<bool> _human_readable;
  DCmdArgument<MemorySizeArgument> _minsize;
public:
  static int num_arguments() { return 2; }
  CompilationMemoryStatisticDCmd(outputStream* output, bool heap);
  static const char* name() {
    return "Compiler.memory";
  }
  static const char* description() {
    return "Print compilation footprint";
  }
  static const char* impact() {
    return "Medium: Pause time depends on number of compiled methods";
  }
  static const JavaPermission permission() {
    JavaPermission p = {"java.lang.management.ManagementPermission",
                        "monitor", nullptr};
    return p;
  }
  virtual void execute(DCmdSource source, TRAPS);
};

#if defined(LINUX) || defined(_WIN64)

class SystemMapDCmd : public DCmd {
public:
  SystemMapDCmd(outputStream* output, bool heap);
  static const char* name() { return "System.map"; }
  static const char* description() {
    return "Prints an annotated process memory map of the VM process (linux and Windows only).";
  }
  static const char* impact() { return "Medium; can be high for very large java heaps."; }
  static const JavaPermission permission() {
    JavaPermission p = {"java.lang.management.ManagementPermission",
                        "control", nullptr};
    return p;
  }
  virtual void execute(DCmdSource source, TRAPS);
};

class SystemDumpMapDCmd : public DCmdWithParser {
  DCmdArgument<char*> _filename;
public:
  static int num_arguments() { return 1; }
  SystemDumpMapDCmd(outputStream* output, bool heap);
  static const char* name() { return "System.dump_map"; }
  static const char* description() {
    return "Dumps an annotated process memory map to an output file (linux and Windows only).";
  }
  static const char* impact() { return "Medium; can be high for very large java heaps."; }
  static const JavaPermission permission() {
    JavaPermission p = {"java.lang.management.ManagementPermission",
                        "control", nullptr};
    return p;
  }
  virtual void execute(DCmdSource source, TRAPS);
};

#endif // LINUX or WINDOWS

>>>>>>> e7c5bf45
#endif // SHARE_SERVICES_DIAGNOSTICCOMMAND_HPP<|MERGE_RESOLUTION|>--- conflicted
+++ resolved
@@ -957,7 +957,68 @@
   virtual void execute(DCmdSource source, TRAPS);
 };
 
-<<<<<<< HEAD
+class CompilationMemoryStatisticDCmd: public DCmdWithParser {
+protected:
+  DCmdArgument<bool> _human_readable;
+  DCmdArgument<MemorySizeArgument> _minsize;
+public:
+  static int num_arguments() { return 2; }
+  CompilationMemoryStatisticDCmd(outputStream* output, bool heap);
+  static const char* name() {
+    return "Compiler.memory";
+  }
+  static const char* description() {
+    return "Print compilation footprint";
+  }
+  static const char* impact() {
+    return "Medium: Pause time depends on number of compiled methods";
+  }
+  static const JavaPermission permission() {
+    JavaPermission p = {"java.lang.management.ManagementPermission",
+                        "monitor", nullptr};
+    return p;
+  }
+  virtual void execute(DCmdSource source, TRAPS);
+};
+
+#if defined(LINUX) || defined(_WIN64)
+
+class SystemMapDCmd : public DCmd {
+public:
+  SystemMapDCmd(outputStream* output, bool heap);
+  static const char* name() { return "System.map"; }
+  static const char* description() {
+    return "Prints an annotated process memory map of the VM process (linux and Windows only).";
+  }
+  static const char* impact() { return "Medium; can be high for very large java heaps."; }
+  static const JavaPermission permission() {
+    JavaPermission p = {"java.lang.management.ManagementPermission",
+                        "control", nullptr};
+    return p;
+  }
+  virtual void execute(DCmdSource source, TRAPS);
+};
+
+class SystemDumpMapDCmd : public DCmdWithParser {
+  DCmdArgument<char*> _filename;
+public:
+  static int num_arguments() { return 1; }
+  SystemDumpMapDCmd(outputStream* output, bool heap);
+  static const char* name() { return "System.dump_map"; }
+  static const char* description() {
+    return "Dumps an annotated process memory map to an output file (linux and Windows only).";
+  }
+  static const char* impact() { return "Medium; can be high for very large java heaps."; }
+  static const JavaPermission permission() {
+    JavaPermission p = {"java.lang.management.ManagementPermission",
+                        "control", nullptr};
+    return p;
+  }
+  virtual void execute(DCmdSource source, TRAPS);
+};
+
+#endif // LINUX or WINDOWS
+
 class CheckpointDCmd : public DCmd {
 public:
   CheckpointDCmd(outputStream* output, bool heap) : DCmd(output, heap) { }
@@ -972,68 +1033,4 @@
     virtual void execute(DCmdSource source, TRAPS);
 };
 
-=======
-class CompilationMemoryStatisticDCmd: public DCmdWithParser {
-protected:
-  DCmdArgument<bool> _human_readable;
-  DCmdArgument<MemorySizeArgument> _minsize;
-public:
-  static int num_arguments() { return 2; }
-  CompilationMemoryStatisticDCmd(outputStream* output, bool heap);
-  static const char* name() {
-    return "Compiler.memory";
-  }
-  static const char* description() {
-    return "Print compilation footprint";
-  }
-  static const char* impact() {
-    return "Medium: Pause time depends on number of compiled methods";
-  }
-  static const JavaPermission permission() {
-    JavaPermission p = {"java.lang.management.ManagementPermission",
-                        "monitor", nullptr};
-    return p;
-  }
-  virtual void execute(DCmdSource source, TRAPS);
-};
-
-#if defined(LINUX) || defined(_WIN64)
-
-class SystemMapDCmd : public DCmd {
-public:
-  SystemMapDCmd(outputStream* output, bool heap);
-  static const char* name() { return "System.map"; }
-  static const char* description() {
-    return "Prints an annotated process memory map of the VM process (linux and Windows only).";
-  }
-  static const char* impact() { return "Medium; can be high for very large java heaps."; }
-  static const JavaPermission permission() {
-    JavaPermission p = {"java.lang.management.ManagementPermission",
-                        "control", nullptr};
-    return p;
-  }
-  virtual void execute(DCmdSource source, TRAPS);
-};
-
-class SystemDumpMapDCmd : public DCmdWithParser {
-  DCmdArgument<char*> _filename;
-public:
-  static int num_arguments() { return 1; }
-  SystemDumpMapDCmd(outputStream* output, bool heap);
-  static const char* name() { return "System.dump_map"; }
-  static const char* description() {
-    return "Dumps an annotated process memory map to an output file (linux and Windows only).";
-  }
-  static const char* impact() { return "Medium; can be high for very large java heaps."; }
-  static const JavaPermission permission() {
-    JavaPermission p = {"java.lang.management.ManagementPermission",
-                        "control", nullptr};
-    return p;
-  }
-  virtual void execute(DCmdSource source, TRAPS);
-};
-
-#endif // LINUX or WINDOWS
-
->>>>>>> e7c5bf45
 #endif // SHARE_SERVICES_DIAGNOSTICCOMMAND_HPP