--- conflicted
+++ resolved
@@ -954,19 +954,11 @@
     return os::physical_memory();
 
   case JMM_JVM_RESTORE_START_TIME_MS:
-<<<<<<< HEAD
-    return os::restore_start_time();
-
-  case JMM_JVM_UPTIME_SINCE_RESTORE_MS:
-    {
-      jlong ticks = os::uptime_since_restore();
-=======
     return crac::restore_start_time();
 
   case JMM_JVM_UPTIME_SINCE_RESTORE_MS:
     {
       jlong ticks = crac::uptime_since_restore();
->>>>>>> e3c180f7
       if (ticks == -1) {
         return -1;
       }
