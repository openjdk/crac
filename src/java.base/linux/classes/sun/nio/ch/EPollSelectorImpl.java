--- conflicted
+++ resolved
@@ -202,25 +202,6 @@
         processUpdateQueue();
         processDeregisterQueue();
 
-<<<<<<< HEAD
-            do {
-                long startTime = timedPoll ? System.nanoTime() : 0;
-                boolean attempted = Blocker.begin(blocking);
-                try {
-                    do {
-                        numEntries = EPoll.wait(epfd, pollArrayAddress, NUM_EPOLLEVENTS, to);
-                    } while (processCheckpointRestore());
-                } finally {
-                    Blocker.end(attempted);
-                }
-                if (numEntries == IOStatus.INTERRUPTED && timedPoll) {
-                    // timed poll interrupted so need to adjust timeout
-                    long adjust = System.nanoTime() - startTime;
-                    to -= (int) TimeUnit.NANOSECONDS.toMillis(adjust);
-                    if (to <= 0) {
-                        // timeout expired so no retry
-                        numEntries = 0;
-=======
         if (Thread.currentThread().isVirtual()) {
             numEntries = (timedPoll)
                     ? timedPoll(TimeUnit.MILLISECONDS.toNanos(to))
@@ -230,7 +211,9 @@
                 begin(blocking);
                 do {
                     long startTime = timedPoll ? System.nanoTime() : 0;
-                    numEntries = EPoll.wait(epfd, pollArrayAddress, NUM_EPOLLEVENTS, to);
+                    do {
+                        numEntries = EPoll.wait(epfd, pollArrayAddress, NUM_EPOLLEVENTS, to);
+                    } while (processCheckpointRestore());
                     if (numEntries == IOStatus.INTERRUPTED && timedPoll) {
                         // timed poll interrupted so need to adjust timeout
                         long adjust = System.nanoTime() - startTime;
@@ -239,7 +222,6 @@
                             // timeout expired so no retry
                             numEntries = 0;
                         }
->>>>>>> 95a00f8a
                     }
                 } while (numEntries == IOStatus.INTERRUPTED);
             } finally {
