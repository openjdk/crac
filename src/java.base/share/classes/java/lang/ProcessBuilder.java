/*
 * Copyright (c) 2003, 2022, Oracle and/or its affiliates. All rights reserved.
 * DO NOT ALTER OR REMOVE COPYRIGHT NOTICES OR THIS FILE HEADER.
 *
 * This code is free software; you can redistribute it and/or modify it
 * under the terms of the GNU General Public License version 2 only, as
 * published by the Free Software Foundation.  Oracle designates this
 * particular file as subject to the "Classpath" exception as provided
 * by Oracle in the LICENSE file that accompanied this code.
 *
 * This code is distributed in the hope that it will be useful, but WITHOUT
 * ANY WARRANTY; without even the implied warranty of MERCHANTABILITY or
 * FITNESS FOR A PARTICULAR PURPOSE.  See the GNU General Public License
 * version 2 for more details (a copy is included in the LICENSE file that
 * accompanied this code).
 *
 * You should have received a copy of the GNU General Public License version
 * 2 along with this work; if not, write to the Free Software Foundation,
 * Inc., 51 Franklin St, Fifth Floor, Boston, MA 02110-1301 USA.
 *
 * Please contact Oracle, 500 Oracle Parkway, Redwood Shores, CA 94065 USA
 * or visit www.oracle.com if you need additional information or have any
 * questions.
 */

package java.lang;

import java.io.File;
import java.io.FileDescriptor;
import java.io.IOException;
import java.io.InputStream;
import java.io.OutputStream;
import java.util.*;

import jdk.crac.Context;
import jdk.crac.Resource;
import jdk.internal.access.JavaIOFileDescriptorAccess;
import jdk.internal.access.SharedSecrets;
import jdk.internal.crac.Core;
import jdk.internal.crac.JDKResource;
import jdk.internal.event.ProcessStartEvent;
import sun.security.action.GetPropertyAction;

/**
 * This class is used to create operating system processes.
 *
 * <p>Each {@code ProcessBuilder} instance manages a collection
 * of process attributes.  The {@link #start()} method creates a new
 * {@link Process} instance with those attributes.  The {@link
 * #start()} method can be invoked repeatedly from the same instance
 * to create new subprocesses with identical or related attributes.
 * <p>
 * The {@link #startPipeline startPipeline} method can be invoked to create
 * a pipeline of new processes that send the output of each process
 * directly to the next process.  Each process has the attributes of
 * its respective ProcessBuilder.
 *
 * <p>Each process builder manages these process attributes:
 *
 * <ul>
 *
 * <li>a <i>command</i>, a list of strings which signifies the
 * external program file to be invoked and its arguments, if any.
 * Which string lists represent a valid operating system command is
 * system-dependent.  For example, it is common for each conceptual
 * argument to be an element in this list, but there are operating
 * systems where programs are expected to tokenize command line
 * strings themselves - on such a system a Java implementation might
 * require commands to contain exactly two elements.
 *
 * <li>an <i>environment</i>, which is a system-dependent mapping from
 * <i>variables</i> to <i>values</i>.  The initial value is a copy of
 * the environment of the current process (see {@link System#getenv()}).
 *
 * <li>a <i>working directory</i>.  The default value is the current
 * working directory of the current process, usually the directory
 * named by the system property {@code user.dir}.
 *
 * <li><a id="redirect-input">a source of <i>standard input</i></a>.
 * By default, the subprocess reads input from a pipe.  Java code
 * can access this pipe via the output stream returned by
 * {@link Process#getOutputStream()}.  However, standard input may
 * be redirected to another source using
 * {@link #redirectInput(Redirect) redirectInput}.
 * In this case, {@link Process#getOutputStream()} will return a
 * <i>null output stream</i>, for which:
 *
 * <ul>
 * <li>the {@link OutputStream#write(int) write} methods always
 * throw {@code IOException}
 * <li>the {@link OutputStream#close() close} method does nothing
 * </ul>
 *
 * <li><a id="redirect-output">a destination for <i>standard output</i>
 * and <i>standard error</i></a>.  By default, the subprocess writes standard
 * output and standard error to pipes.  Java code can access these pipes
 * via the input streams returned by {@link Process#getInputStream()} and
 * {@link Process#getErrorStream()}.  However, standard output and
 * standard error may be redirected to other destinations using
 * {@link #redirectOutput(Redirect) redirectOutput} and
 * {@link #redirectError(Redirect) redirectError}.
 * In this case, {@link Process#getInputStream()} and/or
 * {@link Process#getErrorStream()} will return a <i>null input
 * stream</i>, for which:
 *
 * <ul>
 * <li>the {@link InputStream#read() read} methods always return
 * {@code -1}
 * <li>the {@link InputStream#available() available} method always returns
 * {@code 0}
 * <li>the {@link InputStream#close() close} method does nothing
 * </ul>
 *
 * <li>a <i>redirectErrorStream</i> property.  Initially, this property
 * is {@code false}, meaning that the standard output and error
 * output of a subprocess are sent to two separate streams, which can
 * be accessed using the {@link Process#getInputStream()} and {@link
 * Process#getErrorStream()} methods.
 *
 * <p>If the value is set to {@code true}, then:
 *
 * <ul>
 * <li>standard error is merged with the standard output and always sent
 * to the same destination (this makes it easier to correlate error
 * messages with the corresponding output)
 * <li>the common destination of standard error and standard output can be
 * redirected using
 * {@link #redirectOutput(Redirect) redirectOutput}
 * <li>any redirection set by the
 * {@link #redirectError(Redirect) redirectError}
 * method is ignored when creating a subprocess
 * <li>the stream returned from {@link Process#getErrorStream()} will
 * always be a <a href="#redirect-output">null input stream</a>
 * </ul>
 *
 * </ul>
 *
 * <p>Modifying a process builder's attributes will affect processes
 * subsequently started by that object's {@link #start()} method, but
 * will never affect previously started processes or the Java process
 * itself.
 *
 * <p>Most error checking is performed by the {@link #start()} method.
 * It is possible to modify the state of an object so that {@link
 * #start()} will fail.  For example, setting the command attribute to
 * an empty list will not throw an exception unless {@link #start()}
 * is invoked.
 *
 * <p><strong>Note that this class is not synchronized.</strong>
 * If multiple threads access a {@code ProcessBuilder} instance
 * concurrently, and at least one of the threads modifies one of the
 * attributes structurally, it <i>must</i> be synchronized externally.
 *
 * <p>Starting a new process which uses the default working directory
 * and environment is easy:
 *
 * <pre> {@code
 * Process p = new ProcessBuilder("myCommand", "myArg").start();
 * }</pre>
 *
 * <p>Here is an example that starts a process with a modified working
 * directory and environment, and redirects standard output and error
 * to be appended to a log file:
 *
 * <pre> {@code
 * ProcessBuilder pb =
 *   new ProcessBuilder("myCommand", "myArg1", "myArg2");
 * Map<String, String> env = pb.environment();
 * env.put("VAR1", "myValue");
 * env.remove("OTHERVAR");
 * env.put("VAR2", env.get("VAR1") + "suffix");
 * pb.directory(new File("myDir"));
 * File log = new File("log");
 * pb.redirectErrorStream(true);
 * pb.redirectOutput(Redirect.appendTo(log));
 * Process p = pb.start();
 * assert pb.redirectInput() == Redirect.PIPE;
 * assert pb.redirectOutput().file() == log;
 * assert p.getInputStream().read() == -1;
 * }</pre>
 *
 * <p>To start a process with an explicit set of environment
 * variables, first call {@link java.util.Map#clear() Map.clear()}
 * before adding environment variables.
 *
 * <p>
 * Unless otherwise noted, passing a {@code null} argument to a constructor
 * or method in this class will cause a {@link NullPointerException} to be
 * thrown.
 *
 * @author Martin Buchholz
 * @since 1.5
 */

public final class ProcessBuilder
{
    private List<String> command;
    private File directory;
    private Map<String,String> environment;
    private boolean redirectErrorStream;
    private Redirect[] redirects;

    /**
     * Constructs a process builder with the specified operating
     * system program and arguments.  This constructor does <i>not</i>
     * make a copy of the {@code command} list.  Subsequent
     * updates to the list will be reflected in the state of the
     * process builder.  It is not checked whether
     * {@code command} corresponds to a valid operating system
     * command.
     *
     * @param  command the list containing the program and its arguments
     */
    public ProcessBuilder(List<String> command) {
        if (command == null)
            throw new NullPointerException();
        this.command = command;
    }

    /**
     * Constructs a process builder with the specified operating
     * system program and arguments.  This is a convenience
     * constructor that sets the process builder's command to a string
     * list containing the same strings as the {@code command}
     * array, in the same order.  It is not checked whether
     * {@code command} corresponds to a valid operating system
     * command.
     *
     * @param command a string array containing the program and its arguments
     */
    public ProcessBuilder(String... command) {
        this.command = new ArrayList<>(command.length);
        for (String arg : command)
            this.command.add(arg);
    }

    /**
     * Sets this process builder's operating system program and
     * arguments.  This method does <i>not</i> make a copy of the
     * {@code command} list.  Subsequent updates to the list will
     * be reflected in the state of the process builder.  It is not
     * checked whether {@code command} corresponds to a valid
     * operating system command.
     *
     * @param  command the list containing the program and its arguments
     * @return this process builder
     */
    public ProcessBuilder command(List<String> command) {
        if (command == null)
            throw new NullPointerException();
        this.command = command;
        return this;
    }

    /**
     * Sets this process builder's operating system program and
     * arguments.  This is a convenience method that sets the command
     * to a string list containing the same strings as the
     * {@code command} array, in the same order.  It is not
     * checked whether {@code command} corresponds to a valid
     * operating system command.
     *
     * @param  command a string array containing the program and its arguments
     * @return this process builder
     */
    public ProcessBuilder command(String... command) {
        this.command = new ArrayList<>(command.length);
        for (String arg : command)
            this.command.add(arg);
        return this;
    }

    /**
     * Returns this process builder's operating system program and
     * arguments.  The returned list is <i>not</i> a copy.  Subsequent
     * updates to the list will be reflected in the state of this
     * process builder.
     *
     * @return this process builder's program and its arguments
     */
    public List<String> command() {
        return command;
    }

    /**
     * Returns a string map view of this process builder's environment.
     *
     * Whenever a process builder is created, the environment is
     * initialized to a copy of the current process environment (see
     * {@link System#getenv()}).  Subprocesses subsequently started by
     * this object's {@link #start()} method will use this map as
     * their environment.
     *
     * <p>The returned object may be modified using ordinary {@link
     * java.util.Map Map} operations.  These modifications will be
     * visible to subprocesses started via the {@link #start()}
     * method.  Two {@code ProcessBuilder} instances always
     * contain independent process environments, so changes to the
     * returned map will never be reflected in any other
     * {@code ProcessBuilder} instance or the values returned by
     * {@link System#getenv System.getenv}.
     *
     * <p>If the system does not support environment variables, an
     * empty map is returned.
     *
     * <p>The returned map does not permit null keys or values.
     * Attempting to insert or query the presence of a null key or
     * value will throw a {@link NullPointerException}.
     * Attempting to query the presence of a key or value which is not
     * of type {@link String} will throw a {@link ClassCastException}.
     *
     * <p>The behavior of the returned map is system-dependent.  A
     * system may not allow modifications to environment variables or
     * may forbid certain variable names or values.  For this reason,
     * attempts to modify the map may fail with
     * {@link UnsupportedOperationException} or
     * {@link IllegalArgumentException}
     * if the modification is not permitted by the operating system.
     *
     * <p>Since the external format of environment variable names and
     * values is system-dependent, there may not be a one-to-one
     * mapping between them and Java's Unicode strings.  Nevertheless,
     * the map is implemented in such a way that environment variables
     * which are not modified by Java code will have an unmodified
     * native representation in the subprocess.
     *
     * <p>The returned map and its collection views may not obey the
     * general contract of the {@link Object#equals} and
     * {@link Object#hashCode} methods.
     *
     * <p>The returned map is typically case-sensitive on all platforms.
     *
     * <p>If a security manager exists, its
     * {@link SecurityManager#checkPermission checkPermission} method
     * is called with a
     * {@link RuntimePermission}{@code ("getenv.*")} permission.
     * This may result in a {@link SecurityException} being thrown.
     *
     * <p>When passing information to a Java subprocess,
     * <a href=System.html#EnvironmentVSSystemProperties>system properties</a>
     * are generally preferred over environment variables.
     *
     * @return this process builder's environment
     *
     * @throws SecurityException
     *         if a security manager exists and its
     *         {@link SecurityManager#checkPermission checkPermission}
     *         method doesn't allow access to the process environment
     *
     * @see    Runtime#exec(String[],String[],java.io.File)
     * @see    System#getenv()
     */
    public Map<String,String> environment() {
        @SuppressWarnings("removal")
        SecurityManager security = System.getSecurityManager();
        if (security != null)
            security.checkPermission(new RuntimePermission("getenv.*"));

        if (environment == null)
            environment = ProcessEnvironment.environment();

        assert environment != null;

        return environment;
    }

    // Only for use by Runtime.exec(...envp...)
    ProcessBuilder environment(String[] envp) {
        assert environment == null;
        if (envp != null) {
            environment = ProcessEnvironment.emptyEnvironment(envp.length);
            assert environment != null;

            for (String envstring : envp) {
                // Before 1.5, we blindly passed invalid envstrings
                // to the child process.
                // We would like to throw an exception, but do not,
                // for compatibility with old broken code.

                // Silently discard any trailing junk.
                if (envstring.indexOf((int) '\u0000') != -1)
                    envstring = envstring.replaceFirst("\u0000.*", "");

                int eqlsign =
                    envstring.indexOf('=', ProcessEnvironment.MIN_NAME_LENGTH);
                // Silently ignore envstrings lacking the required `='.
                if (eqlsign != -1)
                    environment.put(envstring.substring(0,eqlsign),
                                    envstring.substring(eqlsign+1));
            }
        }
        return this;
    }

    /**
     * Returns this process builder's working directory.
     *
     * Subprocesses subsequently started by this object's {@link
     * #start()} method will use this as their working directory.
     * The returned value may be {@code null} -- this means to use
     * the working directory of the current Java process, usually the
     * directory named by the system property {@code user.dir},
     * as the working directory of the child process.
     *
     * @return this process builder's working directory
     */
    public File directory() {
        return directory;
    }

    /**
     * Sets this process builder's working directory.
     *
     * Subprocesses subsequently started by this object's {@link
     * #start()} method will use this as their working directory.
     * The argument may be {@code null} -- this means to use the
     * working directory of the current Java process, usually the
     * directory named by the system property {@code user.dir},
     * as the working directory of the child process.
     *
     * @param  directory the new working directory
     * @return this process builder
     */
    public ProcessBuilder directory(File directory) {
        this.directory = directory;
        return this;
    }

    // ---------------- I/O Redirection ----------------

    /**
     * Implements a <a href="#redirect-output">null input stream</a>.
     */
    static class NullInputStream extends InputStream {
        static final NullInputStream INSTANCE = new NullInputStream();
        private NullInputStream() {}
        public int read()      { return -1; }
        public int available() { return 0; }
    }

    /**
     * Implements a <a href="#redirect-input">null output stream</a>.
     */
    static class NullOutputStream extends OutputStream {
        static final NullOutputStream INSTANCE = new NullOutputStream();
        private NullOutputStream() {}
        public void write(int b) throws IOException {
            throw new IOException("Stream closed");
        }
    }

    /**
     * Represents a source of subprocess input or a destination of
     * subprocess output.
     *
     * Each {@code Redirect} instance is one of the following:
     *
     * <ul>
     * <li>the special value {@link #PIPE Redirect.PIPE}
     * <li>the special value {@link #INHERIT Redirect.INHERIT}
     * <li>the special value {@link #DISCARD Redirect.DISCARD}
     * <li>a redirection to read from a file, created by an invocation of
     *     {@link Redirect#from Redirect.from(File)}
     * <li>a redirection to write to a file,  created by an invocation of
     *     {@link Redirect#to Redirect.to(File)}
     * <li>a redirection to append to a file, created by an invocation of
     *     {@link Redirect#appendTo Redirect.appendTo(File)}
     * </ul>
     *
     * <p>Each of the above categories has an associated unique
     * {@link Type Type}.
     *
     * @since 1.7
     */
    public abstract static class Redirect {
        private static final File NULL_FILE = new File(
                (GetPropertyAction.privilegedGetProperty("os.name")
                        .startsWith("Windows") ? "NUL" : "/dev/null")
        );

        /**
         * The type of a {@link Redirect}.
         */
        public enum Type {
            /**
             * The type of {@link Redirect#PIPE Redirect.PIPE}.
             */
            PIPE,

            /**
             * The type of {@link Redirect#INHERIT Redirect.INHERIT}.
             */
            INHERIT,

            /**
             * The type of redirects returned from
             * {@link Redirect#from Redirect.from(File)}.
             */
            READ,

            /**
             * The type of redirects returned from
             * {@link Redirect#to Redirect.to(File)}.
             */
            WRITE,

            /**
             * The type of redirects returned from
             * {@link Redirect#appendTo Redirect.appendTo(File)}.
             */
            APPEND
        };

        /**
         * Returns the type of this {@code Redirect}.
         * @return the type of this {@code Redirect}
         */
        public abstract Type type();

        /**
         * Indicates that subprocess I/O will be connected to the
         * current Java process over a pipe.
         *
         * This is the default handling of subprocess standard I/O.
         *
         * <p>It will always be true that
         *  <pre> {@code
         * Redirect.PIPE.file() == null &&
         * Redirect.PIPE.type() == Redirect.Type.PIPE
         * }</pre>
         */
        public static final Redirect PIPE = new Redirect() {
                public Type type() { return Type.PIPE; }
                public String toString() { return type().toString(); }};

        /**
         * Indicates that subprocess I/O source or destination will be the
         * same as those of the current process.  This is the normal
         * behavior of most operating system command interpreters (shells).
         *
         * <p>It will always be true that
         *  <pre> {@code
         * Redirect.INHERIT.file() == null &&
         * Redirect.INHERIT.type() == Redirect.Type.INHERIT
         * }</pre>
         */
        public static final Redirect INHERIT = new Redirect() {
                public Type type() { return Type.INHERIT; }
                public String toString() { return type().toString(); }};


        /**
         * Indicates that subprocess output will be discarded.
         * A typical implementation discards the output by writing to
         * an operating system specific "null file".
         *
         * <p>It will always be true that
         * <pre> {@code
         * Redirect.DISCARD.file() is the filename appropriate for the operating system
         * and may be null &&
         * Redirect.DISCARD.type() == Redirect.Type.WRITE
         * }</pre>
         * @since 9
         */
        public static final Redirect DISCARD = new Redirect() {
                public Type type() { return Type.WRITE; }
                public String toString() { return type().toString(); }
                public File file() { return NULL_FILE; }
                boolean append() { return false; }
        };

        /**
         * Returns the {@link File} source or destination associated
         * with this redirect, or {@code null} if there is no such file.
         *
         * @return the file associated with this redirect,
         *         or {@code null} if there is no such file
         */
        public File file() { return null; }

        /**
         * When redirected to a destination file, indicates if the output
         * is to be written to the end of the file.
         */
        boolean append() {
            throw new UnsupportedOperationException();
        }

        /**
         * Returns a redirect to read from the specified file.
         *
         * <p>It will always be true that
         *  <pre> {@code
         * Redirect.from(file).file() == file &&
         * Redirect.from(file).type() == Redirect.Type.READ
         * }</pre>
         *
         * @param file The {@code File} for the {@code Redirect}.
         * @return a redirect to read from the specified file
         */
        public static Redirect from(final File file) {
            if (file == null)
                throw new NullPointerException();
            return new Redirect() {
                    public Type type() { return Type.READ; }
                    public File file() { return file; }
                    public String toString() {
                        return "redirect to read from file \"" + file + "\"";
                    }
                };
        }

        /**
         * Returns a redirect to write to the specified file.
         * If the specified file exists when the subprocess is started,
         * its previous contents will be discarded.
         *
         * <p>It will always be true that
         *  <pre> {@code
         * Redirect.to(file).file() == file &&
         * Redirect.to(file).type() == Redirect.Type.WRITE
         * }</pre>
         *
         * @param file The {@code File} for the {@code Redirect}.
         * @return a redirect to write to the specified file
         */
        public static Redirect to(final File file) {
            if (file == null)
                throw new NullPointerException();
            return new Redirect() {
                    public Type type() { return Type.WRITE; }
                    public File file() { return file; }
                    public String toString() {
                        return "redirect to write to file \"" + file + "\"";
                    }
                    boolean append() { return false; }
                };
        }

        /**
         * Returns a redirect to append to the specified file.
         * Each write operation first advances the position to the
         * end of the file and then writes the requested data.
         * Whether the advancement of the position and the writing
         * of the data are done in a single atomic operation is
         * system-dependent and therefore unspecified.
         *
         * <p>It will always be true that
         *  <pre> {@code
         * Redirect.appendTo(file).file() == file &&
         * Redirect.appendTo(file).type() == Redirect.Type.APPEND
         * }</pre>
         *
         * @param file The {@code File} for the {@code Redirect}.
         * @return a redirect to append to the specified file
         */
        public static Redirect appendTo(final File file) {
            if (file == null)
                throw new NullPointerException();
            return new Redirect() {
                    public Type type() { return Type.APPEND; }
                    public File file() { return file; }
                    public String toString() {
                        return "redirect to append to file \"" + file + "\"";
                    }
                    boolean append() { return true; }
                };
        }

        /**
         * Compares the specified object with this {@code Redirect} for
         * equality.  Returns {@code true} if and only if the two
         * objects are identical or both objects are {@code Redirect}
         * instances of the same type associated with non-null equal
         * {@code File} instances.
         */
        public boolean equals(Object obj) {
            if (obj == this)
                return true;
            if (! (obj instanceof Redirect r))
                return false;
            if (r.type() != this.type())
                return false;
            assert this.file() != null;
            return this.file().equals(r.file());
        }

        /**
         * Returns a hash code value for this {@code Redirect}.
         * @return a hash code value for this {@code Redirect}
         */
        public int hashCode() {
            File file = file();
            if (file == null)
                return super.hashCode();
            else
                return file.hashCode();
        }

        /**
         * No public constructors.  Clients must use predefined
         * static {@code Redirect} instances or factory methods.
         */
        private Redirect() {}
    }

    /**
     * Private implementation subclass of Redirect that holds a FileDescriptor for the
     * output of a previously started Process.
     * The FileDescriptor is used as the standard input of the next Process
     * to be started.
     */
    static class RedirectPipeImpl extends Redirect {
        final FileDescriptor fd;

        RedirectPipeImpl() {
            // This creates a file descriptor but does not need own resource,
            // see PipelineResource.
            this.fd = new FileDescriptor();
        }
        @Override
        public Type type() { return Type.PIPE; }

        @Override
        public String toString() { return type().toString();}

        FileDescriptor getFd() { return fd; }
    }

    /**
     * Return the array of redirects, creating the default as needed.
     * @return the array of redirects
     */
    private Redirect[] redirects() {
        if (redirects == null) {
            redirects = new Redirect[] {
                    Redirect.PIPE, Redirect.PIPE, Redirect.PIPE
            };
        }
        return redirects;
    }

    /**
     * Sets this process builder's standard input source.
     *
     * Subprocesses subsequently started by this object's {@link #start()}
     * method obtain their standard input from this source.
     *
     * <p>If the source is {@link Redirect#PIPE Redirect.PIPE}
     * (the initial value), then the standard input of a
     * subprocess can be written to using the output stream
     * returned by {@link Process#getOutputStream()}.
     * If the source is set to any other value, then
     * {@link Process#getOutputStream()} will return a
     * <a href="#redirect-input">null output stream</a>.
     *
     * @param  source the new standard input source
     * @return this process builder
     * @throws IllegalArgumentException
     *         if the redirect does not correspond to a valid source
     *         of data, that is, has type
     *         {@link Redirect.Type#WRITE WRITE} or
     *         {@link Redirect.Type#APPEND APPEND}
     * @since  1.7
     */
    public ProcessBuilder redirectInput(Redirect source) {
        if (source.type() == Redirect.Type.WRITE ||
            source.type() == Redirect.Type.APPEND)
            throw new IllegalArgumentException(
                "Redirect invalid for reading: " + source);
        redirects()[0] = source;
        return this;
    }

    /**
     * Sets this process builder's standard output destination.
     *
     * Subprocesses subsequently started by this object's {@link #start()}
     * method send their standard output to this destination.
     *
     * <p>If the destination is {@link Redirect#PIPE Redirect.PIPE}
     * (the initial value), then the standard output of a subprocess
     * can be read using the input stream returned by {@link
     * Process#getInputStream()}.
     * If the destination is set to any other value, then
     * {@link Process#getInputStream()} will return a
     * <a href="#redirect-output">null input stream</a>.
     *
     * @param  destination the new standard output destination
     * @return this process builder
     * @throws IllegalArgumentException
     *         if the redirect does not correspond to a valid
     *         destination of data, that is, has type
     *         {@link Redirect.Type#READ READ}
     * @since  1.7
     */
    public ProcessBuilder redirectOutput(Redirect destination) {
        if (destination.type() == Redirect.Type.READ)
            throw new IllegalArgumentException(
                "Redirect invalid for writing: " + destination);
        redirects()[1] = destination;
        return this;
    }

    /**
     * Sets this process builder's standard error destination.
     *
     * Subprocesses subsequently started by this object's {@link #start()}
     * method send their standard error to this destination.
     *
     * <p>If the destination is {@link Redirect#PIPE Redirect.PIPE}
     * (the initial value), then the error output of a subprocess
     * can be read using the input stream returned by {@link
     * Process#getErrorStream()}.
     * If the destination is set to any other value, then
     * {@link Process#getErrorStream()} will return a
     * <a href="#redirect-output">null input stream</a>.
     *
     * <p>If the {@link #redirectErrorStream() redirectErrorStream}
     * attribute has been set {@code true}, then the redirection set
     * by this method has no effect.
     *
     * @param  destination the new standard error destination
     * @return this process builder
     * @throws IllegalArgumentException
     *         if the redirect does not correspond to a valid
     *         destination of data, that is, has type
     *         {@link Redirect.Type#READ READ}
     * @since  1.7
     */
    public ProcessBuilder redirectError(Redirect destination) {
        if (destination.type() == Redirect.Type.READ)
            throw new IllegalArgumentException(
                "Redirect invalid for writing: " + destination);
        redirects()[2] = destination;
        return this;
    }

    /**
     * Sets this process builder's standard input source to a file.
     *
     * <p>This is a convenience method.  An invocation of the form
     * {@code redirectInput(file)}
     * behaves in exactly the same way as the invocation
     * {@link #redirectInput(Redirect) redirectInput}
     * {@code (Redirect.from(file))}.
     *
     * @param  file the new standard input source
     * @return this process builder
     * @since  1.7
     */
    public ProcessBuilder redirectInput(File file) {
        return redirectInput(Redirect.from(file));
    }

    /**
     * Sets this process builder's standard output destination to a file.
     *
     * <p>This is a convenience method.  An invocation of the form
     * {@code redirectOutput(file)}
     * behaves in exactly the same way as the invocation
     * {@link #redirectOutput(Redirect) redirectOutput}
     * {@code (Redirect.to(file))}.
     *
     * @param  file the new standard output destination
     * @return this process builder
     * @since  1.7
     */
    public ProcessBuilder redirectOutput(File file) {
        return redirectOutput(Redirect.to(file));
    }

    /**
     * Sets this process builder's standard error destination to a file.
     *
     * <p>This is a convenience method.  An invocation of the form
     * {@code redirectError(file)}
     * behaves in exactly the same way as the invocation
     * {@link #redirectError(Redirect) redirectError}
     * {@code (Redirect.to(file))}.
     *
     * @param  file the new standard error destination
     * @return this process builder
     * @since  1.7
     */
    public ProcessBuilder redirectError(File file) {
        return redirectError(Redirect.to(file));
    }

    /**
     * Returns this process builder's standard input source.
     *
     * Subprocesses subsequently started by this object's {@link #start()}
     * method obtain their standard input from this source.
     * The initial value is {@link Redirect#PIPE Redirect.PIPE}.
     *
     * @return this process builder's standard input source
     * @since  1.7
     */
    public Redirect redirectInput() {
        return (redirects == null) ? Redirect.PIPE : redirects[0];
    }

    /**
     * Returns this process builder's standard output destination.
     *
     * Subprocesses subsequently started by this object's {@link #start()}
     * method redirect their standard output to this destination.
     * The initial value is {@link Redirect#PIPE Redirect.PIPE}.
     *
     * @return this process builder's standard output destination
     * @since  1.7
     */
    public Redirect redirectOutput() {
        return (redirects == null) ? Redirect.PIPE : redirects[1];
    }

    /**
     * Returns this process builder's standard error destination.
     *
     * Subprocesses subsequently started by this object's {@link #start()}
     * method redirect their standard error to this destination.
     * The initial value is {@link Redirect#PIPE Redirect.PIPE}.
     *
     * @return this process builder's standard error destination
     * @since  1.7
     */
    public Redirect redirectError() {
        return (redirects == null) ? Redirect.PIPE : redirects[2];
    }

    /**
     * Sets the source and destination for subprocess standard I/O
     * to be the same as those of the current Java process.
     *
     * <p>This is a convenience method.  An invocation of the form
     *  <pre> {@code
     * pb.inheritIO()
     * }</pre>
     * behaves in exactly the same way as the invocation
     *  <pre> {@code
     * pb.redirectInput(Redirect.INHERIT)
     *   .redirectOutput(Redirect.INHERIT)
     *   .redirectError(Redirect.INHERIT)
     * }</pre>
     *
     * This gives behavior equivalent to most operating system
     * command interpreters, or the standard C library function
     * {@code system()}.
     *
     * @return this process builder
     * @since  1.7
     */
    public ProcessBuilder inheritIO() {
        Arrays.fill(redirects(), Redirect.INHERIT);
        return this;
    }

    /**
     * Tells whether this process builder merges standard error and
     * standard output.
     *
     * <p>If this property is {@code true}, then any error output
     * generated by subprocesses subsequently started by this object's
     * {@link #start()} method will be merged with the standard
     * output, so that both can be read using the
     * {@link Process#getInputStream()} method.  This makes it easier
     * to correlate error messages with the corresponding output.
     * The initial value is {@code false}.
     *
     * @return this process builder's {@code redirectErrorStream} property
     */
    public boolean redirectErrorStream() {
        return redirectErrorStream;
    }

    /**
     * Sets this process builder's {@code redirectErrorStream} property.
     *
     * <p>If this property is {@code true}, then any error output
     * generated by subprocesses subsequently started by this object's
     * {@link #start()} method will be merged with the standard
     * output, so that both can be read using the
     * {@link Process#getInputStream()} method.  This makes it easier
     * to correlate error messages with the corresponding output.
     * The initial value is {@code false}.
     *
     * @param  redirectErrorStream the new property value
     * @return this process builder
     */
    public ProcessBuilder redirectErrorStream(boolean redirectErrorStream) {
        this.redirectErrorStream = redirectErrorStream;
        return this;
    }

    /**
     * Starts a new process using the attributes of this process builder.
     *
     * <p>The new process will
     * invoke the command and arguments given by {@link #command()},
     * in a working directory as given by {@link #directory()},
     * with a process environment as given by {@link #environment()}.
     *
     * <p>This method checks that the command is a valid operating
     * system command.  Which commands are valid is system-dependent,
     * but at the very least the command must be a non-empty list of
     * non-null strings.
     *
     * <p>A minimal set of system dependent environment variables may
     * be required to start a process on some operating systems.
     * As a result, the subprocess may inherit additional environment variable
     * settings beyond those in the process builder's {@link #environment()}.
     *
     * <p>If there is a security manager, its
     * {@link SecurityManager#checkExec checkExec}
     * method is called with the first component of this object's
     * {@code command} array as its argument. This may result in
     * a {@link SecurityException} being thrown.
     *
     * <p>Starting an operating system process is highly system-dependent.
     * Among the many things that can go wrong are:
     * <ul>
     * <li>The operating system program file was not found.
     * <li>Access to the program file was denied.
     * <li>The working directory does not exist.
     * <li>Invalid character in command argument, such as NUL.
     * </ul>
     *
     * <p>In such cases an exception will be thrown.  The exact nature
     * of the exception is system-dependent, but it will always be a
     * subclass of {@link IOException}.
     *
     * <p>If the operating system does not support the creation of
     * processes, an {@link UnsupportedOperationException} will be thrown.
     *
     * <p>Subsequent modifications to this process builder will not
     * affect the returned {@link Process}.
     *
     * @return a new {@link Process} object for managing the subprocess
     *
     * @throws NullPointerException
     *         if an element of the command list is null
     *
     * @throws IndexOutOfBoundsException
     *         if the command is an empty list (has size {@code 0})
     *
     * @throws SecurityException
     *         if a security manager exists and
     *         <ul>
     *
     *         <li>its
     *         {@link SecurityManager#checkExec checkExec}
     *         method doesn't allow creation of the subprocess, or
     *
     *         <li>the standard input to the subprocess was
     *         {@linkplain #redirectInput redirected from a file}
     *         and the security manager's
     *         {@link SecurityManager#checkRead(String) checkRead} method
     *         denies read access to the file, or
     *
     *         <li>the standard output or standard error of the
     *         subprocess was
     *         {@linkplain #redirectOutput redirected to a file}
     *         and the security manager's
     *         {@link SecurityManager#checkWrite(String) checkWrite} method
     *         denies write access to the file
     *
     *         </ul>
     *
     * @throws  UnsupportedOperationException
     *          If the operating system does not support the creation of processes.
     *
     * @throws IOException if an I/O error occurs
     *
     * @see Runtime#exec(String[], String[], java.io.File)
     */
    public Process start() throws IOException {
        return start(redirects);
    }

    /**
     * Start a new Process using an explicit array of redirects.
     * See {@link #start} for details of starting each Process.
     *
     * @param redirects array of redirects for stdin, stdout, stderr
     * @return the new Process
     * @throws IOException if an I/O error occurs
     */
    private Process start(Redirect[] redirects) throws IOException {
        // Must convert to array first -- a malicious user-supplied
        // list might try to circumvent the security check.
        String[] cmdarray = command.toArray(new String[command.size()]);
        cmdarray = cmdarray.clone();

        for (String arg : cmdarray)
            if (arg == null)
                throw new NullPointerException();
        // Throws IndexOutOfBoundsException if command is empty
        String prog = cmdarray[0];

        @SuppressWarnings("removal")
        SecurityManager security = System.getSecurityManager();
        if (security != null)
            security.checkExec(prog);

        String dir = directory == null ? null : directory.toString();

        for (String s : cmdarray) {
            if (s.indexOf('\u0000') >= 0) {
                throw new IOException("invalid null character in command");
            }
        }

        try {
            Process process = ProcessImpl.start(cmdarray,
                                     environment,
                                     dir,
                                     redirects,
                                     redirectErrorStream);
            ProcessStartEvent event = new ProcessStartEvent();
            if (event.isEnabled()) {
                StringJoiner command = new StringJoiner(" ");
                for (String s: cmdarray) {
                    command.add(s);
                }
                event.directory = dir;
                event.command = command.toString();
                event.pid = process.pid();
                event.commit();
            }
            return process;
        } catch (IOException | IllegalArgumentException e) {
            String exceptionInfo = ": " + e.getMessage();
            Throwable cause = e;
            if ((e instanceof IOException) && security != null) {
                // Can not disclose the fail reason for read-protected files.
                try {
                    security.checkRead(prog);
                } catch (SecurityException se) {
                    exceptionInfo = "";
                    cause = se;
                }
            }
            // It's much easier for us to create a high-quality error
            // message than the low-level C code which found the problem.
            throw new IOException(
                "Cannot run program \"" + prog + "\""
                + (dir == null ? "" : " (in directory \"" + dir + "\")")
                + exceptionInfo,
                cause);
        }
    }

    /**
     * Starts a Process for each ProcessBuilder, creating a pipeline of
     * processes linked by their standard output and standard input streams.
     * The attributes of each ProcessBuilder are used to start the respective
     * process except that as each process is started, its standard output
     * is directed to the standard input of the next.  The redirects for standard
     * input of the first process and standard output of the last process are
     * initialized using the redirect settings of the respective ProcessBuilder.
     * All other {@code ProcessBuilder} redirects should be
     * {@link Redirect#PIPE Redirect.PIPE}.
     * <p>
     * All input and output streams between the intermediate processes are
     * not accessible.
     * The {@link Process#getOutputStream standard input} of all processes
     * except the first process are <i>null output streams</i>
     * The {@link Process#getInputStream standard output} of all processes
     * except the last process are <i>null input streams</i>.
     * <p>
     * The {@link #redirectErrorStream()} of each ProcessBuilder applies to the
     * respective process.  If set to {@code true}, the error stream is written
     * to the same stream as standard output.
     * <p>
     * If starting any of the processes throws an Exception, all processes
     * are forcibly destroyed.
     * <p>
     * The {@code startPipeline} method performs the same checks on
     * each ProcessBuilder as does the {@link #start} method. Each new process
     * invokes the command and arguments given by the respective process builder's
     * {@link #command()}, in a working directory as given by its {@link #directory()},
     * with a process environment as given by its {@link #environment()}.
     * <p>
     * Each process builder's command is checked to be a valid operating
     * system command.  Which commands are valid is system-dependent,
     * but at the very least the command must be a non-empty list of
     * non-null strings.
     * <p>
     * A minimal set of system dependent environment variables may
     * be required to start a process on some operating systems.
     * As a result, the subprocess may inherit additional environment variable
     * settings beyond those in the process builder's {@link #environment()}.
     * <p>
     * If there is a security manager, its
     * {@link SecurityManager#checkExec checkExec}
     * method is called with the first component of each process builder's
     * {@code command} array as its argument. This may result in
     * a {@link SecurityException} being thrown.
     * <p>
     * Starting an operating system process is highly system-dependent.
     * Among the many things that can go wrong are:
     * <ul>
     * <li>The operating system program file was not found.
     * <li>Access to the program file was denied.
     * <li>The working directory does not exist.
     * <li>Invalid character in command argument, such as NUL.
     * </ul>
     * <p>
     * In such cases an exception will be thrown.  The exact nature
     * of the exception is system-dependent, but it will always be a
     * subclass of {@link IOException}.
     * <p>
     * If the operating system does not support the creation of
     * processes, an {@link UnsupportedOperationException} will be thrown.
     * <p>
     * Subsequent modifications to any of the specified builders
     * will not affect the returned {@link Process}.
     * @apiNote
     * For example to count the unique imports for all the files in a file hierarchy
     * on a Unix compatible platform:
     * <pre>{@code
     * String directory = "/home/duke/src";
     * ProcessBuilder[] builders = {
     *              new ProcessBuilder("find", directory, "-type", "f"),
     *              new ProcessBuilder("xargs", "grep", "-h", "^import "),
     *              new ProcessBuilder("awk", "{print $2;}"),
     *              new ProcessBuilder("sort", "-u")};
     * List<Process> processes = ProcessBuilder.startPipeline(
     *         Arrays.asList(builders));
     * Process last = processes.get(processes.size()-1);
     * try (InputStream is = last.getInputStream();
     *         Reader isr = new InputStreamReader(is);
     *         BufferedReader r = new BufferedReader(isr)) {
     *     long count = r.lines().count();
     * }
     * }</pre>
     *
     * @param builders a List of ProcessBuilders
     * @return a {@code List<Process>}es started from the corresponding
     *         ProcessBuilder
     * @throws IllegalArgumentException any of the redirects except the
     *          standard input of the first builder and the standard output of
     *          the last builder are not {@link Redirect#PIPE}.
     * @throws NullPointerException
     *         if an element of the command list is null or
     *         if an element of the ProcessBuilder list is null or
     *         the builders argument is null
     * @throws IndexOutOfBoundsException
     *         if the command is an empty list (has size {@code 0})
     * @throws SecurityException
     *         if a security manager exists and
     *         <ul>
     *         <li>its
     *         {@link SecurityManager#checkExec checkExec}
     *         method doesn't allow creation of the subprocess, or
     *         <li>the standard input to the subprocess was
     *         {@linkplain #redirectInput redirected from a file}
     *         and the security manager's
     *         {@link SecurityManager#checkRead(String) checkRead} method
     *         denies read access to the file, or
     *         <li>the standard output or standard error of the
     *         subprocess was
     *         {@linkplain #redirectOutput redirected to a file}
     *         and the security manager's
     *         {@link SecurityManager#checkWrite(String) checkWrite} method
     *         denies write access to the file
     *         </ul>
     *
     * @throws  UnsupportedOperationException
     *          If the operating system does not support the creation of processes
     *
     * @throws IOException if an I/O error occurs
     * @since 9
     */
    public static List<Process> startPipeline(List<ProcessBuilder> builders) throws IOException {
        // Accumulate and check the builders
        final int numBuilders = builders.size();
        List<Process> processes = new ArrayList<>(numBuilders);
        // This resource helps us block the checkpoint until all subprocesses
        // are created; after that we won't need the FileDescriptors and can safely
        // close these.
        PipelineResource pipelineResource = new PipelineResource();
        synchronized (pipelineResource) {
            try (pipelineResource) {
                Redirect prevOutput = null;
                for (int index = 0; index < builders.size(); index++) {
                    ProcessBuilder builder = builders.get(index);
                    Redirect[] redirects = builder.redirects();
                    if (index > 0) {
                        // check the current Builder to see if it can take input from the previous
                        if (builder.redirectInput() != Redirect.PIPE) {
                            throw new IllegalArgumentException("builder redirectInput()" +
                                    " must be PIPE except for the first builder: "
                                    + builder.redirectInput());
                        }
                        redirects[0] = prevOutput;
                    }
                    if (index < numBuilders - 1) {
                        // check all but the last stage has output = PIPE
                        if (builder.redirectOutput() != Redirect.PIPE) {
                            throw new IllegalArgumentException("builder redirectOutput()" +
                                    " must be PIPE except for the last builder: "
                                    + builder.redirectOutput());
                        }
                        RedirectPipeImpl redirectPipe = new RedirectPipeImpl();
                        redirects[1] = redirectPipe;  // placeholder for new output
                        pipelineResource.addRedirect(redirectPipe);
                    }
                    processes.add(builder.start(redirects));
                    prevOutput = redirects[1];
                }
<<<<<<< HEAD
            } catch (Exception ex) {
                // Cleanup processes already started
                processes.forEach(Process::destroyForcibly);
                processes.forEach(p -> {
                    try {
                        p.waitFor();        // Wait for it to exit
                    } catch (InterruptedException ie) {
                        // If interrupted; continue with next Process
                        Thread.currentThread().interrupt();
                    }
                });
                throw ex;
=======
                processes.add(builder.start(redirects));
                if (prevOutput instanceof RedirectPipeImpl redir) {
                    // Wrap the fd so it can be closed
                    new Process.PipeInputStream(redir.getFd()).close();
                }
                prevOutput = redirects[1];
>>>>>>> 833f65ec
            }
        }
        return processes;
    }

    private static class PipelineResource implements JDKResource, AutoCloseable {
        private static final JavaIOFileDescriptorAccess fdAccess = SharedSecrets.getJavaIOFileDescriptorAccess();
        private final List<RedirectPipeImpl> redirects = new ArrayList<>();

        public PipelineResource() {
            Core.Priority.FILE_DESCRIPTORS.getContext().register(this);
        }

        @Override
        public synchronized void beforeCheckpoint(Context<? extends Resource> context) {
            // Noop, but this method is synchronized
            assert redirects.isEmpty();
        }

        @Override
        public void afterRestore(Context<? extends Resource> context) {
        }

        public void addRedirect(RedirectPipeImpl redirect) {
            this.redirects.add(redirect);
        }

        @Override
        public void close() throws IOException {
            // The file descriptors won't be used by this process
            for (RedirectPipeImpl r : redirects) {
                fdAccess.close(r.getFd());
            }
            redirects.clear();
        }
    }
}<|MERGE_RESOLUTION|>--- conflicted
+++ resolved
@@ -1308,9 +1308,12 @@
                         pipelineResource.addRedirect(redirectPipe);
                     }
                     processes.add(builder.start(redirects));
+                if (prevOutput instanceof RedirectPipeImpl redir) {
+                    // Wrap the fd so it can be closed
+                    new Process.PipeInputStream(redir.getFd()).close();
+                }
                     prevOutput = redirects[1];
                 }
-<<<<<<< HEAD
             } catch (Exception ex) {
                 // Cleanup processes already started
                 processes.forEach(Process::destroyForcibly);
@@ -1323,14 +1326,6 @@
                     }
                 });
                 throw ex;
-=======
-                processes.add(builder.start(redirects));
-                if (prevOutput instanceof RedirectPipeImpl redir) {
-                    // Wrap the fd so it can be closed
-                    new Process.PipeInputStream(redir.getFd()).close();
-                }
-                prevOutput = redirects[1];
->>>>>>> 833f65ec
             }
         }
         return processes;
