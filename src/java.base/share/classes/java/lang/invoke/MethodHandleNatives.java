--- conflicted
+++ resolved
@@ -88,17 +88,10 @@
             // (which is referenced from Cleaner instance which is referenced from
             // CleanerFactory class) until cleanup is performed.
             // This PhantomCleanableRef is not registered in any Context as
-<<<<<<< HEAD
-            // registration cauesed by the core CRaC code leads to deadlock.
-            // The drawback is native structures may end up in the checkpoint
-            // image and be cleaned shortly after restore, which is neglectable.
-            SharedSecrets.getJavaLangRefAccess().register(CleanerFactory.cleaner(), cs, newContext, null);
-=======
             // registration caused by the core CRaC code leads to deadlock.
             // The drawback is native structures may end up in the checkpoint
             // image and be cleaned shortly after restore, which is neglectable.
             SharedSecrets.getJavaLangRefAccess().cleanerRegisterWithPriority(CleanerFactory.cleaner(), cs, newContext, null);
->>>>>>> cdf4c35d
             return newContext;
         }
 
