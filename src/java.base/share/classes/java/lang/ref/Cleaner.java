/*
 * Copyright (c) 2015, 2018, Oracle and/or its affiliates. All rights reserved.
 * DO NOT ALTER OR REMOVE COPYRIGHT NOTICES OR THIS FILE HEADER.
 *
 * This code is free software; you can redistribute it and/or modify it
 * under the terms of the GNU General Public License version 2 only, as
 * published by the Free Software Foundation.  Oracle designates this
 * particular file as subject to the "Classpath" exception as provided
 * by Oracle in the LICENSE file that accompanied this code.
 *
 * This code is distributed in the hope that it will be useful, but WITHOUT
 * ANY WARRANTY; without even the implied warranty of MERCHANTABILITY or
 * FITNESS FOR A PARTICULAR PURPOSE.  See the GNU General Public License
 * version 2 for more details (a copy is included in the LICENSE file that
 * accompanied this code).
 *
 * You should have received a copy of the GNU General Public License version
 * 2 along with this work; if not, write to the Free Software Foundation,
 * Inc., 51 Franklin St, Fifth Floor, Boston, MA 02110-1301 USA.
 *
 * Please contact Oracle, 500 Oracle Parkway, Redwood Shores, CA 94065 USA
 * or visit www.oracle.com if you need additional information or have any
 * questions.
 */

package java.lang.ref;

import jdk.internal.crac.Core;
import jdk.internal.ref.CleanerImpl;

import java.util.Objects;
import java.util.concurrent.ThreadFactory;
import java.util.function.Function;

/**
 * {@code Cleaner} manages a set of object references and corresponding cleaning actions.
 * <p>
 * Cleaning actions are {@link #register(Object object, Runnable action) registered}
 * to run after the cleaner is notified that the object has become
 * phantom reachable.
 * The cleaner uses {@link PhantomReference} and {@link ReferenceQueue} to be
 * notified when the <a href="package-summary.html#reachability">reachability</a>
 * changes.
 * <p>
 * Each cleaner operates independently, managing the pending cleaning actions
 * and handling threading and termination when the cleaner is no longer in use.
 * Registering an object reference and corresponding cleaning action returns
 * a {@link Cleanable Cleanable}. The most efficient use is to explicitly invoke
 * the {@link Cleanable#clean clean} method when the object is closed or
 * no longer needed.
 * The cleaning action is a {@link Runnable} to be invoked at most once when
 * the object has become phantom reachable unless it has already been explicitly cleaned.
 * Note that the cleaning action must not refer to the object being registered.
 * If so, the object will not become phantom reachable and the cleaning action
 * will not be invoked automatically.
 * <p>
 * The execution of the cleaning action is performed
 * by a thread associated with the cleaner.
 * All exceptions thrown by the cleaning action are ignored.
 * The cleaner and other cleaning actions are not affected by
 * exceptions in a cleaning action.
 * The thread runs until all registered cleaning actions have
 * completed and the cleaner itself is reclaimed by the garbage collector.
 * <p>
 * The behavior of cleaners during {@link System#exit(int) System.exit}
 * is implementation specific. No guarantees are made relating
 * to whether cleaning actions are invoked or not.
 * <p>
 * Unless otherwise noted, passing a {@code null} argument to a constructor or
 * method in this class will cause a
 * {@link java.lang.NullPointerException NullPointerException} to be thrown.
 *
 * @apiNote
 * The cleaning action is invoked only after the associated object becomes
 * phantom reachable, so it is important that the object implementing the
 * cleaning action does not hold references to the object.
 * In this example, a static class encapsulates the cleaning state and action.
 * An "inner" class, anonymous or not,  must not be used because it implicitly
 * contains a reference to the outer instance, preventing it from becoming
 * phantom reachable.
 * The choice of a new cleaner or sharing an existing cleaner is determined
 * by the use case.
 * <p>
 * If the CleaningExample is used in a try-finally block then the
 * {@code close} method calls the cleaning action.
 * If the {@code close} method is not called, the cleaning action is called
 * by the Cleaner when the CleaningExample instance has become phantom reachable.
 * <pre>{@code
 * public class CleaningExample implements AutoCloseable {
 *        // A cleaner, preferably one shared within a library
 *        private static final Cleaner cleaner = <cleaner>;
 *
 *        static class State implements Runnable {
 *
 *            State(...) {
 *                // initialize State needed for cleaning action
 *            }
 *
 *            public void run() {
 *                // cleanup action accessing State, executed at most once
 *            }
 *        }
 *
 *        private final State state;
 *        private final Cleaner.Cleanable cleanable;
 *
 *        public CleaningExample() {
 *            this.state = new State(...);
 *            this.cleanable = cleaner.register(this, state);
 *        }
 *
 *        public void close() {
 *            cleanable.clean();
 *        }
 *    }
 * }</pre>
 * The cleaning action could be a lambda but all too easily will capture
 * the object reference, by referring to fields of the object being cleaned,
 * preventing the object from becoming phantom reachable.
 * Using a static nested class, as above, will avoid accidentally retaining the
 * object reference.
 * <p>
 * <a id="compatible-cleaners"></a>
 * Cleaning actions should be prepared to be invoked concurrently with
 * other cleaning actions.
 * Typically the cleaning actions should be very quick to execute
 * and not block. If the cleaning action blocks, it may delay processing
 * other cleaning actions registered to the same cleaner.
 * All cleaning actions registered to a cleaner should be mutually compatible.
 * @since 9
 */
public final class Cleaner {

    /**
     * The Cleaner implementation.
     */
    final CleanerImpl impl;

    static {
        CleanerImpl.setCleanerImplAccess(new Function<Cleaner, CleanerImpl>() {
            @Override
            public CleanerImpl apply(Cleaner cleaner) {
                return cleaner.impl;
            }
        });
    }

    /**
     * Construct a Cleaner implementation and start it.
     */
    private Cleaner() {
        impl = new CleanerImpl();
    }

    /**
     * Returns a new {@code Cleaner}.
     * <p>
     * The cleaner creates a {@link Thread#setDaemon(boolean) daemon thread}
     * to process the phantom reachable objects and to invoke cleaning actions.
     * The {@linkplain java.lang.Thread#getContextClassLoader context class loader}
     * of the thread is set to the
     * {@link ClassLoader#getSystemClassLoader() system class loader}.
     * The thread has no permissions, enforced only if a
     * {@link java.lang.System#setSecurityManager(SecurityManager) SecurityManager is set}.
     * <p>
     * The cleaner terminates when it is phantom reachable and all of the
     * registered cleaning actions are complete.
     *
     * @return a new {@code Cleaner}
     *
     * @throws  SecurityException  if the current thread is not allowed to
     *               create or start the thread.
     */
    public static Cleaner create() {
        Cleaner cleaner = new Cleaner();
        cleaner.impl.start(cleaner, null);
        return cleaner;
    }

    /**
     * Returns a new {@code Cleaner} using a {@code Thread} from the {@code ThreadFactory}.
     * <p>
     * A thread from the thread factory's {@link ThreadFactory#newThread(Runnable) newThread}
     * method is set to be a {@link Thread#setDaemon(boolean) daemon thread}
     * and started to process phantom reachable objects and invoke cleaning actions.
     * On each call the {@link ThreadFactory#newThread(Runnable) thread factory}
     * must provide a Thread that is suitable for performing the cleaning actions.
     * <p>
     * The cleaner terminates when it is phantom reachable and all of the
     * registered cleaning actions are complete.
     *
     * @param threadFactory a {@code ThreadFactory} to return a new {@code Thread}
     *                      to process cleaning actions
     * @return a new {@code Cleaner}
     *
     * @throws  IllegalThreadStateException  if the thread from the thread
     *               factory was {@link Thread.State#NEW not a new thread}.
     * @throws  SecurityException  if the current thread is not allowed to
     *               create or start the thread.
     */
    public static Cleaner create(ThreadFactory threadFactory) {
        Objects.requireNonNull(threadFactory, "threadFactory");
        Cleaner cleaner = new Cleaner();
        cleaner.impl.start(cleaner, threadFactory);
        return cleaner;
    }

    /**
     * Registers an object and a cleaning action to run when the object
     * becomes phantom reachable.
     * Refer to the <a href="#compatible-cleaners">API Note</a> above for
     * cautions about the behavior of cleaning actions.
     *
     * @param obj   the object to monitor
     * @param action a {@code Runnable} to invoke when the object becomes phantom reachable
     * @return a {@code Cleanable} instance
     */
    public Cleanable register(Object obj, Runnable action) {
        Objects.requireNonNull(obj, "obj");
        Objects.requireNonNull(action, "action");
<<<<<<< HEAD
        return new CleanerImpl.PhantomCleanableRef(obj, this, action);
=======
        return new CleanerImpl.PhantomCleanableRef(obj, this, action, Core.Priority.CLEANERS);
    }

    /**
     * Register an object and action and also register the underlying Reference with a CRaC priority.
     */
    /*non-public*/ Cleanable register(Object obj, Runnable action, Core.Priority priority) {
        Objects.requireNonNull(obj, "obj");
        Objects.requireNonNull(action, "action");
        return new CleanerImpl.PhantomCleanableRef(obj, this, action, priority);
>>>>>>> 6f403eaf
    }

    /**
     * {@code Cleanable} represents an object and a
     * cleaning action registered in a {@code Cleaner}.
     * @since 9
     */
    public interface Cleanable {
        /**
         * Unregisters the cleanable and invokes the cleaning action.
         * The cleanable's cleaning action is invoked at most once
         * regardless of the number of calls to {@code clean}.
         */
        void clean();
    }

}<|MERGE_RESOLUTION|>--- conflicted
+++ resolved
@@ -218,20 +218,7 @@
     public Cleanable register(Object obj, Runnable action) {
         Objects.requireNonNull(obj, "obj");
         Objects.requireNonNull(action, "action");
-<<<<<<< HEAD
         return new CleanerImpl.PhantomCleanableRef(obj, this, action);
-=======
-        return new CleanerImpl.PhantomCleanableRef(obj, this, action, Core.Priority.CLEANERS);
-    }
-
-    /**
-     * Register an object and action and also register the underlying Reference with a CRaC priority.
-     */
-    /*non-public*/ Cleanable register(Object obj, Runnable action, Core.Priority priority) {
-        Objects.requireNonNull(obj, "obj");
-        Objects.requireNonNull(action, "action");
-        return new CleanerImpl.PhantomCleanableRef(obj, this, action, priority);
->>>>>>> 6f403eaf
     }
 
     /**
