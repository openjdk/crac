--- conflicted
+++ resolved
@@ -334,7 +334,6 @@
             public void runFinalization() {
                 Finalizer.runFinalization();
             }
-<<<<<<< HEAD
 
             @Override
             public <T> Reference<? extends T> pollReferenceQueue(ReferenceQueue<T> queue, long timeout) throws InterruptedException {
@@ -345,13 +344,6 @@
             public void wakeupReferenceQueue(ReferenceQueue<?> queue) {
                 queue.wakeup();
             }
-
-            @Override
-            public <T> ReferenceQueue<T> newNativeReferenceQueue() {
-                return new NativeReferenceQueue<T>();
-            }
-=======
->>>>>>> 95a00f8a
         });
     }
 
