/*
 * Copyright (c) 1996, 2025, Oracle and/or its affiliates. All rights reserved.
 * DO NOT ALTER OR REMOVE COPYRIGHT NOTICES OR THIS FILE HEADER.
 *
 * This code is free software; you can redistribute it and/or modify it
 * under the terms of the GNU General Public License version 2 only, as
 * published by the Free Software Foundation.  Oracle designates this
 * particular file as subject to the "Classpath" exception as provided
 * by Oracle in the LICENSE file that accompanied this code.
 *
 * This code is distributed in the hope that it will be useful, but WITHOUT
 * ANY WARRANTY; without even the implied warranty of MERCHANTABILITY or
 * FITNESS FOR A PARTICULAR PURPOSE.  See the GNU General Public License
 * version 2 for more details (a copy is included in the LICENSE file that
 * accompanied this code).
 *
 * You should have received a copy of the GNU General Public License version
 * 2 along with this work; if not, write to the Free Software Foundation,
 * Inc., 51 Franklin St, Fifth Floor, Boston, MA 02110-1301 USA.
 *
 * Please contact Oracle, 500 Oracle Parkway, Redwood Shores, CA 94065 USA
 * or visit www.oracle.com if you need additional information or have any
 * questions.
 */

package java.security;

import sun.security.jca.GetInstance;
import sun.security.jca.GetInstance.Instance;
import sun.security.jca.Providers;
import sun.security.provider.SunEntries;
import sun.security.util.Debug;

import java.security.Provider.Service;
import java.util.Objects;
import java.util.regex.Matcher;
import java.util.regex.Pattern;

/**
 * This class provides a cryptographically strong random number
 * generator (RNG).
 *
 * <p>A cryptographically strong random number minimally complies with the
 * statistical random number generator tests specified in
 * <a href="https://nvlpubs.nist.gov/nistpubs/FIPS/NIST.FIPS.140-2.pdf">
 * <i>FIPS 140-2, Security Requirements for Cryptographic Modules</i></a>,
 * section 4.9.1.
 * Additionally, {@code SecureRandom} must produce non-deterministic output.
 * Therefore, any seed material passed to a {@code SecureRandom} object must be
 * unpredictable, and all {@code SecureRandom} output sequences must be
 * cryptographically strong, as described in
 * <a href="https://tools.ietf.org/html/rfc4086">
 * <i>RFC 4086: Randomness Requirements for Security</i></a>.
 *
 * <p> Many {@code SecureRandom} implementations are in the form of a
 * pseudo-random number generator (PRNG, also known as deterministic random
 * bits generator or DRBG), which means they use a deterministic algorithm
 * to produce a pseudo-random sequence from a random seed.
 * Other implementations may produce true random numbers,
 * and yet others may use a combination of both techniques.
 *
 * <p>A caller obtains a {@code SecureRandom} instance via the
 * no-argument constructor or one of the {@code getInstance} methods.
 * For example:
 *
 * <blockquote><pre>
 * SecureRandom r1 = new SecureRandom();
 * SecureRandom r2 = SecureRandom.getInstance("NativePRNG");
 * SecureRandom r3 = SecureRandom.getInstance("DRBG",
 *         DrbgParameters.instantiation(128, RESEED_ONLY, null));</pre>
 * </blockquote>
 *
 * <p> The third statement above returns a {@code SecureRandom} object of the
 * specific algorithm supporting the specific instantiate parameters. The
 * implementation's effective instantiated parameters must match this minimum
 * request but is not necessarily the same. For example, even if the request
 * does not require a certain feature, the actual instantiation can provide
 * the feature. An implementation may lazily instantiate a {@code SecureRandom}
 * until it's actually used, but the effective instantiate parameters must be
 * determined right after it's created and {@link #getParameters()} should
 * always return the same result unchanged.
 *
 * <p> Typical callers of {@code SecureRandom} invoke the following methods
 * to retrieve random bytes:
 *
 * <blockquote><pre>
 * SecureRandom random = new SecureRandom();
 * byte[] bytes = new byte[20];
 * random.nextBytes(bytes);</pre>
 * </blockquote>
 *
 * <p> Callers may also invoke the {@link #generateSeed} method
 * to generate a given number of seed bytes (to seed other random number
 * generators, for example):
 *
 * <blockquote><pre>
 * byte[] seed = random.generateSeed(20);</pre>
 * </blockquote>
 *
 * <p> A newly created PRNG {@code SecureRandom} object is not seeded (except
 * if it is created by {@link #SecureRandom(byte[])}). The first call to
 * {@code nextBytes} will force it to seed itself from an implementation-
 * specific entropy source. This self-seeding will not occur if {@code setSeed}
 * was previously called.
 *
 * <p> A {@code SecureRandom} can be reseeded at any time by calling the
 * {@code reseed} or {@code setSeed} method. The {@code reseed} method
 * reads entropy input from its entropy source to reseed itself.
 * The {@code setSeed} method requires the caller to provide the seed.
 *
 * <p> Please note that {@code reseed} may not be supported by all
 * {@code SecureRandom} implementations.
 *
 * <p> Some {@code SecureRandom} implementations may accept a
 * {@link SecureRandomParameters} parameter in its
 * {@link #nextBytes(byte[], SecureRandomParameters)} and
 * {@link #reseed(SecureRandomParameters)} methods to further
 * control the behavior of the methods.
 *
 * <p> Note: Depending on the implementation, the {@code generateSeed},
 * {@code reseed} and {@code nextBytes} methods may block as entropy is being
 * gathered, for example, if the entropy source is /dev/random on various
 * Unix-like operating systems.
 *
 * <h2> Thread safety </h2>
 * {@code SecureRandom} objects are safe for use by multiple concurrent threads.
 *
 * @implSpec
 * A {@code SecureRandom} service provider can advertise that it is thread-safe
 * by setting the <a href=
 * "{@docRoot}/../specs/security/standard-names.html#service-attributes">service
 * provider attribute</a> "ThreadSafe" to "true" when registering the provider.
 * Otherwise, this class will instead synchronize access to the following
 * methods of the {@code SecureRandomSpi} implementation:
 * <ul>
 * <li>{@link SecureRandomSpi#engineSetSeed(byte[])}
 * <li>{@link SecureRandomSpi#engineNextBytes(byte[])}
 * <li>{@link SecureRandomSpi#engineNextBytes(byte[], SecureRandomParameters)}
 * <li>{@link SecureRandomSpi#engineGenerateSeed(int)}
 * <li>{@link SecureRandomSpi#engineReseed(SecureRandomParameters)}
 * </ul>
 *
 * @spec https://www.rfc-editor.org/info/rfc4086
 *      RFC 4086: Randomness Requirements for Security
 * @spec https://nvlpubs.nist.gov/nistpubs/FIPS/NIST.FIPS.140-2.pdf
 *      Security Requirements for Cryptographic Modules
 * @spec security/standard-names.html Java Security Standard Algorithm Names
 * @see java.security.SecureRandomSpi
 * @see java.util.Random
 *
 * @author Benjamin Renaud
 * @author Josh Bloch
 * @since 1.1
 */

public class SecureRandom extends java.util.Random {

    private static final Debug pdebug =
                        Debug.getInstance("provider", "Provider");
    private static final boolean skipDebug =
        Debug.isOn("engine=") && !Debug.isOn("securerandom");

    /**
     * The provider.
     *
     * @serial
     * @since 1.2
     */
    private Provider provider = null;

    /**
     * The provider implementation.
     *
     * @serial
     * @since 1.2
     */
    private SecureRandomSpi secureRandomSpi = null;

    /**
     * Thread safety.
     *
     * @serial
     * @since 9
     */
    private final boolean threadSafe;

    /**
     * The algorithm name or {@code null} if unknown.
     *
     * @serial
     * @since 1.5
     */
    private String algorithm;

    // Seed Generator
    private static volatile SecureRandom seedGenerator;

    /**
     * Constructs a secure random number generator (RNG) implementing the
     * default random number algorithm.
     *
     * <p> This constructor traverses the list of registered security Providers,
     * starting with the most preferred Provider.
     * A new {@code SecureRandom} object encapsulating the
     * {@code SecureRandomSpi} implementation from the first provider
     * that supports a {@code SecureRandom} (RNG) algorithm is returned.
     * If none of the providers support an RNG algorithm,
     * then an implementation-specific default is returned.
     *
     * <p> Note that the list of registered providers may be retrieved via
     * the {@link Security#getProviders() Security.getProviders()} method.
     *
     * <p> See the {@code SecureRandom} section in the <a href=
     * "{@docRoot}/../specs/security/standard-names.html#securerandom-number-generation-algorithms">
     * Java Security Standard Algorithm Names Specification</a>
     * for information about standard RNG algorithm names.
<<<<<<< HEAD
     *
     * @crac Instances created by this constructor are automatically reseeded
     * after restore from a checkpoint.
     * See {@link sun.security.provider.SecureRandom} for details.
=======
     * @spec security/standard-names.html Java Security Standard Algorithm Names
>>>>>>> d985b31c
     */
    public SecureRandom() {
        /*
         * This call to our superclass constructor will result in a call
         * to our own {@code setSeed} method, which will return
         * immediately when it is passed zero.
         */
        super(0);
        getDefaultPRNG(false, null);
        this.threadSafe = getThreadSafe();
    }

    private boolean getThreadSafe() {
        if (provider == null || algorithm == null) {
            return false;
        } else {
            Service service = provider.getService("SecureRandom", algorithm);
            return Boolean.parseBoolean(service.getAttribute("ThreadSafe"));
        }
    }

    /**
     * Constructs a secure random number generator (RNG) implementing the
     * default random number algorithm.
     * The {@code SecureRandom} instance is seeded with the specified seed bytes.
     *
     * <p> This constructor traverses the list of registered security Providers,
     * starting with the most preferred Provider.
     * A new {@code SecureRandom} object encapsulating the
     * {@code SecureRandomSpi} implementation from the first provider
     * that supports a {@code SecureRandom} (RNG) algorithm is returned.
     * If none of the providers support an RNG algorithm,
     * then an implementation-specific default is returned.
     *
     * <p> Note that the list of registered providers may be retrieved via
     * the {@link Security#getProviders() Security.getProviders()} method.
     *
     * <p> See the {@code SecureRandom} section in the <a href=
     * "{@docRoot}/../specs/security/standard-names.html#securerandom-number-generation-algorithms">
     * Java Security Standard Algorithm Names Specification</a>
     * for information about standard RNG algorithm names.
     *
     * @crac Instances created by this constructor are <strong>not</strong>
     * reseeded after restore from a checkpoint.
     * See {@link sun.security.provider.SecureRandom} for details.
     *
     * @param seed the seed.
     * @spec security/standard-names.html Java Security Standard Algorithm Names
     * @throws NullPointerException if {@code seed} is {@code null}
     */
    public SecureRandom(byte[] seed) {
        super(0);
        Objects.requireNonNull(seed);
        getDefaultPRNG(true, seed);
        this.threadSafe = getThreadSafe();
    }

    private void getDefaultPRNG(boolean setSeed, byte[] seed) {
        Service prngService = null;
        String prngAlgorithm = null;
        for (Provider p : Providers.getProviderList().providers()) {
            // SUN provider uses the SunEntries.DEF_SECURE_RANDOM_ALGO
            // as the default SecureRandom algorithm; for other providers,
            // Provider.getDefaultSecureRandom() will use the 1st
            // registered SecureRandom algorithm
            if (p.getName().equals("SUN")) {
                prngAlgorithm = SunEntries.DEF_SECURE_RANDOM_ALGO;
                prngService = p.getService("SecureRandom", prngAlgorithm);
                break;
            } else {
                prngService = p.getDefaultSecureRandomService();
                if (prngService != null) {
                    prngAlgorithm = prngService.getAlgorithm();
                    break;
                }
            }
        }
        // per javadoc, if none of the Providers support an RNG algorithm,
        // then an implementation-specific default is returned.
        if (prngService == null) {
            prngAlgorithm = "SHA1PRNG";
            this.secureRandomSpi = new sun.security.provider.SecureRandom();
            this.provider = Providers.getSunProvider();
        } else {
            try {
                this.secureRandomSpi = (SecureRandomSpi)
                    prngService.newInstance(null);
                this.provider = prngService.getProvider();
            } catch (NoSuchAlgorithmException nsae) {
                // should not happen
                throw new RuntimeException(nsae);
            }
        }
        if (setSeed) {
            this.secureRandomSpi.engineSetSeed(seed);
        }
        // JDK 1.1 based implementations subclass SecureRandom instead of
        // SecureRandomSpi. They will also go through this code path because
        // they must call a SecureRandom constructor as it is their superclass.
        // If we are dealing with such an implementation, do not set the
        // algorithm value as it would be inaccurate.
        if (getClass() == SecureRandom.class) {
            this.algorithm = prngAlgorithm;
        }
    }

    /**
     * Creates a {@code SecureRandom} object.
     *
     * @param secureRandomSpi the {@code SecureRandom} implementation.
     * @param provider the provider.
     */
    protected SecureRandom(SecureRandomSpi secureRandomSpi,
                           Provider provider) {
        this(secureRandomSpi, provider, null);
    }

    private SecureRandom(SecureRandomSpi secureRandomSpi, Provider provider,
            String algorithm) {
        super(0);
        this.secureRandomSpi = secureRandomSpi;
        this.provider = provider;
        this.algorithm = algorithm;
        this.threadSafe = getThreadSafe();

        if (!skipDebug && pdebug != null) {
            pdebug.println("SecureRandom." + algorithm +
                " algorithm from: " + getProviderName());
        }
    }

    private String getProviderName() {
        return (provider == null) ? "(no provider)" : provider.getName();
    }

    /**
     * Returns a {@code SecureRandom} object that implements the specified
     * Random Number Generator (RNG) algorithm.
     *
     * <p> This method traverses the list of registered security Providers,
     * starting with the most preferred Provider.
     * A new {@code SecureRandom} object encapsulating the
     * {@code SecureRandomSpi} implementation from the first
     * provider that supports the specified algorithm is returned.
     *
     * <p> Note that the list of registered providers may be retrieved via
     * the {@link Security#getProviders() Security.getProviders()} method.
     *
     * @crac The checkpoint/restore behaviour depends on security provider implementation.
     *
     * @implNote
     * The JDK Reference Implementation additionally uses the
     * {@code jdk.security.provider.preferred}
     * {@link Security#getProperty(String) Security} property to determine
     * the preferred provider order for the specified algorithm. This
     * may be different from the order of providers returned by
     * {@link Security#getProviders() Security.getProviders()}.
     *
     * @param algorithm the name of the RNG algorithm.
     * See the {@code SecureRandom} section in the <a href=
     * "{@docRoot}/../specs/security/standard-names.html#securerandom-number-generation-algorithms">
     * Java Security Standard Algorithm Names Specification</a>
     * for information about standard RNG algorithm names.
     *
     * @spec security/standard-names.html Java Security Standard Algorithm Names
     * @return the new {@code SecureRandom} object
     *
     * @throws NoSuchAlgorithmException if no {@code Provider} supports a
     *         {@code SecureRandomSpi} implementation for the
     *         specified algorithm
     *
     * @throws NullPointerException if {@code algorithm} is {@code null}
     *
     * @see Provider
     *
     * @since 1.2
     */
    public static SecureRandom getInstance(String algorithm)
            throws NoSuchAlgorithmException {
        Objects.requireNonNull(algorithm, "null algorithm name");
        Instance instance = GetInstance.getInstance("SecureRandom",
                SecureRandomSpi.class, algorithm);
        return new SecureRandom((SecureRandomSpi)instance.impl,
                instance.provider, algorithm);
    }

    /**
     * Returns a {@code SecureRandom} object that implements the specified
     * Random Number Generator (RNG) algorithm.
     *
     * <p> A new {@code SecureRandom} object encapsulating the
     * {@code SecureRandomSpi} implementation from the specified provider
     * is returned.  The specified provider must be registered
     * in the security provider list.
     *
     * <p> Note that the list of registered providers may be retrieved via
     * the {@link Security#getProviders() Security.getProviders()} method.
     *
     * @crac The checkpoint/restore behaviour depends on security provider implementation.
     *
     * @param algorithm the name of the RNG algorithm.
     * See the {@code SecureRandom} section in the <a href=
     * "{@docRoot}/../specs/security/standard-names.html#securerandom-number-generation-algorithms">
     * Java Security Standard Algorithm Names Specification</a>
     * for information about standard RNG algorithm names.
     *
     * @param provider the name of the provider.
     *
     * @spec security/standard-names.html Java Security Standard Algorithm Names
     * @return the new {@code SecureRandom} object
     *
     * @throws IllegalArgumentException if the provider name is {@code null}
     *         or empty
     *
     * @throws NoSuchAlgorithmException if a {@code SecureRandomSpi}
     *         implementation for the specified algorithm is not
     *         available from the specified provider
     *
     * @throws NoSuchProviderException if the specified provider is not
     *         registered in the security provider list
     *
     * @throws NullPointerException if {@code algorithm} is {@code null}
     *
     * @see Provider
     *
     * @since 1.2
     */
    public static SecureRandom getInstance(String algorithm, String provider)
            throws NoSuchAlgorithmException, NoSuchProviderException {
        Objects.requireNonNull(algorithm, "null algorithm name");
        Instance instance = GetInstance.getInstance("SecureRandom",
            SecureRandomSpi.class, algorithm, provider);
        return new SecureRandom((SecureRandomSpi)instance.impl,
            instance.provider, algorithm);
    }

    /**
     * Returns a {@code SecureRandom} object that implements the specified
     * Random Number Generator (RNG) algorithm.
     *
     * <p> A new {@code SecureRandom} object encapsulating the
     * {@code SecureRandomSpi} implementation from the specified provider
     * is returned.  Note that the specified provider does not
     * have to be registered in the provider list.
     *
     * @crac The checkpoint/restore behaviour depends on security provider implementation.
     *
     * @param algorithm the name of the RNG algorithm.
     * See the {@code SecureRandom} section in the <a href=
     * "{@docRoot}/../specs/security/standard-names.html#securerandom-number-generation-algorithms">
     * Java Security Standard Algorithm Names Specification</a>
     * for information about standard RNG algorithm names.
     *
     * @param provider the provider.
     *
     * @spec security/standard-names.html Java Security Standard Algorithm Names
     * @return the new {@code SecureRandom} object
     *
     * @throws IllegalArgumentException if the specified provider is
     *         {@code null}
     *
     * @throws NoSuchAlgorithmException if a {@code SecureRandomSpi}
     *         implementation for the specified algorithm is not available
     *         from the specified {@code Provider} object
     *
     * @throws NullPointerException if {@code algorithm} is {@code null}
     *
     * @see Provider
     *
     * @since 1.4
     */
    public static SecureRandom getInstance(String algorithm,
            Provider provider) throws NoSuchAlgorithmException {
        Objects.requireNonNull(algorithm, "null algorithm name");
        Instance instance = GetInstance.getInstance("SecureRandom",
            SecureRandomSpi.class, algorithm, provider);
        return new SecureRandom((SecureRandomSpi)instance.impl,
            instance.provider, algorithm);
    }

    /**
     * Returns a {@code SecureRandom} object that implements the specified
     * Random Number Generator (RNG) algorithm and supports the specified
     * {@code SecureRandomParameters} request.
     *
     * <p> This method traverses the list of registered security providers,
     * starting with the most preferred provider.
     * A new {@code SecureRandom} object encapsulating the
     * {@code SecureRandomSpi} implementation from the first
     * provider that supports the specified algorithm and the specified
     * {@code SecureRandomParameters} is returned.
     *
     * <p> Note that the list of registered providers may be retrieved via
     * the {@link Security#getProviders() Security.getProviders()} method.
     *
     * @crac The checkpoint/restore behaviour depends on security provider implementation.
     *
     * @implNote
     * The JDK Reference Implementation additionally uses the
     * {@code jdk.security.provider.preferred} property to determine
     * the preferred provider order for the specified algorithm. This
     * may be different from the order of providers returned by
     * {@link Security#getProviders() Security.getProviders()}.
     *
     * @param algorithm the name of the RNG algorithm.
     * See the {@code SecureRandom} section in the <a href=
     * "{@docRoot}/../specs/security/standard-names.html#securerandom-number-generation-algorithms">
     * Java Security Standard Algorithm Names Specification</a>
     * for information about standard RNG algorithm names.
     *
     * @param params the {@code SecureRandomParameters}
     *               the newly created {@code SecureRandom} object must support.
     *
     * @spec security/standard-names.html Java Security Standard Algorithm Names
     * @return the new {@code SecureRandom} object
     *
     * @throws IllegalArgumentException if the specified params is
     *         {@code null}
     *
     * @throws NoSuchAlgorithmException if no Provider supports a
     *         {@code SecureRandomSpi} implementation for the specified
     *         algorithm and parameters
     *
     * @throws NullPointerException if {@code algorithm} is {@code null}
     *
     * @see Provider
     *
     * @since 9
     */
    public static SecureRandom getInstance(
            String algorithm, SecureRandomParameters params)
            throws NoSuchAlgorithmException {
        Objects.requireNonNull(algorithm, "null algorithm name");
        if (params == null) {
            throw new IllegalArgumentException("params cannot be null");
        }
        Instance instance = GetInstance.getInstance("SecureRandom",
                SecureRandomSpi.class, algorithm, params);
        return new SecureRandom((SecureRandomSpi)instance.impl,
                instance.provider, algorithm);
    }

    /**
     * Returns a {@code SecureRandom} object that implements the specified
     * Random Number Generator (RNG) algorithm and supports the specified
     * {@code SecureRandomParameters} request.
     *
     * <p> A new {@code SecureRandom} object encapsulating the
     * {@code SecureRandomSpi} implementation from the specified provider
     * is returned.  The specified provider must be registered
     * in the security provider list.
     *
     * <p> Note that the list of registered providers may be retrieved via
     * the {@link Security#getProviders() Security.getProviders()} method.
     *
     * @crac The checkpoint/restore behaviour depends on security provider implementation.
     *
     * @param algorithm the name of the RNG algorithm.
     * See the {@code SecureRandom} section in the <a href=
     * "{@docRoot}/../specs/security/standard-names.html#securerandom-number-generation-algorithms">
     * Java Security Standard Algorithm Names Specification</a>
     * for information about standard RNG algorithm names.
     *
     * @param params the {@code SecureRandomParameters}
     *               the newly created {@code SecureRandom} object must support.
     *
     * @param provider the name of the provider.
     *
     * @spec security/standard-names.html Java Security Standard Algorithm Names
     * @return the new {@code SecureRandom} object
     *
     * @throws IllegalArgumentException if the provider name is {@code null}
     *         or empty, or params is {@code null}
     *
     * @throws NoSuchAlgorithmException if the specified provider does not
     *         support a {@code SecureRandomSpi} implementation for the
     *         specified algorithm and parameters
     *
     * @throws NoSuchProviderException if the specified provider is not
     *         registered in the security provider list
     *
     * @throws NullPointerException if {@code algorithm} is {@code null}
     *
     * @see Provider
     *
     * @since 9
     */
    public static SecureRandom getInstance(String algorithm,
            SecureRandomParameters params, String provider)
            throws NoSuchAlgorithmException, NoSuchProviderException {
        Objects.requireNonNull(algorithm, "null algorithm name");
        if (params == null) {
            throw new IllegalArgumentException("params cannot be null");
        }
        Instance instance = GetInstance.getInstance("SecureRandom",
                SecureRandomSpi.class, algorithm, params, provider);
        return new SecureRandom((SecureRandomSpi)instance.impl,
                instance.provider, algorithm);
    }

    /**
     * Returns a {@code SecureRandom} object that implements the specified
     * Random Number Generator (RNG) algorithm and supports the specified
     * {@code SecureRandomParameters} request.
     *
     * <p> A new {@code SecureRandom} object encapsulating the
     * {@code SecureRandomSpi} implementation from the specified
     * provider is returned.  Note that the specified provider
     * does not have to be registered in the provider list.
     *
     * @crac The checkpoint/restore behaviour depends on security provider implementation.
     *
     * @param algorithm the name of the RNG algorithm.
     * See the {@code SecureRandom} section in the <a href=
     * "{@docRoot}/../specs/security/standard-names.html#securerandom-number-generation-algorithms">
     * Java Security Standard Algorithm Names Specification</a>
     * for information about standard RNG algorithm names.
     *
     * @param params the {@code SecureRandomParameters}
     *               the newly created {@code SecureRandom} object must support.
     *
     * @param provider the provider.
     *
     * @spec security/standard-names.html Java Security Standard Algorithm Names
     * @return the new {@code SecureRandom} object
     *
     * @throws IllegalArgumentException if the specified provider or params
     *         is {@code null}
     *
     * @throws NoSuchAlgorithmException if the specified provider does not
     *         support a {@code SecureRandomSpi} implementation for the
     *         specified algorithm and parameters
     *
     * @throws NullPointerException if {@code algorithm} is {@code null}
     *
     * @see Provider
     *
     * @since 9
     */
    public static SecureRandom getInstance(String algorithm,
            SecureRandomParameters params, Provider provider)
            throws NoSuchAlgorithmException {
        Objects.requireNonNull(algorithm, "null algorithm name");
        if (params == null) {
            throw new IllegalArgumentException("params cannot be null");
        }
        Instance instance = GetInstance.getInstance("SecureRandom",
                SecureRandomSpi.class, algorithm, params, provider);
        return new SecureRandom((SecureRandomSpi)instance.impl,
                instance.provider, algorithm);
    }

    /**
     * Returns the provider of this {@code SecureRandom} object.
     *
     * @return the provider of this {@code SecureRandom} object.
     */
    public final Provider getProvider() {
        return provider;
    }

    /**
     * Returns the name of the algorithm implemented by this
     * {@code SecureRandom} object.
     *
     * @return the name of the algorithm or {@code unknown}
     *          if the algorithm name cannot be determined.
     * @since 1.5
     */
    public String getAlgorithm() {
        return Objects.toString(algorithm, "unknown");
    }

    /**
     * Returns a Human-readable string representation of this
     * {@code SecureRandom}.
     *
     * @return the string representation
     */
    @Override
    public String toString() {
        return secureRandomSpi.toString();
    }

    /**
     * Returns the effective {@link SecureRandomParameters} for this
     * {@code SecureRandom} instance.
     * <p>
     * The returned value can be different from the
     * {@code SecureRandomParameters} object passed into a {@code getInstance}
     * method, but it cannot change during the lifetime of this
     * {@code SecureRandom} object.
     * <p>
     * A caller can use the returned value to find out what features this
     * {@code SecureRandom} supports.
     *
     * @return the effective {@link SecureRandomParameters} parameters,
     * or {@code null} if no parameters were used.
     *
     * @since 9
     * @see SecureRandomSpi
     */
    public SecureRandomParameters getParameters() {
        return secureRandomSpi.engineGetParameters();
    }

    /**
     * Reseeds this random object with the given seed. The seed supplements,
     * rather than replaces, the existing seed. Thus, repeated calls are
     * guaranteed never to reduce randomness.
     * <p>
     * A PRNG {@code SecureRandom} will not seed itself automatically if
     * {@code setSeed} is called before any {@code nextBytes} or {@code reseed}
     * calls. The caller should make sure that the {@code seed} argument
     * contains enough entropy for the security of this {@code SecureRandom}.
     *
     * @param seed the seed.
     * @throws NullPointerException if {@code seed} is {@code null}
     *
     * @see #getSeed
     */
    public void setSeed(byte[] seed) {
        Objects.requireNonNull(seed);
        if (threadSafe) {
            secureRandomSpi.engineSetSeed(seed);
        } else {
            synchronized (this) {
                secureRandomSpi.engineSetSeed(seed);
            }
        }
    }

    /**
     * Reseeds this random object, using the eight bytes contained
     * in the given {@code long seed}. The given seed supplements,
     * rather than replaces, the existing seed. Thus, repeated calls
     * are guaranteed never to reduce randomness.
     * <p>
     * A PRNG {@code SecureRandom} will not seed itself automatically if
     * {@code setSeed} is called before any {@code nextBytes} or {@code reseed}
     * calls. The caller should make sure that the {@code seed} argument
     * contains enough entropy for the security of this {@code SecureRandom}.
     *
     * <p>This method is defined for compatibility with
     * {@code java.util.Random}.
     *
     * @param seed the seed.
     *
     * @see #getSeed
     */
    @Override
    public void setSeed(long seed) {
        /*
         * Ignore call from super constructor as well as any other calls
         * unfortunate enough to be passing 0. All SecureRandom
         * constructors call `super(0)` which leads to `setSeed(0)`.
         * We either keep the object unseeded (in `new SecureRandom()`)
         * or we seed the object explicitly (in `new SecureRandom(byte[])`).
         */
        if (seed != 0) {
            setSeed(longToByteArray(seed));
        }
    }

    /**
     * Generates a user-specified number of random bytes.
     *
     * @param bytes the array to be filled in with random bytes.
     * @throws NullPointerException if {@code bytes} is {@code null}
     */
    @Override
    public void nextBytes(byte[] bytes) {
        Objects.requireNonNull(bytes);
        if (threadSafe) {
            secureRandomSpi.engineNextBytes(bytes);
        } else {
            synchronized (this) {
                secureRandomSpi.engineNextBytes(bytes);
            }
        }
    }

    /**
     * Generates a user-specified number of random bytes with
     * additional parameters.
     *
     * @param bytes the array to be filled in with random bytes
     * @param params additional parameters
     * @throws NullPointerException if {@code bytes} is {@code null}
     * @throws UnsupportedOperationException if the underlying provider
     *         implementation has not overridden this method
     * @throws IllegalArgumentException if {@code params} is {@code null},
     *         illegal or unsupported by this {@code SecureRandom}
     *
     * @since 9
     */
    public void nextBytes(byte[] bytes, SecureRandomParameters params) {
        if (params == null) {
            throw new IllegalArgumentException("params cannot be null");
        }
        Objects.requireNonNull(bytes);
        if (threadSafe) {
            secureRandomSpi.engineNextBytes(bytes, params);
        } else {
            synchronized (this) {
                secureRandomSpi.engineNextBytes(bytes, params);
            }
        }
    }

    /**
     * Generates an integer containing the user-specified number of
     * pseudo-random bits (right justified, with leading zeros).  This
     * method overrides a {@code java.util.Random} method, and serves
     * to provide a source of random bits to all the methods inherited
     * from that class (for example, {@code nextInt},
     * {@code nextLong}, and {@code nextFloat}).
     *
     * @param numBits number of pseudo-random bits to be generated, where
     * {@code 0 <= numBits <= 32}.
     *
     * @return an {@code int} containing the user-specified number
     * of pseudo-random bits (right justified, with leading zeros).
     */
    @Override
    protected final int next(int numBits) {
        int numBytes = (numBits+7)/8;
        byte[] b = new byte[numBytes];
        int next = 0;

        nextBytes(b);
        for (int i = 0; i < numBytes; i++) {
            next = (next << 8) + (b[i] & 0xFF);
        }

        return next >>> (numBytes*8 - numBits);
    }

    /**
     * Returns the given number of seed bytes, computed using the seed
     * generation algorithm that this class uses to seed itself.  This
     * call may be used to seed other random number generators.
     *
     * <p>This method is only included for backwards compatibility.
     * The caller is encouraged to use one of the alternative
     * {@code getInstance} methods to obtain a {@code SecureRandom} object, and
     * then call the {@code generateSeed} method to obtain seed bytes
     * from that object.
     *
     * @param numBytes the number of seed bytes to generate.
     *
     * @throws IllegalArgumentException if {@code numBytes} is negative
     * @return the seed bytes.
     *
     * @see #setSeed
     */
    public static byte[] getSeed(int numBytes) {
        SecureRandom seedGen = seedGenerator;
        if (seedGen == null) {
            seedGen = new SecureRandom();
            seedGenerator = seedGen;
        }
        return seedGen.generateSeed(numBytes);
    }

    /**
     * Returns the given number of seed bytes, computed using the seed
     * generation algorithm that this class uses to seed itself.  This
     * call may be used to seed other random number generators.
     *
     * @param numBytes the number of seed bytes to generate.
     * @throws IllegalArgumentException if {@code numBytes} is negative
     * @return the seed bytes.
     */
    public byte[] generateSeed(int numBytes) {
        if (numBytes < 0) {
            throw new IllegalArgumentException("numBytes cannot be negative");
        }
        if (threadSafe) {
            return secureRandomSpi.engineGenerateSeed(numBytes);
        } else {
            synchronized (this) {
                return secureRandomSpi.engineGenerateSeed(numBytes);
            }
        }
    }

    /**
     * Helper function to convert a long into a byte array (least significant
     * byte first).
     */
    private static byte[] longToByteArray(long l) {
        byte[] retVal = new byte[8];

        for (int i = 0; i < 8; i++) {
            retVal[i] = (byte) l;
            l >>= 8;
        }

        return retVal;
    }

    /*
     * Lazily initialize since Pattern.compile() is heavy.
     * Effective Java (2nd Edition), Item 71.
     */
    private static final class StrongPatternHolder {
        /*
         * Entries are alg:prov separated by ,
         * Allow for prepended/appended whitespace between entries.
         *
         * Capture groups:
         *     1 - alg
         *     2 - :prov (optional)
         *     3 - prov (optional)
         *     4 - ,nextEntry (optional)
         *     5 - nextEntry (optional)
         */
        private static final Pattern pattern =
            Pattern.compile(
                "\\s*([\\S&&[^:,]]*)(:([\\S&&[^,]]*))?\\s*(,(.*))?");
    }

    /**
     * Returns a {@code SecureRandom} object that was selected by using
     * the algorithms/providers specified in the {@code
     * securerandom.strongAlgorithms} {@link Security} property.
     * <p>
     * Some situations require strong random values, such as when
     * creating high-value/long-lived secrets like RSA public/private
     * keys.  To help guide applications in selecting a suitable strong
     * {@code SecureRandom} implementation, Java distributions
     * include a list of known strong {@code SecureRandom}
     * implementations in the {@code securerandom.strongAlgorithms}
     * Security property.
     * <p>
     * Every implementation of the Java platform is required to
     * support at least one strong {@code SecureRandom} implementation.
     *
     * @return a strong {@code SecureRandom} implementation as indicated
     * by the {@code securerandom.strongAlgorithms} Security property
     *
     * @throws NoSuchAlgorithmException if no algorithm is available
     *
     * @see Security#getProperty(String)
     *
     * @since 1.8
     */
    public static SecureRandom getInstanceStrong()
            throws NoSuchAlgorithmException {

        String property = Security.getProperty("securerandom.strongAlgorithms");
        if (property == null || property.isEmpty()) {
            throw new NoSuchAlgorithmException(
                "Null/empty securerandom.strongAlgorithms Security Property");
        }

        String remainder = property;
        while (remainder != null) {
            Matcher m;
            if ((m = StrongPatternHolder.pattern.matcher(
                    remainder)).matches()) {

                String alg = m.group(1);
                String prov = m.group(3);

                try {
                    if (prov == null) {
                        return SecureRandom.getInstance(alg);
                    } else {
                        return SecureRandom.getInstance(alg, prov);
                    }
                } catch (NoSuchAlgorithmException |
                        NoSuchProviderException e) {
                }
                remainder = m.group(5);
            } else {
                remainder = null;
            }
        }

        throw new NoSuchAlgorithmException(
            "No strong SecureRandom impls available: " + property);
    }

    /**
     * Reseeds this {@code SecureRandom} with entropy input read from its
     * entropy source.
     *
     * @throws UnsupportedOperationException if the underlying provider
     *         implementation has not overridden this method.
     *
     * @since 9
     */
    public void reseed() {
        if (threadSafe) {
            secureRandomSpi.engineReseed(null);
        } else {
            synchronized (this) {
                secureRandomSpi.engineReseed(null);
            }
        }
    }

    /**
     * Reseeds this {@code SecureRandom} with entropy input read from its
     * entropy source with additional parameters.
     * <p>
     * Note that entropy is obtained from an entropy source. While
     * some data in {@code params} may contain entropy, its main usage is to
     * provide diversity.
     *
     * @param params extra parameters
     * @throws UnsupportedOperationException if the underlying provider
     *         implementation has not overridden this method.
     * @throws IllegalArgumentException if {@code params} is {@code null},
     *         illegal or unsupported by this {@code SecureRandom}
     *
     * @since 9
     */
    public void reseed(SecureRandomParameters params) {
        if (params == null) {
            throw new IllegalArgumentException("params cannot be null");
        }
        if (threadSafe) {
            secureRandomSpi.engineReseed(params);
        } else {
            synchronized (this) {
                secureRandomSpi.engineReseed(params);
            }
        }
    }

    // Declare serialVersionUID to be compatible with JDK1.1
    @java.io.Serial
    static final long serialVersionUID = 4940670005562187L;

    // Retain unused values serialized from JDK1.1
    /**
     * @serial
     */
    private byte[] state;
    /**
     * @serial
     */
    @SuppressWarnings("serial") // Not statically typed as Serializable
    private MessageDigest digest = null;
    /**
     * @serial
     *
     * We know that the MessageDigest class does not implement
     * java.io.Serializable.  However, since this field is no longer
     * used, it will always be NULL and won't affect the serialization
     * of the {@code SecureRandom} class itself.
     */
    private byte[] randomBytes;
    /**
     * @serial
     */
    private int randomBytesUsed;
    /**
     * @serial
     */
    private long counter;
}<|MERGE_RESOLUTION|>--- conflicted
+++ resolved
@@ -214,14 +214,11 @@
      * "{@docRoot}/../specs/security/standard-names.html#securerandom-number-generation-algorithms">
      * Java Security Standard Algorithm Names Specification</a>
      * for information about standard RNG algorithm names.
-<<<<<<< HEAD
      *
      * @crac Instances created by this constructor are automatically reseeded
      * after restore from a checkpoint.
      * See {@link sun.security.provider.SecureRandom} for details.
-=======
      * @spec security/standard-names.html Java Security Standard Algorithm Names
->>>>>>> d985b31c
      */
     public SecureRandom() {
         /*
