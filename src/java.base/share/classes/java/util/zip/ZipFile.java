--- conflicted
+++ resolved
@@ -1103,10 +1103,10 @@
         }
     }
 
-<<<<<<< HEAD
     private synchronized void beforeCheckpoint() {
         res.beforeCheckpoint();
-=======
+    }
+
     /**
      * Returns the value of the System property which indicates whether the
      * Extra ZIP64 validation should be disabled.
@@ -1121,7 +1121,6 @@
             result = value.isEmpty() || value.equalsIgnoreCase("true");
         }
         return result;
->>>>>>> 21cda19d
     }
 
     static {
