/*
 * Copyright (c) 2017, 2021, Azul Systems, Inc. All rights reserved.
 * Copyright (c) 2021, Oracle and/or its affiliates. All rights reserved.
 * DO NOT ALTER OR REMOVE COPYRIGHT NOTICES OR THIS FILE HEADER.
 *
 * This code is free software; you can redistribute it and/or modify it
 * under the terms of the GNU General Public License version 2 only, as
 * published by the Free Software Foundation.  Oracle designates this
 * particular file as subject to the "Classpath" exception as provided
 * by Oracle in the LICENSE file that accompanied this code.
 *
 * This code is distributed in the hope that it will be useful, but WITHOUT
 * ANY WARRANTY; without even the implied warranty of MERCHANTABILITY or
 * FITNESS FOR A PARTICULAR PURPOSE.  See the GNU General Public License
 * version 2 for more details (a copy is included in the LICENSE file that
 * accompanied this code).
 *
 * You should have received a copy of the GNU General Public License version
 * 2 along with this work; if not, write to the Free Software Foundation,
 * Inc., 51 Franklin St, Fifth Floor, Boston, MA 02110-1301 USA.
 *
 * Please contact Oracle, 500 Oracle Parkway, Redwood Shores, CA 94065 USA
 * or visit www.oracle.com if you need additional information or have any
 * questions.
 */

package jdk.crac;

import jdk.crac.impl.CheckpointOpenFileException;
import jdk.crac.impl.CheckpointOpenResourceException;
import jdk.crac.impl.CheckpointOpenSocketException;
import jdk.crac.impl.OrderedContext;
import jdk.internal.crac.JDKContext;
import sun.security.action.GetBooleanAction;

import java.io.PrintWriter;
import java.io.StringWriter;
import java.lang.reflect.InvocationTargetException;
import java.lang.reflect.Method;
import java.security.AccessController;
import java.security.PrivilegedAction;
import java.security.PrivilegedActionException;
import java.security.PrivilegedExceptionAction;
<<<<<<< HEAD
import java.util.*;
=======
import java.util.ArrayList;
import java.util.Arrays;
import java.util.List;
>>>>>>> f7412f4b

/**
 * The coordination service.
 */
public class Core {
    private static final int JVM_CHECKPOINT_OK    = 0;
    private static final int JVM_CHECKPOINT_ERROR = 1;
    private static final int JVM_CHECKPOINT_NONE  = 2;

    private static final int JVM_CR_FAIL = 0;
    private static final int JVM_CR_FAIL_FILE = 1;
    private static final int JVM_CR_FAIL_SOCK = 2;
    private static final int JVM_CR_FAIL_PIPE = 3;

    private static final long JCMD_STREAM_NULL = 0;
    private static native Object[] checkpointRestore0(int[] fdArr, Object[] objArr, boolean dryRun, long jcmdStream);
    private static final Object checkpointRestoreLock = new Object();
    private static boolean checkpointInProgress = false;
    private static boolean restoring = false;
    private static List<Throwable> checkpointExceptions;

    private static class FlagsHolder {
        private FlagsHolder() {}
        public static final boolean TRACE_STARTUP_TIME =
            GetBooleanAction.privilegedGetProperty("jdk.crac.trace-startup-time");
    }

    private static final Context<Resource> globalContext = new OrderedContext<>("GlobalContext");
    static {
        // force JDK context initialization
        jdk.internal.crac.Core.getJDKContext();
    }

    /** This class is not instantiable. */
    private Core() {
    }

    private static void translateJVMExceptions(int[] codes, String[] messages) {
        assert codes.length == messages.length;
        final int length = codes.length;

        for (int i = 0; i < length; ++i) {
<<<<<<< HEAD
            switch(codes[i]) {
                case JVM_CR_FAIL_FILE:
                    exception.addSuppressed(
                            new CheckpointOpenFileException(messages[i], null));
                    break;
                case JVM_CR_FAIL_SOCK:
                    exception.addSuppressed(
                            new CheckpointOpenSocketException(messages[i]));
                    break;
                case JVM_CR_FAIL_PIPE:
                    // FALLTHROUGH
                default:
                    exception.addSuppressed(
                            new CheckpointOpenResourceException(messages[i], null));
                    break;
            }
=======
            Throwable ex = switch (codes[i]) {
                case JVM_CR_FAIL_FILE -> new CheckpointOpenFileException(messages[i]);
                case JVM_CR_FAIL_SOCK -> new CheckpointOpenSocketException(messages[i]);
                case JVM_CR_FAIL_PIPE -> new CheckpointOpenResourceException(messages[i]);
                default -> new CheckpointOpenResourceException(messages[i]);
            };
            recordException(ex);
>>>>>>> f7412f4b
        }
    }

    /**
     * Gets the global {@code Context} for checkpoint/restore notifications.
     * Order of invoking {@link Resource#beforeCheckpoint(Context)} is the reverse
     * of the order of {@link Context#register(Resource) registration}.
     * Order of invoking {@link Resource#afterRestore(Context)} is the reverse
     * of the order of {@link Resource#beforeCheckpoint(Context) checkpoint notification},
     * hence the same as the order of {@link Context#register(Resource) registration}.
     *
     * @return the global {@code Context}
     */
    public static Context<Resource> getGlobalContext() {
        return globalContext;
    }

    public static void recordException(Throwable e) {
        checkpointExceptions.add(e);
    }

    public static synchronized boolean isRestoring() {
        return restoring;
    }

    @SuppressWarnings("removal")
    private static void checkpointRestore1(long jcmdStream) throws
            CheckpointException,
            RestoreException {

        try {
            globalContext.beforeCheckpoint(null);
        } catch (CheckpointException ce) {
            for (Throwable t : ce.getSuppressed()) {
                recordException(t);
            }
        }

<<<<<<< HEAD
        JDKContext jdkContext = jdk.internal.crac.Core.getJDKContext();
        List<Map.Entry<Integer, Object>> claimedPairs = jdkContext.getClaimedFds().entrySet().stream().toList();
        int[] fdArr = new int[claimedPairs.size()];
        Object[] objArr = new Object[claimedPairs.size()];
        LoggerContainer.debug("Claimed open file descriptors:");
        for (int i = 0; i < claimedPairs.size(); ++i) {
            fdArr[i] = claimedPairs.get(i).getKey();
            objArr[i] = claimedPairs.get(i).getValue();
            LoggerContainer.debug( "\t%d %s\n", fdArr[i], objArr[i]);
        }

        final Object[] bundle = checkpointRestore0(fdArr, objArr, checkpointException != null, jcmdStream);
=======
        boolean checkpointHasExceptions = !checkpointExceptions.isEmpty();
        restoring = true;

        final Object[] bundle = checkpointRestore0(checkpointHasExceptions, jcmdStream);
>>>>>>> f7412f4b
        final int retCode = (Integer)bundle[0];
        final String newArguments = (String)bundle[1];
        final String[] newProperties = (String[])bundle[2];
        final int[] codes = (int[])bundle[3];
        final String[] messages = (String[])bundle[4];

        if (FlagsHolder.TRACE_STARTUP_TIME) {
            System.out.println("STARTUPTIME " + System.nanoTime() + " restore");
        }

        if (retCode != JVM_CHECKPOINT_OK) {
            switch (retCode) {
                case JVM_CHECKPOINT_ERROR -> translateJVMExceptions(codes, messages);
                case JVM_CHECKPOINT_NONE -> recordException(new RuntimeException("C/R is not configured"));
                default -> recordException(new RuntimeException("Unknown C/R result: " + retCode));
            }
        }

        if (newProperties != null && newProperties.length > 0) {
            Arrays.stream(newProperties).map(propStr -> propStr.split("=", 2)).forEach(pair -> {
                AccessController.doPrivileged(
                    (PrivilegedAction<String>)() ->
                        System.setProperty(pair[0], pair.length == 2 ? pair[1] : ""));
            });
        }

        try {
            globalContext.afterRestore(null);
        } catch (RestoreException re) {
            if (re.getSuppressed().length == 0) {
                recordException(re);
            } else {
                for (Throwable t : re.getSuppressed()) {
                    recordException(t);
                }
            }
        }

        if (newArguments != null && newArguments.length() > 0) {
            String[] args = newArguments.split(" ");
            if (args.length > 0) {
                try {
                    Method newMain = AccessController.doPrivileged(new PrivilegedExceptionAction<Method>() {
                       @Override
                       public Method run() throws Exception {
                           Class < ?> newMainClass = Class.forName(args[0], false,
                               ClassLoader.getSystemClassLoader());
                           Method newMain = newMainClass.getDeclaredMethod("main",
                               String[].class);
                           newMain.setAccessible(true);
                           return newMain;
                       }
                    });
                    newMain.invoke(null,
                        (Object)Arrays.copyOfRange(args, 1, args.length));
                } catch (PrivilegedActionException |
                         InvocationTargetException |
                         IllegalAccessException e) {
                    recordException(e);
                }
            }
        }

        if (!checkpointExceptions.isEmpty()) {
            if (checkpointHasExceptions) {
                CheckpointException ce = new CheckpointException();
                for (Throwable checkpointException : checkpointExceptions) {
                    ce.addSuppressed(checkpointException);
                }
                throw ce;
            } else {
                RestoreException re = new RestoreException();
                for (Throwable checkpointException : checkpointExceptions) {
                    re.addSuppressed(checkpointException);
                }
                throw re;
            }
        }
    }

    /**
     * Requests checkpoint and returns upon a successful restore.
     * May throw an exception if the checkpoint or restore are unsuccessful.
     *
     * @throws CheckpointException if an exception occured during checkpoint
     * notification and the execution continues in the original Java instance.
     * @throws RestoreException if an exception occured during restore
     * notification and execution continues in a new Java instance.
     * @throws UnsupportedOperationException if checkpoint/restore is not
     * supported, no notification performed and the execution continues in
     * the original Java instance.
     */
    public static void checkpointRestore() throws
            CheckpointException,
            RestoreException {
        checkpointRestore(JCMD_STREAM_NULL);
    }

    private static void checkpointRestore(long jcmdStream) throws
            CheckpointException,
            RestoreException {
        // checkpointRestoreLock protects against the simultaneous
        // call of checkpointRestore from different threads.
        synchronized (checkpointRestoreLock) {
            // checkpointInProgress protects against recursive
            // checkpointRestore from resource's
            // beforeCheckpoint/afterRestore methods
            if (!checkpointInProgress) {
                checkpointInProgress = true;
                assert !restoring;
                checkpointExceptions = new ArrayList<>();
                try {
                    checkpointRestore1(jcmdStream);
                } finally {
                    if (FlagsHolder.TRACE_STARTUP_TIME) {
                        System.out.println("STARTUPTIME " + System.nanoTime() + " restore-finish");
                    }
                    checkpointInProgress = false;
                    restoring = false;
                }
            } else {
                throw new CheckpointException("Recursive checkpoint is not allowed");
            }
        }
    }

    /* called by VM */
    private static String checkpointRestoreInternal(long jcmdStream) {
        try {
            checkpointRestore(jcmdStream);
        } catch (CheckpointException e) {
            StringWriter sw = new StringWriter();
            PrintWriter pw = new PrintWriter(sw);
            e.printStackTrace(pw);
            return sw.toString();
        } catch (RestoreException e) {
            e.printStackTrace();
            return null;
        }
        return null;
    }
}<|MERGE_RESOLUTION|>--- conflicted
+++ resolved
@@ -31,6 +31,7 @@
 import jdk.crac.impl.CheckpointOpenSocketException;
 import jdk.crac.impl.OrderedContext;
 import jdk.internal.crac.JDKContext;
+
 import sun.security.action.GetBooleanAction;
 
 import java.io.PrintWriter;
@@ -41,13 +42,10 @@
 import java.security.PrivilegedAction;
 import java.security.PrivilegedActionException;
 import java.security.PrivilegedExceptionAction;
-<<<<<<< HEAD
-import java.util.*;
-=======
 import java.util.ArrayList;
 import java.util.Arrays;
 import java.util.List;
->>>>>>> f7412f4b
+import java.util.Map;
 
 /**
  * The coordination service.
@@ -90,32 +88,13 @@
         final int length = codes.length;
 
         for (int i = 0; i < length; ++i) {
-<<<<<<< HEAD
-            switch(codes[i]) {
-                case JVM_CR_FAIL_FILE:
-                    exception.addSuppressed(
-                            new CheckpointOpenFileException(messages[i], null));
-                    break;
-                case JVM_CR_FAIL_SOCK:
-                    exception.addSuppressed(
-                            new CheckpointOpenSocketException(messages[i]));
-                    break;
-                case JVM_CR_FAIL_PIPE:
-                    // FALLTHROUGH
-                default:
-                    exception.addSuppressed(
-                            new CheckpointOpenResourceException(messages[i], null));
-                    break;
-            }
-=======
             Throwable ex = switch (codes[i]) {
-                case JVM_CR_FAIL_FILE -> new CheckpointOpenFileException(messages[i]);
+                case JVM_CR_FAIL_FILE -> new CheckpointOpenFileException(messages[i], null);
                 case JVM_CR_FAIL_SOCK -> new CheckpointOpenSocketException(messages[i]);
-                case JVM_CR_FAIL_PIPE -> new CheckpointOpenResourceException(messages[i]);
-                default -> new CheckpointOpenResourceException(messages[i]);
+                case JVM_CR_FAIL_PIPE -> new CheckpointOpenResourceException(messages[i], null);
+                default -> new CheckpointOpenResourceException(messages[i], null);
             };
             recordException(ex);
->>>>>>> f7412f4b
         }
     }
 
@@ -154,7 +133,9 @@
             }
         }
 
-<<<<<<< HEAD
+        boolean checkpointHasExceptions = !checkpointExceptions.isEmpty();
+        restoring = true;
+
         JDKContext jdkContext = jdk.internal.crac.Core.getJDKContext();
         List<Map.Entry<Integer, Object>> claimedPairs = jdkContext.getClaimedFds().entrySet().stream().toList();
         int[] fdArr = new int[claimedPairs.size()];
@@ -166,13 +147,7 @@
             LoggerContainer.debug( "\t%d %s\n", fdArr[i], objArr[i]);
         }
 
-        final Object[] bundle = checkpointRestore0(fdArr, objArr, checkpointException != null, jcmdStream);
-=======
-        boolean checkpointHasExceptions = !checkpointExceptions.isEmpty();
-        restoring = true;
-
-        final Object[] bundle = checkpointRestore0(checkpointHasExceptions, jcmdStream);
->>>>>>> f7412f4b
+        final Object[] bundle = checkpointRestore0(fdArr, objArr, checkpointHasExceptions, jcmdStream);
         final int retCode = (Integer)bundle[0];
         final String newArguments = (String)bundle[1];
         final String[] newProperties = (String[])bundle[2];
