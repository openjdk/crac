--- conflicted
+++ resolved
@@ -145,6 +145,10 @@
             }
         }
 
+        if (checkpointException == null) {
+            Core.newArgs = newArgs != null ? newArgs.split(" ") : new String[0];
+        }
+
         try {
             globalContext.afterRestore(null);
         } catch (RestoreException re) {
@@ -155,16 +159,9 @@
                 checkpointException.addSuppressed(t);
             }
         }
-<<<<<<< HEAD
-
-        Core.newArgs = newArgs != null ? newArgs.split(" ") : new String[0];
-
-        globalContext.afterRestore(null);
-=======
         if (checkpointException != null) {
             throw checkpointException;
         }
->>>>>>> aa3f8050
     }
 
     /**
