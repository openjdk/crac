/*
 * Copyright (c) 2017, 2021, Azul Systems, Inc. All rights reserved.
 * Copyright (c) 2021, Oracle and/or its affiliates. All rights reserved.
 * DO NOT ALTER OR REMOVE COPYRIGHT NOTICES OR THIS FILE HEADER.
 *
 * This code is free software; you can redistribute it and/or modify it
 * under the terms of the GNU General Public License version 2 only, as
 * published by the Free Software Foundation.  Oracle designates this
 * particular file as subject to the "Classpath" exception as provided
 * by Oracle in the LICENSE file that accompanied this code.
 *
 * This code is distributed in the hope that it will be useful, but WITHOUT
 * ANY WARRANTY; without even the implied warranty of MERCHANTABILITY or
 * FITNESS FOR A PARTICULAR PURPOSE.  See the GNU General Public License
 * version 2 for more details (a copy is included in the LICENSE file that
 * accompanied this code).
 *
 * You should have received a copy of the GNU General Public License version
 * 2 along with this work; if not, write to the Free Software Foundation,
 * Inc., 51 Franklin St, Fifth Floor, Boston, MA 02110-1301 USA.
 *
 * Please contact Oracle, 500 Oracle Parkway, Redwood Shores, CA 94065 USA
 * or visit www.oracle.com if you need additional information or have any
 * questions.
 */

package jdk.crac;

import jdk.crac.impl.*;
import jdk.internal.crac.ClaimedFDs;
import jdk.internal.crac.LoggerContainer;
import sun.security.action.GetBooleanAction;

import java.io.PrintWriter;
import java.io.StringWriter;
import java.lang.reflect.InvocationTargetException;
import java.lang.reflect.Method;
import java.security.AccessController;
import java.security.PrivilegedAction;
import java.security.PrivilegedActionException;
import java.security.PrivilegedExceptionAction;
import java.util.Arrays;
import java.util.List;
import java.util.function.Consumer;
import java.util.function.Function;
import java.util.function.Supplier;

/**
 * The coordination service.
 */
public class Core {
    private static final int JVM_CHECKPOINT_OK    = 0;
    private static final int JVM_CHECKPOINT_ERROR = 1;
    private static final int JVM_CHECKPOINT_NONE  = 2;

    private static final int JVM_CR_FAIL = 0;
    private static final int JVM_CR_FAIL_FILE = 1;
    private static final int JVM_CR_FAIL_SOCK = 2;
    private static final int JVM_CR_FAIL_PIPE = 3;

    private static final long JCMD_STREAM_NULL = 0;
    private static native Object[] checkpointRestore0(int[] fdArr, Object[] objArr, boolean dryRun, long jcmdStream);
    private static final Object checkpointRestoreLock = new Object();
    private static boolean checkpointInProgress = false;

    private static class FlagsHolder {
        private FlagsHolder() {}
        public static final boolean TRACE_STARTUP_TIME =
            GetBooleanAction.privilegedGetProperty("jdk.crac.trace-startup-time");
    }

    private static final Context<Resource> globalContext = new BlockingOrderedContext<>();

    /** This class is not instantiable. */
    private Core() {
    }

    private static void translateJVMExceptions(int[] codes, String[] messages,
                                               ExceptionHolder<CheckpointException> exception) {
        assert codes.length == messages.length;
        // When the CR engine fails (e.g. due to permissions, missing binaries...)
        // there are no messages recorded, but the user would end up with an empty
        // CheckpointException without stack trace nor message.
        if (codes.length == 0) {
            exception.handle(new RuntimeException("Native checkpoint failed."));
        }

        for (int i = 0; i < codes.length; ++i) {
            Exception ex = switch (codes[i]) {
                case JVM_CR_FAIL_FILE -> new CheckpointOpenFileException(messages[i], null);
                case JVM_CR_FAIL_SOCK -> new CheckpointOpenSocketException(messages[i], null);
                case JVM_CR_FAIL_PIPE -> new CheckpointOpenResourceException(messages[i], null);
                default -> new CheckpointOpenResourceException(messages[i], null);
            };
            exception.handle(ex);
        }
    }

    /**
     * Gets the global {@code Context} for checkpoint/restore notifications.
     *
     * @return the global {@code Context}
     */
    public static Context<Resource> getGlobalContext() {
        return globalContext;
    }

    @SuppressWarnings("removal")
    private static void checkpointRestore1(long jcmdStream) throws
            CheckpointException,
            RestoreException {
        final ExceptionHolder<CheckpointException> checkpointException = new ExceptionHolder<>(CheckpointException::new);

        // FIXME: log something to complete logger initialization:
        // - call sites in logger formatters.
        // - FileDescriptors for resources (sun.util.calendar.ZoneInfoFile)
        LoggerContainer.info("Starting checkpoint");
        LoggerContainer.debug("at epoch:{0}", System.currentTimeMillis());

        ClaimedFDs claimedFDs = new ClaimedFDs();

        jdk.internal.crac.Core.setClaimedFDs(claimedFDs);
        try {
            globalContext.beforeCheckpoint(null);
        } catch (CheckpointException ce) {
            checkpointException.handle(ce);
        }
        jdk.internal.crac.Core.setClaimedFDs(null);

        List<ClaimedFDs.Descriptor> claimedList = claimedFDs.getClaimedFds();
        int[] fdArr = new int[claimedList.size()];
        LoggerContainer.debug("Claimed open file descriptors:");
        for (int i = 0; i < claimedList.size(); ++i) {
            ClaimedFDs.Descriptor desc = claimedList.get(i);
            LoggerContainer.debug("\t{0} {1} {2}", desc.getFd(), desc.getClaimer(), desc.getExceptionSupplier());
            fdArr[i] = desc.getFd();

            Supplier<Exception> exceptionSupplier = desc.getExceptionSupplier();
            if (exceptionSupplier != null) {
                Exception e = exceptionSupplier.get();
                checkpointException.handle(e);
            }
        }

<<<<<<< HEAD
        final Object[] bundle = checkpointRestore0(fdArr, objArr, checkpointException != null, jcmdStream);
        final int retCode = (null == bundle) ? JVM_CHECKPOINT_NONE : (Integer)bundle[0];
        final String newArguments = (null == bundle) ? null : (String)bundle[1];
        final String[] newProperties = (null == bundle) ? null : (String[])bundle[2];
        final int[] codes = (null == bundle) ? null : (int[])bundle[3];
        final String[] messages = (null == bundle) ? null : (String[])bundle[4];
=======
        final Object[] bundle = checkpointRestore0(fdArr, null, checkpointException.hasException(), jcmdStream);
        final int retCode = (Integer)bundle[0];
        final String newArguments = (String)bundle[1];
        final String[] newProperties = (String[])bundle[2];
        final int[] codes = (int[])bundle[3];
        final String[] messages = (String[])bundle[4];
>>>>>>> ddf6a055

        if (FlagsHolder.TRACE_STARTUP_TIME) {
            System.out.println("STARTUPTIME " + System.nanoTime() + " restore");
        }

        if (retCode != JVM_CHECKPOINT_OK) {
            switch (retCode) {
                case JVM_CHECKPOINT_ERROR -> translateJVMExceptions(codes, messages, checkpointException);
                case JVM_CHECKPOINT_NONE -> checkpointException.handle(new RuntimeException("C/R is not configured"));
                default ->                  checkpointException.handle(new RuntimeException("Unknown C/R result: " + retCode));
            }
        }

        if (newProperties != null && newProperties.length > 0) {
            // Do not use lambda here since lambda will introduce registration
            // during checkpoint, which may cause dead loop.
            Arrays.stream(newProperties).map(new Function<String, String[]>() {
                @Override
                public String[] apply(String propStr) {
                    return propStr.split("=", 2);
                }
            }).forEach(new Consumer<String[]>() {
                @Override
                public void accept(String[] pair) {
                    AccessController.doPrivileged(
                            new PrivilegedAction<String>() {
                                @Override
                                public String run() {
                                    return System.setProperty(pair[0], pair.length == 2 ? pair[1] : "");
                                }
                            });
                }
            });
        }

        ExceptionHolder<RestoreException> restoreException = new ExceptionHolder<>(RestoreException::new);
        try {
            globalContext.afterRestore(null);
        } catch (RestoreException re) {
            if (checkpointException.hasException()) {
                checkpointException.resuppress(re);
            } else {
                restoreException.handle(re);
            }
        }

        if (newArguments != null && newArguments.length() > 0) {
            String[] args = newArguments.split(" ");
            if (args.length > 0) {
                try {
                    Method newMain = AccessController.doPrivileged(new PrivilegedExceptionAction<Method>() {
                       @Override
                       public Method run() throws Exception {
                           Class < ?> newMainClass = Class.forName(args[0], false,
                               ClassLoader.getSystemClassLoader());
                           Method newMain = newMainClass.getDeclaredMethod("main",
                               String[].class);
                           newMain.setAccessible(true);
                           return newMain;
                       }
                    });
                    newMain.invoke(null,
                        (Object)Arrays.copyOfRange(args, 1, args.length));
                } catch (PrivilegedActionException |
                         InvocationTargetException |
                         IllegalAccessException e) {
                    assert !checkpointException.hasException() :
                        "should not have new arguments";
                    restoreException.handle(e);
                }
            }
        }

        assert !checkpointException.hasException() || !restoreException.hasException();
        checkpointException.throwIfAny();
        restoreException.throwIfAny();
    }

    /**
     * Requests checkpoint and returns upon a successful restore.
     * May throw an exception if the checkpoint or restore are unsuccessful.
     *
     * @throws CheckpointException if an exception occured during checkpoint
     * notification and the execution continues in the original Java instance.
     * @throws RestoreException if an exception occured during restore
     * notification and execution continues in a new Java instance.
     * @throws UnsupportedOperationException if checkpoint/restore is not
     * supported, no notification performed and the execution continues in
     * the original Java instance.
     */
    public static void checkpointRestore() throws
            CheckpointException,
            RestoreException {
        checkpointRestore(JCMD_STREAM_NULL);
    }

    @SuppressWarnings("try")
    private static void checkpointRestore(long jcmdStream) throws
            CheckpointException,
            RestoreException {
        // checkpointRestoreLock protects against the simultaneous
        // call of checkpointRestore from different threads.
        synchronized (checkpointRestoreLock) {
            // checkpointInProgress protects against recursive
            // checkpointRestore from resource's
            // beforeCheckpoint/afterRestore methods
            if (checkpointInProgress) {
                CheckpointException ex = new CheckpointException();
                ex.addSuppressed(new IllegalStateException("Recursive checkpoint is not allowed"));
                throw ex;
            }

            try (@SuppressWarnings("unused") var keepAlive = new KeepAlive()) {
                checkpointInProgress = true;
                checkpointRestore1(jcmdStream);
            } finally {
                if (FlagsHolder.TRACE_STARTUP_TIME) {
                    System.out.println("STARTUPTIME " + System.nanoTime() + " restore-finish");
                }
                checkpointInProgress = false;
            }
        }
    }

    /* called by VM */
    private static String checkpointRestoreInternal(long jcmdStream) {
        try {
            checkpointRestore(jcmdStream);
        } catch (CheckpointException e) {
            StringWriter sw = new StringWriter();
            PrintWriter pw = new PrintWriter(sw);
            e.printStackTrace(pw);
            return sw.toString();
        } catch (RestoreException e) {
            e.printStackTrace();
            return null;
        }
        return null;
    }
}<|MERGE_RESOLUTION|>--- conflicted
+++ resolved
@@ -142,21 +142,12 @@
             }
         }
 
-<<<<<<< HEAD
-        final Object[] bundle = checkpointRestore0(fdArr, objArr, checkpointException != null, jcmdStream);
+        final Object[] bundle = checkpointRestore0(fdArr, null, checkpointException.hasException(), jcmdStream);
         final int retCode = (null == bundle) ? JVM_CHECKPOINT_NONE : (Integer)bundle[0];
         final String newArguments = (null == bundle) ? null : (String)bundle[1];
         final String[] newProperties = (null == bundle) ? null : (String[])bundle[2];
         final int[] codes = (null == bundle) ? null : (int[])bundle[3];
         final String[] messages = (null == bundle) ? null : (String[])bundle[4];
-=======
-        final Object[] bundle = checkpointRestore0(fdArr, null, checkpointException.hasException(), jcmdStream);
-        final int retCode = (Integer)bundle[0];
-        final String newArguments = (String)bundle[1];
-        final String[] newProperties = (String[])bundle[2];
-        final int[] codes = (int[])bundle[3];
-        final String[] messages = (String[])bundle[4];
->>>>>>> ddf6a055
 
         if (FlagsHolder.TRACE_STARTUP_TIME) {
             System.out.println("STARTUPTIME " + System.nanoTime() + " restore");
