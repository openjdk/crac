--- conflicted
+++ resolved
@@ -26,17 +26,10 @@
 
 package jdk.crac;
 
-
 import jdk.crac.impl.*;
-<<<<<<< HEAD
 import jdk.internal.crac.ClaimedFDs;
-=======
-import jdk.internal.crac.JDKContext;
-import jdk.internal.crac.JDKResource;
->>>>>>> 6f403eaf
 import jdk.internal.crac.LoggerContainer;
 import sun.security.action.GetBooleanAction;
-import sun.security.action.GetPropertyAction;
 
 import java.io.PrintWriter;
 import java.io.StringWriter;
@@ -124,7 +117,6 @@
 
         jdk.internal.crac.Core.setClaimedFDs(claimedFDs);
         try {
-            jdk.internal.crac.Core.getJDKContext().beforeCheckpoint(null);
             globalContext.beforeCheckpoint(null);
         } catch (CheckpointException ce) {
             checkpointException.handle(ce);
@@ -190,7 +182,6 @@
         ExceptionHolder<RestoreException> restoreException = new ExceptionHolder<>(RestoreException::new);
         try {
             globalContext.afterRestore(null);
-            jdk.internal.crac.Core.getJDKContext().afterRestore(null);
         } catch (RestoreException re) {
             if (checkpointException.hasException()) {
                 checkpointException.reSuppress(re);
