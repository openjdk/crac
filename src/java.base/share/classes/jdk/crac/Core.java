--- conflicted
+++ resolved
@@ -32,10 +32,6 @@
 import jdk.crac.impl.OrderedContext;
 import jdk.internal.crac.JDKContext;
 import jdk.internal.crac.LoggerContainer;
-<<<<<<< HEAD
-=======
-
->>>>>>> 53c347bc
 import sun.security.action.GetBooleanAction;
 
 import java.io.PrintWriter;
@@ -46,14 +42,10 @@
 import java.security.PrivilegedAction;
 import java.security.PrivilegedActionException;
 import java.security.PrivilegedExceptionAction;
-<<<<<<< HEAD
-import java.util.*;
-import java.util.function.Supplier;
-=======
 import java.util.Arrays;
 import java.util.List;
 import java.util.Map;
->>>>>>> 53c347bc
+import java.util.function.Supplier;
 
 /**
  * The coordination service.
@@ -79,7 +71,7 @@
             GetBooleanAction.privilegedGetProperty("jdk.crac.trace-startup-time");
     }
 
-    private static final Context<Resource> globalContext = new OrderedContext<>("GlobalContext");
+    private static final Context<Resource> globalContext = new OrderedContext();
     static {
         // force JDK context initialization
         jdk.internal.crac.Core.getJDKContext();
@@ -95,63 +87,18 @@
         final int length = codes.length;
 
         for (int i = 0; i < length; ++i) {
-<<<<<<< HEAD
-            switch(codes[i]) {
-                case JVM_CR_FAIL_FILE:
-                    exception.addSuppressed(
-                            new CheckpointOpenFileException(messages[i], null));
-                    break;
-                case JVM_CR_FAIL_SOCK:
-                    exception.addSuppressed(
-                            new CheckpointOpenSocketException(messages[i], null));
-                    break;
-                case JVM_CR_FAIL_PIPE:
-                    // FALLTHROUGH
-                default:
-                    exception.addSuppressed(
-                            new CheckpointOpenResourceException(messages[i], null));
-                    break;
-            }
-=======
             Throwable ex = switch (codes[i]) {
                 case JVM_CR_FAIL_FILE -> new CheckpointOpenFileException(messages[i], null);
-                case JVM_CR_FAIL_SOCK -> new CheckpointOpenSocketException(messages[i]);
+                case JVM_CR_FAIL_SOCK -> new CheckpointOpenSocketException(messages[i], null);
                 case JVM_CR_FAIL_PIPE -> new CheckpointOpenResourceException(messages[i], null);
                 default -> new CheckpointOpenResourceException(messages[i], null);
             };
             exception.addSuppressed(ex);
->>>>>>> 53c347bc
         }
     }
 
     /**
-     * Gets the global {@code Context} for checkpoint/restore notifications
-     * with the following properties:
-     * <ul>
-     * <li>The context maintains a weak reference to registered {@link Resource}.
-     *     The lifecycle of the resource should be bound to the lifecycle of
-     *     the component (registrar) through a strong reference to the resource
-     *     (if these are not the same instance). That way the resource receives
-     *     notifications only until the component ceases to exist.
-     *     When the registrar does not keep a strong reference to the resource
-     *     the garbage collector is free to trash the resource and notifications
-     *     will not be invoked.
-     * <li>Order of invoking {@link Resource#beforeCheckpoint(Context)} is
-     *     the reverse of the order of {@linkplain Context#register(Resource)
-     *     registration}.
-     * <li>Order of invoking {@link Resource#afterRestore(Context)} is
-     *     the reverse of the order of {@linkplain Resource#beforeCheckpoint(Context)
-     *     checkpoint notification}, hence the same as the order of
-     *     {@link Context#register(Resource) registration}.
-     * <li>{@code Resource} is always notified of checkpoint or restore,
-     *     regardless of whether other {@code Resource} notifications have
-     *     thrown an exception or not,
-     * <li>When an exception is thrown during notification it is caught by
-     *     the {@code Context} and is suppressed by a {@link CheckpointException}
-     *     or {@link RestoreException}, depends on the throwing method.
-     * </ul>
-     *
-     * @return the global {@code Context}
+     * Gets the global {@code Context} for checkpoint/restore notifications.
      */
     public static Context<Resource> getGlobalContext() {
         return globalContext;
@@ -161,13 +108,9 @@
     private static void checkpointRestore1(long jcmdStream) throws
             CheckpointException,
             RestoreException {
-<<<<<<< HEAD
         final CheckpointException[] checkpointException = {null};
-=======
-        CheckpointException checkpointException = null;
         // This log is here to initialize call sites in logger formatters.
         LoggerContainer.debug("Starting checkpoint at epoch:{0}", System.currentTimeMillis());
->>>>>>> 53c347bc
 
         try {
             globalContext.beforeCheckpoint(null);
@@ -179,7 +122,6 @@
         }
 
         JDKContext jdkContext = jdk.internal.crac.Core.getJDKContext();
-<<<<<<< HEAD
         jdkContext.getClaimedFds().forEach((integer, exceptionSupplier) -> {
             if (exceptionSupplier != null) {
                 Exception e = exceptionSupplier.get();
@@ -197,23 +139,10 @@
         LoggerContainer.debug("Claimed open file descriptors:");
         for (int i = 0; i < claimedPairs.size(); ++i) {
             fdArr[i] = claimedPairs.get(i).getKey();
-            LoggerContainer.debug("\t%d", fdArr[i]);
+            LoggerContainer.debug("\t{0}", fdArr[i]);
         }
 
         final Object[] bundle = checkpointRestore0(fdArr, null, checkpointException[0] != null, jcmdStream);
-=======
-        List<Map.Entry<Integer, Object>> claimedPairs = jdkContext.getClaimedFds().entrySet().stream().toList();
-        int[] fdArr = new int[claimedPairs.size()];
-        Object[] objArr = new Object[claimedPairs.size()];
-        LoggerContainer.debug("Claimed open file descriptors:");
-        for (int i = 0; i < claimedPairs.size(); ++i) {
-            fdArr[i] = claimedPairs.get(i).getKey();
-            objArr[i] = claimedPairs.get(i).getValue();
-            LoggerContainer.debug( "\t{0} {1}", fdArr[i], objArr[i]);
-        }
-
-        final Object[] bundle = checkpointRestore0(fdArr, objArr, checkpointException != null, jcmdStream);
->>>>>>> 53c347bc
         final int retCode = (Integer)bundle[0];
         final String newArguments = (String)bundle[1];
         final String[] newProperties = (String[])bundle[2];
@@ -229,22 +158,9 @@
                 checkpointException[0] = new CheckpointException();
             }
             switch (retCode) {
-<<<<<<< HEAD
-                case JVM_CHECKPOINT_ERROR:
-                    translateJVMExceptions(codes, messages, checkpointException[0]);
-                    break;
-                case JVM_CHECKPOINT_NONE:
-                    checkpointException[0].addSuppressed(
-                            new RuntimeException("C/R is not configured"));
-                    break;
-                default:
-                    checkpointException[0].addSuppressed(
-                            new RuntimeException("Unknown C/R result: " + retCode));
-=======
-                case JVM_CHECKPOINT_ERROR -> translateJVMExceptions(codes, messages, checkpointException);
-                case JVM_CHECKPOINT_NONE -> checkpointException.addSuppressed(new RuntimeException("C/R is not configured"));
-                default -> checkpointException.addSuppressed(new RuntimeException("Unknown C/R result: " + retCode));
->>>>>>> 53c347bc
+                case JVM_CHECKPOINT_ERROR -> translateJVMExceptions(codes, messages, checkpointException[0]);
+                case JVM_CHECKPOINT_NONE -> checkpointException[0].addSuppressed(new RuntimeException("C/R is not configured"));
+                default -> checkpointException[0].addSuppressed(new RuntimeException("Unknown C/R result: " + retCode));
             }
         }
 
