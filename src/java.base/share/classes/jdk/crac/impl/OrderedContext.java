/*
 * Copyright (c) 2019, 2021, Azul Systems, Inc. All rights reserved.
 * Copyright (c) 2021, Oracle and/or its affiliates. All rights reserved.
 * DO NOT ALTER OR REMOVE COPYRIGHT NOTICES OR THIS FILE HEADER.
 *
 * This code is free software; you can redistribute it and/or modify it
 * under the terms of the GNU General Public License version 2 only, as
 * published by the Free Software Foundation.  Oracle designates this
 * particular file as subject to the "Classpath" exception as provided
 * by Oracle in the LICENSE file that accompanied this code.
 *
 * This code is distributed in the hope that it will be useful, but WITHOUT
 * ANY WARRANTY; without even the implied warranty of MERCHANTABILITY or
 * FITNESS FOR A PARTICULAR PURPOSE.  See the GNU General Public License
 * version 2 for more details (a copy is included in the LICENSE file that
 * accompanied this code).
 *
 * You should have received a copy of the GNU General Public License version
 * 2 along with this work; if not, write to the Free Software Foundation,
 * Inc., 51 Franklin St, Fifth Floor, Boston, MA 02110-1301 USA.
 *
 * Please contact Oracle, 500 Oracle Parkway, Redwood Shores, CA 94065 USA
 * or visit www.oracle.com if you need additional information or have any
 * questions.
 */

package jdk.crac.impl;

import jdk.crac.*;

import java.util.Collections;
import java.util.List;
import java.util.Map;
import java.util.WeakHashMap;

public class OrderedContext<R extends Resource> extends AbstractContextImpl<R> {
    private final String name;
    private boolean checkpointing = false;
    protected long order = 0;
    protected final WeakHashMap<R, Long> resources = new WeakHashMap<>();

    public OrderedContext() {
<<<<<<< HEAD
    }

    @Override
    public synchronized void register(Resource r) {
        // Priorities are executed from lowest to highest; in order to call
        // beforeCheckpoint in reverse order compared to registration we use
        // descending numbers.
        register(r, Long.MAX_VALUE - (order++));
=======
        this(null);
    }

    public OrderedContext(String name) {
        this.name = name;
    }

    @Override
    public String toString() {
        return name != null ? name : super.toString();
    }

    @Override
    public synchronized void register(R r) {
        resources.put(r, order++);
        // It is possible that something registers to us during restore but before
        // this context's afterRestore was called.
        if (checkpointing && !Core.isRestoring()) {
            setModified(r, null);
        }
    }

    @Override
    protected void runBeforeCheckpoint() {
        checkpointing = true;
        List<R> resources = this.resources.entrySet().stream()
                .sorted(Collections.reverseOrder(Map.Entry.comparingByValue()))
                .map(Map.Entry::getKey)
                .toList();

        CheckpointException exception = null;
        for (R r : resources) {
            invokeBeforeCheckpoint(r);
        }
    }

    @Override
    public void afterRestore(Context<? extends Resource> context) {
        synchronized (this) {
            checkpointing = false;
        }
        super.afterRestore(context);
>>>>>>> f7412f4b
    }
}<|MERGE_RESOLUTION|>--- conflicted
+++ resolved
@@ -40,16 +40,6 @@
     protected final WeakHashMap<R, Long> resources = new WeakHashMap<>();
 
     public OrderedContext() {
-<<<<<<< HEAD
-    }
-
-    @Override
-    public synchronized void register(Resource r) {
-        // Priorities are executed from lowest to highest; in order to call
-        // beforeCheckpoint in reverse order compared to registration we use
-        // descending numbers.
-        register(r, Long.MAX_VALUE - (order++));
-=======
         this(null);
     }
 
@@ -92,6 +82,5 @@
             checkpointing = false;
         }
         super.afterRestore(context);
->>>>>>> f7412f4b
     }
 }