/*
 * Copyright (c) 2019, 2021, Azul Systems, Inc. All rights reserved.
 * Copyright (c) 2021, Oracle and/or its affiliates. All rights reserved.
 * DO NOT ALTER OR REMOVE COPYRIGHT NOTICES OR THIS FILE HEADER.
 *
 * This code is free software; you can redistribute it and/or modify it
 * under the terms of the GNU General Public License version 2 only, as
 * published by the Free Software Foundation.  Oracle designates this
 * particular file as subject to the "Classpath" exception as provided
 * by Oracle in the LICENSE file that accompanied this code.
 *
 * This code is distributed in the hope that it will be useful, but WITHOUT
 * ANY WARRANTY; without even the implied warranty of MERCHANTABILITY or
 * FITNESS FOR A PARTICULAR PURPOSE.  See the GNU General Public License
 * version 2 for more details (a copy is included in the LICENSE file that
 * accompanied this code).
 *
 * You should have received a copy of the GNU General Public License version
 * 2 along with this work; if not, write to the Free Software Foundation,
 * Inc., 51 Franklin St, Fifth Floor, Boston, MA 02110-1301 USA.
 *
 * Please contact Oracle, 500 Oracle Parkway, Redwood Shores, CA 94065 USA
 * or visit www.oracle.com if you need additional information or have any
 * questions.
 */

package jdk.internal.crac;

<<<<<<< HEAD
public class Core {
    private static final JDKContext JDKContext;

    static {
        JDKContext = new JDKContext();
        jdk.crac.Core.getGlobalContext().register(JDKContext);
    }
=======
import jdk.crac.Context;
import jdk.crac.impl.BlockingOrderedContext;

public class Core {
    private static JDKContext jdkContext = new JDKContext();
>>>>>>> 9d857c37

    public static JDKContext getJDKContext() {
        return jdkContext;
    }
<<<<<<< HEAD
=======


    /**
     * Priorities are defined in the order of registration to the global context.
     * Checkpoint notification will be processed in the order from the bottom to the top of the list.
     * Restore will be done in reverse order: from the top to the bottom.
     *
     * Resources of the same priority will be handled according the context supplied to the priority.
     *
     * Most resources should use priority NORMAL (the lowest priority).
     */
    public enum Priority {
        FILE_DESCRIPTORS(new BlockingOrderedContext<>()),
        PRE_FILE_DESRIPTORS(new BlockingOrderedContext<>()),
        CLEANERS(new BlockingOrderedContext<>()),
        REFERENCE_HANDLER(new BlockingOrderedContext<>()),
        SEEDER_HOLDER(new BlockingOrderedContext<>()),
        SECURE_RANDOM(new BlockingOrderedContext<>()),
        NATIVE_PRNG(new BlockingOrderedContext<>()),
        EPOLLSELECTOR(new BlockingOrderedContext<>()),
        NORMAL(new BlockingOrderedContext<>());

        private final Context<JDKResource> context;
        Priority(Context<JDKResource> context) {
            jdk.crac.Core.getGlobalContext().register(context);
            this.context = context;
        }

        public Context<JDKResource> getContext() {
            return context;
        }
    }
>>>>>>> 9d857c37
}<|MERGE_RESOLUTION|>--- conflicted
+++ resolved
@@ -26,28 +26,15 @@
 
 package jdk.internal.crac;
 
-<<<<<<< HEAD
-public class Core {
-    private static final JDKContext JDKContext;
-
-    static {
-        JDKContext = new JDKContext();
-        jdk.crac.Core.getGlobalContext().register(JDKContext);
-    }
-=======
 import jdk.crac.Context;
 import jdk.crac.impl.BlockingOrderedContext;
 
 public class Core {
     private static JDKContext jdkContext = new JDKContext();
->>>>>>> 9d857c37
 
     public static JDKContext getJDKContext() {
         return jdkContext;
     }
-<<<<<<< HEAD
-=======
-
 
     /**
      * Priorities are defined in the order of registration to the global context.
@@ -79,5 +66,4 @@
             return context;
         }
     }
->>>>>>> 9d857c37
 }