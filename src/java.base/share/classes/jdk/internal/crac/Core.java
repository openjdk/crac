--- conflicted
+++ resolved
@@ -26,17 +26,9 @@
 
 package jdk.internal.crac;
 
-<<<<<<< HEAD
-import java.io.FileDescriptor;
-import java.util.WeakHashMap;
-
-public class Core {
-    private static JDKContext JDKContext;
-=======
 public class Core {
     private static final JDKContext JDKContext;
 
->>>>>>> 53c347bc
     static {
         JDKContext = new JDKContext();
         jdk.crac.Core.getGlobalContext().register(JDKContext);
