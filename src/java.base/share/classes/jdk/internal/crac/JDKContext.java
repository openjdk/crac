/*
 * Copyright (c) 2019, 2021, Azul Systems, Inc. All rights reserved.
 * Copyright (c) 2021, Oracle and/or its affiliates. All rights reserved.
 * DO NOT ALTER OR REMOVE COPYRIGHT NOTICES OR THIS FILE HEADER.
 *
 * This code is free software; you can redistribute it and/or modify it
 * under the terms of the GNU General Public License version 2 only, as
 * published by the Free Software Foundation.  Oracle designates this
 * particular file as subject to the "Classpath" exception as provided
 * by Oracle in the LICENSE file that accompanied this code.
 *
 * This code is distributed in the hope that it will be useful, but WITHOUT
 * ANY WARRANTY; without even the implied warranty of MERCHANTABILITY or
 * FITNESS FOR A PARTICULAR PURPOSE.  See the GNU General Public License
 * version 2 for more details (a copy is included in the LICENSE file that
 * accompanied this code).
 *
 * You should have received a copy of the GNU General Public License version
 * 2 along with this work; if not, write to the Free Software Foundation,
 * Inc., 51 Franklin St, Fifth Floor, Boston, MA 02110-1301 USA.
 *
 * Please contact Oracle, 500 Oracle Parkway, Redwood Shores, CA 94065 USA
 * or visit www.oracle.com if you need additional information or have any
 * questions.
 */

package jdk.internal.crac;

<<<<<<< HEAD
import jdk.crac.*;
import jdk.crac.impl.AbstractContextImpl;
import jdk.internal.access.JavaIOFileDescriptorAccess;
import jdk.internal.access.SharedSecrets;
import sun.security.action.GetBooleanAction;
import sun.security.action.GetPropertyAction;

import java.io.File;
import java.io.FileDescriptor;
import java.util.*;
import java.util.function.Supplier;
import java.util.stream.Collectors;

public class JDKContext extends AbstractContextImpl<JDKResource, Void> {
    private static class ContextComparator implements Comparator<Map.Entry<JDKResource, Void>> {
        @Override
        public int compare(Map.Entry<JDKResource, Void> o1, Map.Entry<JDKResource, Void> o2) {
            return o1.getKey().getPriority().compareTo(o2.getKey().getPriority());
        }
    }

    public static final String COLLECT_FD_STACKTRACES_PROPERTY = "jdk.crac.collect-fd-stacktraces";
    public static final String COLLECT_FD_STACKTRACES_HINT =
        "Set System Property " + COLLECT_FD_STACKTRACES_PROPERTY + "=true to get stack traces of JDK Resources";

    // JDKContext by itself is initialized too early when system properties are not set yet
    public static class Properties {
        public static final boolean COLLECT_FD_STACKTRACES =
                GetBooleanAction.privilegedGetProperty(JDKContext.COLLECT_FD_STACKTRACES_PROPERTY);

        public static final String[] classpathEntries =
                GetPropertyAction.privilegedGetProperty("java.class.path")
                .split(File.pathSeparator);
    }

    private WeakHashMap<FileDescriptor, Supplier<Exception>> fdToExceptionSupplier;
    private WeakHashMap<FileDescriptor, Class<?>> fdToClass;

    public boolean matchClasspath(String path) {
        for (String cp : Properties.classpathEntries) {
            if (cp.equals(path)) {
                return true;
            }
        }
        return false;
    }

    JDKContext() {
        super(new ContextComparator());
    }

    @Override
    public void beforeCheckpoint(Context<? extends Resource> context) throws CheckpointException {
        fdToClass = new WeakHashMap<>();
        fdToExceptionSupplier = new WeakHashMap<>();
        super.beforeCheckpoint(context);
    }

    @Override
    public void afterRestore(Context<? extends Resource> context) throws RestoreException {
        super.afterRestore(context);
        fdToExceptionSupplier = null;
        fdToClass = null;
    }

    @Override
    public void register(JDKResource resource) {
        register(resource, null);
=======
import jdk.crac.CheckpointException;
import jdk.crac.Context;
import jdk.crac.Resource;
import jdk.crac.RestoreException;
import jdk.internal.access.JavaIOFileDescriptorAccess;
import jdk.internal.access.SharedSecrets;
import sun.security.action.GetBooleanAction;

import java.io.File;
import java.io.FileDescriptor;
import java.io.IOException;
import java.nio.file.Files;
import java.nio.file.Path;
import java.util.HashMap;
import java.util.Map;
import java.util.WeakHashMap;

public class JDKContext implements JDKResource {
    public static final String COLLECT_FD_STACKTRACES_PROPERTY = "jdk.crac.collect-fd-stacktraces";
    public static final String COLLECT_FD_STACKTRACES_HINT = "Use -D" + COLLECT_FD_STACKTRACES_PROPERTY + "=true to find the source.";

    // JDKContext by itself is initialized too early when system properties are not set yet
    public static class Properties {
        public static final boolean COLLECT_FD_STACKTRACES =
                GetBooleanAction.privilegedGetProperty(JDKContext.COLLECT_FD_STACKTRACES_PROPERTY);
    }

    private WeakHashMap<FileDescriptor, Object> claimedFds;

    public boolean matchClasspath(String path) {
        Path p = Path.of(path);
        String classpath = System.getProperty("java.class.path");
        int index = 0;
        do {
            int end = classpath.indexOf(File.pathSeparatorChar, index);
            if (end < 0) {
                end = classpath.length();
            }
            try {
                if (Files.isSameFile(p, Path.of(classpath.substring(index, end)))) {
                    return true;
                }
            } catch (IOException e) {
                // ignore exception
                return false;
            }
            index = end + 1;
        } while (index < classpath.length());
        return false;
    }

    @Override
    public void beforeCheckpoint(Context<? extends Resource> context) throws CheckpointException {
        claimedFds = new WeakHashMap<>();
    }

    @Override
    public void afterRestore(Context<? extends Resource> context) throws RestoreException {
        claimedFds = null;
    }

    public Map<Integer, Object> getClaimedFds() {
        JavaIOFileDescriptorAccess fileDescriptorAccess = SharedSecrets.getJavaIOFileDescriptorAccess();
        // Using streams+lambdas here would create a new Cleaner, therefore registering a resource
        Map<Integer, Object> map = new HashMap<>();
        for (Map.Entry<FileDescriptor, Object> entry : claimedFds.entrySet()) {
            if (map.put(fileDescriptorAccess.get(entry.getKey()), entry.getValue()) != null) {
                throw new IllegalStateException("Duplicate key");
            }
        }
        return map;
    }

    public void claimFd(FileDescriptor fd, Object obj) {
        if (!fd.valid()) {
            return;
        }
        Object e = claimedFds.put(fd, obj);
        if (e != null) {
            throw new AssertionError(fd + " was already claimed by " + e);
        }
    }

    public boolean claimFdWeak(FileDescriptor fd, Object obj) {
        if (!fd.valid()) {
            return false;
        }
        return claimedFds.putIfAbsent(fd, obj) == null;
>>>>>>> 9d857c37
    }

    public Map<Integer, Supplier<Exception>> getClaimedFds() {
        JavaIOFileDescriptorAccess fileDescriptorAccess = SharedSecrets.getJavaIOFileDescriptorAccess();
        return fdToExceptionSupplier.entrySet().stream()
            .filter((var e) -> e.getKey().valid())
            .collect(Collectors.toMap(entry -> fileDescriptorAccess.get(entry.getKey()), Map.Entry::getValue));
    }

    public void claimFd(FileDescriptor fd, Supplier<Exception> supplier, Class<?> who, Class<?>... suppressed) {
        Objects.requireNonNull(supplier);

        if (fd == null) {
            return;
        }

        Class<?> old = fdToClass.putIfAbsent(fd, who);
        if (old == null) {
            fdToExceptionSupplier.put(fd, supplier);
            return;
        }

        for (Class<?> c : suppressed) {
            // if C is subclass of Old
            if (old.isAssignableFrom(c)) {
                fdToClass.put(fd, who);
                fdToExceptionSupplier.put(fd, supplier);
                break;
            }
        }
    }
}<|MERGE_RESOLUTION|>--- conflicted
+++ resolved
@@ -26,9 +26,11 @@
 
 package jdk.internal.crac;
 
-<<<<<<< HEAD
-import jdk.crac.*;
-import jdk.crac.impl.AbstractContextImpl;
+import jdk.crac.CheckpointException;
+import jdk.crac.Context;
+import jdk.crac.Resource;
+import jdk.crac.RestoreException;
+import jdk.crac.impl.AbstractContext;
 import jdk.internal.access.JavaIOFileDescriptorAccess;
 import jdk.internal.access.SharedSecrets;
 import sun.security.action.GetBooleanAction;
@@ -36,21 +38,19 @@
 
 import java.io.File;
 import java.io.FileDescriptor;
-import java.util.*;
+import java.io.IOException;
+import java.nio.file.Files;
+import java.nio.file.Path;
+import java.util.HashMap;
+import java.util.Map;
+import java.util.Objects;
+import java.util.WeakHashMap;
 import java.util.function.Supplier;
 import java.util.stream.Collectors;
 
-public class JDKContext extends AbstractContextImpl<JDKResource, Void> {
-    private static class ContextComparator implements Comparator<Map.Entry<JDKResource, Void>> {
-        @Override
-        public int compare(Map.Entry<JDKResource, Void> o1, Map.Entry<JDKResource, Void> o2) {
-            return o1.getKey().getPriority().compareTo(o2.getKey().getPriority());
-        }
-    }
-
+public class JDKContext implements JDKResource {
     public static final String COLLECT_FD_STACKTRACES_PROPERTY = "jdk.crac.collect-fd-stacktraces";
-    public static final String COLLECT_FD_STACKTRACES_HINT =
-        "Set System Property " + COLLECT_FD_STACKTRACES_PROPERTY + "=true to get stack traces of JDK Resources";
+    public static final String COLLECT_FD_STACKTRACES_HINT = "Use -D" + COLLECT_FD_STACKTRACES_PROPERTY + "=true to find the source.";
 
     // JDKContext by itself is initialized too early when system properties are not set yet
     public static class Properties {
@@ -74,117 +74,16 @@
         return false;
     }
 
-    JDKContext() {
-        super(new ContextComparator());
-    }
-
     @Override
     public void beforeCheckpoint(Context<? extends Resource> context) throws CheckpointException {
+        fdToExceptionSupplier = new WeakHashMap<>();
         fdToClass = new WeakHashMap<>();
-        fdToExceptionSupplier = new WeakHashMap<>();
-        super.beforeCheckpoint(context);
     }
 
     @Override
     public void afterRestore(Context<? extends Resource> context) throws RestoreException {
-        super.afterRestore(context);
         fdToExceptionSupplier = null;
         fdToClass = null;
-    }
-
-    @Override
-    public void register(JDKResource resource) {
-        register(resource, null);
-=======
-import jdk.crac.CheckpointException;
-import jdk.crac.Context;
-import jdk.crac.Resource;
-import jdk.crac.RestoreException;
-import jdk.internal.access.JavaIOFileDescriptorAccess;
-import jdk.internal.access.SharedSecrets;
-import sun.security.action.GetBooleanAction;
-
-import java.io.File;
-import java.io.FileDescriptor;
-import java.io.IOException;
-import java.nio.file.Files;
-import java.nio.file.Path;
-import java.util.HashMap;
-import java.util.Map;
-import java.util.WeakHashMap;
-
-public class JDKContext implements JDKResource {
-    public static final String COLLECT_FD_STACKTRACES_PROPERTY = "jdk.crac.collect-fd-stacktraces";
-    public static final String COLLECT_FD_STACKTRACES_HINT = "Use -D" + COLLECT_FD_STACKTRACES_PROPERTY + "=true to find the source.";
-
-    // JDKContext by itself is initialized too early when system properties are not set yet
-    public static class Properties {
-        public static final boolean COLLECT_FD_STACKTRACES =
-                GetBooleanAction.privilegedGetProperty(JDKContext.COLLECT_FD_STACKTRACES_PROPERTY);
-    }
-
-    private WeakHashMap<FileDescriptor, Object> claimedFds;
-
-    public boolean matchClasspath(String path) {
-        Path p = Path.of(path);
-        String classpath = System.getProperty("java.class.path");
-        int index = 0;
-        do {
-            int end = classpath.indexOf(File.pathSeparatorChar, index);
-            if (end < 0) {
-                end = classpath.length();
-            }
-            try {
-                if (Files.isSameFile(p, Path.of(classpath.substring(index, end)))) {
-                    return true;
-                }
-            } catch (IOException e) {
-                // ignore exception
-                return false;
-            }
-            index = end + 1;
-        } while (index < classpath.length());
-        return false;
-    }
-
-    @Override
-    public void beforeCheckpoint(Context<? extends Resource> context) throws CheckpointException {
-        claimedFds = new WeakHashMap<>();
-    }
-
-    @Override
-    public void afterRestore(Context<? extends Resource> context) throws RestoreException {
-        claimedFds = null;
-    }
-
-    public Map<Integer, Object> getClaimedFds() {
-        JavaIOFileDescriptorAccess fileDescriptorAccess = SharedSecrets.getJavaIOFileDescriptorAccess();
-        // Using streams+lambdas here would create a new Cleaner, therefore registering a resource
-        Map<Integer, Object> map = new HashMap<>();
-        for (Map.Entry<FileDescriptor, Object> entry : claimedFds.entrySet()) {
-            if (map.put(fileDescriptorAccess.get(entry.getKey()), entry.getValue()) != null) {
-                throw new IllegalStateException("Duplicate key");
-            }
-        }
-        return map;
-    }
-
-    public void claimFd(FileDescriptor fd, Object obj) {
-        if (!fd.valid()) {
-            return;
-        }
-        Object e = claimedFds.put(fd, obj);
-        if (e != null) {
-            throw new AssertionError(fd + " was already claimed by " + e);
-        }
-    }
-
-    public boolean claimFdWeak(FileDescriptor fd, Object obj) {
-        if (!fd.valid()) {
-            return false;
-        }
-        return claimedFds.putIfAbsent(fd, obj) == null;
->>>>>>> 9d857c37
     }
 
     public Map<Integer, Supplier<Exception>> getClaimedFds() {
