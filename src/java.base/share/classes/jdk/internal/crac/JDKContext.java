--- conflicted
+++ resolved
@@ -44,7 +44,6 @@
 import java.util.HashMap;
 import java.util.Map;
 import java.util.WeakHashMap;
-import java.util.stream.Collectors;
 
 public class JDKContext extends PriorityContext<JDKResource.Priority, JDKResource> {
     public static final String COLLECT_FD_STACKTRACES_PROPERTY = "jdk.crac.collect-fd-stacktraces";
@@ -58,7 +57,6 @@
         }
     };
 
-<<<<<<< HEAD
     // JDKContext by itself is initialized too early when system properties are not set yet
     public static class Properties {
         public static final boolean COLLECT_FD_STACKTRACES =
@@ -67,10 +65,7 @@
 
     private WeakHashMap<FileDescriptor, Object> claimedFds;
 
-    public JDKContext() {
-=======
     JDKContext() {
->>>>>>> 841d0989
         super(PRIORITY_COMPARATOR);
     }
 
