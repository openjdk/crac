/*
 * Copyright (c) 2019, 2021, Azul Systems, Inc. All rights reserved.
 * Copyright (c) 2021, Oracle and/or its affiliates. All rights reserved.
 * DO NOT ALTER OR REMOVE COPYRIGHT NOTICES OR THIS FILE HEADER.
 *
 * This code is free software; you can redistribute it and/or modify it
 * under the terms of the GNU General Public License version 2 only, as
 * published by the Free Software Foundation.  Oracle designates this
 * particular file as subject to the "Classpath" exception as provided
 * by Oracle in the LICENSE file that accompanied this code.
 *
 * This code is distributed in the hope that it will be useful, but WITHOUT
 * ANY WARRANTY; without even the implied warranty of MERCHANTABILITY or
 * FITNESS FOR A PARTICULAR PURPOSE.  See the GNU General Public License
 * version 2 for more details (a copy is included in the LICENSE file that
 * accompanied this code).
 *
 * You should have received a copy of the GNU General Public License version
 * 2 along with this work; if not, write to the Free Software Foundation,
 * Inc., 51 Franklin St, Fifth Floor, Boston, MA 02110-1301 USA.
 *
 * Please contact Oracle, 500 Oracle Parkway, Redwood Shores, CA 94065 USA
 * or visit www.oracle.com if you need additional information or have any
 * questions.
 */

package jdk.internal.crac;

import jdk.crac.Resource;

public interface JDKResource extends Resource {
    /**
     * JDK Resource priorities.
     * Priorities are defined in the order from lowest to highest.
     * Most resources should use priority NORMAL (the lowest priority).
     * Other priorities define sequence of checkpoint notification
     * for dependent resources.
     *
     * Checkpoint notification will be processed in the order from the lowest
     * to the highest priorities.
     * Restore notification will be processed in the revers order:
     * from the highest to the lowest priorities.
     *
     * JDK resources with the same priority will be notified about checkpoint
     * in the reverse order of registration.
     * JDK resources with the same priority will be notified about restore
     * in the direct order of registration.
     */
    enum Priority {
        /**
         * Most resources should use this option.
         *
         * @see sun.awt.X11.XToolkit
         */
        NORMAL,


        /**
         * Priority of the
         * sun.nio.ch.EPollSelectorImpl resource
         */
        EPOLLSELECTOR,
        /**
         * Priority of the
         * sun.security.provider.NativePRNG resource
         */
        NATIVE_PRNG,
        /**
         * Priority of the
         * sun.security.provider.SecureRandom resource
         */
        SECURE_RANDOM,
        /**
         * Priority of the
         * sun.security.provider.SecureRandom.SeederHolder resource
         */
        SEEDER_HOLDER,


        /* Keep next priorities here to ensure handling of pending References
         * appeared on earlier priorities. */

        /**
         * Priority of the
<<<<<<< HEAD
         * java.lan.ref.Reference static resource
         */
        REFERENCE_HANDLER,
        /**
         * Priority of the
         * jdk.internal.ref.CleanerImpl resource,
         * sun.java2d.Disposer resource
         */
        REFERENCE_QUEUES,


        /* Keep next priority last to reinitialize
        GraphicsEnvironment connection properly */

        /**
         * Priority of the
         * java.awt.GraphicsEnvironment resource
=======
         * jdk.internal.ref.CleanerImpl resources
>>>>>>> 24d2f2e4
         */
        GRAPHICS_ENVIRONMENT,
    };

    Priority getPriority();
}<|MERGE_RESOLUTION|>--- conflicted
+++ resolved
@@ -82,17 +82,14 @@
 
         /**
          * Priority of the
-<<<<<<< HEAD
-         * java.lan.ref.Reference static resource
+         * jdk.internal.ref.CleanerImpl resources
          */
-        REFERENCE_HANDLER,
+        CLEANERS,
         /**
          * Priority of the
-         * jdk.internal.ref.CleanerImpl resource,
-         * sun.java2d.Disposer resource
+         * sun.java2d.Disposer resources
          */
-        REFERENCE_QUEUES,
-
+        DISPOSERS,
 
         /* Keep next priority last to reinitialize
         GraphicsEnvironment connection properly */
@@ -100,9 +97,6 @@
         /**
          * Priority of the
          * java.awt.GraphicsEnvironment resource
-=======
-         * jdk.internal.ref.CleanerImpl resources
->>>>>>> 24d2f2e4
          */
         GRAPHICS_ENVIRONMENT,
     };
