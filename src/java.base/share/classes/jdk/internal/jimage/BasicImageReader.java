--- conflicted
+++ resolved
@@ -85,11 +85,7 @@
     private final Decompressor decompressor;
     private Object cracResource;
 
-<<<<<<< HEAD
-    @SuppressWarnings("this-escape")
-=======
-    @SuppressWarnings({ "removal", "this-escape", "suppression" })
->>>>>>> a347ecde
+    @SuppressWarnings({ "this-escape", "suppression" })
     protected BasicImageReader(Path path, ByteOrder byteOrder)
             throws IOException {
         this.imagePath = Objects.requireNonNull(path);
