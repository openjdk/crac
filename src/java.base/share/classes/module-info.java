/*
 * Copyright (c) 2014, 2024, Oracle and/or its affiliates. All rights reserved.
 * DO NOT ALTER OR REMOVE COPYRIGHT NOTICES OR THIS FILE HEADER.
 *
 * This code is free software; you can redistribute it and/or modify it
 * under the terms of the GNU General Public License version 2 only, as
 * published by the Free Software Foundation.  Oracle designates this
 * particular file as subject to the "Classpath" exception as provided
 * by Oracle in the LICENSE file that accompanied this code.
 *
 * This code is distributed in the hope that it will be useful, but WITHOUT
 * ANY WARRANTY; without even the implied warranty of MERCHANTABILITY or
 * FITNESS FOR A PARTICULAR PURPOSE.  See the GNU General Public License
 * version 2 for more details (a copy is included in the LICENSE file that
 * accompanied this code).
 *
 * You should have received a copy of the GNU General Public License version
 * 2 along with this work; if not, write to the Free Software Foundation,
 * Inc., 51 Franklin St, Fifth Floor, Boston, MA 02110-1301 USA.
 *
 * Please contact Oracle, 500 Oracle Parkway, Redwood Shores, CA 94065 USA
 * or visit www.oracle.com if you need additional information or have any
 * questions.
 */

/**
 * Defines the foundational APIs of the Java SE Platform.
 *
 * <dl class="notes">
 * <dt>Providers:</dt>
 * <dd> The JDK implementation of this module provides an implementation of
 *      the {@index jrt jrt} {@linkplain java.nio.file.spi.FileSystemProvider
 *      file system provider} to enumerate and read the class and resource
 *      files in a run-time image.
 *      The jrt file system can be created by calling
 *      {@link java.nio.file.FileSystems#getFileSystem
 *      FileSystems.getFileSystem(URI.create("jrt:/"))}.
 *      </dd>
 * </dl>
 *
 * @toolGuide java java launcher
 * @toolGuide keytool
 *
 * @provides java.nio.file.spi.FileSystemProvider
 *
 * @uses java.lang.System.LoggerFinder
 * @uses java.net.ContentHandlerFactory
 * @uses java.net.spi.URLStreamHandlerProvider
 * @uses java.nio.channels.spi.AsynchronousChannelProvider
 * @uses java.nio.channels.spi.SelectorProvider
 * @uses java.nio.charset.spi.CharsetProvider
 * @uses java.nio.file.spi.FileSystemProvider
 * @uses java.nio.file.spi.FileTypeDetector
 * @uses java.security.Provider
 * @uses java.text.spi.BreakIteratorProvider
 * @uses java.text.spi.CollatorProvider
 * @uses java.text.spi.DateFormatProvider
 * @uses java.text.spi.DateFormatSymbolsProvider
 * @uses java.text.spi.DecimalFormatSymbolsProvider
 * @uses java.text.spi.NumberFormatProvider
 * @uses java.time.chrono.AbstractChronology
 * @uses java.time.chrono.Chronology
 * @uses java.time.zone.ZoneRulesProvider
 * @uses java.util.spi.CalendarDataProvider
 * @uses java.util.spi.CalendarNameProvider
 * @uses java.util.spi.CurrencyNameProvider
 * @uses java.util.spi.LocaleNameProvider
 * @uses java.util.spi.ResourceBundleControlProvider
 * @uses java.util.spi.ResourceBundleProvider
 * @uses java.util.spi.TimeZoneNameProvider
 * @uses java.util.spi.ToolProvider
 * @uses javax.security.auth.spi.LoginModule
 *
 * @moduleGraph
 * @since 9
 */
module java.base {

    exports java.io;
    exports java.lang;
    exports java.lang.annotation;
    exports java.lang.classfile;
    exports java.lang.classfile.attribute;
    exports java.lang.classfile.constantpool;
    exports java.lang.classfile.instruction;
    exports java.lang.constant;
    exports java.lang.foreign;
    exports java.lang.invoke;
    exports java.lang.module;
    exports java.lang.ref;
    exports java.lang.reflect;
    exports java.lang.runtime;
    exports java.math;
    exports java.net;
    exports java.net.spi;
    exports java.nio;
    exports java.nio.channels;
    exports java.nio.channels.spi;
    exports java.nio.charset;
    exports java.nio.charset.spi;
    exports java.nio.file;
    exports java.nio.file.attribute;
    exports java.nio.file.spi;
    exports java.security;
    exports java.security.cert;
    exports java.security.interfaces;
    exports java.security.spec;
    exports java.text;
    exports java.text.spi;
    exports java.time;
    exports java.time.chrono;
    exports java.time.format;
    exports java.time.temporal;
    exports java.time.zone;
    exports java.util;
    exports java.util.concurrent;
    exports java.util.concurrent.atomic;
    exports java.util.concurrent.locks;
    exports java.util.function;
    exports java.util.jar;
    exports java.util.random;
    exports java.util.regex;
    exports java.util.spi;
    exports java.util.stream;
    exports java.util.zip;
    exports javax.crypto;
    exports javax.crypto.interfaces;
    exports javax.crypto.spec;
    exports javax.net;
    exports javax.net.ssl;
    exports javax.security.auth;
    exports javax.security.auth.callback;
    exports javax.security.auth.login;
    exports javax.security.auth.spi;
    exports javax.security.auth.x500;
    exports javax.security.cert;

    // additional qualified exports may be inserted at build time
    // see make/gensrc/GenModuleInfo.gmk

    exports com.sun.crypto.provider to
        jdk.crypto.cryptoki;
    exports sun.invoke.util to
        jdk.compiler;
    exports com.sun.security.ntlm to
        java.security.sasl;
    exports jdk.internal to
        jdk.incubator.vector;
    // Note: all modules in the exported list participate in preview  features
    // and therefore if they use preview features they do not need to be
    // compiled with "--enable-preview".
    // It is recommended for any modules that do participate that their
    // module declaration be annotated with jdk.internal.javac.ParticipatesInPreview
    exports jdk.internal.javac to
        java.compiler,
        java.desktop, // for ScopedValue
        java.se, // for ParticipatesInPreview
        jdk.compiler,
        jdk.incubator.vector, // participates in preview features
        jdk.jartool, // participates in preview features
        jdk.jdeps, // participates in preview features
        jdk.jfr, // participates in preview features
        jdk.jlink,   // participates in preview features
        jdk.jshell; // participates in preview features
    exports jdk.internal.access to
        java.desktop,
        java.logging,
        java.management,
        java.rmi,
        jdk.charsets,
        jdk.jartool,
        jdk.jlink,
        jdk.jfr,
        jdk.management,
        jdk.net,
        jdk.sctp,
        jdk.crypto.cryptoki;
<<<<<<< HEAD
    exports jdk.internal.crac to
        java.rmi,
        jdk.management.agent,
        jdk.sctp;
=======
    exports jdk.internal.classfile.components to
        jdk.jfr;
>>>>>>> 85fedbf6
    exports jdk.internal.foreign to
        jdk.incubator.vector;
    exports jdk.internal.event to
        jdk.jfr;
    exports jdk.internal.io to
        jdk.internal.le,
        jdk.jshell;
    exports jdk.internal.jimage to
        jdk.jlink;
    exports jdk.internal.jimage.decompressor to
        jdk.jlink;
    exports jdk.internal.loader to
        java.instrument,
        java.logging,
        java.naming;
    exports jdk.internal.jmod to
        jdk.compiler,
        jdk.jlink;
    exports jdk.internal.logger to
        java.logging;
    exports jdk.internal.org.objectweb.asm to
        jdk.jfr;
    exports jdk.internal.org.objectweb.asm.tree to
        jdk.jfr;
    exports jdk.internal.org.objectweb.asm.util to
        jdk.jfr;
    exports jdk.internal.org.objectweb.asm.commons to
        jdk.jfr;
    exports jdk.internal.org.xml.sax to
        jdk.jfr;
    exports jdk.internal.org.xml.sax.helpers to
        jdk.jfr;
    exports jdk.internal.misc to
        java.desktop,
        java.logging,
        java.management,
        java.naming,
        java.net.http,
        java.rmi,
        java.security.jgss,
        jdk.attach,
        jdk.charsets,
        jdk.compiler,
        jdk.crypto.cryptoki,
        jdk.incubator.vector,
        jdk.jfr,
        jdk.jshell,
        jdk.nio.mapmode,
        jdk.unsupported,
        jdk.internal.vm.ci;
    exports jdk.internal.module to
        java.instrument,
        java.management.rmi,
        jdk.jartool,
        jdk.compiler,
        jdk.jfr,
        jdk.jlink,
        jdk.jpackage;
    exports jdk.internal.perf to
        java.management,
        jdk.management.agent,
        jdk.internal.jvmstat;
    exports jdk.internal.platform to
        jdk.management,
        jdk.jfr;
    exports jdk.internal.ref to
        java.desktop,
        java.net.http,
        jdk.naming.dns;
    exports jdk.internal.reflect to
        java.logging,
        java.sql,
        java.sql.rowset,
        jdk.dynalink,
        jdk.internal.vm.ci,
        jdk.unsupported;
    exports jdk.internal.vm to
        java.management,
        jdk.internal.jvmstat,
        jdk.management,
        jdk.management.agent,
        jdk.internal.vm.ci,
        jdk.jfr;
    exports jdk.internal.vm.annotation to
        java.instrument,
        jdk.internal.vm.ci,
        jdk.incubator.vector,
        jdk.jfr,
        jdk.unsupported;
    exports jdk.internal.vm.vector to
        jdk.incubator.vector;
    exports jdk.internal.util.xml to
        jdk.jfr;
    exports jdk.internal.util.xml.impl to
        jdk.jfr;
    exports jdk.internal.util to
        java.desktop,
        java.prefs,
        java.security.jgss,
        java.smartcardio,
        jdk.charsets,
        jdk.internal.vm.ci,
        jdk.jlink,
        jdk.jpackage,
        jdk.net;
    exports sun.net to
        java.net.http,
        jdk.naming.dns;
    exports sun.net.ext to
        jdk.net;
    exports sun.net.dns to
        java.security.jgss,
        jdk.naming.dns;
    exports sun.net.util to
        java.net.http,
        jdk.jconsole,
        jdk.sctp;
    exports sun.net.www to
        java.net.http,
        jdk.jartool;
    exports sun.net.www.protocol.http to
        java.security.jgss;
    exports sun.nio.ch to
        java.management,
        jdk.crypto.cryptoki,
        jdk.net,
        jdk.sctp;
    exports sun.nio.cs to
        jdk.charsets;
    exports sun.nio.fs to
        jdk.net;
    exports sun.reflect.annotation to
        jdk.compiler;
    exports sun.reflect.generics.reflectiveObjects to
        java.desktop;
    exports sun.reflect.misc to
        java.desktop,
        java.management,
        java.sql.rowset;
    exports sun.security.internal.interfaces to
        jdk.crypto.cryptoki;
    exports sun.security.internal.spec to
        jdk.crypto.cryptoki;
    exports sun.security.jca to
        java.smartcardio,
        jdk.crypto.cryptoki,
        jdk.naming.dns;
    exports sun.security.pkcs to
        jdk.jartool;
    exports sun.security.provider to
        java.security.jgss,
        jdk.crypto.cryptoki,
        jdk.security.auth;
    exports sun.security.provider.certpath to
        java.naming,
        jdk.jartool;
    exports sun.security.rsa to
        jdk.crypto.cryptoki;
    exports sun.security.timestamp to
        jdk.jartool;
    exports sun.security.tools to
        jdk.jartool;
    exports sun.security.util to
        java.naming,
        java.security.jgss,
        java.security.sasl,
        java.smartcardio,
        java.xml.crypto,
        jdk.crypto.cryptoki,
        jdk.jartool,
        jdk.security.auth,
        jdk.security.jgss;
    exports sun.security.x509 to
        jdk.crypto.cryptoki,
        jdk.jartool;
    exports sun.security.validator to
        jdk.jartool;
    exports sun.util.cldr to
        jdk.jlink;
    exports sun.util.locale.provider to
        java.desktop,
        jdk.jlink,
        jdk.localedata;
    exports sun.util.logging to
        java.desktop,
        java.logging,
        java.prefs;
    exports sun.util.resources to
        jdk.localedata;

    // the service types defined by the APIs in this module

    uses java.lang.System.LoggerFinder;
    uses java.net.ContentHandlerFactory;
    uses java.net.spi.InetAddressResolverProvider;
    uses java.net.spi.URLStreamHandlerProvider;
    uses java.nio.channels.spi.AsynchronousChannelProvider;
    uses java.nio.channels.spi.SelectorProvider;
    uses java.nio.charset.spi.CharsetProvider;
    uses java.nio.file.spi.FileSystemProvider;
    uses java.nio.file.spi.FileTypeDetector;
    uses java.security.Provider;
    uses java.text.spi.BreakIteratorProvider;
    uses java.text.spi.CollatorProvider;
    uses java.text.spi.DateFormatProvider;
    uses java.text.spi.DateFormatSymbolsProvider;
    uses java.text.spi.DecimalFormatSymbolsProvider;
    uses java.text.spi.NumberFormatProvider;
    uses java.time.chrono.AbstractChronology;
    uses java.time.chrono.Chronology;
    uses java.time.zone.ZoneRulesProvider;
    uses java.util.spi.CalendarDataProvider;
    uses java.util.spi.CalendarNameProvider;
    uses java.util.spi.CurrencyNameProvider;
    uses java.util.spi.LocaleNameProvider;
    uses java.util.spi.ResourceBundleControlProvider;
    uses java.util.spi.ResourceBundleProvider;
    uses java.util.spi.TimeZoneNameProvider;
    uses java.util.spi.ToolProvider;
    uses javax.security.auth.spi.LoginModule;

    // JDK-internal service types

    uses jdk.internal.io.JdkConsoleProvider;
    uses jdk.internal.logger.DefaultLoggerFinder;
    uses sun.text.spi.JavaTimeDateTimePatternProvider;
    uses sun.util.spi.CalendarProvider;
    uses sun.util.locale.provider.LocaleDataMetaInfo;
    uses sun.util.resources.LocaleData.CommonResourceBundleProvider;
    uses sun.util.resources.LocaleData.SupplementaryResourceBundleProvider;

    // Built-in service providers that are located via ServiceLoader

    provides java.nio.file.spi.FileSystemProvider with
        jdk.internal.jrtfs.JrtFileSystemProvider;

    exports jdk.internal.crac.mirror to
        java.rmi,
        jdk.crac,
        jdk.management.agent;

    exports jdk.internal.crac.mirror.impl to
        jdk.crac;
}<|MERGE_RESOLUTION|>--- conflicted
+++ resolved
@@ -175,15 +175,12 @@
         jdk.net,
         jdk.sctp,
         jdk.crypto.cryptoki;
-<<<<<<< HEAD
     exports jdk.internal.crac to
         java.rmi,
         jdk.management.agent,
         jdk.sctp;
-=======
     exports jdk.internal.classfile.components to
         jdk.jfr;
->>>>>>> 85fedbf6
     exports jdk.internal.foreign to
         jdk.incubator.vector;
     exports jdk.internal.event to
