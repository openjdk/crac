/*
 * Copyright (c) 1999, 2024, Oracle and/or its affiliates. All rights reserved.
 * DO NOT ALTER OR REMOVE COPYRIGHT NOTICES OR THIS FILE HEADER.
 *
 * This code is free software; you can redistribute it and/or modify it
 * under the terms of the GNU General Public License version 2 only, as
 * published by the Free Software Foundation.  Oracle designates this
 * particular file as subject to the "Classpath" exception as provided
 * by Oracle in the LICENSE file that accompanied this code.
 *
 * This code is distributed in the hope that it will be useful, but WITHOUT
 * ANY WARRANTY; without even the implied warranty of MERCHANTABILITY or
 * FITNESS FOR A PARTICULAR PURPOSE.  See the GNU General Public License
 * version 2 for more details (a copy is included in the LICENSE file that
 * accompanied this code).
 *
 * You should have received a copy of the GNU General Public License version
 * 2 along with this work; if not, write to the Free Software Foundation,
 * Inc., 51 Franklin St, Fifth Floor, Boston, MA 02110-1301 USA.
 *
 * Please contact Oracle, 500 Oracle Parkway, Redwood Shores, CA 94065 USA
 * or visit www.oracle.com if you need additional information or have any
 * questions.
 */

package sun.net.www.protocol.jar;

import java.io.IOException;
import java.io.FileNotFoundException;
import java.net.URL;
import java.net.URLConnection;
import java.util.HashMap;
import java.util.WeakHashMap;
import java.util.jar.JarFile;

import jdk.internal.util.OperatingSystem;
import sun.net.util.URLUtil;

import jdk.internal.crac.Core;
import jdk.internal.crac.mirror.Context;
import jdk.internal.crac.mirror.Resource;

/* A factory for cached JAR file. This class is used to both retrieve
 * and cache Jar files.
 *
 * @author Benjamin Renaud
 * @since 1.2
 */
class JarFileFactory implements URLJarFile.URLJarFileCloseController, jdk.internal.crac.JDKResource {

    /* the url to file cache */
    private static final HashMap<String, JarFile> fileCache = new HashMap<>();

    /* the file to url cache */
    private static final HashMap<JarFile, URL> urlCache = new HashMap<>();

    private static final JarFileFactory instance = new JarFileFactory();

    private JarFileFactory() {
        Core.Priority.NORMAL.getContext().register(this);
    }

    public static JarFileFactory getInstance() {
        return instance;
    }

    URLConnection getConnection(JarFile jarFile) throws IOException {
        URL u;
        synchronized (instance) {
            u = urlCache.get(jarFile);
        }
        if (u != null)
            return u.openConnection();

        return null;
    }

    public JarFile get(URL url) throws IOException {
        return get(url, true);
    }

    /**
     * Get or create a {@code JarFile} for the given {@code url}.
     * If {@code useCaches} is true, this method attempts to find
     * a jar file in the cache, and if so, returns it.
     * If no jar file is found in the cache, or {@code useCaches}
     * is false, the method creates a new jar file.
     * If the URL points to a local file, the returned jar file
     * will not be put in the cache yet.
     * The caller should then call {@link #cacheIfAbsent(URL, JarFile)}
     * with the returned jar file, if updating the cache is desired.
     * @param url the jar file url
     * @param useCaches whether the cache should be used
     * @return a new or cached jar file.
     * @throws IOException if the jar file couldn't be created
     */
    JarFile getOrCreate(URL url, boolean useCaches) throws IOException {
        if (useCaches == false) {
            return get(url, false);
        }
        URL patched = urlFor(url);
        if (!URLJarFile.isFileURL(patched)) {
            // A temporary file will be created, we can prepopulate
            // the cache in this case.
            return get(url, useCaches);
        }

        // We have a local file. Do not prepopulate the cache.
        JarFile result;
        synchronized (instance) {
            result = getCachedJarFile(patched);
        }
        if (result == null) {
            result = URLJarFile.getJarFile(patched, this);
        }
        if (result == null)
            throw new FileNotFoundException(url.toString());
        return result;
    }

    /**
     * Close the given jar file if it isn't present in the cache.
     * Otherwise, does nothing.
     * @param url the jar file URL
     * @param jarFile the jar file to close
     * @return true if the jar file has been closed, false otherwise.
     * @throws IOException if an error occurs while closing the jar file.
     */
    boolean closeIfNotCached(URL url, JarFile jarFile) throws IOException {
        url = urlFor(url);
        JarFile result;
        synchronized (instance) {
            result = getCachedJarFile(url);
        }
        if (result != jarFile) jarFile.close();
        return result != jarFile;
    }

    boolean cacheIfAbsent(URL url, JarFile jarFile) {
        try {
            url = urlFor(url);
        } catch (IOException x) {
            // should not happen
            return false;
        }
        JarFile cached;
        synchronized (instance) {
            String key = urlKey(url);
            cached = fileCache.get(key);
            if (cached == null) {
                fileCache.put(key, jarFile);
                urlCache.put(jarFile, url);
            }
        }
        return cached == null || cached == jarFile;
    }

    private URL urlFor(URL url) throws IOException {
        // for systems other than Windows we don't
        // do any special conversion
        if (!OperatingSystem.isWindows()) {
            return url;
        }
        if (url.getProtocol().equalsIgnoreCase("file")) {
            // Deal with UNC pathnames specially. See 4180841

            String host = url.getHost();
            if (host != null && !host.isEmpty() &&
                    !host.equalsIgnoreCase("localhost")) {

                @SuppressWarnings("deprecation")
                var _unused = url = new URL("file", "", "//" + host + url.getPath());
            }
        }
        return url;
    }

    JarFile get(URL url, boolean useCaches) throws IOException {

        url = urlFor(url);

        JarFile result;
        JarFile local_result;

        if (useCaches) {
            synchronized (instance) {
                result = getCachedJarFile(url);
            }
            if (result == null) {
                local_result = URLJarFile.getJarFile(url, this);
                synchronized (instance) {
                    result = getCachedJarFile(url);
                    if (result == null) {
                        fileCache.put(urlKey(url), local_result);
                        urlCache.put(local_result, url);
                        result = local_result;
                    } else {
                        if (local_result != null) {
                            local_result.close();
                        }
                    }
                }
            }
        } else {
            result = URLJarFile.getJarFile(url, this);
        }
        if (result == null)
            throw new FileNotFoundException(url.toString());

        return result;
    }

    /**
     * Callback method of the URLJarFileCloseController to
     * indicate that the JarFile is closed. This way we can
     * remove the JarFile from the cache
     */
    public void close(JarFile jarFile) {
        synchronized (instance) {
            URL urlRemoved = urlCache.remove(jarFile);
            if (urlRemoved != null)
                fileCache.remove(urlKey(urlRemoved));
        }
    }

    private JarFile getCachedJarFile(URL url) {
        assert Thread.holdsLock(instance);
        return fileCache.get(urlKey(url));
    }

    private String urlKey(URL url) {
        String urlstr =  URLUtil.urlNoFragString(url);
        if ("runtime".equals(url.getRef())) urlstr += "#runtime";
        return urlstr;
    }
<<<<<<< HEAD

    private Permission getPermission(JarFile jarFile) {
        try {
            URLConnection uc = getConnection(jarFile);
            if (uc != null)
                return uc.getPermission();
        } catch (IOException ioe) {
            // gulp
        }

        return null;
    }

    @Override
    public void beforeCheckpoint(Context<? extends Resource> context) throws Exception {
        // Need to clear cached entries that are held by the factory only (e.g.
        // after JarURLInputStream.close with useCaches == true).  Creating a
        // temporary weak cache and triggering GC to get know JARs really in
        // use.
        synchronized (instance) {
            WeakHashMap<JarFile, URL> weakMap = new WeakHashMap<>(urlCache);
            fileCache.clear();
            urlCache.clear();

            System.gc();

            weakMap.forEach((JarFile jarFile, URL url) -> {
                String key = urlKey(url);
                urlCache.put(jarFile, url);
                fileCache.put(key, jarFile);
            });
        }
    }

    @Override
    public void afterRestore(Context<? extends Resource> context) throws Exception {
    }
=======
>>>>>>> 4fbf2720
}<|MERGE_RESOLUTION|>--- conflicted
+++ resolved
@@ -233,19 +233,6 @@
         if ("runtime".equals(url.getRef())) urlstr += "#runtime";
         return urlstr;
     }
-<<<<<<< HEAD
-
-    private Permission getPermission(JarFile jarFile) {
-        try {
-            URLConnection uc = getConnection(jarFile);
-            if (uc != null)
-                return uc.getPermission();
-        } catch (IOException ioe) {
-            // gulp
-        }
-
-        return null;
-    }
 
     @Override
     public void beforeCheckpoint(Context<? extends Resource> context) throws Exception {
@@ -271,6 +258,4 @@
     @Override
     public void afterRestore(Context<? extends Resource> context) throws Exception {
     }
-=======
->>>>>>> 4fbf2720
 }