/*
 * Copyright (c) 2008, 2025, Oracle and/or its affiliates. All rights reserved.
 * DO NOT ALTER OR REMOVE COPYRIGHT NOTICES OR THIS FILE HEADER.
 *
 * This code is free software; you can redistribute it and/or modify it
 * under the terms of the GNU General Public License version 2 only, as
 * published by the Free Software Foundation.  Oracle designates this
 * particular file as subject to the "Classpath" exception as provided
 * by Oracle in the LICENSE file that accompanied this code.
 *
 * This code is distributed in the hope that it will be useful, but WITHOUT
 * ANY WARRANTY; without even the implied warranty of MERCHANTABILITY or
 * FITNESS FOR A PARTICULAR PURPOSE.  See the GNU General Public License
 * version 2 for more details (a copy is included in the LICENSE file that
 * accompanied this code).
 *
 * You should have received a copy of the GNU General Public License version
 * 2 along with this work; if not, write to the Free Software Foundation,
 * Inc., 51 Franklin St, Fifth Floor, Boston, MA 02110-1301 USA.
 *
 * Please contact Oracle, 500 Oracle Parkway, Redwood Shores, CA 94065 USA
 * or visit www.oracle.com if you need additional information or have any
 * questions.
 */

package sun.nio.ch;

import java.nio.channels.*;
import java.net.SocketAddress;
import java.net.SocketOption;
import java.net.StandardSocketOptions;
import java.net.InetSocketAddress;
import java.io.FileDescriptor;
import java.io.IOException;
import java.util.Set;
import java.util.HashSet;
import java.util.Collections;
import java.util.concurrent.Future;
import java.util.concurrent.locks.ReadWriteLock;
import java.util.concurrent.locks.ReentrantReadWriteLock;

import jdk.internal.crac.JDKSocketResource;
import sun.net.NetHooks;
import sun.net.ext.ExtendedSocketOptions;

/**
 * Base implementation of AsynchronousServerSocketChannel.
 */

abstract class AsynchronousServerSocketChannelImpl
    extends AsynchronousServerSocketChannel
    implements Cancellable, Groupable
{
    protected final FileDescriptor fd;
    private final JDKSocketResource resource;

    // the local address to which the channel's socket is bound
    protected volatile InetSocketAddress localAddress;

    // need this lock to set local address
    private final Object stateLock = new Object();

    // close support
    private final ReadWriteLock closeLock = new ReentrantReadWriteLock();
    private volatile boolean closed;

    // set true when accept operation is cancelled
    private volatile boolean acceptKilled;

    // set true when exclusive binding is on and SO_REUSEADDR is emulated
    private boolean isReuseAddress;

    // last backlog used for bind(...)
    private int backlog;

    AsynchronousServerSocketChannelImpl(AsynchronousChannelGroupImpl group) {
        super(group.provider());
<<<<<<< HEAD
        this.fd = Net.serverSocket(true);
        this.resource = new JDKSocketResource(this) {
            @Override
            protected FileDescriptor getFD() {
                return fd;
            }

            @Override
            protected SocketAddress localAddress() {
                return localAddress;
            }

            @Override
            protected SocketAddress remoteAddress() {
                return null;
            }

            @Override
            protected boolean isListening() {
                return true;
            }

            @Override
            protected void closeBeforeCheckpoint() throws IOException {
                close();
            }

            @Override
            protected void reopenAfterRestore() throws IOException {
                FileDescriptor newfd = Net.serverSocket(true);
                IOUtil.setfdVal(fd, IOUtil.fdVal(newfd));
                reopen();
                synchronized (stateLock) {
                    SocketAddress local = localAddress;
                    if (local != null) {
                        localAddress = null;
                        bind(local, backlog);
                    }
                }
            }
        };
=======
        this.fd = Net.serverSocket();
>>>>>>> 52a5583d
    }

    @Override
    public final boolean isOpen() {
        return !closed;
    }

    /**
     * Marks beginning of access to file descriptor/handle
     */
    final void begin() throws IOException {
        closeLock.readLock().lock();
        if (!isOpen())
            throw new ClosedChannelException();
    }

    /**
     * Marks end of access to file descriptor/handle
     */
    final void end() {
        closeLock.readLock().unlock();
    }

    /**
     * Invoked to close file descriptor/handle.
     */
    abstract void implClose() throws IOException;

    @Override
    public final void close() throws IOException {
        // synchronize with any threads using file descriptor/handle
        closeLock.writeLock().lock();
        try {
            if (closed)
                return;     // already closed
            closed = true;
        } finally {
            closeLock.writeLock().unlock();
        }
        implClose();
    }

    private void reopen() throws IOException {
        closeLock.writeLock().lock();
        try {
            assert(closed);
            closed = false;
        } finally {
            closeLock.writeLock().unlock();
        }
        implReopen();
    }

    protected abstract void implReopen() throws IOException;

    /**
     * Invoked by accept to accept connection
     */
    abstract Future<AsynchronousSocketChannel>
        implAccept(Object attachment,
                   CompletionHandler<AsynchronousSocketChannel,Object> handler);


    @Override
    public final Future<AsynchronousSocketChannel> accept() {
        return implAccept(null, null);
    }

    @Override
    @SuppressWarnings("unchecked")
    public final <A> void accept(A attachment,
                                 CompletionHandler<AsynchronousSocketChannel,? super A> handler)
    {
        if (handler == null)
            throw new NullPointerException("'handler' is null");
        implAccept(attachment, (CompletionHandler<AsynchronousSocketChannel,Object>)handler);
    }

    final boolean isAcceptKilled() {
        return acceptKilled;
    }

    @Override
    public final void onCancel(PendingFuture<?,?> task) {
        acceptKilled = true;
    }

    @Override
    public final AsynchronousServerSocketChannel bind(SocketAddress local, int backlog)
        throws IOException
    {
        InetSocketAddress isa = (local == null) ? new InetSocketAddress(0) :
            Net.checkAddress(local);

        try {
            begin();
            synchronized (stateLock) {
                if (localAddress != null)
                    throw new AlreadyBoundException();
                NetHooks.beforeTcpBind(fd, isa.getAddress(), isa.getPort());
                Net.bind(fd, isa.getAddress(), isa.getPort());
                this.backlog = backlog < 1 ? 50 : backlog;
                Net.listen(fd, this.backlog);
                localAddress = Net.localAddress(fd);
            }
        } finally {
            end();
        }
        return this;
    }

    @Override
    public final SocketAddress getLocalAddress() throws IOException {
        if (!isOpen())
            throw new ClosedChannelException();
        return localAddress;
    }

    @Override
    public final <T> AsynchronousServerSocketChannel setOption(SocketOption<T> name,
                                                               T value)
        throws IOException
    {
        if (name == null)
            throw new NullPointerException();
        if (!supportedOptions().contains(name))
            throw new UnsupportedOperationException("'" + name + "' not supported");

        try {
            begin();
            if (name == StandardSocketOptions.SO_REUSEADDR &&
                    Net.useExclusiveBind())
            {
                // SO_REUSEADDR emulated when using exclusive bind
                isReuseAddress = (Boolean)value;
            } else {
                Net.setSocketOption(fd, Net.UNSPEC, name, value);
            }
            return this;
        } finally {
            end();
        }
    }

    @Override
    @SuppressWarnings("unchecked")
    public final <T> T getOption(SocketOption<T> name) throws IOException {
        if (name == null)
            throw new NullPointerException();
        if (!supportedOptions().contains(name))
            throw new UnsupportedOperationException("'" + name + "' not supported");

        try {
            begin();
            if (name == StandardSocketOptions.SO_REUSEADDR &&
                    Net.useExclusiveBind())
            {
                // SO_REUSEADDR emulated when using exclusive bind
                return (T)Boolean.valueOf(isReuseAddress);
            }
            return (T) Net.getSocketOption(fd, Net.UNSPEC, name);
        } finally {
            end();
        }
    }

    private static class DefaultOptionsHolder {
        static final Set<SocketOption<?>> defaultOptions = defaultOptions();

        private static Set<SocketOption<?>> defaultOptions() {
            HashSet<SocketOption<?>> set = HashSet.newHashSet(2);
            set.add(StandardSocketOptions.SO_RCVBUF);
            set.add(StandardSocketOptions.SO_REUSEADDR);
            if (Net.isReusePortAvailable()) {
                set.add(StandardSocketOptions.SO_REUSEPORT);
            }
            set.addAll(ExtendedSocketOptions.serverSocketOptions());
            return Collections.unmodifiableSet(set);
        }
    }

    @Override
    public final Set<SocketOption<?>> supportedOptions() {
        return DefaultOptionsHolder.defaultOptions;
    }

    @Override
    public final String toString() {
        StringBuilder sb = new StringBuilder();
        sb.append(this.getClass().getName());
        sb.append('[');
        if (!isOpen())
            sb.append("closed");
        else {
            if (localAddress == null) {
                sb.append("unbound");
            } else {
                sb.append(localAddress.toString());
            }
        }
        sb.append(']');
        return sb.toString();
    }
}<|MERGE_RESOLUTION|>--- conflicted
+++ resolved
@@ -75,8 +75,7 @@
 
     AsynchronousServerSocketChannelImpl(AsynchronousChannelGroupImpl group) {
         super(group.provider());
-<<<<<<< HEAD
-        this.fd = Net.serverSocket(true);
+        this.fd = Net.serverSocket();
         this.resource = new JDKSocketResource(this) {
             @Override
             protected FileDescriptor getFD() {
@@ -105,7 +104,7 @@
 
             @Override
             protected void reopenAfterRestore() throws IOException {
-                FileDescriptor newfd = Net.serverSocket(true);
+                FileDescriptor newfd = Net.serverSocket();
                 IOUtil.setfdVal(fd, IOUtil.fdVal(newfd));
                 reopen();
                 synchronized (stateLock) {
@@ -117,9 +116,6 @@
                 }
             }
         };
-=======
-        this.fd = Net.serverSocket();
->>>>>>> 52a5583d
     }
 
     @Override
