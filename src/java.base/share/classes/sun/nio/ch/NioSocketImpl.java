/*
 * Copyright (c) 2019, 2025, Oracle and/or its affiliates. All rights reserved.
 * DO NOT ALTER OR REMOVE COPYRIGHT NOTICES OR THIS FILE HEADER.
 *
 * This code is free software; you can redistribute it and/or modify it
 * under the terms of the GNU General Public License version 2 only, as
 * published by the Free Software Foundation.  Oracle designates this
 * particular file as subject to the "Classpath" exception as provided
 * by Oracle in the LICENSE file that accompanied this code.
 *
 * This code is distributed in the hope that it will be useful, but WITHOUT
 * ANY WARRANTY; without even the implied warranty of MERCHANTABILITY or
 * FITNESS FOR A PARTICULAR PURPOSE.  See the GNU General Public License
 * version 2 for more details (a copy is included in the LICENSE file that
 * accompanied this code).
 *
 * You should have received a copy of the GNU General Public License version
 * 2 along with this work; if not, write to the Free Software Foundation,
 * Inc., 51 Franklin St, Fifth Floor, Boston, MA 02110-1301 USA.
 *
 * Please contact Oracle, 500 Oracle Parkway, Redwood Shores, CA 94065 USA
 * or visit www.oracle.com if you need additional information or have any
 * questions.
 */

package sun.nio.ch;

import java.io.FileDescriptor;
import java.io.IOException;
import java.io.InputStream;
import java.io.InterruptedIOException;
import java.io.OutputStream;
import java.io.UncheckedIOException;
import java.lang.invoke.MethodHandles;
import java.lang.ref.Cleaner.Cleanable;
import java.net.InetAddress;
import java.net.InetSocketAddress;
import java.net.ProtocolFamily;
import java.net.SocketAddress;
import java.net.SocketException;
import java.net.SocketImpl;
import java.net.SocketOption;
import java.net.SocketTimeoutException;
import java.net.StandardProtocolFamily;
import java.net.StandardSocketOptions;
import java.net.UnknownHostException;
import java.nio.ByteBuffer;
import java.util.Collections;
import java.util.HashSet;
import java.util.Objects;
import java.util.Set;
import java.util.concurrent.TimeUnit;
import java.util.concurrent.locks.ReentrantLock;

import jdk.internal.access.JavaIOFileDescriptorAccess;
import jdk.internal.access.SharedSecrets;
import jdk.internal.ref.CleanerFactory;
import sun.net.ConnectionResetException;
import sun.net.NetHooks;
import sun.net.PlatformSocketImpl;
import sun.net.ext.ExtendedSocketOptions;
import sun.net.util.SocketExceptions;

import static java.util.concurrent.TimeUnit.MILLISECONDS;
import static java.util.concurrent.TimeUnit.NANOSECONDS;

/**
 * NIO based SocketImpl.
 *
 * The underlying socket used by this SocketImpl is initially configured blocking.
 * If a connect, accept or read is attempted with a timeout, or a virtual
 * thread invokes a blocking operation, then the socket is changed to non-blocking
 * When in non-blocking mode, operations that don't complete immediately will
 * poll the socket (or park when invoked on a virtual thread) and preserve
 * the semantics of blocking operations.
 */

public final class NioSocketImpl extends SocketImpl implements PlatformSocketImpl {
    private static final NativeDispatcher nd = new SocketDispatcher();

    // The maximum number of bytes to read/write per syscall to avoid needing
    // a huge buffer from the temporary buffer cache
    private static final int MAX_BUFFER_SIZE = 128 * 1024;

    // true if this is a SocketImpl for a ServerSocket
    private final boolean server;

    // Lock held when reading (also used when accepting or connecting)
    private final ReentrantLock readLock = new ReentrantLock();

    // Lock held when writing
    private final ReentrantLock writeLock = new ReentrantLock();

    // The stateLock for read/changing state
    private final Object stateLock = new Object();
    private static final int ST_NEW = 0;
    private static final int ST_UNCONNECTED = 1;
    private static final int ST_CONNECTING = 2;
    private static final int ST_CONNECTED = 3;
    private static final int ST_CLOSING = 4;
    private static final int ST_CLOSED = 5;
    private volatile int state;  // need stateLock to change

    private Cleanable cleaner;

    // set to true when the socket is in non-blocking mode
    private volatile boolean nonBlocking;

    // used by connect/read/write/accept, protected by stateLock
    private long readerThread;
    private long writerThread;

    // used when SO_REUSEADDR is emulated, protected by stateLock
    private boolean isReuseAddress;

    // read or accept timeout in millis
    private volatile int timeout;

    // flags to indicate if the connection is shutdown for input and output
    private volatile boolean isInputClosed;
    private volatile boolean isOutputClosed;

    // used by read to emulate legacy behavior, protected by readLock
    private boolean readEOF;
    private boolean connectionReset;

    // last backlog used for listen() invocation
    private int backlog;

    static {
        // trigger eager initialization
        new FileDispatcherImpl();
    }

    /**
     * Creates an instance of this SocketImpl.
     * @param server true if this is a SocketImpl for a ServerSocket
     */
    public NioSocketImpl(boolean server) {
        this.server = server;
    }

    /**
     * Returns true if the socket is open.
     */
    private boolean isOpen() {
        return state < ST_CLOSING;
    }

    /**
     * Throws SocketException if the socket is not open.
     */
    private void ensureOpen() throws SocketException {
        int state = this.state;
        if (state == ST_NEW)
            throw new SocketException("Socket not created");
        if (state >= ST_CLOSING)
            throw new SocketException("Socket closed");
    }

    /**
     * Throws SocketException if the socket is not open and connected.
     */
    private void ensureOpenAndConnected() throws SocketException {
        int state = this.state;
        if (state < ST_CONNECTED)
            throw new SocketException("Not connected");
        if (state > ST_CONNECTED)
            throw new SocketException("Socket closed");
    }

    /**
     * Disables the current thread for scheduling purposes until the
     * socket is ready for I/O or is asynchronously closed, for up to the
     * specified waiting time.
     * @throws IOException if an I/O error occurs
     */
    private void park(FileDescriptor fd, int event, long nanos) throws IOException {
        Thread t = Thread.currentThread();
        if (t.isVirtual()) {
            Poller.poll(fdVal(fd), event, nanos, this::isOpen);
            if (t.isInterrupted()) {
                throw new InterruptedIOException();
            }
        } else {
            long millis;
            if (nanos == 0) {
                millis = -1;
            } else {
                millis = NANOSECONDS.toMillis(nanos);
                if (nanos > MILLISECONDS.toNanos(millis)) {
                    // Round up any excess nanos to the nearest millisecond to
                    // avoid parking for less than requested.
                    millis++;
                }
            }
            Net.poll(fd, event, millis);
        }
    }

    /**
     * Disables the current thread for scheduling purposes until the socket is
     * ready for I/O or is asynchronously closed.
     * @throws IOException if an I/O error occurs
     */
    private void park(FileDescriptor fd, int event) throws IOException {
        park(fd, event, 0);
    }

    /**
     * Ensures that the socket is configured non-blocking invoked on a virtual
     * thread or the operation has a timeout
     * @throws IOException if there is an I/O error changing the blocking mode
     */
    private void configureNonBlockingIfNeeded(FileDescriptor fd, boolean timed)
        throws IOException
    {
        if (!nonBlocking
            && (timed || Thread.currentThread().isVirtual())) {
            assert readLock.isHeldByCurrentThread() || writeLock.isHeldByCurrentThread();
            IOUtil.configureBlocking(fd, false);
            nonBlocking = true;
        }
    }

    /**
     * Marks the beginning of a read operation that might block.
     * @throws SocketException if the socket is closed or not connected
     */
    private FileDescriptor beginRead() throws SocketException {
        synchronized (stateLock) {
            ensureOpenAndConnected();
            readerThread = NativeThread.current();
            return fd;
        }
    }

    /**
     * Marks the end of a read operation that may have blocked.
     * @throws SocketException is the socket is closed
     */
    private void endRead(boolean completed) throws SocketException {
        synchronized (stateLock) {
            readerThread = 0;
            int state = this.state;
            if (state == ST_CLOSING)
                tryFinishClose();
            if (!completed && state >= ST_CLOSING)
                throw new SocketException("Socket closed");
        }
    }

    /**
     * Attempts to read bytes from the socket into the given byte array.
     */
    private int tryRead(FileDescriptor fd, byte[] b, int off, int len)
        throws IOException
    {
        ByteBuffer dst = Util.getTemporaryDirectBuffer(len);
        assert dst.position() == 0;
        try {
            int n = nd.read(fd, ((DirectBuffer)dst).address(), len);
            if (n > 0) {
                dst.get(b, off, n);
            }
            return n;
        } finally {
            Util.offerFirstTemporaryDirectBuffer(dst);
        }
    }

    /**
     * Reads bytes from the socket into the given byte array with a timeout.
     * @throws SocketTimeoutException if the read timeout elapses
     */
    private int timedRead(FileDescriptor fd, byte[] b, int off, int len, long nanos)
        throws IOException
    {
        long startNanos = System.nanoTime();
        int n = tryRead(fd, b, off, len);
        while (n == IOStatus.UNAVAILABLE && isOpen()) {
            long remainingNanos = nanos - (System.nanoTime() - startNanos);
            if (remainingNanos <= 0) {
                throw new SocketTimeoutException("Read timed out");
            }
            park(fd, Net.POLLIN, remainingNanos);
            n = tryRead(fd, b, off, len);
        }
        return n;
    }

    /**
     * Reads bytes from the socket into the given byte array.
     * @return the number of bytes read or -1 at EOF
     * @throws SocketException if the socket is closed or a socket I/O error occurs
     * @throws SocketTimeoutException if the read timeout elapses
     */
    private int implRead(byte[] b, int off, int len) throws IOException {
        int n = 0;
        FileDescriptor fd = beginRead();
        try {
            if (connectionReset)
                throw new SocketException("Connection reset");
            if (isInputClosed)
                return -1;
            int timeout = this.timeout;
            configureNonBlockingIfNeeded(fd, timeout > 0);
            if (timeout > 0) {
                // read with timeout
                n = timedRead(fd, b, off, len, MILLISECONDS.toNanos(timeout));
            } else {
                // read, no timeout
                n = tryRead(fd, b, off, len);
                while (IOStatus.okayToRetry(n) && isOpen()) {
                    park(fd, Net.POLLIN);
                    n = tryRead(fd, b, off, len);
                }
            }
            return n;
        } catch (InterruptedIOException e) {
            throw e;
        } catch (ConnectionResetException e) {
            connectionReset = true;
            throw new SocketException("Connection reset");
        } catch (IOException ioe) {
            // throw SocketException to maintain compatibility
            throw asSocketException(ioe);
        } finally {
            endRead(n > 0);
        }
    }

    /**
     * Reads bytes from the socket into the given byte array.
     * @return the number of bytes read or -1 at EOF
     * @throws IndexOutOfBoundsException if the bound checks fail
     * @throws SocketException if the socket is closed or a socket I/O error occurs
     * @throws SocketTimeoutException if the read timeout elapses
     */
    private int read(byte[] b, int off, int len) throws IOException {
        Objects.checkFromIndexSize(off, len, b.length);
        if (len == 0) {
            return 0;
        } else {
            readLock.lock();
            try {
                // emulate legacy behavior to return -1, even if socket is closed
                if (readEOF)
                    return -1;
                // read up to MAX_BUFFER_SIZE bytes
                int size = Math.min(len, MAX_BUFFER_SIZE);
                int n = implRead(b, off, size);
                if (n == -1)
                    readEOF = true;
                return n;
            } finally {
                readLock.unlock();
            }
        }
    }

    /**
     * Marks the beginning of a write operation that might block.
     * @throws SocketException if the socket is closed or not connected
     */
    private FileDescriptor beginWrite() throws SocketException {
        synchronized (stateLock) {
            ensureOpenAndConnected();
            writerThread = NativeThread.current();
            return fd;
        }
    }

    /**
     * Marks the end of a write operation that may have blocked.
     * @throws SocketException is the socket is closed
     */
    private void endWrite(boolean completed) throws SocketException {
        synchronized (stateLock) {
            writerThread = 0;
            int state = this.state;
            if (state == ST_CLOSING)
                tryFinishClose();
            if (!completed && state >= ST_CLOSING)
                throw new SocketException("Socket closed");
        }
    }

    /**
     * Attempts to write a sequence of bytes to the socket from the given
     * byte array.
     */
    private int tryWrite(FileDescriptor fd, byte[] b, int off, int len)
        throws IOException
    {
        ByteBuffer src = Util.getTemporaryDirectBuffer(len);
        assert src.position() == 0;
        try {
            src.put(b, off, len);
            return nd.write(fd, ((DirectBuffer)src).address(), len);
        } finally {
            Util.offerFirstTemporaryDirectBuffer(src);
        }
    }

    /**
     * Writes a sequence of bytes to the socket from the given byte array.
     * @return the number of bytes written
     * @throws SocketException if the socket is closed or a socket I/O error occurs
     */
    private int implWrite(byte[] b, int off, int len) throws IOException {
        int n = 0;
        FileDescriptor fd = beginWrite();
        try {
            configureNonBlockingIfNeeded(fd, false);
            n = tryWrite(fd, b, off, len);
            while (IOStatus.okayToRetry(n) && isOpen()) {
                park(fd, Net.POLLOUT);
                n = tryWrite(fd, b, off, len);
            }
            return n;
        } catch (InterruptedIOException e) {
            throw e;
        } catch (IOException ioe) {
            // throw SocketException to maintain compatibility
            throw asSocketException(ioe);
        } finally {
            endWrite(n > 0);
        }
    }

    /**
     * Writes a sequence of bytes to the socket from the given byte array.
     * @throws SocketException if the socket is closed or a socket I/O error occurs
     */
    private void write(byte[] b, int off, int len) throws IOException {
        Objects.checkFromIndexSize(off, len, b.length);
        if (len > 0) {
            writeLock.lock();
            try {
                int pos = off;
                int end = off + len;
                while (pos < end) {
                    // write up to MAX_BUFFER_SIZE bytes
                    int size = Math.min((end - pos), MAX_BUFFER_SIZE);
                    int n = implWrite(b, pos, size);
                    pos += n;
                }
            } finally {
                writeLock.unlock();
            }
        }
    }

    public boolean isListening() {
        return server;
    }

    public void reopenAfterRestore() throws IOException {
        if (!server) {
            throw new UnsupportedOperationException("Reopen not implemented for non-server sockets");
        }
        synchronized (stateLock) {
            FileDescriptor fd;
            fd = Net.serverSocket(true);
            Runnable closer = closerFor(fd, true);
            IOUtil.setfdVal(NioSocketImpl.this.fd, IOUtil.fdVal(fd));
            NioSocketImpl.this.cleaner = CleanerFactory.cleaner().register(NioSocketImpl.this, closer);
            state = ST_UNCONNECTED;

            if (localport != 0) {
                int port = localport;
                localport = 0;
                bind(address, port);
            }
            if (backlog > 0) {
                Net.listen(fd, backlog);
            }
        }
    }

    /**
     * Creates the socket.
     * @param stream {@code true} for a streams socket
     */
    @Override
    protected void create(boolean stream) throws IOException {
        if (!stream) {
            throw new IOException("Datagram socket creation not supported");
        }
        synchronized (stateLock) {
            if (state != ST_NEW)
                throw new IOException("Already created");
            FileDescriptor fd;
            if (server) {
                fd = Net.serverSocket();
            } else {
                fd = Net.socket();
            }
            Runnable closer = closerFor(fd);
            this.fd = fd;
            this.cleaner = CleanerFactory.cleaner().register(this, closer);
            this.state = ST_UNCONNECTED;
        }
    }

    /**
     * Marks the beginning of a connect operation that might block.
     * @throws SocketException if the socket is closed or already connected
     */
    private FileDescriptor beginConnect(InetAddress address, int port)
        throws IOException
    {
        synchronized (stateLock) {
            int state = this.state;
            if (state != ST_UNCONNECTED) {
                if (state == ST_NEW)
                    throw new SocketException("Not created");
                if (state == ST_CONNECTING)
                    throw new SocketException("Connection in progress");
                if (state == ST_CONNECTED)
                    throw new SocketException("Already connected");
                if (state >= ST_CLOSING)
                    throw new SocketException("Socket closed");
                assert false;
            }
            this.state = ST_CONNECTING;

            // invoke beforeTcpConnect hook if not already bound
            if (localport == 0) {
                NetHooks.beforeTcpConnect(fd, address, port);
            }

            // save the remote address/port
            this.address = address;
            this.port = port;

            readerThread = NativeThread.current();
            return fd;
        }
    }

    /**
     * Marks the end of a connect operation that may have blocked.
     * @throws SocketException is the socket is closed
     */
    private void endConnect(FileDescriptor fd, boolean completed) throws IOException {
        synchronized (stateLock) {
            readerThread = 0;
            int state = this.state;
            if (state == ST_CLOSING)
                tryFinishClose();
            if (completed && state == ST_CONNECTING) {
                this.state = ST_CONNECTED;
                localport = Net.localAddress(fd).getPort();
            } else if (!completed && state >= ST_CLOSING) {
                throw new SocketException("Socket closed");
            }
        }
    }

    /**
     * Waits for a connection attempt to finish with a timeout
     * @throws SocketTimeoutException if the connect timeout elapses
     */
    private boolean timedFinishConnect(FileDescriptor fd, long nanos) throws IOException {
        long startNanos = System.nanoTime();
        boolean polled = Net.pollConnectNow(fd);
        while (!polled && isOpen()) {
            long remainingNanos = nanos - (System.nanoTime() - startNanos);
            if (remainingNanos <= 0) {
                throw new SocketTimeoutException("Connect timed out");
            }
            park(fd, Net.POLLOUT, remainingNanos);
            polled = Net.pollConnectNow(fd);
        }
        return polled && isOpen();
    }

    /**
     * Attempts to establish a connection to the given socket address with a
     * timeout. Closes the socket if connection cannot be established.
     * @throws IOException if the address is not a resolved InetSocketAddress or
     *         the connection cannot be established
     */
    @Override
    protected void connect(SocketAddress remote, int millis) throws IOException {
        // SocketImpl connect only specifies IOException
        if (!(remote instanceof InetSocketAddress))
            throw new IOException("Unsupported address type");
        InetSocketAddress isa = (InetSocketAddress) remote;
        if (isa.isUnresolved()) {
            throw new UnknownHostException(isa.getHostName());
        }

        InetAddress address = isa.getAddress();
        if (address.isAnyLocalAddress())
            address = InetAddress.getLocalHost();
        int port = isa.getPort();

        ReentrantLock connectLock = readLock;
        try {
            connectLock.lock();
            try {
                boolean connected = false;
                FileDescriptor fd = beginConnect(address, port);
                try {
                    configureNonBlockingIfNeeded(fd, millis > 0);
                    int n = Net.connect(fd, address, port);
                    if (n > 0) {
                        // connection established
                        connected = true;
                    } else {
                        assert IOStatus.okayToRetry(n);
                        if (millis > 0) {
                            // finish connect with timeout
                            long nanos = MILLISECONDS.toNanos(millis);
                            connected = timedFinishConnect(fd, nanos);
                        } else {
                            // finish connect, no timeout
                            boolean polled = false;
                            while (!polled && isOpen()) {
                                park(fd, Net.POLLOUT);
                                polled = Net.pollConnectNow(fd);
                            }
                            connected = polled && isOpen();
                        }
                    }
                } finally {
                    endConnect(fd, connected);
                }
            } finally {
                connectLock.unlock();
            }
        } catch (IOException ioe) {
            close();
            if (ioe instanceof SocketTimeoutException) {
                throw ioe;
            } else if (ioe instanceof InterruptedIOException) {
                assert Thread.currentThread().isVirtual();
                throw new SocketException("Closed by interrupt");
            } else {
                throw SocketExceptions.of(ioe, isa);
            }
        }
    }

    @Override
    protected void connect(String host, int port) throws IOException {
        connect(new InetSocketAddress(host, port), 0);
    }

    @Override
    protected void connect(InetAddress address, int port) throws IOException {
        connect(new InetSocketAddress(address, port), 0);
    }

    @Override
    protected void bind(InetAddress host, int port) throws IOException {
        synchronized (stateLock) {
            ensureOpen();
            if (localport != 0)
                throw new SocketException("Already bound");
            NetHooks.beforeTcpBind(fd, host, port);
            Net.bind(fd, host, port);
            // set the address field to the given host address to
            // maintain long standing behavior. When binding to 0.0.0.0
            // then the actual local address will be ::0 when IPv6 is enabled.
            address = host;
            localport = Net.localAddress(fd).getPort();
        }
    }

    @Override
    protected void listen(int backlog) throws IOException {
        synchronized (stateLock) {
            ensureOpen();
            if (localport == 0)
                throw new SocketException("Not bound");
            this.backlog = backlog < 1 ? 50 : backlog;
            Net.listen(fd, this.backlog);
        }
    }

    /**
     * Marks the beginning of an accept operation that might block.
     * @throws SocketException if the socket is closed
     */
    private FileDescriptor beginAccept() throws SocketException {
        synchronized (stateLock) {
            ensureOpen();
            if (localport == 0)
                throw new SocketException("Not bound");
            readerThread = NativeThread.current();
            return fd;
        }
    }

    /**
     * Marks the end of an accept operation that may have blocked.
     * @throws SocketException is the socket is closed
     */
    private void endAccept(boolean completed) throws SocketException {
        synchronized (stateLock) {
            int state = this.state;
            readerThread = 0;
            if (state == ST_CLOSING)
                tryFinishClose();
            if (!completed && state >= ST_CLOSING)
                throw new SocketException("Socket closed");
        }
    }

    /**
     * Accepts a new connection with a timeout.
     * @throws SocketTimeoutException if the accept timeout elapses
     */
    private int timedAccept(FileDescriptor fd,
                            FileDescriptor newfd,
                            InetSocketAddress[] isaa,
                            long nanos)
        throws IOException
    {
        long startNanos = System.nanoTime();
        int n = Net.accept(fd, newfd, isaa);
        while (n == IOStatus.UNAVAILABLE && isOpen()) {
            long remainingNanos = nanos - (System.nanoTime() - startNanos);
            if (remainingNanos <= 0) {
                throw new SocketTimeoutException("Accept timed out");
            }
            park(fd, Net.POLLIN, remainingNanos);
            n = Net.accept(fd, newfd, isaa);
        }
        return n;
    }

    /**
     * Accepts a new connection so that the given SocketImpl is connected to
     * the peer. The SocketImpl must be a newly created NioSocketImpl.
     */
    @Override
    protected void accept(SocketImpl si) throws IOException {
        NioSocketImpl nsi = (NioSocketImpl) si;
        if (nsi.state != ST_NEW)
            throw new SocketException("Not a newly created SocketImpl");

        FileDescriptor newfd = new FileDescriptor();
        InetSocketAddress[] isaa = new InetSocketAddress[1];

        // acquire the lock, adjusting the timeout for cases where several
        // threads are accepting connections and there is a timeout set
        ReentrantLock acceptLock = readLock;
        int timeout = this.timeout;
        long remainingNanos = 0;
        if (timeout > 0) {
            remainingNanos = tryLock(acceptLock, timeout, MILLISECONDS);
            if (remainingNanos <= 0) {
                assert !acceptLock.isHeldByCurrentThread();
                throw new SocketTimeoutException("Accept timed out");
            }
        } else {
            acceptLock.lock();
        }

        // accept a connection
        try {
            int n = 0;
            FileDescriptor fd = beginAccept();
            try {
                configureNonBlockingIfNeeded(fd, remainingNanos > 0);
                if (remainingNanos > 0) {
                    // accept with timeout
                    n = timedAccept(fd, newfd, isaa, remainingNanos);
                } else {
                    // accept, no timeout
                    n = Net.accept(fd, newfd, isaa);
                    while (IOStatus.okayToRetry(n) && isOpen()) {
                        park(fd, Net.POLLIN);
                        n = Net.accept(fd, newfd, isaa);
                    }
                }
            } finally {
                endAccept(n > 0);
                assert IOStatus.check(n);
            }
        } finally {
            acceptLock.unlock();
        }

        // get local address and configure accepted socket to blocking mode
        InetSocketAddress localAddress;
        try {
            localAddress = Net.localAddress(newfd);
            IOUtil.configureBlocking(newfd, true);
        } catch (IOException ioe) {
            nd.close(newfd);
            throw ioe;
        }

        // set the fields
        Runnable closer = closerFor(newfd);
        synchronized (nsi.stateLock) {
            nsi.fd = newfd;
            nsi.cleaner = CleanerFactory.cleaner().register(nsi, closer);
            nsi.localport = localAddress.getPort();
            nsi.address = isaa[0].getAddress();
            nsi.port = isaa[0].getPort();
            nsi.state = ST_CONNECTED;
        }
    }

    @Override
    protected InputStream getInputStream() {
        return new InputStream() {
            @Override
            public int read() throws IOException {
                byte[] a = new byte[1];
                int n = read(a, 0, 1);
                return (n > 0) ? (a[0] & 0xff) : -1;
            }
            @Override
            public int read(byte[] b, int off, int len) throws IOException {
                return NioSocketImpl.this.read(b, off, len);
            }
            @Override
            public int available() throws IOException {
                return NioSocketImpl.this.available();
            }
            @Override
            public void close() throws IOException {
                NioSocketImpl.this.close();
            }
        };
    }

    @Override
    protected OutputStream getOutputStream() {
        return new OutputStream() {
            @Override
            public void write(int b) throws IOException {
                byte[] a = new byte[]{(byte) b};
                write(a, 0, 1);
            }
            @Override
            public void write(byte[] b, int off, int len) throws IOException {
                NioSocketImpl.this.write(b, off, len);
            }
            @Override
            public void close() throws IOException {
                NioSocketImpl.this.close();
            }
        };
    }

    @Override
    protected int available() throws IOException {
        synchronized (stateLock) {
            ensureOpenAndConnected();
            if (isInputClosed) {
                return 0;
            } else {
                return Net.available(fd);
            }
        }
    }

    /**
     * Closes the socket if there are no I/O operations in progress.
     */
    private boolean tryClose() throws IOException {
        assert Thread.holdsLock(stateLock) && state == ST_CLOSING;
        if (readerThread == 0 && writerThread == 0) {
            try {
                cleaner.clean();
            } catch (UncheckedIOException ioe) {
                throw ioe.getCause();
            } finally {
                state = ST_CLOSED;
            }
            return true;
        } else {
            return false;
        }
    }

    /**
     * Invokes tryClose to attempt to close the socket.
     *
     * This method is used for deferred closing by I/O operations.
     */
    private void tryFinishClose() {
        try {
            tryClose();
        } catch (IOException ignore) { }
    }

    /**
     * Closes the socket. If there are I/O operations in progress then the
     * socket is pre-closed and the threads are signalled. The socket will be
     * closed when the last I/O operation aborts.
     */
    @Override
    protected void close() throws IOException {
        synchronized (stateLock) {
            int state = this.state;
            if (state >= ST_CLOSING)
                return;
            if (state == ST_NEW) {
                // stillborn
                this.state = ST_CLOSED;
                return;
            }
            boolean connected = (state == ST_CONNECTED);
            this.state = ST_CLOSING;

            // shutdown output when linger interval not set to 0
            if (connected) {
                try {
                    var SO_LINGER = StandardSocketOptions.SO_LINGER;
                    if ((int) Net.getSocketOption(fd, SO_LINGER) != 0) {
                        Net.shutdown(fd, Net.SHUT_WR);
                    }
                } catch (IOException ignore) { }
            }

            // attempt to close the socket. If there are I/O operations in progress
            // then the socket is pre-closed and the thread(s) signalled. The
            // last thread will close the file descriptor.
            if (!tryClose()) {
                nd.preClose(fd, readerThread, writerThread);
            }
        }
    }

    // the socket options supported by client and server sockets
    private static volatile Set<SocketOption<?>> clientSocketOptions;
    private static volatile Set<SocketOption<?>> serverSocketOptions;

    @Override
    protected Set<SocketOption<?>> supportedOptions() {
        Set<SocketOption<?>> options = (server) ? serverSocketOptions : clientSocketOptions;
        if (options == null) {
            options = new HashSet<>();
            options.add(StandardSocketOptions.SO_RCVBUF);
            options.add(StandardSocketOptions.SO_REUSEADDR);
            if (server) {
                // IP_TOS added for server socket to maintain compatibility
                options.add(StandardSocketOptions.IP_TOS);
                options.addAll(ExtendedSocketOptions.serverSocketOptions());
            } else {
                options.add(StandardSocketOptions.IP_TOS);
                options.add(StandardSocketOptions.SO_KEEPALIVE);
                options.add(StandardSocketOptions.SO_SNDBUF);
                options.add(StandardSocketOptions.SO_LINGER);
                options.add(StandardSocketOptions.TCP_NODELAY);
                options.addAll(ExtendedSocketOptions.clientSocketOptions());
            }
            if (Net.isReusePortAvailable())
                options.add(StandardSocketOptions.SO_REUSEPORT);
            options = Collections.unmodifiableSet(options);
            if (server) {
                serverSocketOptions = options;
            } else {
                clientSocketOptions = options;
            }
        }
        return options;
    }

    @Override
    protected <T> void setOption(SocketOption<T> opt, T value) throws IOException {
        if (!supportedOptions().contains(opt))
            throw new UnsupportedOperationException("'" + opt + "' not supported");
        if (!opt.type().isInstance(value))
            throw new IllegalArgumentException("Invalid value '" + value + "'");
        synchronized (stateLock) {
            ensureOpen();
            if (opt == StandardSocketOptions.IP_TOS) {
                // maps to IPV6_TCLASS and/or IP_TOS
                Net.setIpSocketOption(fd, family(), opt, value);
            } else if (opt == StandardSocketOptions.SO_REUSEADDR) {
                boolean b = (boolean) value;
                if (Net.useExclusiveBind()) {
                    isReuseAddress = b;
                } else {
                    Net.setSocketOption(fd, opt, b);
                }
            } else {
                // option does not need special handling
                Net.setSocketOption(fd, opt, value);
            }
        }
    }

    @SuppressWarnings("unchecked")
    protected <T> T getOption(SocketOption<T> opt) throws IOException {
        if (!supportedOptions().contains(opt))
            throw new UnsupportedOperationException("'" + opt + "' not supported");
        synchronized (stateLock) {
            ensureOpen();
            if (opt == StandardSocketOptions.IP_TOS) {
                return (T) Net.getSocketOption(fd, family(), opt);
            } else if (opt == StandardSocketOptions.SO_REUSEADDR) {
                if (Net.useExclusiveBind()) {
                    return (T) Boolean.valueOf(isReuseAddress);
                } else {
                    return (T) Net.getSocketOption(fd, opt);
                }
            } else {
                // option does not need special handling
                return (T) Net.getSocketOption(fd, opt);
            }
        }
    }

    private boolean booleanValue(Object value, String desc) throws SocketException {
        if (!(value instanceof Boolean))
            throw new SocketException("Bad value for " + desc);
        return (boolean) value;
    }

    private int intValue(Object value, String desc) throws SocketException {
        if (!(value instanceof Integer))
            throw new SocketException("Bad value for " + desc);
        return (int) value;
    }

    @Override
    public void setOption(int opt, Object value) throws SocketException {
        synchronized (stateLock) {
            ensureOpen();
            try {
                switch (opt) {
                case SO_LINGER: {
                    // the value is "false" to disable, or linger interval to enable
                    int i;
                    if (value instanceof Boolean && ((boolean) value) == false) {
                        i = -1;
                    } else {
                        i = intValue(value, "SO_LINGER");
                    }
                    Net.setSocketOption(fd, StandardSocketOptions.SO_LINGER, i);
                    break;
                }
                case SO_TIMEOUT: {
                    int i = intValue(value, "SO_TIMEOUT");
                    if (i < 0)
                        throw new IllegalArgumentException("timeout < 0");
                    timeout = i;
                    break;
                }
                case IP_TOS: {
                    int i = intValue(value, "IP_TOS");
                    Net.setIpSocketOption(fd, family(), StandardSocketOptions.IP_TOS, i);
                    break;
                }
                case TCP_NODELAY: {
                    boolean b = booleanValue(value, "TCP_NODELAY");
                    Net.setSocketOption(fd, StandardSocketOptions.TCP_NODELAY, b);
                    break;
                }
                case SO_SNDBUF: {
                    int i = intValue(value, "SO_SNDBUF");
                    if (i <= 0)
                        throw new SocketException("SO_SNDBUF <= 0");
                    Net.setSocketOption(fd, StandardSocketOptions.SO_SNDBUF, i);
                    break;
                }
                case SO_RCVBUF: {
                    int i = intValue(value, "SO_RCVBUF");
                    if (i <= 0)
                        throw new SocketException("SO_RCVBUF <= 0");
                    Net.setSocketOption(fd, StandardSocketOptions.SO_RCVBUF, i);
                    break;
                }
                case SO_KEEPALIVE: {
                    boolean b = booleanValue(value, "SO_KEEPALIVE");
                    Net.setSocketOption(fd, StandardSocketOptions.SO_KEEPALIVE, b);
                    break;
                }
                case SO_OOBINLINE: {
                    boolean b = booleanValue(value, "SO_OOBINLINE");
                    Net.setSocketOption(fd, ExtendedSocketOption.SO_OOBINLINE, b);
                    break;
                }
                case SO_REUSEADDR: {
                    boolean b = booleanValue(value, "SO_REUSEADDR");
                    if (Net.useExclusiveBind()) {
                        isReuseAddress = b;
                    } else {
                        Net.setSocketOption(fd, StandardSocketOptions.SO_REUSEADDR, b);
                    }
                    break;
                }
                case SO_REUSEPORT: {
                    if (!Net.isReusePortAvailable())
                        throw new SocketException("SO_REUSEPORT not supported");
                    boolean b = booleanValue(value, "SO_REUSEPORT");
                    Net.setSocketOption(fd, StandardSocketOptions.SO_REUSEPORT, b);
                    break;
                }
                default:
                    throw new SocketException("Unknown option " + opt);
                }
            } catch (SocketException e) {
                throw e;
            } catch (IllegalArgumentException | IOException e) {
                throw asSocketException(e);
            }
        }
    }

    @Override
    public Object getOption(int opt) throws SocketException {
        synchronized (stateLock) {
            ensureOpen();
            try {
                switch (opt) {
                case SO_TIMEOUT:
                    return timeout;
                case TCP_NODELAY:
                    return Net.getSocketOption(fd, StandardSocketOptions.TCP_NODELAY);
                case SO_OOBINLINE:
                    return Net.getSocketOption(fd, ExtendedSocketOption.SO_OOBINLINE);
                case SO_LINGER: {
                    // return "false" when disabled, linger interval when enabled
                    int i = (int) Net.getSocketOption(fd, StandardSocketOptions.SO_LINGER);
                    if (i == -1) {
                        return Boolean.FALSE;
                    } else {
                        return i;
                    }
                }
                case SO_REUSEADDR:
                    if (Net.useExclusiveBind()) {
                        return isReuseAddress;
                    } else {
                        return Net.getSocketOption(fd, StandardSocketOptions.SO_REUSEADDR);
                    }
                case SO_BINDADDR:
                    return Net.localAddress(fd).getAddress();
                case SO_SNDBUF:
                    return Net.getSocketOption(fd, StandardSocketOptions.SO_SNDBUF);
                case SO_RCVBUF:
                    return Net.getSocketOption(fd, StandardSocketOptions.SO_RCVBUF);
                case IP_TOS:
                    return Net.getSocketOption(fd, family(), StandardSocketOptions.IP_TOS);
                case SO_KEEPALIVE:
                    return Net.getSocketOption(fd, StandardSocketOptions.SO_KEEPALIVE);
                case SO_REUSEPORT:
                    if (!Net.isReusePortAvailable())
                        throw new SocketException("SO_REUSEPORT not supported");
                    return Net.getSocketOption(fd, StandardSocketOptions.SO_REUSEPORT);
                default:
                    throw new SocketException("Unknown option " + opt);
                }
            } catch (SocketException e) {
                throw e;
            } catch (IllegalArgumentException | IOException e) {
                throw asSocketException(e);
            }
        }
    }

    @Override
    protected void shutdownInput() throws IOException {
        synchronized (stateLock) {
            ensureOpenAndConnected();
            if (!isInputClosed) {
                Net.shutdown(fd, Net.SHUT_RD);
                if (NativeThread.isVirtualThread(readerThread)) {
                    Poller.stopPoll(fdVal(fd), Net.POLLIN);
                }
                isInputClosed = true;
            }
        }
    }

    @Override
    protected void shutdownOutput() throws IOException {
        synchronized (stateLock) {
            ensureOpenAndConnected();
            if (!isOutputClosed) {
                Net.shutdown(fd, Net.SHUT_WR);
                if (NativeThread.isVirtualThread(writerThread)) {
                    Poller.stopPoll(fdVal(fd), Net.POLLOUT);
                }
                isOutputClosed = true;
            }
        }
    }

    @Override
    protected boolean supportsUrgentData() {
        return true;
    }

    @Override
    protected void sendUrgentData(int data) throws IOException {
        writeLock.lock();
        try {
            int n = 0;
            FileDescriptor fd = beginWrite();
            try {
                configureNonBlockingIfNeeded(fd, false);
                do {
                    n = Net.sendOOB(fd, (byte) data);
                } while (n == IOStatus.INTERRUPTED && isOpen());
                if (n == IOStatus.UNAVAILABLE) {
                    throw new SocketException("No buffer space available");
                }
            } finally {
                endWrite(n > 0);
            }
        } finally {
            writeLock.unlock();
        }
    }

    /**
     * Returns an action to close the given file descriptor.
     */
<<<<<<< HEAD
    private static Runnable closerFor0(FileDescriptor fd, boolean stream) {
        if (stream) {
            return () -> {
                try {
                    nd.close(fd);
                } catch (IOException ioe) {
                    throw new UncheckedIOException(ioe);
                }
            };
        } else {
            return () -> {
                try {
                    nd.close(fd);
                } catch (IOException ioe) {
                    throw new UncheckedIOException(ioe);
                }
            };
        }
=======
    private static Runnable closerFor(FileDescriptor fd) {
        return () -> {
            try {
                nd.close(fd);
            } catch (IOException ioe) {
                throw new UncheckedIOException(ioe);
            }
        };
>>>>>>> 52a5583d
    }

    private static Runnable closerFor(FileDescriptor fd, boolean stream) {

        // FIXME ensure FileDispatcherImpl's Resource is registered before the closer is used,
        // otherwise the closer during beforeCheckpoint may be the first one to access
        // FileDescriptor, and then Dispatcher Resource will be blocked for registration.
        try {
            MethodHandles.lookup().ensureInitialized(FileDispatcherImpl.class);
        } catch (IllegalAccessException e) {
            throw new RuntimeException(e);
        }

        return closerFor0(fd, stream);
    }

    /**
     * Attempts to acquire the given lock within the given waiting time.
     * @return the remaining time in nanoseconds when the lock is acquired, zero
     *         or less if the lock was not acquired before the timeout expired
     */
    private static long tryLock(ReentrantLock lock, long timeout, TimeUnit unit) {
        assert timeout > 0;
        boolean interrupted = false;
        long nanos = unit.toNanos(timeout);
        long remainingNanos = nanos;
        long startNanos = System.nanoTime();
        boolean acquired = false;
        while (!acquired && (remainingNanos > 0)) {
            try {
                acquired = lock.tryLock(remainingNanos, NANOSECONDS);
            } catch (InterruptedException e) {
                interrupted = true;
            }
            remainingNanos = nanos - (System.nanoTime() - startNanos);
        }
        if (acquired && remainingNanos <= 0L)
            lock.unlock();  // release lock if timeout has expired
        if (interrupted)
            Thread.currentThread().interrupt();
        return remainingNanos;
    }

    /**
     * Creates a SocketException from the given exception.
     */
    private static SocketException asSocketException(Exception e) {
        if (e instanceof SocketException se) {
            return se;
        } else {
            var se = new SocketException(e.getMessage());
            se.setStackTrace(e.getStackTrace());
            return se;
        }
    }

    /**
     * Returns the socket protocol family.
     */
    private static ProtocolFamily family() {
        if (Net.isIPv6Available()) {
            return StandardProtocolFamily.INET6;
        } else {
            return StandardProtocolFamily.INET;
        }
    }

    /**
     * Return the file descriptor value.
     */
    private static int fdVal(FileDescriptor fd) {
        return JIOFDA.get(fd);
    }

    private static final JavaIOFileDescriptorAccess JIOFDA = SharedSecrets.getJavaIOFileDescriptorAccess();
}<|MERGE_RESOLUTION|>--- conflicted
+++ resolved
@@ -462,8 +462,8 @@
         }
         synchronized (stateLock) {
             FileDescriptor fd;
-            fd = Net.serverSocket(true);
-            Runnable closer = closerFor(fd, true);
+            fd = Net.serverSocket();
+            Runnable closer = closerFor(fd);
             IOUtil.setfdVal(NioSocketImpl.this.fd, IOUtil.fdVal(fd));
             NioSocketImpl.this.cleaner = CleanerFactory.cleaner().register(NioSocketImpl.this, closer);
             state = ST_UNCONNECTED;
@@ -1220,27 +1220,7 @@
     /**
      * Returns an action to close the given file descriptor.
      */
-<<<<<<< HEAD
-    private static Runnable closerFor0(FileDescriptor fd, boolean stream) {
-        if (stream) {
-            return () -> {
-                try {
-                    nd.close(fd);
-                } catch (IOException ioe) {
-                    throw new UncheckedIOException(ioe);
-                }
-            };
-        } else {
-            return () -> {
-                try {
-                    nd.close(fd);
-                } catch (IOException ioe) {
-                    throw new UncheckedIOException(ioe);
-                }
-            };
-        }
-=======
-    private static Runnable closerFor(FileDescriptor fd) {
+    private static Runnable closerFor0(FileDescriptor fd) {
         return () -> {
             try {
                 nd.close(fd);
@@ -1248,10 +1228,9 @@
                 throw new UncheckedIOException(ioe);
             }
         };
->>>>>>> 52a5583d
-    }
-
-    private static Runnable closerFor(FileDescriptor fd, boolean stream) {
+    }
+
+    private static Runnable closerFor(FileDescriptor fd) {
 
         // FIXME ensure FileDispatcherImpl's Resource is registered before the closer is used,
         // otherwise the closer during beforeCheckpoint may be the first one to access
@@ -1262,7 +1241,7 @@
             throw new RuntimeException(e);
         }
 
-        return closerFor0(fd, stream);
+        return closerFor0(fd);
     }
 
     /**
