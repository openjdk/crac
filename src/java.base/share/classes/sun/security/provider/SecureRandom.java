/*
 * Copyright (c) 1998, 2022, Oracle and/or its affiliates. All rights reserved.
 * DO NOT ALTER OR REMOVE COPYRIGHT NOTICES OR THIS FILE HEADER.
 *
 * This code is free software; you can redistribute it and/or modify it
 * under the terms of the GNU General Public License version 2 only, as
 * published by the Free Software Foundation.  Oracle designates this
 * particular file as subject to the "Classpath" exception as provided
 * by Oracle in the LICENSE file that accompanied this code.
 *
 * This code is distributed in the hope that it will be useful, but WITHOUT
 * ANY WARRANTY; without even the implied warranty of MERCHANTABILITY or
 * FITNESS FOR A PARTICULAR PURPOSE.  See the GNU General Public License
 * version 2 for more details (a copy is included in the LICENSE file that
 * accompanied this code).
 *
 * You should have received a copy of the GNU General Public License version
 * 2 along with this work; if not, write to the Free Software Foundation,
 * Inc., 51 Franklin St, Fifth Floor, Boston, MA 02110-1301 USA.
 *
 * Please contact Oracle, 500 Oracle Parkway, Redwood Shores, CA 94065 USA
 * or visit www.oracle.com if you need additional information or have any
 * questions.
 */

package sun.security.provider;

import jdk.crac.Context;
import jdk.crac.Resource;
import jdk.internal.crac.Core;

import java.io.IOException;
import java.security.MessageDigest;
import java.security.SecureRandomSpi;
import java.security.NoSuchAlgorithmException;
import java.security.NoSuchProviderException;
import java.util.Arrays;
<<<<<<< HEAD
import java.util.concurrent.locks.ReentrantLock;
=======
>>>>>>> 7dd47998

/**
 * <p>This class provides a cryptographically strong pseudo-random number
 * generator based on the SHA-1 hash algorithm.
 *
 * <p>Note that if a seed is not provided, we attempt to provide sufficient
 * seed bytes to completely randomize the internal state of the generator
 * (20 bytes).  However, our seed generation algorithm has not been thoroughly
 * studied or widely deployed.
 *
 * <p>Also note that when a random object is deserialized,
 * <a href="#engineNextBytes(byte[])">engineNextBytes</a> invoked on the
 * restored random object will yield the exact same (random) bytes as the
 * original object.  If this behaviour is not desired, the restored random
 * object should be seeded, using
 * <a href="#engineSetSeed(byte[])">engineSetSeed</a>.
 *
 * @crac If this class is created using the {@link #SecureRandom() no-arg constructor}
 * and never {@link #engineSetSeed(byte[]) reseeded} it is automatically reseeded
 * after restore from a checkpoint. Therefore, after restore the sequences produced
 * during different runs should differ (and the application will consume system entropy).
 * If a seed was provided externally the application might depend on the sequence
 * produced by this generator, therefore it is not reseeded.
 * If this behaviour is not desired the application should {@link javax.crac.Context#register(javax.crac.Resource) register}
 * a resource and in the {@link javax.crac.Resource#afterRestore(javax.crac.Context) afterRestore method}
 * reseed it using the {@link #engineSetSeed(byte[])}.
 *
 * @author Benjamin Renaud
 * @author Josh Bloch
 * @author Gadi Guy
 */

public final class SecureRandom extends SecureRandomSpi
implements java.io.Serializable, jdk.internal.crac.JDKResource {

    @java.io.Serial
    private static final long serialVersionUID = 3581829991155417889L;

    private static final int DIGEST_SIZE = 20;
    private transient MessageDigest digest;
    private byte[] state;
    private byte[] remainder;
    private int remCount;
    private boolean clearStateOnCheckpoint = true;
    private ReentrantLock objLock = new ReentrantLock();

    /**
     * An empty constructor that creates an unseeded SecureRandom object.
     * <p>
     * Unless the user calls setSeed(), the first call to engineGetBytes()
     * will have the SeedGenerator provide sufficient seed bytes to
     * completely randomize the internal state of the generator (20 bytes).
     * Note that the old threaded seed generation algorithm is provided
     * only as a fallback, and has not been thoroughly studied or widely
     * deployed.
     * <p>
     * The SeedGenerator relies on a VM-wide entropy pool to generate
     * seed bytes for these objects.  The first time the SeedGenerator is
     * called, it may take several seconds of CPU time to initialize,
     * depending on the underlying hardware.  Successive calls run
     * quickly because they rely on the same (internal) pseudo-random
     * number generator for their seed bits.
     *
     * @crac Instances created using this constructor are automatically
     * reseeded upon restore from a checkpoint.
     * See {@link SecureRandom} for details.
     */
    public SecureRandom() {
        init(null);
    }

    /**
     * This constructor is used to instantiate the private seeder object
     * with a given seed from the SeedGenerator.
     *
     * @crac Instances created using this constructor are <strong>not</strong>
     * reseeded upon restore from a checkpoint.
     * See {@link SecureRandom} for details.
     *
     * @param seed the seed.
     */
    private SecureRandom(byte[] seed) {
        init(seed);
    }

    /**
     * This call, used by the constructors, instantiates the SHA digest
     * and sets the seed, if given.
     */
    private void init(byte[] seed) {
        try {
            /*
             * Use the local SUN implementation to avoid native
             * performance overhead.
             */
            digest = MessageDigest.getInstance("SHA", "SUN");
        } catch (NoSuchProviderException | NoSuchAlgorithmException e) {
            // Fallback to any available.
            try {
                digest = MessageDigest.getInstance("SHA");
            } catch (NoSuchAlgorithmException exc) {
                throw new InternalError(
                    "internal error: SHA-1 not available.", exc);
            }
        }

        if (seed != null) {
           engineSetSeed(seed);
        }
        Core.Priority.SECURE_RANDOM.getContext().register(this);
    }

    /**
     * Returns the given number of seed bytes, computed using the seed
     * generation algorithm that this class uses to seed itself.  This
     * call may be used to seed other random number generators.  While
     * we attempt to return a "truly random" sequence of bytes, we do not
     * know exactly how random the bytes returned by this call are.  (See
     * the empty constructor <a href = "#SecureRandom">SecureRandom</a>
     * for a brief description of the underlying algorithm.)
     * The prudent user will err on the side of caution and get extra
     * seed bytes, although it should be noted that seed generation is
     * somewhat costly.
     *
     * @param numBytes the number of seed bytes to generate.
     *
     * @return the seed bytes.
     */
    @Override
    public byte[] engineGenerateSeed(int numBytes) {
        // Neither of the SeedGenerator implementations require
        // locking, so no sync needed here.
        byte[] b = new byte[numBytes];
        SeedGenerator.generateSeed(b);
        return b;
    }

    /**
     * Reseeds this random object. The given seed supplements, rather than
     * replaces, the existing seed. Thus, repeated calls are guaranteed
     * never to reduce randomness.
     *
     * @crac After this method is called the instance is <strong>not</strong>
     * reseeded upon restore from a checkpoint.
     * See {@link SecureRandom} for details.
     *
     * @param seed the seed.
     */
    @Override
    public void engineSetSeed(byte[] seed) {
        objLock.lock();
        try {
            // check if objLock has not been already acquired in beforeCheckpoint
            if(objLock.getHoldCount() > 1) {
                throw new IllegalStateException("SHA1PRNG object is invalidated");
            }
            setSeedImpl(seed);
        } finally {
            objLock.unlock();
        }
    }

    private void setSeedImpl(byte[] seed) {
        if (state != null) {
            digest.update(state);
            Arrays.fill(state, (byte) 0);
        }
        state = digest.digest(seed);
        remCount = 0;
        clearStateOnCheckpoint = false;
    }

    private static void updateState(byte[] state, byte[] output) {
        int last = 1;
        int v;
        byte t;
        boolean zf = false;

        // state(n + 1) = (state(n) + output(n) + 1) % 2^160;
        for (int i = 0; i < state.length; i++) {
            // Add two bytes
            v = (int)state[i] + (int)output[i] + last;
            // Result is lower 8 bits
            t = (byte)v;
            // Store result. Check for state collision.
            zf = zf | (state[i] != t);
            state[i] = t;
            // High 8 bits are carry. Store for next iteration.
            last = v >> 8;
        }

        // Make sure at least one bit changes!
        if (!zf) {
           state[0]++;
        }
    }

    private void invalidate() {
        assert objLock.isHeldByCurrentThread();
        if (state != null) {
            Arrays.fill(state, (byte)0);
        }
        state = null;
        if (remainder != null) {
            Arrays.fill(remainder, (byte)0);
        }
        remainder = null;
        remCount = 0;
    }

    @Override
    public void beforeCheckpoint(Context<? extends Resource> context) throws Exception {
        objLock.lock();
        if (clearStateOnCheckpoint) {
            invalidate();
        }
    }

    @Override
    public void afterRestore(Context<? extends Resource> context) throws Exception {
        objLock.unlock();
    }

    /**
     * This static object will be seeded by SeedGenerator, and used
     * to seed future instances of SHA1PRNG SecureRandoms.
     *
     * Bloch, Effective Java Second Edition: Item 71
     */
    private static class SeederHolder implements jdk.internal.crac.JDKResource {
        private static final SeederHolder seederHolder = new SeederHolder();
        private final SecureRandom seeder;

        private SeederHolder() {
            /*
             * Call to SeedGenerator.generateSeed() to add additional
             * seed material (likely from the Native implementation).
             */
            seeder = new SecureRandom(SeedGenerator.getSystemEntropy());
            byte[] b = new byte[DIGEST_SIZE];
            SeedGenerator.generateSeed(b);
            seeder.engineSetSeed(b);
            Core.Priority.SEEDER_HOLDER.getContext().register(this);
        }

        public static SecureRandom getSeeder() {
            return seederHolder.seeder;
        }

        @Override
        public void beforeCheckpoint(Context<? extends Resource> context) throws Exception {
            seeder.invalidate();
        }

        @Override
        public void afterRestore(Context<? extends Resource> context) throws Exception {
            byte[] b = new byte[DIGEST_SIZE];
            SeedGenerator.generateSeed(b);
            seeder.setSeedImpl(b);
        }
    }

    /**
     * Generates a user-specified number of random bytes.
     *
     * @param result the array to be filled in with random bytes.
     */
    @Override
    public void engineNextBytes(byte[] result) {
        objLock.lock();
        try {
            // verify if objLock is already acquired in beforeCheckpoint
            if(objLock.getHoldCount() > 1) {
                throw new IllegalStateException("SHA1PRNG object is invalidated");
            }
            int index = 0;
            int todo;
            byte[] output = remainder;

<<<<<<< HEAD
            if (state == null) {
                byte[] seed = new byte[DIGEST_SIZE];
                SeederHolder.getSeeder().engineNextBytes(seed);
                state = digest.digest(seed);
            }
            // Use remainder from last time
            int r = remCount;
            if (r > 0) {
                // How many bytes?
                todo = (result.length - index) < (DIGEST_SIZE - r) ?
                        (result.length - index) : (DIGEST_SIZE - r);
                // Copy the bytes, zero the buffer
                for (int i = 0; i < todo; i++) {
                    result[i] = output[r];
                    output[r++] = 0;
                }
                remCount += todo;
                index += todo;
=======
        // Use remainder from last time
        int r = remCount;
        if (r > 0) {
            // How many bytes?
            todo = Math.min(result.length - index, DIGEST_SIZE - r);
            // Copy the bytes, zero the buffer
            for (int i = 0; i < todo; i++) {
                result[i] = output[r];
                output[r++] = 0;
>>>>>>> 7dd47998
            }

<<<<<<< HEAD
            // If we need more bytes, make them.
            while (index < result.length) {
                // Step the state
                digest.update(state);
                output = digest.digest();
                updateState(state, output);
                // How many bytes?
                todo = (result.length - index) > DIGEST_SIZE ?
                        DIGEST_SIZE : result.length - index;
                // Copy the bytes, zero the buffer
                for (int i = 0; i < todo; i++) {
                    result[index++] = output[i];
                    output[i] = 0;
                }
                remCount += todo;
=======
        // If we need more bytes, make them.
        while (index < result.length) {
            // Step the state
            digest.update(state);
            output = digest.digest();
            updateState(state, output);

            // How many bytes?
            todo = Math.min((result.length - index), DIGEST_SIZE);
            // Copy the bytes, zero the buffer
            for (int i = 0; i < todo; i++) {
                result[index++] = output[i];
                output[i] = 0;
>>>>>>> 7dd47998
            }

            // Store remainder for next time
            remainder = output;
            remCount %= DIGEST_SIZE;
        } finally {
            objLock.unlock();
        }
    }

    /*
     * readObject is called to restore the state of the random object from
     * a stream.  We have to create a new instance of MessageDigest, because
     * it is not included in the stream (it is marked "transient").
     *
     * Note that the engineNextBytes() method invoked on the restored random
     * object will yield the exact same (random) bytes as the original.
     * If you do not want this behaviour, you should re-seed the restored
     * random object, using engineSetSeed().
     */
    @java.io.Serial
    private void readObject(java.io.ObjectInputStream s)
        throws IOException, ClassNotFoundException {

        s.defaultReadObject ();

        try {
            /*
             * Use the local SUN implementation to avoid native
             * performance overhead.
             */
            digest = MessageDigest.getInstance("SHA", "SUN");
        } catch (NoSuchProviderException | NoSuchAlgorithmException e) {
            // Fallback to any available.
            try {
                digest = MessageDigest.getInstance("SHA");
            } catch (NoSuchAlgorithmException exc) {
                throw new InternalError(
                    "internal error: SHA-1 not available.", exc);
            }
        }
    }
}<|MERGE_RESOLUTION|>--- conflicted
+++ resolved
@@ -35,10 +35,8 @@
 import java.security.NoSuchAlgorithmException;
 import java.security.NoSuchProviderException;
 import java.util.Arrays;
-<<<<<<< HEAD
 import java.util.concurrent.locks.ReentrantLock;
-=======
->>>>>>> 7dd47998
+import java.util.Arrays;
 
 /**
  * <p>This class provides a cryptographically strong pseudo-random number
@@ -318,18 +316,17 @@
             int todo;
             byte[] output = remainder;
 
-<<<<<<< HEAD
             if (state == null) {
                 byte[] seed = new byte[DIGEST_SIZE];
                 SeederHolder.getSeeder().engineNextBytes(seed);
                 state = digest.digest(seed);
             }
+
             // Use remainder from last time
             int r = remCount;
             if (r > 0) {
                 // How many bytes?
-                todo = (result.length - index) < (DIGEST_SIZE - r) ?
-                        (result.length - index) : (DIGEST_SIZE - r);
+                todo = Math.min(result.length - index, DIGEST_SIZE - r);
                 // Copy the bytes, zero the buffer
                 for (int i = 0; i < todo; i++) {
                     result[i] = output[r];
@@ -337,50 +334,23 @@
                 }
                 remCount += todo;
                 index += todo;
-=======
-        // Use remainder from last time
-        int r = remCount;
-        if (r > 0) {
-            // How many bytes?
-            todo = Math.min(result.length - index, DIGEST_SIZE - r);
-            // Copy the bytes, zero the buffer
-            for (int i = 0; i < todo; i++) {
-                result[i] = output[r];
-                output[r++] = 0;
->>>>>>> 7dd47998
-            }
-
-<<<<<<< HEAD
+            }
+
             // If we need more bytes, make them.
             while (index < result.length) {
                 // Step the state
                 digest.update(state);
                 output = digest.digest();
                 updateState(state, output);
+
                 // How many bytes?
-                todo = (result.length - index) > DIGEST_SIZE ?
-                        DIGEST_SIZE : result.length - index;
+                todo = Math.min((result.length - index), DIGEST_SIZE);
                 // Copy the bytes, zero the buffer
                 for (int i = 0; i < todo; i++) {
                     result[index++] = output[i];
                     output[i] = 0;
                 }
                 remCount += todo;
-=======
-        // If we need more bytes, make them.
-        while (index < result.length) {
-            // Step the state
-            digest.update(state);
-            output = digest.digest();
-            updateState(state, output);
-
-            // How many bytes?
-            todo = Math.min((result.length - index), DIGEST_SIZE);
-            // Copy the bytes, zero the buffer
-            for (int i = 0; i < todo; i++) {
-                result[index++] = output[i];
-                output[i] = 0;
->>>>>>> 7dd47998
             }
 
             // Store remainder for next time
