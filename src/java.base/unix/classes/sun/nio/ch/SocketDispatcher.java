/*
 * Copyright (c) 2000, 2025, Oracle and/or its affiliates. All rights reserved.
 * DO NOT ALTER OR REMOVE COPYRIGHT NOTICES OR THIS FILE HEADER.
 *
 * This code is free software; you can redistribute it and/or modify it
 * under the terms of the GNU General Public License version 2 only, as
 * published by the Free Software Foundation.  Oracle designates this
 * particular file as subject to the "Classpath" exception as provided
 * by Oracle in the LICENSE file that accompanied this code.
 *
 * This code is distributed in the hope that it will be useful, but WITHOUT
 * ANY WARRANTY; without even the implied warranty of MERCHANTABILITY or
 * FITNESS FOR A PARTICULAR PURPOSE.  See the GNU General Public License
 * version 2 for more details (a copy is included in the LICENSE file that
 * accompanied this code).
 *
 * You should have received a copy of the GNU General Public License version
 * 2 along with this work; if not, write to the Free Software Foundation,
 * Inc., 51 Franklin St, Fifth Floor, Boston, MA 02110-1301 USA.
 *
 * Please contact Oracle, 500 Oracle Parkway, Redwood Shores, CA 94065 USA
 * or visit www.oracle.com if you need additional information or have any
 * questions.
 */

package sun.nio.ch;

import java.io.FileDescriptor;
import java.io.IOException;

/**
 * Allows different platforms to call different native methods
 * for read and write operations.
 */

class SocketDispatcher extends UnixDispatcher {
    SocketDispatcher() { }

    /**
     * Reads up to len bytes from a socket with special handling for "connection
     * reset".
     *
     * @throws sun.net.ConnectionResetException if connection reset is detected
     * @throws IOException if another I/O error occurs
     */
    @Override
    int read(FileDescriptor fd, long address, int len) throws IOException {
        return read0(fd, address, len);
    }

    /**
     * Scattering read from a socket into len buffers with special handling for
     * "connection reset".
     *
     * @throws sun.net.ConnectionResetException if connection reset is detected
     * @throws IOException if another I/O error occurs
     */
    @Override
    long readv(FileDescriptor fd, long address, int len) throws IOException {
        return readv0(fd, address, len);
    }

    @Override
    int write(FileDescriptor fd, long address, int len) throws IOException {
        return write0(fd, address, len);
    }

    @Override
    long writev(FileDescriptor fd, long address, int len) throws IOException {
        return writev0(fd, address, len);
    }

<<<<<<< HEAD
    void close(FileDescriptor fd) throws IOException {
        closeAndMark(fd);
    }

    void preClose(FileDescriptor fd) throws IOException {
        preClose0(fd);
    }

=======
>>>>>>> a347ecde
    // -- Native methods --

    private static native int read0(FileDescriptor fd, long address, int len)
        throws IOException;

    private static native long readv0(FileDescriptor fd, long address, int len)
        throws IOException;

    private static native int write0(FileDescriptor fd, long address, int len)
        throws IOException;

    private static native long writev0(FileDescriptor fd, long address, int len)
        throws IOException;

    static {
        IOUtil.load();
    }
}<|MERGE_RESOLUTION|>--- conflicted
+++ resolved
@@ -70,17 +70,6 @@
         return writev0(fd, address, len);
     }
 
-<<<<<<< HEAD
-    void close(FileDescriptor fd) throws IOException {
-        closeAndMark(fd);
-    }
-
-    void preClose(FileDescriptor fd) throws IOException {
-        preClose0(fd);
-    }
-
-=======
->>>>>>> a347ecde
     // -- Native methods --
 
     private static native int read0(FileDescriptor fd, long address, int len)
