/*
 * Copyright (c) 2003, 2021, Oracle and/or its affiliates. All rights reserved.
 * DO NOT ALTER OR REMOVE COPYRIGHT NOTICES OR THIS FILE HEADER.
 *
 * This code is free software; you can redistribute it and/or modify it
 * under the terms of the GNU General Public License version 2 only, as
 * published by the Free Software Foundation.  Oracle designates this
 * particular file as subject to the "Classpath" exception as provided
 * by Oracle in the LICENSE file that accompanied this code.
 *
 * This code is distributed in the hope that it will be useful, but WITHOUT
 * ANY WARRANTY; without even the implied warranty of MERCHANTABILITY or
 * FITNESS FOR A PARTICULAR PURPOSE.  See the GNU General Public License
 * version 2 for more details (a copy is included in the LICENSE file that
 * accompanied this code).
 *
 * You should have received a copy of the GNU General Public License version
 * 2 along with this work; if not, write to the Free Software Foundation,
 * Inc., 51 Franklin St, Fifth Floor, Boston, MA 02110-1301 USA.
 *
 * Please contact Oracle, 500 Oracle Parkway, Redwood Shores, CA 94065 USA
 * or visit www.oracle.com if you need additional information or have any
 * questions.
 */

package sun.security.provider;

import java.io.*;
import java.net.*;
import java.security.*;
import java.util.Arrays;
import java.util.concurrent.locks.ReentrantReadWriteLock;

import jdk.crac.Context;
import jdk.crac.Resource;
import jdk.internal.crac.Core;
<<<<<<< HEAD
import jdk.internal.crac.JDKContext;
=======
>>>>>>> 9d857c37
import jdk.internal.crac.JDKResource;
import sun.security.util.Debug;

/**
 * Native PRNG implementation for Linux/MacOS.
 * <p>
 * It obtains seed and random numbers by reading system files such as
 * the special device files /dev/random and /dev/urandom.  This
 * implementation respects the {@code securerandom.source} Security
 * property and {@code java.security.egd} System property for obtaining
 * seed material.  If the file specified by the properties does not
 * exist, /dev/random is the default seed source.  /dev/urandom is
 * the default source of random numbers.
 * <p>
 * On some Unix platforms, /dev/random may block until enough entropy is
 * available, but that may negatively impact the perceived startup
 * time.  By selecting these sources, this implementation tries to
 * strike a balance between performance and security.
 * <p>
 * generateSeed() and setSeed() attempt to directly read/write to the seed
 * source. However, this file may only be writable by root in many
 * configurations. Because we cannot just ignore bytes specified via
 * setSeed(), we keep a SHA1PRNG around in parallel.
 * <p>
 * nextBytes() reads the bytes directly from the source of random
 * numbers (and then mixes them with bytes from the SHA1PRNG for the
 * reasons explained above). Reading bytes from the random generator means
 * that we are generally getting entropy from the operating system. This
 * is a notable advantage over the SHA1PRNG model, which acquires
 * entropy only initially during startup although the VM may be running
 * for months.
 * <p>
 * Also note for nextBytes() that we do not need any initial pure random
 * seed from /dev/random. This is an advantage because on some versions
 * of Linux entropy can be exhausted very quickly and could thus impact
 * startup time.
 * <p>
 * Finally, note that we use a singleton for the actual work (RandomIO)
 * to avoid having to open and close /dev/[u]random constantly. However,
 * there may be many NativePRNG instances created by the JCA framework.
 *
 * @since   1.5
 * @author  Andreas Sterbenz
 */
public final class NativePRNG extends SecureRandomSpi {

    private static final long serialVersionUID = -6599091113397072932L;

    private static final Debug debug = Debug.getInstance("provider");

    // name of the pure random file (also used for setSeed())
    private static final String NAME_RANDOM = "/dev/random";
    // name of the pseudo random file
    private static final String NAME_URANDOM = "/dev/urandom";

    // which kind of RandomIO object are we creating?
    private enum Variant {
        MIXED, BLOCKING, NONBLOCKING
    }

    // singleton instance or null if not available
    private static final RandomIO INSTANCE = initIO(Variant.MIXED);

    /**
     * Get the System egd source (if defined).  We only allow "file:"
     * URLs for now. If there is a egd value, parse it.
     *
     * @return the URL or null if not available.
     */
    private static URL getEgdUrl() {
        // This will return "" if nothing was set.
        String egdSource = SunEntries.getSeedSource();
        URL egdUrl;

        if (egdSource.length() != 0) {
            if (debug != null) {
                debug.println("NativePRNG egdUrl: " + egdSource);
            }
            try {
                egdUrl = new URL(egdSource);
                if (!egdUrl.getProtocol().equalsIgnoreCase("file")) {
                    return null;
                }
            } catch (MalformedURLException e) {
                return null;
            }
        } else {
            egdUrl = null;
        }

        return egdUrl;
    }

    /**
     * Create a RandomIO object for all I/O of this Variant type.
     */
    @SuppressWarnings("removal")
    private static RandomIO initIO(final Variant v) {
        return AccessController.doPrivileged(
            new PrivilegedAction<>() {
                @Override
                public RandomIO run() {

                    File seedFile;
                    File nextFile;

                    switch(v) {
                    case MIXED:
                        URL egdUrl;
                        File egdFile = null;

                        if ((egdUrl = getEgdUrl()) != null) {
                            try {
                                egdFile = SunEntries.getDeviceFile(egdUrl);
                            } catch (IOException e) {
                                // Swallow, seedFile is still null
                            }
                        }

                        // Try egd first.
                        if ((egdFile != null) && egdFile.canRead()) {
                            seedFile = egdFile;
                        } else {
                            // fall back to /dev/random.
                            seedFile = new File(NAME_RANDOM);
                        }
                        nextFile = new File(NAME_URANDOM);
                        break;

                    case BLOCKING:
                        seedFile = new File(NAME_RANDOM);
                        nextFile = new File(NAME_RANDOM);
                        break;

                    case NONBLOCKING:
                        seedFile = new File(NAME_URANDOM);
                        nextFile = new File(NAME_URANDOM);
                        break;

                    default:
                        // Shouldn't happen!
                        return null;
                    }

                    if (debug != null) {
                        debug.println("NativePRNG." + v +
                            " seedFile: " + seedFile +
                            " nextFile: " + nextFile);
                    }

                    if (!seedFile.canRead() || !nextFile.canRead()) {
                        if (debug != null) {
                            debug.println("NativePRNG." + v +
                                " Couldn't read Files.");
                        }
                        return null;
                    }

                    try {
                        return new RandomIO(seedFile, nextFile);
                    } catch (Exception e) {
                        return null;
                    }
                }
        });
    }

    // return whether the NativePRNG is available
    static boolean isAvailable() {
        return INSTANCE != null;
    }

    // constructor, called by the JCA framework
    public NativePRNG() {
        super();
        if (INSTANCE == null) {
            throw new AssertionError("NativePRNG not available");
        }
    }

    // set the seed
    @Override
    protected void engineSetSeed(byte[] seed) {
        INSTANCE.implSetSeed(seed);
    }

    // get pseudo random bytes
    @Override
    protected void engineNextBytes(byte[] bytes) {
        INSTANCE.implNextBytes(bytes);
    }

    // get true random bytes
    @Override
    protected byte[] engineGenerateSeed(int numBytes) {
        return INSTANCE.implGenerateSeed(numBytes);
    }

    /**
     * A NativePRNG-like class that uses /dev/random for both
     * seed and random material.
     *
     * Note that it does not respect the egd properties, since we have
     * no way of knowing what those qualities are.
     *
     * This is very similar to the outer NativePRNG class, minimizing any
     * breakage to the serialization of the existing implementation.
     *
     * @since   1.8
     */
    public static final class Blocking extends SecureRandomSpi {
        private static final long serialVersionUID = -6396183145759983347L;

        private static final RandomIO INSTANCE = initIO(Variant.BLOCKING);

        // return whether this is available
        static boolean isAvailable() {
            return INSTANCE != null;
        }

        // constructor, called by the JCA framework
        public Blocking() {
            super();
            if (INSTANCE == null) {
                throw new AssertionError("NativePRNG$Blocking not available");
            }
        }

        // set the seed
        @Override
        protected void engineSetSeed(byte[] seed) {
            INSTANCE.implSetSeed(seed);
        }

        // get pseudo random bytes
        @Override
        protected void engineNextBytes(byte[] bytes) {
            INSTANCE.implNextBytes(bytes);
        }

        // get true random bytes
        @Override
        protected byte[] engineGenerateSeed(int numBytes) {
            return INSTANCE.implGenerateSeed(numBytes);
        }
    }

    /**
     * A NativePRNG-like class that uses /dev/urandom for both
     * seed and random material.
     *
     * Note that it does not respect the egd properties, since we have
     * no way of knowing what those qualities are.
     *
     * This is very similar to the outer NativePRNG class, minimizing any
     * breakage to the serialization of the existing implementation.
     *
     * @since   1.8
     */
    public static final class NonBlocking extends SecureRandomSpi {
        private static final long serialVersionUID = -1102062982994105487L;

        private static final RandomIO INSTANCE = initIO(Variant.NONBLOCKING);

        // return whether this is available
        static boolean isAvailable() {
            return INSTANCE != null;
        }

        // constructor, called by the JCA framework
        public NonBlocking() {
            super();
            if (INSTANCE == null) {
                throw new AssertionError(
                    "NativePRNG$NonBlocking not available");
            }
        }

        // set the seed
        @Override
        protected void engineSetSeed(byte[] seed) {
            INSTANCE.implSetSeed(seed);
        }

        // get pseudo random bytes
        @Override
        protected void engineNextBytes(byte[] bytes) {
            INSTANCE.implNextBytes(bytes);
        }

        // get true random bytes
        @Override
        protected byte[] engineGenerateSeed(int numBytes) {
            return INSTANCE.implGenerateSeed(numBytes);
        }
    }

    /**
     * Nested class doing the actual work. Singleton, see INSTANCE above.
     */
    private static class RandomIO implements JDKResource {

        // we buffer data we read from the "next" file for efficiency,
        // but we limit the lifetime to avoid using stale bits
        // lifetime in ms, currently 100 ms (0.1 s)
        private static final long MAX_BUFFER_TIME = 100;

        // size of the "next" buffer
        private static final int MAX_BUFFER_SIZE = 65536;
        private static final int MIN_BUFFER_SIZE = 32;
        private int bufferSize = 256;

        // Holder for the seedFile.  Used if we ever add seed material.
        File seedFile;

        // In/OutputStream for "seed" and "next"
        private final InputStream seedIn, nextIn;
        private OutputStream seedOut;

        // flag indicating if we have tried to open seedOut yet
        private boolean seedOutInitialized;

        // SHA1PRNG instance for mixing
        // initialized lazily on demand to avoid problems during startup
        private volatile sun.security.provider.SecureRandom mixRandom;

        // buffer for next bits
        private byte[] nextBuffer;

        // number of bytes left in nextBuffer
        private int buffered;

        // time we read the data into the nextBuffer
        private long lastRead;

        // Count for the number of buffer size changes requests
        // Positive value in increase size, negative to lower it.
        private int change_buffer = 0;

        // Request limit to trigger an increase in nextBuffer size
        private static final int REQ_LIMIT_INC = 1000;

        // Request limit to trigger a decrease in nextBuffer size
        private static final int REQ_LIMIT_DEC = -100;

        // mutex lock for nextBytes()
        private final Object LOCK_GET_BYTES = new Object();

        // mutex lock for generateSeed()
        private final Object LOCK_GET_SEED = new Object();

        // mutex lock for setSeed()
        private final Object LOCK_SET_SEED = new Object();

        // lock for checkpoint/restore
        // allows clearing mixRandom and internal buffer before checkpoint
        private final ReentrantReadWriteLock crLock = new ReentrantReadWriteLock();

        // constructor, called only once from initIO()
        private RandomIO(File seedFile, File nextFile) throws IOException {
            this.seedFile = seedFile;
            seedIn = FileInputStreamPool.getInputStream(seedFile);
            nextIn = FileInputStreamPool.getInputStream(nextFile);
            nextBuffer = new byte[bufferSize];

<<<<<<< HEAD
            Core.getJDKContext().register(this);
=======
            Core.Priority.NATIVE_PRNG.getContext().register(this);
>>>>>>> 9d857c37
        }

        // get the SHA1PRNG for mixing
        // initialize if not yet created
        private sun.security.provider.SecureRandom getMixRandom() {
            sun.security.provider.SecureRandom r = mixRandom;
            if (r == null) {
                synchronized (LOCK_GET_BYTES) {
                    r = mixRandom;
                    if (r == null) {
                        r = new sun.security.provider.SecureRandom();
                        try {
                            byte[] b = new byte[20];
                            readFully(nextIn, b);
                            r.engineSetSeed(b);
                        } catch (IOException e) {
                            throw new ProviderException("init failed", e);
                        }
                        mixRandom = r;
                    }
                }
            }
            return r;
        }

        // read data.length bytes from in
        // These are not normal files, so we need to loop the read.
        // just keep trying as long as we are making progress
        private static void readFully(InputStream in, byte[] data)
                throws IOException {
            int len = data.length;
            int ofs = 0;
            while (len > 0) {
                int k = in.read(data, ofs, len);
                if (k <= 0) {
                    throw new EOFException("File(s) closed?");
                }
                ofs += k;
                len -= k;
            }
            if (len > 0) {
                throw new IOException("Could not read from file(s)");
            }
        }

        // get true random bytes, just read from "seed"
        private byte[] implGenerateSeed(int numBytes) {
            synchronized (LOCK_GET_SEED) {
                try {
                    byte[] b = new byte[numBytes];
                    readFully(seedIn, b);
                    return b;
                } catch (IOException e) {
                    throw new ProviderException("generateSeed() failed", e);
                }
            }
        }

        // supply random bytes to the OS
        // write to "seed" if possible
        // always add the seed to our mixing random
        @SuppressWarnings("removal")
        private void implSetSeed(byte[] seed) {
            synchronized (LOCK_SET_SEED) {
                if (seedOutInitialized == false) {
                    seedOutInitialized = true;
                    seedOut = AccessController.doPrivileged(
                            new PrivilegedAction<>() {
                        @Override
                        public OutputStream run() {
                            try {
                                return new FileOutputStream(seedFile, true);
                            } catch (Exception e) {
                                return null;
                            }
                        }
                    });
                }
                if (seedOut != null) {
                    try {
                        seedOut.write(seed);
                    } catch (IOException e) {
                        // Ignored. On Mac OS X, /dev/urandom can be opened
                        // for write, but actual write is not permitted.
                    }
                }
                crLock.readLock().lock();
                try {
                    if(crLock.getWriteHoldCount() != 0) {
                        throw new IllegalStateException("PRNG object is invalidated");
                    }
                    getMixRandom().engineSetSeed(seed);
                } finally {
                    crLock.readLock().unlock();
                }
            }
        }

        // ensure that there is at least one valid byte in the buffer
        // if not, read new bytes
        private void ensureBufferValid() throws IOException {
            long time = System.currentTimeMillis();
            int new_buffer_size = 0;

            // Check if buffer has bytes available that are not too old
            if (buffered > 0) {
                if (time - lastRead < MAX_BUFFER_TIME) {
                    return;
                } else {
                    // byte is old, so subtract from counter to shrink buffer
                    change_buffer--;
                }
            } else {
                // No bytes available, so add to count to increase buffer
                change_buffer++;
            }

            // If counter has it a limit, increase or decrease size
            if (change_buffer > REQ_LIMIT_INC) {
                new_buffer_size = nextBuffer.length * 2;
            } else if (change_buffer < REQ_LIMIT_DEC) {
                new_buffer_size = nextBuffer.length / 2;
            }

            // If buffer size is to be changed, replace nextBuffer.
            if (new_buffer_size > 0) {
                if (new_buffer_size <= MAX_BUFFER_SIZE &&
                        new_buffer_size >= MIN_BUFFER_SIZE) {
                    nextBuffer = new byte[new_buffer_size];
                    if (debug != null) {
                        debug.println("Buffer size changed to " +
                                new_buffer_size);
                    }
                } else {
                    if (debug != null) {
                        debug.println("Buffer reached limit: " +
                                nextBuffer.length);
                    }
                }
                change_buffer = 0;
            }

            // Load fresh random bytes into nextBuffer
            lastRead = time;
            readFully(nextIn, nextBuffer);
            buffered = nextBuffer.length;
        }

        // get pseudo random bytes
        // read from "next" and XOR with bytes generated by the
        // mixing SHA1PRNG
        private void implNextBytes(byte[] data) {
            crLock.readLock().lock();
                try {
                    if(crLock.getWriteHoldCount() != 0) {
                        throw new IllegalStateException("PRNG object is invalidated");
                    }
                    getMixRandom().engineNextBytes(data);
                    int data_len = data.length;
                    int ofs = 0;
                    int len;
                    int buf_pos;
                    int localofs;
                    byte[] localBuffer;

                    while (data_len > 0) {
                        synchronized (LOCK_GET_BYTES) {
                            ensureBufferValid();
                            buf_pos = nextBuffer.length - buffered;
                            if (data_len > buffered) {
                                len = buffered;
                                buffered = 0;
                            } else {
                                len = data_len;
                                buffered -= len;
                            }
                            localBuffer = Arrays.copyOfRange(nextBuffer, buf_pos,
                                    buf_pos + len);
                        }
                        localofs = 0;
                        while (len > localofs) {
                            data[ofs] ^= localBuffer[localofs];
                            ofs++;
                            localofs++;
                        }
                    data_len -= len;
                    }
                } catch (IOException e){
                    throw new ProviderException("nextBytes() failed", e);
                } finally {
                    crLock.readLock().unlock();
                }
        }

        @Override
        public void beforeCheckpoint(Context<? extends Resource> context) throws Exception {
            synchronized (LOCK_SET_SEED) {
                if (seedOut != null) {
<<<<<<< HEAD
                    Core.getJDKContext().claimFd(
                        ((FileOutputStream)seedOut).getFD(),
                        () -> null,
                        NativePRNG.class,
                        FileDescriptor.class);
=======
                    Core.getJDKContext().claimFdWeak(((FileOutputStream)seedOut).getFD(), this);
>>>>>>> 9d857c37
                }
            }

            crLock.writeLock().lock();
            mixRandom = null;
            buffered = 0;
            lastRead = 0;
            Arrays.fill(nextBuffer, (byte)0);
        }

        @Override
        public void afterRestore(Context<? extends Resource> context) throws Exception {
            crLock.writeLock().unlock();
        }
<<<<<<< HEAD

        @Override
        public Priority getPriority() {
            return Priority.NATIVE_PRNG;
        }
=======
>>>>>>> 9d857c37
    }
}<|MERGE_RESOLUTION|>--- conflicted
+++ resolved
@@ -34,10 +34,6 @@
 import jdk.crac.Context;
 import jdk.crac.Resource;
 import jdk.internal.crac.Core;
-<<<<<<< HEAD
-import jdk.internal.crac.JDKContext;
-=======
->>>>>>> 9d857c37
 import jdk.internal.crac.JDKResource;
 import sun.security.util.Debug;
 
@@ -402,12 +398,7 @@
             seedIn = FileInputStreamPool.getInputStream(seedFile);
             nextIn = FileInputStreamPool.getInputStream(nextFile);
             nextBuffer = new byte[bufferSize];
-
-<<<<<<< HEAD
-            Core.getJDKContext().register(this);
-=======
             Core.Priority.NATIVE_PRNG.getContext().register(this);
->>>>>>> 9d857c37
         }
 
         // get the SHA1PRNG for mixing
@@ -606,15 +597,11 @@
         public void beforeCheckpoint(Context<? extends Resource> context) throws Exception {
             synchronized (LOCK_SET_SEED) {
                 if (seedOut != null) {
-<<<<<<< HEAD
                     Core.getJDKContext().claimFd(
                         ((FileOutputStream)seedOut).getFD(),
                         () -> null,
                         NativePRNG.class,
                         FileDescriptor.class);
-=======
-                    Core.getJDKContext().claimFdWeak(((FileOutputStream)seedOut).getFD(), this);
->>>>>>> 9d857c37
                 }
             }
 
@@ -629,13 +616,5 @@
         public void afterRestore(Context<? extends Resource> context) throws Exception {
             crLock.writeLock().unlock();
         }
-<<<<<<< HEAD
-
-        @Override
-        public Priority getPriority() {
-            return Priority.NATIVE_PRNG;
-        }
-=======
->>>>>>> 9d857c37
     }
 }