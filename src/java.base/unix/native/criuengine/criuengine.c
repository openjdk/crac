--- conflicted
+++ resolved
@@ -283,37 +283,6 @@
     return kickjvm(pid, strid ? atoi(strid) : 0);
 }
 
-<<<<<<< HEAD
-static int create_cppath(const char *imagedir) {
-    char realdir[PATH_MAX];
-
-    if (!realpath(imagedir, realdir)) {
-        fprintf(stderr, MSGPREFIX "cannot canonicalize %s: %s\n", imagedir, strerror(errno));
-        return 1;
-    }
-
-    int dirfd = open(realdir, O_DIRECTORY);
-    if (dirfd < 0) {
-        fprintf(stderr, MSGPREFIX "can not open image dir %s: %s\n", realdir, strerror(errno));
-        return 1;
-    }
-
-    int fd = openat(dirfd, "cppath", O_CREAT | O_WRONLY | O_TRUNC, 0644);
-    if (fd < 0) {
-        fprintf(stderr, MSGPREFIX "can not open file %s/cppath: %s\n", realdir, strerror(errno));
-        return 1;
-    }
-
-    if (write(fd, realdir, strlen(realdir)) < 0) {
-        fprintf(stderr, MSGPREFIX "can not write %s/cppath: %s\n", realdir, strerror(errno));
-        return 1;
-    }
-    return 0;
-}
-
-
-=======
->>>>>>> 50a0eb07
 static void sighandler(int sig, siginfo_t *info, void *uc) {
     // criuengine restorewait should not have foreground; pass it to the java process
     if (g_tty_fd >= 0) {
