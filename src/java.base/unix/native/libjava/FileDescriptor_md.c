--- conflicted
+++ resolved
@@ -22,7 +22,6 @@
  * or visit www.oracle.com if you need additional information or have any
  * questions.
  */
-
 #include <fcntl.h>
 #include <inttypes.h>
 #include <limits.h>
@@ -161,14 +160,9 @@
 }
 
 JNIEXPORT jstring JNICALL
-<<<<<<< HEAD
-Java_java_io_FileDescriptorResource_getPath(JNIEnv *env, jclass clazz, jobject obj) {
-    int fd = (*env)->GetIntField(env, obj, IO_fd_fdID);
-=======
 Java_java_io_FileDescriptor_nativeDescription0(JNIEnv *env, jobject this) {
     FD fd = (*env)->GetIntField(env, this, IO_fd_fdID);
 
->>>>>>> d460f8c1
     char fdpath[64];
     snprintf(fdpath, sizeof(fdpath), "/proc/self/fd/%d", fd);
     char link[PATH_MAX];
@@ -183,16 +177,6 @@
         return (*env)->NewStringUTF(env, link);
     }
 
-<<<<<<< HEAD
-JNIEXPORT jstring JNICALL
-Java_java_io_FileDescriptorResource_getType(JNIEnv *env, jclass clazz, jobject obj) {
-    int fd = (*env)->GetIntField(env, obj, IO_fd_fdID);
-    struct stat st;
-    if (fstat(fd, &st) == 0) {
-        return (*env)->NewStringUTF(env, stat2strtype(st.st_mode));
-    } else {
-        return NULL;
-=======
     if ((st.st_mode & S_IFMT) != S_IFSOCK) {
         return format_string(env, &st, "%s: %s", stat2strtype(st.st_mode), link);
     }
@@ -201,101 +185,13 @@
     socklen_t famlen = sizeof(int);
     if (getsockopt(fd, SOL_SOCKET, SO_DOMAIN, &family, &famlen) != 0) {
         return format_string(env, &st, "socket: %s", link);
->>>>>>> d460f8c1
-    }
-
-<<<<<<< HEAD
-JNIEXPORT jlong JNICALL
-Java_java_io_FileDescriptorResource_getOffset(JNIEnv *env, jclass clazz, jobject obj) {
-    int fd = (*env)->GetIntField(env, obj, IO_fd_fdID);
-    jlong offset = lseek(fd, 0, SEEK_CUR);
-    if (offset < 0) {
-        if (errno == ESPIPE) {
-            return 0;
-        } else {
-            perror("CRaC: cannot find file descriptor offset");
-            return offset;
-        }
-    }
-    return offset;
-}
-
-JNIEXPORT jint JNICALL
-Java_java_io_FileDescriptorResource_getFlags(JNIEnv *env, jclass clazz, jobject obj) {
-    int fd = (*env)->GetIntField(env, obj, IO_fd_fdID);
-    return fcntl(fd, F_GETFL);
-}
-
-JNIEXPORT jboolean JNICALL
-Java_java_io_FileDescriptorResource_reopen(JNIEnv *env, jclass clazz, jint fd, jstring path, jint flags, jlong offset) {
-    if (fcntl(fd, F_GETFD) != -1) {
-        JNU_ThrowByName(env, "jdk/crac/impl/CheckpointOpenFileException", "File descriptor is already open");
-    }
-    // assert errno is EBADF?
-    jboolean copy;
-    const char *cpath = (*env)->GetStringUTFChars(env, path, &copy);
-    int firstFd = open(cpath, flags);
-    (*env)->ReleaseStringUTFChars(env, path, cpath);
-    jboolean result = JNI_TRUE;
-    if (firstFd < 0) {
-        perror("CRaC: Failed to reopen file descriptor");
-        return JNI_FALSE;
-    } else if (firstFd != fd) {
-        if (dup2(firstFd, fd) < 0) {
-            perror("CRaC: Failed to dup2 new file descriptor to original one");
-            result = JNI_FALSE;
-        }
-        if (close(firstFd) < 0) {
-            perror("CRaC: failed to close opened file descriptor");
-        }
-    }
-    if (result) {
-        if ((offset > 0 && lseek(fd, offset, SEEK_SET) < 0) ||
-            (offset < 0 && lseek(fd, 0, SEEK_END) < 0)) {
-            perror("CRaC: Failed to lseek reopened file descriptor");
-            close(fd);
-            return JNI_FALSE;
-        }
-    }
-    return result;
-}
-
-JNIEXPORT jboolean JNICALL
-Java_java_io_FileDescriptorResource_reopenNull(JNIEnv *env, jclass clazz, jint fd) {
-    if (fcntl(fd, F_GETFD) != -1) {
-        JNU_ThrowByName(env, "jdk/crac/impl/CheckpointOpenFileException", "File descriptor is already open");
-    }
-    // assert errno is EBADF?
-    int firstFd = open("/dev/null", O_WRONLY);
-    if (firstFd < 0) {
-        perror("CRaC: Failed to reopen file descriptor using /dev/null");
-        return JNI_FALSE;
-    } else if (firstFd == fd) {
-        return JNI_TRUE;
-    }
-    jboolean result = JNI_TRUE;
-    if (dup2(firstFd, fd) < 0) {
-        perror("CRaC: Failed to dup2 new file descriptor to original one");
-        result = JNI_FALSE;
-    }
-    if (close(firstFd) < 0) {
-        perror("CRaC: failed to close opened file descriptor");
-    }
-    return result;
-}
-
-// instance method close0 for FileDescriptor
-JNIEXPORT void JNICALL
-Java_java_io_FileDescriptor_close0(JNIEnv *env, jobject this) {
-    fileDescriptorClose(env, this);
-}
-=======
+    }
+
     int socktype;
     socklen_t typelen = sizeof(int);
     if (getsockopt(fd, SOL_SOCKET, SO_TYPE, &socktype, &typelen) != 0) {
         return format_string(env, &st, "socket: family=%s", family2str(family));
     }
->>>>>>> d460f8c1
 
     socketaddress local;
     socklen_t llen = sizeof(socketaddress);
@@ -318,4 +214,109 @@
     // ensure terminated string
     details[sizeof(details) - 1] = '\0';
     return (*env)->NewStringUTF(env, details);
+}
+
+JNIEXPORT jstring JNICALL
+Java_jdk_internal_crac_JDKFileResource_getPath(JNIEnv *env, jclass clazz, jobject obj) {
+    int fd = (*env)->GetIntField(env, obj, IO_fd_fdID);
+    char fdpath[64];
+    snprintf(fdpath, sizeof(fdpath), "/proc/self/fd/%d", fd);
+    char link[PATH_MAX];
+    int ret = readlink(fdpath, link, PATH_MAX);
+    if (ret >= 0) {
+        link[(unsigned)ret < PATH_MAX ? ret : PATH_MAX - 1] = '\0';
+        return (*env)->NewStringUTF(env, link);
+    }
+    return NULL;
+}
+
+JNIEXPORT jstring JNICALL
+Java_jdk_internal_crac_JDKFileResource_getType(JNIEnv *env, jclass clazz, jobject obj) {
+    int fd = (*env)->GetIntField(env, obj, IO_fd_fdID);
+    struct stat st;
+    if (fstat(fd, &st) == 0) {
+        return (*env)->NewStringUTF(env, stat2strtype(st.st_mode));
+    } else {
+        return NULL;
+    }
+}
+
+JNIEXPORT jlong JNICALL
+Java_jdk_internal_crac_JDKFileResource_getOffset(JNIEnv *env, jclass clazz, jobject obj) {
+    int fd = (*env)->GetIntField(env, obj, IO_fd_fdID);
+    jlong offset = lseek(fd, 0, SEEK_CUR);
+    if (offset < 0) {
+        if (errno == ESPIPE) {
+            return 0;
+        } else {
+            perror("CRaC: cannot find file descriptor offset");
+            return offset;
+        }
+    }
+    return offset;
+}
+
+JNIEXPORT jint JNICALL
+Java_jdk_internal_crac_JDKFileResource_getFlags(JNIEnv *env, jclass clazz, jobject obj) {
+    int fd = (*env)->GetIntField(env, obj, IO_fd_fdID);
+    return fcntl(fd, F_GETFL);
+}
+
+JNIEXPORT jboolean JNICALL
+Java_jdk_internal_crac_JDKFileResource_reopen(JNIEnv *env, jclass clazz, jint fd, jstring path, jint flags, jlong offset) {
+    CHECK_NULL_THROW_NPE_RETURN(env, path, "Path cannot be null!", false);
+    if (fcntl(fd, F_GETFD) != -1) {
+        JNU_ThrowByName(env, "jdk/crac/impl/CheckpointOpenFileException", "File descriptor is already open");
+    }
+    // assert errno is EBADF?
+    jboolean copy;
+    const char *cpath = (*env)->GetStringUTFChars(env, path, &copy);
+    int firstFd = open(cpath, flags);
+    jboolean result = JNI_TRUE;
+    if (firstFd < 0) {
+        fprintf(stderr, "CRaC: Failed to reopen file descriptor %s: %s\n", cpath, strerror(errno));
+        result = JNI_FALSE;
+    } else if (firstFd != fd) {
+        if (dup2(firstFd, fd) < 0) {
+            perror("CRaC: Failed to dup2 new file descriptor to original one");
+            result = JNI_FALSE;
+        }
+        if (close(firstFd) < 0) {
+            perror("CRaC: failed to close opened file descriptor");
+        }
+    }
+    (*env)->ReleaseStringUTFChars(env, path, cpath);
+    if (result) {
+        if ((offset > 0 && lseek(fd, offset, SEEK_SET) < 0) ||
+            (offset < 0 && lseek(fd, 0, SEEK_END) < 0)) {
+            perror("CRaC: Failed to lseek reopened file descriptor");
+            close(fd);
+            return JNI_FALSE;
+        }
+    }
+    return result;
+}
+
+JNIEXPORT jboolean JNICALL
+Java_jdk_internal_crac_JDKFileResource_reopenNull(JNIEnv *env, jclass clazz, jint fd) {
+    if (fcntl(fd, F_GETFD) != -1) {
+        JNU_ThrowByName(env, "jdk/crac/impl/CheckpointOpenFileException", "File descriptor is already open");
+    }
+    // assert errno is EBADF?
+    int firstFd = open("/dev/null", O_WRONLY);
+    if (firstFd < 0) {
+        perror("CRaC: Failed to reopen file descriptor using /dev/null");
+        return JNI_FALSE;
+    } else if (firstFd == fd) {
+        return JNI_TRUE;
+    }
+    jboolean result = JNI_TRUE;
+    if (dup2(firstFd, fd) < 0) {
+        perror("CRaC: Failed to dup2 new file descriptor to original one");
+        result = JNI_FALSE;
+    }
+    if (close(firstFd) < 0) {
+        perror("CRaC: failed to close opened file descriptor");
+    }
+    return result;
 }