--- conflicted
+++ resolved
@@ -124,11 +124,7 @@
 
 #if !defined(HEADLESS) && !defined(MACOSX)
 extern Display         *get_awt_display(void); /* awt_GraphicsEnv.c */
-<<<<<<< HEAD
-#define awt_display 	get_awt_display()
-=======
 #define awt_display     get_awt_display()
->>>>>>> 494e482d
 extern Boolean          awt_ModLockIsShiftLock; /* XToolkit.c */
 #endif /* !HEADLESS && !MACOSX */
 
