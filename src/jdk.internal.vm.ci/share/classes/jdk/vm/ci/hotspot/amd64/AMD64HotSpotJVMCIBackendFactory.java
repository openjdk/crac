/*
 * Copyright (c) 2012, 2025, Oracle and/or its affiliates. All rights reserved.
 * DO NOT ALTER OR REMOVE COPYRIGHT NOTICES OR THIS FILE HEADER.
 *
 * This code is free software; you can redistribute it and/or modify it
 * under the terms of the GNU General Public License version 2 only, as
 * published by the Free Software Foundation.
 *
 * This code is distributed in the hope that it will be useful, but WITHOUT
 * ANY WARRANTY; without even the implied warranty of MERCHANTABILITY or
 * FITNESS FOR A PARTICULAR PURPOSE.  See the GNU General Public License
 * version 2 for more details (a copy is included in the LICENSE file that
 * accompanied this code).
 *
 * You should have received a copy of the GNU General Public License version
 * 2 along with this work; if not, write to the Free Software Foundation,
 * Inc., 51 Franklin St, Fifth Floor, Boston, MA 02110-1301 USA.
 *
 * Please contact Oracle, 500 Oracle Parkway, Redwood Shores, CA 94065 USA
 * or visit www.oracle.com if you need additional information or have any
 * questions.
 */
package jdk.vm.ci.hotspot.amd64;

import static jdk.vm.ci.common.InitTimer.timer;

import java.util.EnumSet;
import java.util.Map;
import jdk.internal.util.OperatingSystem;
import jdk.vm.ci.amd64.AMD64;
import jdk.vm.ci.amd64.AMD64.CPUFeature;
import jdk.vm.ci.code.Architecture;
import jdk.vm.ci.code.RegisterConfig;
import jdk.vm.ci.code.TargetDescription;
import jdk.vm.ci.code.stack.StackIntrospection;
import jdk.vm.ci.common.InitTimer;
import jdk.vm.ci.hotspot.HotSpotCodeCacheProvider;
import jdk.vm.ci.hotspot.HotSpotConstantReflectionProvider;
import jdk.vm.ci.hotspot.HotSpotJVMCIBackendFactory;
import jdk.vm.ci.hotspot.HotSpotJVMCIRuntime;
import jdk.vm.ci.hotspot.HotSpotMetaAccessProvider;
import jdk.vm.ci.hotspot.HotSpotStackIntrospection;
import jdk.vm.ci.meta.ConstantReflectionProvider;
import jdk.vm.ci.runtime.JVMCIBackend;

public class AMD64HotSpotJVMCIBackendFactory implements HotSpotJVMCIBackendFactory {

    private static EnumSet<CPUFeature> computeFeatures(AMD64HotSpotVMConfig config) {
        // Configure the feature set using the HotSpot flag settings.
        Map<String, Long> constants = config.getStore().getConstants();
        Map<String, String> renaming = Map.of("3DNOW_PREFETCH", "AMD_3DNOW_PREFETCH");
<<<<<<< HEAD
        assert config.useSSE >= 2 : "minimum config for x64";
=======
>>>>>>> c59e44a7
        long featuresBitMapAddress = config.vmVersionFeatures + config.vmFeaturesFeaturesOffset;
        EnumSet<CPUFeature> features = HotSpotJVMCIBackendFactory.convertFeatures(CPUFeature.class,
                                                                                  constants,
                                                                                  featuresBitMapAddress,
                                                                                  config.vmFeaturesFeaturesSize,
                                                                                  renaming);
<<<<<<< HEAD
        features.add(AMD64.CPUFeature.SSE);
        features.add(AMD64.CPUFeature.SSE2);
=======
        assert features.contains(AMD64.CPUFeature.SSE) : "minimum config for x64";
        assert features.contains(AMD64.CPUFeature.SSE2) : "minimum config for x64";
>>>>>>> c59e44a7
        return features;
    }

    private static TargetDescription createTarget(AMD64HotSpotVMConfig config) {
        final int stackFrameAlignment = 16;
        final int implicitNullCheckLimit = 4096;
        final boolean inlineObjects = true;
        Architecture arch = new AMD64(computeFeatures(config));
        return new TargetDescription(arch, true, stackFrameAlignment, implicitNullCheckLimit, inlineObjects);
    }

    protected HotSpotConstantReflectionProvider createConstantReflection(HotSpotJVMCIRuntime runtime) {
        return new HotSpotConstantReflectionProvider(runtime);
    }

    private static RegisterConfig createRegisterConfig(AMD64HotSpotVMConfig config, TargetDescription target) {
        return new AMD64HotSpotRegisterConfig(target, config.useCompressedOops, OperatingSystem.isWindows());
    }

    protected HotSpotCodeCacheProvider createCodeCache(HotSpotJVMCIRuntime runtime, TargetDescription target, RegisterConfig regConfig) {
        return new HotSpotCodeCacheProvider(runtime, target, regConfig);
    }

    protected HotSpotMetaAccessProvider createMetaAccess(HotSpotJVMCIRuntime runtime) {
        return new HotSpotMetaAccessProvider(runtime);
    }

    @Override
    public String getArchitecture() {
        return "AMD64";
    }

    @Override
    public String toString() {
        return "JVMCIBackend:" + getArchitecture();
    }

    @Override
    public JVMCIBackend createJVMCIBackend(HotSpotJVMCIRuntime runtime, JVMCIBackend host) {
        assert host == null;
        AMD64HotSpotVMConfig config = new AMD64HotSpotVMConfig(runtime.getConfigStore());
        TargetDescription target = createTarget(config);

        RegisterConfig regConfig;
        HotSpotCodeCacheProvider codeCache;
        ConstantReflectionProvider constantReflection;
        HotSpotMetaAccessProvider metaAccess;
        StackIntrospection stackIntrospection;
        try (InitTimer _ = timer("create providers")) {
            try (InitTimer _ = timer("create MetaAccess provider")) {
                metaAccess = createMetaAccess(runtime);
            }
            try (InitTimer _ = timer("create RegisterConfig")) {
                regConfig = createRegisterConfig(config, target);
            }
            try (InitTimer _ = timer("create CodeCache provider")) {
                codeCache = createCodeCache(runtime, target, regConfig);
            }
            try (InitTimer _ = timer("create ConstantReflection provider")) {
                constantReflection = createConstantReflection(runtime);
            }
            try (InitTimer _ = timer("create StackIntrospection provider")) {
                stackIntrospection = new HotSpotStackIntrospection(runtime);
            }
        }
        try (InitTimer _ = timer("instantiate backend")) {
            return createBackend(metaAccess, codeCache, constantReflection, stackIntrospection);
        }
    }

    protected JVMCIBackend createBackend(HotSpotMetaAccessProvider metaAccess, HotSpotCodeCacheProvider codeCache, ConstantReflectionProvider constantReflection,
                    StackIntrospection stackIntrospection) {
        return new JVMCIBackend(metaAccess, codeCache, constantReflection, stackIntrospection);
    }
}<|MERGE_RESOLUTION|>--- conflicted
+++ resolved
@@ -49,23 +49,14 @@
         // Configure the feature set using the HotSpot flag settings.
         Map<String, Long> constants = config.getStore().getConstants();
         Map<String, String> renaming = Map.of("3DNOW_PREFETCH", "AMD_3DNOW_PREFETCH");
-<<<<<<< HEAD
-        assert config.useSSE >= 2 : "minimum config for x64";
-=======
->>>>>>> c59e44a7
         long featuresBitMapAddress = config.vmVersionFeatures + config.vmFeaturesFeaturesOffset;
         EnumSet<CPUFeature> features = HotSpotJVMCIBackendFactory.convertFeatures(CPUFeature.class,
                                                                                   constants,
                                                                                   featuresBitMapAddress,
                                                                                   config.vmFeaturesFeaturesSize,
                                                                                   renaming);
-<<<<<<< HEAD
-        features.add(AMD64.CPUFeature.SSE);
-        features.add(AMD64.CPUFeature.SSE2);
-=======
         assert features.contains(AMD64.CPUFeature.SSE) : "minimum config for x64";
         assert features.contains(AMD64.CPUFeature.SSE2) : "minimum config for x64";
->>>>>>> c59e44a7
         return features;
     }
 
