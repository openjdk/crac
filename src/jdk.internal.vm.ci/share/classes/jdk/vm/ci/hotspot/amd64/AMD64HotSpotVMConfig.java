--- conflicted
+++ resolved
@@ -35,61 +35,7 @@
     }
 
     final boolean useCompressedOops = getFlag("UseCompressedOops", Boolean.class);
-<<<<<<< HEAD
-
     final long vmVersionFeatures = getFieldAddress("VM_Version::_features", "VM_Version::VM_Features");
     final long vmFeaturesFeaturesOffset = getFieldOffset("VM_Version::VM_Features::_features_bitmap[0]", Long.class, "uint64_t");
     final long vmFeaturesFeaturesSize = getFieldValue("VM_Version::VM_Features::_features_bitmap_size", Long.class, "int");
-
-    // CPU capabilities
-    final int useSSE = getFlag("UseSSE", Integer.class);
-    final int useAVX = getFlag("UseAVX", Integer.class);
-
-    // CPU feature flags
-    final long amd64CX8 = getConstant("VM_Version::CPU_CX8", Long.class);
-    final long amd64CMOV = getConstant("VM_Version::CPU_CMOV", Long.class);
-    final long amd64FXSR = getConstant("VM_Version::CPU_FXSR", Long.class);
-    final long amd64HT = getConstant("VM_Version::CPU_HT", Long.class);
-    final long amd64MMX = getConstant("VM_Version::CPU_MMX", Long.class);
-    final long amd643DNOWPREFETCH = getConstant("VM_Version::CPU_3DNOW_PREFETCH", Long.class);
-    final long amd64SSE = getConstant("VM_Version::CPU_SSE", Long.class);
-    final long amd64SSE2 = getConstant("VM_Version::CPU_SSE2", Long.class);
-    final long amd64SSE3 = getConstant("VM_Version::CPU_SSE3", Long.class);
-    final long amd64SSSE3 = getConstant("VM_Version::CPU_SSSE3", Long.class);
-    final long amd64SSE4A = getConstant("VM_Version::CPU_SSE4A", Long.class);
-    final long amd64SSE41 = getConstant("VM_Version::CPU_SSE4_1", Long.class);
-    final long amd64SSE42 = getConstant("VM_Version::CPU_SSE4_2", Long.class);
-    final long amd64POPCNT = getConstant("VM_Version::CPU_POPCNT", Long.class);
-    final long amd64LZCNT = getConstant("VM_Version::CPU_LZCNT", Long.class);
-    final long amd64TSC = getConstant("VM_Version::CPU_TSC", Long.class);
-    final long amd64TSCINV = getConstant("VM_Version::CPU_TSCINV", Long.class);
-    final long amd64AVX = getConstant("VM_Version::CPU_AVX", Long.class);
-    final long amd64AVX2 = getConstant("VM_Version::CPU_AVX2", Long.class);
-    final long amd64AES = getConstant("VM_Version::CPU_AES", Long.class);
-    final long amd64ERMS = getConstant("VM_Version::CPU_ERMS", Long.class);
-    final long amd64CLMUL = getConstant("VM_Version::CPU_CLMUL", Long.class);
-    final long amd64BMI1 = getConstant("VM_Version::CPU_BMI1", Long.class);
-    final long amd64BMI2 = getConstant("VM_Version::CPU_BMI2", Long.class);
-    final long amd64RTM = getConstant("VM_Version::CPU_RTM", Long.class);
-    final long amd64ADX = getConstant("VM_Version::CPU_ADX", Long.class);
-    final long amd64AVX512F = getConstant("VM_Version::CPU_AVX512F", Long.class);
-    final long amd64AVX512DQ = getConstant("VM_Version::CPU_AVX512DQ", Long.class);
-    final long amd64AVX512PF = getConstant("VM_Version::CPU_AVX512PF", Long.class);
-    final long amd64AVX512ER = getConstant("VM_Version::CPU_AVX512ER", Long.class);
-    final long amd64AVX512CD = getConstant("VM_Version::CPU_AVX512CD", Long.class);
-    final long amd64AVX512BW = getConstant("VM_Version::CPU_AVX512BW", Long.class);
-    final long amd64AVX512VL = getConstant("VM_Version::CPU_AVX512VL", Long.class);
-    final long amd64SHA = getConstant("VM_Version::CPU_SHA", Long.class);
-    final long amd64FMA = getConstant("VM_Version::CPU_FMA", Long.class);
-    final long amd64PKU = getConstant("VM_Version::CPU_PKU", Long.class);
-    final long amd64OSPKE = getConstant("VM_Version::CPU_OSPKE", Long.class);
-    final long amd64CET_IBT = getConstant("VM_Version::CPU_CET_IBT", Long.class);
-    final long amd64CET_SS = getConstant("VM_Version::CPU_CET_SS", Long.class);
-    final long amd64AVX10_1 = getConstant("VM_Version::CPU_AVX10_1", Long.class);
-    final long amd64AVX10_2 = getConstant("VM_Version::CPU_AVX10_2", Long.class);
-=======
-    final long vmVersionFeatures = getFieldAddress("VM_Version::_features", "VM_Version::VM_Features");
-    final long vmFeaturesFeaturesOffset = getFieldOffset("VM_Version::VM_Features::_features_bitmap[0]", Long.class, "uint64_t");
-    final long vmFeaturesFeaturesSize = getFieldValue("VM_Version::VM_Features::_features_bitmap_size", Long.class, "int");
->>>>>>> c59e44a7
 }