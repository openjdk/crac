/*
 * Copyright (c) 2017, 2024, Oracle and/or its affiliates. All rights reserved.
 * DO NOT ALTER OR REMOVE COPYRIGHT NOTICES OR THIS FILE HEADER.
 *
 * This code is free software; you can redistribute it and/or modify it
 * under the terms of the GNU General Public License version 2 only, as
 * published by the Free Software Foundation.  Oracle designates this
 * particular file as subject to the "Classpath" exception as provided
 * by Oracle in the LICENSE file that accompanied this code.
 *
 * This code is distributed in the hope that it will be useful, but WITHOUT
 * ANY WARRANTY; without even the implied warranty of MERCHANTABILITY or
 * FITNESS FOR A PARTICULAR PURPOSE.  See the GNU General Public License
 * version 2 for more details (a copy is included in the LICENSE file that
 * accompanied this code).
 *
 * You should have received a copy of the GNU General Public License version
 * 2 along with this work; if not, write to the Free Software Foundation,
 * Inc., 51 Franklin St, Fifth Floor, Boston, MA 02110-1301 USA.
 *
 * Please contact Oracle, 500 Oracle Parkway, Redwood Shores, CA 94065 USA
 * or visit www.oracle.com if you need additional information or have any
 * questions.
 */

package jdk.jfr.internal;

import java.util.List;

import jdk.internal.vm.annotation.IntrinsicCandidate;
import jdk.jfr.Event;
import jdk.jfr.internal.event.EventConfiguration;
import jdk.jfr.internal.event.EventWriter;
import jdk.jfr.internal.management.HiddenWait;

/**
 * Interface against the JVM.
 *
 */
public final class JVM {
    private static final JVM jvm = new JVM();

    static final long RESERVED_CLASS_ID_LIMIT = 500;

    /*
     * The JVM uses the chunk rotation monitor to notify Java that a rotation is warranted.
     */
    public static final Object CHUNK_ROTATION_MONITOR = new HiddenWait();

    private static volatile boolean nativeOK;

    private static native void registerNatives();

    static {
        registerNatives();
        for (LogTag tag : LogTag.values()) {
            subscribeLogLevel(tag, tag.id);
        }
        Options.ensureInitialized();
    }

    /**
     * Marks current chunk as final
     * <p>
     * This allows streaming clients to read the chunk header and
     * close the stream when no more data will be written into
     * the current repository.
     */
    public static native void markChunkFinal();

    /**
     * Begin recording events
     *
     * Requires that JFR has been started with {@link #createNativeJFR()}
     */
    public static native void beginRecording();

    /**
     * Return true if the JVM is recording
     */
    public static native boolean isRecording();

    /**
     * End recording events, which includes flushing data in thread buffers
     *
     * Requires that JFR has been started with {@link #createNativeJFR()}
     *
     */
    public static native void endRecording();

    /**
     * Return ticks
     *
     * @return the time, in ticks
     *
     */
    @IntrinsicCandidate
    public static native long counterTime();

    /**
     * Emits native periodic event.
     *
     * @param eventTypeId type id
     *
     * @param timestamp commit time for event
     * @param periodicType when it is being done {@link PeriodicType.When}
     *
     * @return true if the event was committed
     */
    public static native boolean emitEvent(long eventTypeId, long timestamp, long periodicType);

    /**
     * Return a list of all classes deriving from {@link jdk.internal.event.Event}
     *
     * @return list of event classes.
     */
    public static native List<Class<? extends jdk.internal.event.Event>> getAllEventClasses();

    /**
     * Return a count of the number of unloaded classes deriving from {@link Event}
     *
     * @return number of unloaded event classes.
     */
    public static native long getUnloadedEventClassCount();

    /**
     * Return a unique identifier for a class. The class is marked as being
     * "in use" in JFR.
     *
     * @param clazz clazz
     *
     * @return a unique class identifier
     */
    @IntrinsicCandidate
    public static native long getClassId(Class<?> clazz);

    /**
     * Return process identifier.
     *
     * @return process identifier
     */
    public static native String getPid();

    /**
     * Return unique identifier for stack trace.
     *
     * Requires that JFR has been started with {@link #createNativeJFR()}
     *
     * @param skipCount number of frames to skip, or 0 if no frames should be
     *                  skipped
     *
     * @param ID        ID of the filter that should be used, or -1 if no filter should
     *                  be used
     *
     * @return a unique stack trace identifier
     */
    public static native long getStackTraceId(int skipCount, long stackFilerId);

    /**
     * Return identifier for thread
     *
     * @param t thread
     * @return a unique thread identifier
     */
    public static native long getThreadId(Thread t);

    /**
     * Frequency, ticks per second
     *
     * @return frequency
     */
    public static native long getTicksFrequency();

    /**
     * Returns the same clock that sets the start time of a chunk (in nanos).
     */
    public static native long nanosNow();

    /**
     * Write message to log. Should swallow null or empty message, and be able
     * to handle any Java character and not crash with very large message
     *
     * @param tagSetId the tagset id
     * @param level on level
     * @param message log message
     *
     */
    public static native void log(int tagSetId, int level, String message);

    /**
     * Log an event to jfr+event or jfr+event+system.
     * <p>
     * Caller should ensure that message is not null or too large to handle.
     *
     * @param level log level
     * @param lines lines to log
     * @param system if lines should be written to jfr+event+system
     */
    public static native void logEvent(int level, String[] lines, boolean system);

    /**
     * Subscribe to LogLevel updates for LogTag
     *
     * @param lt the log tag to subscribe
     * @param tagSetId the tagset id
     */
    public static native void subscribeLogLevel(LogTag lt, int tagSetId);

    /**
     * Call to invoke event tagging and retransformation of the passed classes
     *
     * @param classes
     *
     * @throws IllegalStateException if wrong JVMTI phase.
     */
     public static synchronized native void retransformClasses(Class<?>[] classes);

    /**
     * Enable event
     *
     * @param eventTypeId event type id
     *
     * @param enabled enable event
     */
    public static native void setEnabled(long eventTypeId, boolean enabled);

    /**
     * Interval at which the JVM should notify on {@link #FILE_DELTA_CHANGE}
     *
     * @param delta number of bytes, reset after file rotation
     */
    public static native void setFileNotification(long delta);

    /**
     * Set the number of global buffers to use
     *
     * @param count
     *
     * @throws IllegalArgumentException if count is not within a valid range
     * @throws IllegalStateException if value can't be changed
     */
    public static native void setGlobalBufferCount(long count) throws IllegalArgumentException, IllegalStateException;

    /**
     * Set size of a global buffer
     *
     * @param size
     *
     * @throws IllegalArgumentException if buffer size is not within a valid
     *         range
     */
    public static native void setGlobalBufferSize(long size) throws IllegalArgumentException;

    /**
     * Set overall memory size
     *
     * @param size
     *
     * @throws IllegalArgumentException if memory size is not within a valid
     *         range
     */
    public static native void setMemorySize(long size) throws IllegalArgumentException;

    /**
     * Set period for method samples, in milliseconds.
     *
     * Setting period to 0 turns off the method sampler.
     *
     * @param periodMillis the sampling period
     */
    public static native void setMethodSamplingPeriod(long type, long periodMillis);

    /**
     * Sets the file where data should be written.
     *
     * Requires that JFR has been started with {@link #createNativeJFR()}
     *
     * <pre>
     * Recording  Previous  Current  Action
     * ==============================================
     *    true     null      null     Ignore, keep recording in-memory
     *    true     null      file1    Start disk recording
     *    true     file      null     Copy out metadata to disk and continue in-memory recording
     *    true     file1     file2    Copy out metadata and start with new File (file2)
     *    false     *        null     Ignore, but start recording to memory with {@link #beginRecording()}
     *    false     *        file     Ignore, but start recording to disk with {@link #beginRecording()}
     *
     * </pre>
     *
     * recording can be set to true/false with {@link #beginRecording()}
     * {@link #endRecording()}
     *
     * @param file the file where data should be written, or null if it should
     *        not be copied out (in memory).
     */
    public static native void setOutput(String file);

    /**
     * Controls if a class deriving from jdk.jfr.Event should
     * always be instrumented on class load.
     *
     * @param force, true to force initialization, false otherwise
     */
    public static native void setForceInstrumentation(boolean force);

    /**
     * Turn on/off compressed integers.
     *
     * @param compressed true if compressed integers should be used, false
     *        otherwise.
     *
     * @throws IllegalStateException if state can't be changed.
     */
    public static native void setCompressedIntegers(boolean compressed) throws IllegalStateException;

    /**
     * Set stack depth.
     *
     * @param depth
     *
     * @throws IllegalArgumentException if not within a valid range
     * @throws IllegalStateException if depth can't be changed
     */
    public static native void setStackDepth(int depth) throws IllegalArgumentException, IllegalStateException;

    /**
     * Turn on stack trace for an event
     *
     * @param eventTypeId the event id
     *
     * @param enabled if stack traces should be enabled
     */
    public static native void setStackTraceEnabled(long eventTypeId, boolean enabled);

    /**
     * Set thread buffer size.
     *
     * @param size
     *
     * @throws IllegalArgumentException if size is not within a valid range
     * @throws IllegalStateException if size can't be changed
     */
    public static native void setThreadBufferSize(long size) throws IllegalArgumentException, IllegalStateException;

    /**
     * Set threshold for event,
     *
     * Long.MAXIMUM_VALUE = no limit
     *
     * @param eventTypeId the id of the event type
     * @param ticks threshold in ticks,
     * @return true, if it could be set
     */
    public static native boolean setThreshold(long eventTypeId, long ticks);

    /**
     * Store the metadata descriptor that is to be written at the end of a
     * chunk, data should be written after GMT offset and size of metadata event
     * should be adjusted
     *
     * Requires that JFR has been started with {@link #createNativeJFR()}
     *
     * @param bytes binary representation of metadata descriptor
     */
    public static native void storeMetadataDescriptor(byte[] bytes);

    /**
     * If the JVM supports JVM TI and retransformation has not been disabled this
     * method will return true. This flag can not change during the lifetime of
     * the JVM.
     *
     * @return if transform is allowed
     */
    public static native boolean getAllowedToDoEventRetransforms();

    /**
     * Set up native resources, data structures, threads etc. for JFR
     *
     * @param simulateFailure simulate a initialization failure and rollback in
     *        native, used for testing purposes
     *
     * @throws IllegalStateException if native part of JFR could not be created.
     *
     */
    static native boolean createJFR(boolean simulateFailure) throws IllegalStateException;

    /**
     * Destroys native part of JFR. If already destroy, call is ignored.
     *
     * Requires that JFR has been started with {@link #createNativeJFR()}
     *
     * @return if an instance was actually destroyed.
     *
     */
    static native boolean destroyJFR();

    /**
     * Cheap test to check if JFR functionality is available.
     *
     * @return
     */
    public static native boolean isAvailable();

    /**
     * To convert ticks to wall clock time.
     */
    public static native double getTimeConversionFactor();

    /**
     * Return a unique identifier for a class. Compared to {@link #getClassId(Class)},
     * this method does not tag the class as being "in-use".
     *
     * @param clazz class
     *
     * @return a unique class identifier
     */
    public static native long getTypeId(Class<?> clazz);

    /**
     * Fast path fetching the EventWriter using VM intrinsics
     *
     * @return thread local EventWriter
     */
    @IntrinsicCandidate
    public static native EventWriter getEventWriter();

    /**
     * Create a new EventWriter
     *
     * @return thread local EventWriter
     */
    public static native EventWriter newEventWriter();

    /**
     * Flushes the EventWriter for this thread.
     */
    public static native void flush(EventWriter writer, int uncommittedSize, int requestedSize);

    /**
     * Commits an event to the underlying buffer by setting the nextPosition.
     *
     * @param nextPosition
     *
     * @return the next startPosition
     */
    @IntrinsicCandidate
    public static native long commit(long nextPosition);

    /**
     * Flushes all thread buffers to disk and the constant pool data needed to read
     * them.
     * <p>
     * When the method returns, the chunk header should be updated with valid
     * pointers to the metadata event, last check point event, correct file size and
     * the generation id.
     *
     */
    public static native void flush();

    /**
     * Sets the location of the disk repository.
     *
     * @param dirText
     */
    public static native void setRepositoryLocation(String dirText);

    /**
     * Sets the path to emergency dump.
     *
     * @param dumpPathText
     */
    public static native void setDumpPath(String dumpPathText);

    /**
     * Gets the path to emergency dump.
     *
     * @return The path to emergency dump.
     */
    public static native String getDumpPath();

   /**
    * Access to VM termination support.
    *
    * @param errorMsg descriptive message to be include in VM termination sequence
    */
    public static native void abort(String errorMsg);

    /**
     * Adds a string to the string constant pool.
     *
     * If the same string is added twice, two entries will be created.
     *
     * @param id identifier associated with the string, not negative
     *
     * @param s string constant to be added, not null
     *
     * @return true, if the string was successfully added.
     */
    public static native boolean addStringConstant(long id, String s);

    public static native void uncaughtException(Thread thread, Throwable t);

    /**
     * Sets cutoff for event.
     *
     * Determines how long the event should be allowed to run.
     *
     * Long.MAXIMUM_VALUE = no limit
     *
     * @param eventTypeId the id of the event type
     * @param cutoffTicks cutoff in ticks,
     * @return true, if it could be set
     */
    public static native boolean setCutoff(long eventTypeId, long cutoffTicks);

    /**
     * Sets the event emission rate in event sample size per time unit.
     *
     * Determines how events are throttled.
     *
     * @param eventTypeId the id of the event type
     * @param eventSampleSize event sample size
     * @param period_ms time period in milliseconds
     * @return true, if it could be set
     */
    public static native boolean setThrottle(long eventTypeId, long eventSampleSize, long period_ms);

    /**
     * Emit old object sample events.
     *
     * @param cutoff the cutoff in ticks
     * @param emitAll emit all samples in old object queue
     * @param skipBFS don't use BFS when searching for path to GC root
     */
    public static native void emitOldObjectSamples(long cutoff, boolean emitAll, boolean skipBFS);

    /**
     * Test if a chunk rotation is warranted.
     *
     * @return if it is time to perform a chunk rotation
     */
    public static native boolean shouldRotateDisk();

    /**
     * Exclude a thread from the jfr system
     *
     */
    public static native void exclude(Thread thread);

    /**
     * Include a thread back into the jfr system
     *
     */
    public static native void include(Thread thread);

    /**
     * Test if a thread is currently excluded from the jfr system.
     *
     * @return is thread currently excluded
     */
    public static native boolean isExcluded(Thread thread);

    /**
     * Test if a class is excluded from the jfr system.
     *
     * @param eventClass the class, not {@code null}
     *
     * @return is class excluded
     */
    public static native boolean isExcluded(Class<? extends jdk.internal.event.Event> eventClass);

    /**
     * Test if a class is instrumented.
     *
     * @param eventClass the class, not {@code null}
     *
     * @return is class instrumented
     */
    public static native boolean isInstrumented(Class<? extends jdk.internal.event.Event> eventClass);

    /**
     * Get the start time in nanos from the header of the current chunk
     *
     * @return start time of the recording in nanos, -1 in case of in-memory
     */
    public static native long getChunkStartNanos();

    /**
     * Stores an EventConfiguration to the configuration field of an event class.
     *
     * @param eventClass the class, not {@code null}
     *
     * @param configuration the configuration, may be {@code null}
     *
     * @return if the field could be set
     */
    public static native boolean setConfiguration(Class<? extends jdk.internal.event.Event> eventClass, EventConfiguration configuration);

    /**
     * Retrieves the EventConfiguration for an event class.
     *
     * @param eventClass the class, not {@code null}
     *
     * @return the configuration, may be {@code null}
     */
    public static native Object getConfiguration(Class<? extends jdk.internal.event.Event> eventClass);

    /**
     * Returns the id for the Java types defined in metadata.xml.
     *
     * @param name the name of the type
     *
     * @return the id, or a negative value if it does not exists.
     */
    public static native long getTypeId(String name);

    /**
     * Returns {@code true}, if the JVM is running in a container, {@code false} otherwise.
     * <p>
     * If -XX:-UseContainerSupport has been specified, this method returns {@code false},
     * which is questionable, but Container.metrics() returns {@code null}, so events
     * can't be emitted anyway.
     */
    public static native boolean isContainerized();

    /**
     * Returns the total amount of memory of the host system whether or not this
     * JVM runs in a container.
     */
    public static native long hostTotalMemory();

    /**
     * Returns the total amount of swap memory of the host system whether or not this
     * JVM runs in a container.
     */
    public static native long hostTotalSwapMemory();

    /**
     * Emit a jdk.DataLoss event for the specified amount of bytes.
     *
     * @param bytes number of bytes that were lost
     */
    public static native void emitDataLoss(long bytes);

    /**
     * Registers stack filters that should be used with getStackTrace(int, long)
     * <p>
     * Method name at an array index is for class at the same array index.
     * <p>
     * This method should be called holding the MetadataRepository lock and before
     * bytecode for the associated event class has been added.
     *
     * @param classes, name of classes, for example {"java/lang/String"}, not
     *                 {@code null}
     * @param methods, name of method, for example {"toString"}, not {@code null}
     *
     * @return an ID that can be used to unregister the start frames, or -1 if it could not be registered
     */
    public static native long registerStackFilter(String[] classes, String[] methods);

    /**
     * Unregisters a set of stack filters.
     * <p>
     * This method should be called holding the MetadataRepository lock and after
     * the associated event class has been unloaded.
     *
     * @param stackFilterId the stack filter ID to unregister
     */
    public static native void unregisterStackFilter(long stackFilterId);

    /**
     * Sets bits used for event settings, like cutoff(ticks) and level
     *
     * @param eventTypeId the id of the event type
     * @param value
     */
    public static native void setMiscellaneous(long eventTypeId, long value);

    /**
<<<<<<< HEAD
     * Starts recording based on -XX:StartFlightRecorder passed on restore.
     */
    public static native void startFlightRecorderAfterRestore();
=======
     * Returns whether the current build is a product build.
     *
     * @return {@code true} if this is a product build, {@code false} otherwise.
     */
    public static native boolean isProduct();
>>>>>>> bcac42aa
}<|MERGE_RESOLUTION|>--- conflicted
+++ resolved
@@ -677,15 +677,14 @@
     public static native void setMiscellaneous(long eventTypeId, long value);
 
     /**
-<<<<<<< HEAD
      * Starts recording based on -XX:StartFlightRecorder passed on restore.
      */
     public static native void startFlightRecorderAfterRestore();
-=======
+
+    /**
      * Returns whether the current build is a product build.
      *
      * @return {@code true} if this is a product build, {@code false} otherwise.
      */
     public static native boolean isProduct();
->>>>>>> bcac42aa
 }