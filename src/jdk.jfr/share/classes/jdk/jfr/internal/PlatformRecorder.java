--- conflicted
+++ resolved
@@ -34,14 +34,8 @@
 
 import java.io.File;
 import java.io.IOException;
-<<<<<<< HEAD
 import java.nio.file.Files;
 import java.nio.file.Path;
-import java.security.AccessControlContext;
-import java.security.AccessController;
-=======
-import java.nio.file.Path;
->>>>>>> 9c430c92
 import java.time.Duration;
 import java.time.Instant;
 import java.util.ArrayList;
@@ -53,11 +47,7 @@
 import java.util.Set;
 import java.util.Timer;
 import java.util.TimerTask;
-<<<<<<< HEAD
-import java.util.concurrent.CopyOnWriteArrayList;
 import java.util.stream.Collectors;
-=======
->>>>>>> 9c430c92
 
 import jdk.internal.crac.Core;
 import jdk.internal.crac.JDKResource;
@@ -133,15 +123,12 @@
             synchronized (PlatformRecorder.this) {
                 futureRecordings.forEach(r -> {
                     recordings.add(r);
-                    WriteableUserPath destination = r.getDestination();
-                    // The backup recording has to be moved before creating WriteableUserPath
+                    WriteablePath destination = r.getDestination();
+                    // The backup recording has to be moved before creating WriteablePath
                     // (and touching the recording output file)
                     try {
-                        destination.doPrivilegedIO(() -> {
-                            File destFile = destination.getReal().toFile();
-                            if (!destFile.exists()) {
-                                return null;
-                            }
+                        File destFile = destination.getReal().toFile();
+                        if (destFile.exists()) {
                             Path backup = null;
                             for (int i = 0; backup == null && i < MAX_BACKUPS; ++i) {
                                 String name = destFile.getName();
@@ -161,15 +148,14 @@
                                 Files.move(destFile.toPath(), backup);
                                 Logger.log(JFR, INFO, "Backed up " + destFile + " to " + backup);
                             }
-                            return null;
-                        });
+                        }
                     } catch (IOException e) {
                         Logger.log(JFR, ERROR, "Cannot backup previous recording: " + e);
                     }
                     try {
-                        // We need to invoke WritableUserPath after restore to create the dump file.
-                        // Since we're creating another WritableUserPath we can use the original specification
-                        r.setDestination(new WriteableUserPath(destination.getPotentiallyMaliciousOriginal()));
+                        // We need to invoke WriteablePath after restore to create the dump file.
+                        // Since we're creating another WriteablePath we can use the original specification
+                        r.setDestination(new WriteablePath(destination.getPath()));
                     } catch (IOException e) {
                         Logger.log(JFR, ERROR, "Cannot reset recording destination: " + e);
                     }
@@ -188,33 +174,11 @@
         JDKEvents.initialize();
         Logger.log(JFR_SYSTEM, INFO, "Registered JDK events");
         startDiskMonitor();
-<<<<<<< HEAD
-        shutdownHook = SecuritySupport.createThreadWitNoPermissions("JFR Shutdown Hook", new ShutdownHook(this));
-        SecuritySupport.setUncaughtExceptionHandler(shutdownHook, new ShutdownHook.ExceptionHandler());
-        SecuritySupport.registerShutdownHook(shutdownHook);
-
-        Core.Priority.JFR.getContext().register(resource);
-    }
-
-
-    private static Timer createTimer() {
-        try {
-            List<Timer> result = new CopyOnWriteArrayList<>();
-            Thread t = SecuritySupport.createThreadWitNoPermissions("Permissionless thread", ()-> {
-                result.add(new Timer("JFR Recording Scheduler", true));
-            });
-            JVM.exclude(t);
-            t.start();
-            t.join();
-            return result.getFirst();
-        } catch (InterruptedException e) {
-            throw new IllegalStateException("Not able to create timer task. " + e.getMessage(), e);
-        }
-=======
         shutdownHook = new ShutdownHook(this);
         shutdownHook.setUncaughtExceptionHandler(new ShutdownHook.ExceptionHandler());
         Runtime.getRuntime().addShutdownHook(shutdownHook);
->>>>>>> 9c430c92
+
+        Core.Priority.JFR.getContext().register(resource);
     }
 
     public synchronized PlatformRecording newRecording(Map<String, String> settings) {
