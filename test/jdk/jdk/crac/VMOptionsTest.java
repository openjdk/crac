/*
 * Copyright (c) 2023, Azul Systems, Inc. All rights reserved.
 * DO NOT ALTER OR REMOVE COPYRIGHT NOTICES OR THIS FILE HEADER.
 *
 * This code is free software; you can redistribute it and/or modify it
 * under the terms of the GNU General Public License version 2 only, as
 * published by the Free Software Foundation.
 *
 * This code is distributed in the hope that it will be useful, but WITHOUT
 * ANY WARRANTY; without even the implied warranty of MERCHANTABILITY or
 * FITNESS FOR A PARTICULAR PURPOSE.  See the GNU General Public License
 * version 2 for more details (a copy is included in the LICENSE file that
 * accompanied this code).
 *
 * You should have received a copy of the GNU General Public License version
 * 2 along with this work; if not, write to the Free Software Foundation,
 * Inc., 51 Franklin St, Fifth Floor, Boston, MA 02110-1301 USA.
 *
 * Please contact Oracle, 500 Oracle Parkway, Redwood Shores, CA 94065 USA
 * or visit www.oracle.com if you need additional information or have any
 * questions.
 */

import com.sun.management.HotSpotDiagnosticMXBean;
import com.sun.management.VMOption;
import jdk.crac.*;
import jdk.test.lib.crac.CracBuilder;
import jdk.test.lib.crac.CracEngine;
import jdk.test.lib.crac.CracTest;

import java.lang.management.ManagementFactory;

import static jdk.test.lib.Asserts.assertEquals;

/**
 * @test
 * @library /test/lib
 * @build VMOptionsTest
 * @run driver jdk.test.lib.crac.CracTest
 */
public class VMOptionsTest implements CracTest {
    @Override
    public void test() throws Exception {
        CracBuilder builder = new CracBuilder();
<<<<<<< HEAD
=======
        // this is here just to test passing CREngine params
        builder.engine(CracEngine.CRIU, "--verbosity=4", "--log-file=/dev/null");
>>>>>>> ddf6a055
        builder.vmOption("-XX:NativeMemoryTracking=off");
        builder.doCheckpoint();
        builder.clearVmOptions();
        builder.vmOption("-XX:CRaCCheckpointTo=another"); // manageable
        builder.vmOption("-XX:CRaCIgnoredFileDescriptors=42,43"); // restore_settable
        builder.doRestore();
        // Setting non-manageable option
        builder.vmOption("-XX:NativeMemoryTracking=summary");
        assertEquals(1, builder.startRestore().waitFor());
    }

    @Override
    public void exec() throws RestoreException, CheckpointException {
        {
            HotSpotDiagnosticMXBean bean = ManagementFactory.getPlatformMXBean(HotSpotDiagnosticMXBean.class);
            VMOption checkpointTo1 = bean.getVMOption("CRaCCheckpointTo");
            assertEquals("cr", checkpointTo1.getValue());
            assertEquals(VMOption.Origin.VM_CREATION, checkpointTo1.getOrigin());
            VMOption nmt1 = bean.getVMOption("NativeMemoryTracking");
            assertEquals("off", nmt1.getValue());
            assertEquals(VMOption.Origin.VM_CREATION, nmt1.getOrigin());
        }

        Core.checkpointRestore();

        {
            HotSpotDiagnosticMXBean bean = ManagementFactory.getPlatformMXBean(HotSpotDiagnosticMXBean.class);
            VMOption checkpointTo2 = bean.getVMOption("CRaCCheckpointTo");
            assertEquals("another", checkpointTo2.getValue());
            assertEquals(VMOption.Origin.OTHER, checkpointTo2.getOrigin());
            VMOption ignoredFileDescriptors = bean.getVMOption("CRaCIgnoredFileDescriptors");
            assertEquals("42,43", ignoredFileDescriptors.getValue());
            assertEquals(VMOption.Origin.OTHER, ignoredFileDescriptors.getOrigin());
            VMOption nmt = bean.getVMOption("NativeMemoryTracking");
            assertEquals("off", nmt.getValue());
            assertEquals(VMOption.Origin.VM_CREATION, nmt.getOrigin());
        }
    }
}<|MERGE_RESOLUTION|>--- conflicted
+++ resolved
@@ -42,11 +42,8 @@
     @Override
     public void test() throws Exception {
         CracBuilder builder = new CracBuilder();
-<<<<<<< HEAD
-=======
         // this is here just to test passing CREngine params
         builder.engine(CracEngine.CRIU, "--verbosity=4", "--log-file=/dev/null");
->>>>>>> ddf6a055
         builder.vmOption("-XX:NativeMemoryTracking=off");
         builder.doCheckpoint();
         builder.clearVmOptions();
