/*
 * Copyright (c) 2019, 2024, Oracle and/or its affiliates. All rights reserved.
 * DO NOT ALTER OR REMOVE COPYRIGHT NOTICES OR THIS FILE HEADER.
 *
 * This code is free software; you can redistribute it and/or modify it
 * under the terms of the GNU General Public License version 2 only, as
 * published by the Free Software Foundation.
 *
 * This code is distributed in the hope that it will be useful, but WITHOUT
 * ANY WARRANTY; without even the implied warranty of MERCHANTABILITY or
 * FITNESS FOR A PARTICULAR PURPOSE.  See the GNU General Public License
 * version 2 for more details (a copy is included in the LICENSE file that
 * accompanied this code).
 *
 * You should have received a copy of the GNU General Public License version
 * 2 along with this work; if not, write to the Free Software Foundation,
 * Inc., 51 Franklin St, Fifth Floor, Boston, MA 02110-1301 USA.
 *
 * Please contact Oracle, 500 Oracle Parkway, Redwood Shores, CA 94065 USA
 * or visit www.oracle.com if you need additional information or have any
 * questions.
 */

package jdk.test.lib.containers.docker;

import jdk.test.lib.Platform;

// Use the following properties to specify docker base image at test execution time:
// Image name: jdk.test.docker.image.name
// Image version: jdk.test.docker.image.version
// Usage:
//     jtreg -Djdk.test.docker.image.name=<BASE_IMAGE_NAME> -Djdk.test.docker.image.version=<BASE_IMAGE_VERSION> test/hotspot/jtreg/runtime/containers/docker/
// E.g.:
//     jtreg -Djdk.test.docker.image.name=ubuntu -Djdk.test.docker.image.version=latest test/hotspot/jtreg/runtime/containers/docker/
// Using make:
//     make test TEST="test/hotspot/jtreg/runtime/containers/docker" JTREG="JAVA_OPTIONS=-Djdk.test.docker.image.name=ubuntu -Djdk.test.docker.image.version=latest"
// Note: base image version should not be an empty string. Use "latest" to get the latest version.

public class DockerfileConfig {
<<<<<<< HEAD
    public static final String BASE_IMAGE_NAME = "jdk.test.docker.image.name";
    public static final String BASE_IMAGE_VERSION = "jdk.test.docker.image.version";
=======

    public static boolean isUbsan() {
        return Boolean.getBoolean("jdk.test.docker.image.isUbsan");
    }
>>>>>>> e7c5bf45

    public static String getBaseImageName() {
        String name = System.getProperty(BASE_IMAGE_NAME);
        if (name != null) {
            System.out.println("DockerfileConfig: using custom image name: " + name);
            return name;
        }

        switch (Platform.getOsArch()) {
            case "aarch64":
                return "arm64v8/ubuntu";
            case "ppc64le":
                return "ppc64le/ubuntu";
            case "s390x":
                return "s390x/ubuntu";
            default:
                return "ubuntu";
        }
    }

    public static String getBaseImageVersion() {
        String version = System.getProperty(BASE_IMAGE_VERSION);
        if (version != null) {
            System.out.println("DockerfileConfig: using custom image version: " + version);
            return version;
        }

        // Ubuntu 22.04 ppc started to crash in libz inflateReset on Power8 based host
        // those recent Ubuntu versions only work on Power9+
        if (Platform.isPPC()) {
            return "20.04";
        }
        return "latest";
    }
}<|MERGE_RESOLUTION|>--- conflicted
+++ resolved
@@ -37,15 +37,12 @@
 // Note: base image version should not be an empty string. Use "latest" to get the latest version.
 
 public class DockerfileConfig {
-<<<<<<< HEAD
     public static final String BASE_IMAGE_NAME = "jdk.test.docker.image.name";
     public static final String BASE_IMAGE_VERSION = "jdk.test.docker.image.version";
-=======
 
     public static boolean isUbsan() {
         return Boolean.getBoolean("jdk.test.docker.image.isUbsan");
     }
->>>>>>> e7c5bf45
 
     public static String getBaseImageName() {
         String name = System.getProperty(BASE_IMAGE_NAME);
