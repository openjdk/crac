--- conflicted
+++ resolved
@@ -31,12 +31,8 @@
     boolean debug = false;
     final List<String> classpathEntries = new ArrayList<>();
     final Map<String, String> env = new HashMap<>();
-<<<<<<< HEAD
-    final Map<String, String> javaOptions = new HashMap<>();
-=======
     final List<String> vmOptions = new ArrayList<>();
     Map<String, String> javaOptions = new HashMap<>();
->>>>>>> 9d857c37
     String imageDir = DEFAULT_IMAGE_DIR;
     CracEngine engine;
     boolean printResources;
@@ -343,20 +339,12 @@
         }
         if (debug) {
             cmd.add("-agentlib:jdwp=transport=dt_socket,server=y,suspend=y,address=0.0.0.0:5005");
-<<<<<<< HEAD
-            cmd.add("-XX:+UnlockExperimentalVMOptions");
-            cmd.add("-XX:-CRDoThrowCheckpointException");
-=======
             if (!isRestore) {
                 cmd.add("-XX:+UnlockExperimentalVMOptions");
                 cmd.add("-XX:-CRDoThrowCheckpointException");
             }
         }
         cmd.addAll(vmOptions);
-        for (var entry : javaOptions.entrySet()) {
-            cmd.add("-D" + entry.getKey() + "=" + entry.getValue());
->>>>>>> 9d857c37
-        }
         for (var entry : javaOptions.entrySet()) {
             cmd.add("-D" + entry.getKey() + "=" + entry.getValue());
         }
