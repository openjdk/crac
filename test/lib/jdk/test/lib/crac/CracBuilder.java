--- conflicted
+++ resolved
@@ -258,17 +258,7 @@
             fail("CRAC_CRIU_PATH is not set and cannot find criu executable in any of: " + CRIU_CANDIDATES);
         }
         if (!containerStarted) {
-<<<<<<< HEAD
-            ensureContainerKilled();
-            DockerTestUtils.buildJdkDockerImage(dockerImageName, "Dockerfile-is-ignored", "jdk-docker");
-            Path jdkDockerPath = Path.of(".", "jdk-docker");
-            if (Files.exists(jdkDockerPath))
-                FileUtils.deleteFileTreeWithRetry(jdkDockerPath);
-            // Make sure we start with a clean image directory
-            DockerTestUtils.execute(Container.ENGINE_COMMAND, "volume", "rm", "cr");
-=======
             prepareContainer();
->>>>>>> f0cdb1fb
             List<String> cmd = prepareContainerCommand(dockerImageName, dockerOptions);
             log("Starting docker container:\n" + String.join(" ", cmd));
             assertEquals(0, new ProcessBuilder().inheritIO().command(cmd).start().waitFor());
