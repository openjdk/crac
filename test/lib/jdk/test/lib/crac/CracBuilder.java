package jdk.test.lib.crac;

import jdk.test.lib.Container;
import jdk.test.lib.Utils;
import jdk.test.lib.containers.docker.DockerTestUtils;
import jdk.test.lib.util.FileUtils;

import java.io.File;
import java.io.IOException;
import java.nio.file.Path;
import java.util.*;

import static jdk.test.lib.Asserts.*;

public class CracBuilder {
    private static final String DEFAULT_IMAGE_DIR = "cr";
    public static final String CONTAINER_NAME = "crac-test";
    public static final String JAVA = Utils.TEST_JDK + "/bin/java";
    public static final String DOCKER_JAVA = "/jdk/bin/java";
    private static final List<String> CRIU_CANDIDATES = Arrays.asList(Utils.TEST_JDK + "/lib/criu", "/usr/sbin/criu", "/sbin/criu");
    private static final String CRIU_PATH;

    // This dummy field is here as workaround for (possibly) a JTReg bug;
    // some tests don't build CracTestArg into their Test.d/ directory
    // (not all classes from /test/lib are built!) and the tests would fail.
    // This does not always happen when the test is run individually but breaks
    // when the whole suite is executed.
    private static final Class<CracTestArg> dummyWorkaround = CracTestArg.class;

    boolean verbose = true;
    boolean debug = false;
    final List<String> classpathEntries = new ArrayList<>();
    final Map<String, String> env = new HashMap<>();
<<<<<<< HEAD
=======
    final List<String> vmOptions = new ArrayList<>();
>>>>>>> ed3efac0
    final Map<String, String> javaOptions = new HashMap<>();
    String imageDir = DEFAULT_IMAGE_DIR;
    CracEngine engine;
    boolean printResources;
    Class<?> main;
    String[] args;
    boolean captureOutput;
    String dockerImageName;
    private String[] dockerOptions;
    // make sure to update copy() when adding another field here

    boolean containerStarted;

    static {
        String path = System.getenv("CRAC_CRIU_PATH");
        if (path == null) {
            for (String candidate : CRIU_CANDIDATES) {
                if (new File(candidate).exists()) {
                    path = candidate;
                    break;
                }
            }
        }
        CRIU_PATH = path;
    }

    public CracBuilder() {
    }

    public CracBuilder copy() {
        CracBuilder other = new CracBuilder();
        other.verbose = verbose;
        other.debug = debug;
        other.classpathEntries.addAll(classpathEntries);
        other.env.putAll(env);
        other.vmOptions.addAll(vmOptions);
        other.javaOptions = new HashMap<>(javaOptions);
        other.imageDir = imageDir;
        other.engine = engine;
        other.printResources = printResources;
        other.main = main;
        other.args = args == null ? null : Arrays.copyOf(args, args.length);
        other.captureOutput = captureOutput;
        other.dockerImageName = dockerImageName;
        other.dockerOptions = dockerOptions == null ? null : Arrays.copyOf(dockerOptions, dockerOptions.length);
        return other;
    }

    public CracBuilder verbose(boolean verbose) {
        this.verbose = verbose;
        return this;
    }

    public CracBuilder debug(boolean debug) {
        this.debug = debug;
        return this;
    }

    public CracBuilder classpathEntry(String cp) {
        classpathEntries.add(cp);
        return this;
    }

    public CracBuilder engine(CracEngine engine) {
        assertNull(this.engine); // set once
        this.engine = engine;
        return this;
    }

    public Path imageDir() {
        return Path.of(imageDir);
    }

    public CracBuilder imageDir(String imageDir) {
        assertEquals(DEFAULT_IMAGE_DIR, this.imageDir); // set once
        this.imageDir = imageDir;
        return this;
    }

    public CracBuilder vmOption(String option) {
        vmOptions.add(option);
        return this;
    }

    public CracBuilder printResources(boolean print) {
        this.printResources = print;
        return this;
    }

    public CracBuilder env(String name, String value) {
        env.put(name, value);
        return this;
    }

    public CracBuilder javaOption(String name, String value) {
        javaOptions.put(name, value);
        return this;
    }

    public CracBuilder main(Class<?> mainClass) {
        assertNull(this.main); // set once
        this.main = mainClass;
        return this;
    }

    public Class<?> main() {
        return main != null ? main : CracTest.class;
    }

    public CracBuilder args(String... args) {
        assertNull(this.args); // set once
        this.args = args;
        return this;
    }

    public String[] args() {
        return args != null ? args : CracTest.args();
    }

    public CracBuilder captureOutput(boolean captureOutput) {
        this.captureOutput = captureOutput;
        return this;
    }

    public CracBuilder inDockerImage(String imageName) {
        assertNull(dockerImageName);
        this.dockerImageName = imageName;
        return this;
    }

    public CracBuilder dockerOptions(String... options) {
        assertNull(dockerOptions);
        this.dockerOptions = options;
        return this;
    }

    public void doCheckpoint() throws Exception {
        startCheckpoint().waitForCheckpointed();
    }

    public CracProcess startCheckpoint() throws Exception {
        return startCheckpoint(null);
    }

    public CracProcess startCheckpoint(List<String> javaPrefix) throws Exception {
        ensureContainerStarted();
        List<String> cmd = prepareCommand(javaPrefix, false);
        cmd.add("-XX:CRaCCheckpointTo=" + imageDir);
        cmd.add(main().getName());
        cmd.addAll(Arrays.asList(args()));
        log("Starting process to be checkpointed:");
        log(String.join(" ", cmd));
        return new CracProcess(this, cmd);
    }

    void log(String fmt, Object... args) {
        if (verbose) {
            if (args.length == 0) {
                System.err.println(fmt);
            } else {
                System.err.printf(fmt, args);
            }
        }
    }

    private void ensureContainerStarted() throws Exception {
        if (dockerImageName == null) {
            return;
        }
        if (CRIU_PATH == null) {
            fail("CRAC_CRIU_PATH is not set and cannot find criu executable in any of: " + CRIU_CANDIDATES);
        }
        if (!containerStarted) {
            ensureContainerKilled();
            DockerTestUtils.buildJdkDockerImage(dockerImageName, "Dockerfile-is-ignored", "jdk-docker");
            FileUtils.deleteFileTreeWithRetry(Path.of(".", "jdk-docker"));
            // Make sure we start with a clean image directory
            DockerTestUtils.execute(Container.ENGINE_COMMAND, "volume", "rm", "cr");
            List<String> cmd = prepareContainerCommand(dockerImageName, dockerOptions);
            log("Starting docker container:\n" + String.join(" ", cmd));
            assertEquals(0, new ProcessBuilder().inheritIO().command(cmd).start().waitFor());
            containerStarted = true;
        }
    }

    private List<String> prepareContainerCommand(String imageName, String[] options) {
        List<String> cmd = new ArrayList<>();
        cmd.add(Container.ENGINE_COMMAND);
        cmd.addAll(Arrays.asList("run", "--rm", "-d"));
        cmd.add("--privileged"); // required to give CRIU sufficient permissions
        cmd.add("--init"); // otherwise the checkpointed process would not be reaped (by sleep with PID 1)
        int entryCounter = 0;
        for (var entry : Utils.TEST_CLASS_PATH.split(File.pathSeparator)) {
            cmd.addAll(Arrays.asList("--volume", entry + ":/cp/" + (entryCounter++)));
        }
        cmd.addAll(Arrays.asList("--volume", "cr:/cr"));
        cmd.addAll(Arrays.asList("--volume", CRIU_PATH + ":/criu"));
        cmd.addAll(Arrays.asList("--env", "CRAC_CRIU_PATH=/criu"));
        cmd.addAll(Arrays.asList("--name", CONTAINER_NAME));
        if (debug) {
            cmd.addAll(Arrays.asList("--publish", "5005:5005"));
        }
        if (options != null) {
            cmd.addAll(Arrays.asList(options));
        }
        cmd.add(imageName);
        cmd.addAll(Arrays.asList("sleep", "3600"));
        return cmd;
    }

    public void ensureContainerKilled() throws Exception {
        DockerTestUtils.execute(Container.ENGINE_COMMAND, "kill", CONTAINER_NAME).getExitValue();
        DockerTestUtils.removeDockerImage(dockerImageName);
    }

    public void recreateContainer(String imageName, String... options) throws Exception {
        assertTrue(containerStarted);
        String minPid = DockerTestUtils.execute(Container.ENGINE_COMMAND, "exec", CONTAINER_NAME,
                "cat", "/proc/sys/kernel/ns_last_pid").getStdout().trim();
        DockerTestUtils.execute(Container.ENGINE_COMMAND, "kill", CONTAINER_NAME).getExitValue();
        List<String> cmd = prepareContainerCommand(imageName, options);
        log("Recreating docker container:\n" + String.join(" ", cmd));
        assertEquals(0, new ProcessBuilder().inheritIO().command(cmd).start().waitFor());
        // We need to cycle PIDs; had we tried to restore right away the exec would get the
        // same PIDs and restore would fail.
        log("Cycling PIDs until %s%n", minPid);
        DockerTestUtils.execute(Container.ENGINE_COMMAND, "exec",
                CONTAINER_NAME, "bash", "-c",
                "while [ $(cat /proc/sys/kernel/ns_last_pid) -le " + minPid + " ]; do cat /dev/null; done");
    }

    public CracProcess doRestore() throws Exception {
        return startRestore().waitForSuccess();
    }

    public CracProcess startRestore() throws Exception {
         return startRestore(null);
    }
    public CracProcess startRestore(List<String> prefixJava) throws Exception {
        ensureContainerStarted();
        List<String> cmd = prepareCommand(prefixJava, true);
        cmd.add("-XX:CRaCRestoreFrom=" + imageDir);
        log("Starting restored process:");
        log(String.join(" ", cmd));
        return new CracProcess(this, cmd);
    }

    public CracProcess startPlain() throws IOException {
        List<String> cmd = new ArrayList<>();
        if (dockerImageName != null) {
            cmd.addAll(Arrays.asList(Container.ENGINE_COMMAND, "exec", CONTAINER_NAME));
        }
        cmd.add(JAVA);
        cmd.add("-ea");
        cmd.add("-cp");
        cmd.add(getClassPath());
        if (debug) {
            cmd.add("-agentlib:jdwp=transport=dt_socket,server=y,suspend=y,address=0.0.0.0:5005");
        }
        cmd.add(main().getName());
        cmd.addAll(Arrays.asList(args()));
        log("Starting process without CRaC:");
        log(String.join(" ", cmd));
        return new CracProcess(this, cmd);
    }

    private String getClassPath() {
        String classPath = classpathEntries.isEmpty() ? "" : String.join(File.pathSeparator, classpathEntries) + File.pathSeparator;
        if (dockerImageName == null) {
            classPath += Utils.TEST_CLASS_PATH;
        } else {
            int numEntries = Utils.TEST_CLASS_PATH.split(File.pathSeparator).length;
            for (int i = 0; i < numEntries; ++i) {
                classPath += "/cp/" + i + File.pathSeparator;
            }
        }
        return classPath;
    }

    public CracProcess doPlain() throws IOException, InterruptedException {
        return startPlain().waitForSuccess();
    }

    private List<String> prepareCommand(List<String> javaPrefix, boolean isRestore) {
        List<String> cmd = new ArrayList<>();
        if (javaPrefix != null) {
            cmd.addAll(javaPrefix);
        } else if (dockerImageName != null) {
            cmd.addAll(Arrays.asList(Container.ENGINE_COMMAND, "exec", CONTAINER_NAME));
            cmd.add(DOCKER_JAVA);
        } else {
            cmd.add(JAVA);
        }
        cmd.add("-ea");
        if (engine != null) {
            cmd.add("-XX:CREngine=" + engine.engine);
        }
        if (!isRestore) {
            cmd.add("-cp");
            cmd.add(getClassPath());
            if (printResources) {
                cmd.add("-XX:+UnlockDiagnosticVMOptions");
                cmd.add("-XX:+CRPrintResourcesOnCheckpoint");
            }
        }
        if (debug) {
            cmd.add("-agentlib:jdwp=transport=dt_socket,server=y,suspend=y,address=0.0.0.0:5005");
<<<<<<< HEAD
            cmd.add("-XX:+UnlockExperimentalVMOptions");
            cmd.add("-XX:-CRDoThrowCheckpointException");
=======
            if (!isRestore) {
                cmd.add("-XX:+UnlockExperimentalVMOptions");
                cmd.add("-XX:-CRDoThrowCheckpointException");
            }
        }
        cmd.addAll(vmOptions);
        for (var entry : javaOptions.entrySet()) {
            cmd.add("-D" + entry.getKey() + "=" + entry.getValue());
>>>>>>> ed3efac0
        }
        for (var entry : javaOptions.entrySet()) {
            cmd.add("-D" + entry.getKey() + "=" + entry.getValue());
        }
        return cmd;
    }

    public void doCheckpointAndRestore() throws Exception {
        doCheckpoint();
        doRestore();
    }

    public void checkpointViaJcmd() throws Exception {
        List<String> cmd = new ArrayList<>();
        if (dockerImageName != null) {
            cmd.addAll(Arrays.asList(Container.ENGINE_COMMAND, "exec", CONTAINER_NAME, "/jdk/bin/jcmd"));
        } else {
            cmd.add(Utils.TEST_JDK + "/bin/jcmd");
        }
        cmd.addAll(Arrays.asList(main().getName(), "JDK.checkpoint"));
        // This works for non-docker commands, too
        DockerTestUtils.execute(cmd).shouldHaveExitValue(0);
    }
}<|MERGE_RESOLUTION|>--- conflicted
+++ resolved
@@ -31,10 +31,7 @@
     boolean debug = false;
     final List<String> classpathEntries = new ArrayList<>();
     final Map<String, String> env = new HashMap<>();
-<<<<<<< HEAD
-=======
     final List<String> vmOptions = new ArrayList<>();
->>>>>>> ed3efac0
     final Map<String, String> javaOptions = new HashMap<>();
     String imageDir = DEFAULT_IMAGE_DIR;
     CracEngine engine;
@@ -71,7 +68,7 @@
         other.classpathEntries.addAll(classpathEntries);
         other.env.putAll(env);
         other.vmOptions.addAll(vmOptions);
-        other.javaOptions = new HashMap<>(javaOptions);
+        other.javaOptions.putAll(javaOptions);
         other.imageDir = imageDir;
         other.engine = engine;
         other.printResources = printResources;
@@ -342,20 +339,12 @@
         }
         if (debug) {
             cmd.add("-agentlib:jdwp=transport=dt_socket,server=y,suspend=y,address=0.0.0.0:5005");
-<<<<<<< HEAD
-            cmd.add("-XX:+UnlockExperimentalVMOptions");
-            cmd.add("-XX:-CRDoThrowCheckpointException");
-=======
             if (!isRestore) {
                 cmd.add("-XX:+UnlockExperimentalVMOptions");
                 cmd.add("-XX:-CRDoThrowCheckpointException");
             }
         }
         cmd.addAll(vmOptions);
-        for (var entry : javaOptions.entrySet()) {
-            cmd.add("-D" + entry.getKey() + "=" + entry.getValue());
->>>>>>> ed3efac0
-        }
         for (var entry : javaOptions.entrySet()) {
             cmd.add("-D" + entry.getKey() + "=" + entry.getValue());
         }
